--- conflicted
+++ resolved
@@ -72,14 +72,9 @@
 	contrib/gnutls/key.pem \
 	rsyslog.service.in
 
-<<<<<<< HEAD
 SUBDIRS = compat runtime grammar . plugins/immark plugins/imuxsock plugins/imtcp plugins/imudp plugins/omtesting
-=======
-SUBDIRS = doc compat runtime grammar . plugins/immark plugins/imuxsock plugins/imtcp plugins/imudp plugins/omtesting
 # external plugin driver is always enabled (core component)
 SUBDIRS += plugins/mmexternal
-
->>>>>>> a536e633
 
 if ENABLE_RSYSLOGD
 SUBDIRS += tools
