sbin_PROGRAMS =
pkglib_LTLIBRARIES = 

pkgconfigdir = $(libdir)/pkgconfig

if ENABLE_INET
pkglib_LTLIBRARIES += lmtcpsrv.la lmtcpclt.la
#
#
# TCP (stream) server support
#
lmtcpsrv_la_SOURCES = \
	tcps_sess.c \
	tcps_sess.h \
	tcpsrv.c \
	tcpsrv.h
lmtcpsrv_la_CPPFLAGS = $(PTHREADS_CFLAGS) $(RSRT_CFLAGS)
lmtcpsrv_la_LDFLAGS = -module -avoid-version
lmtcpsrv_la_LIBADD = 

#
# TCP (stream) client support
#
lmtcpclt_la_SOURCES = \
	tcpclt.c \
	tcpclt.h
lmtcpclt_la_CPPFLAGS = $(PTHREADS_CFLAGS) $(RSRT_CFLAGS)
lmtcpclt_la_LDFLAGS = -module -avoid-version
lmtcpclt_la_LIBADD = 

endif # if ENABLE_INET

#
# gssapi support
# 
if ENABLE_GSSAPI
pkglib_LTLIBRARIES += lmgssutil.la
lmgssutil_la_SOURCES = gss-misc.c gss-misc.h
lmgssutil_la_CPPFLAGS = $(PTHREADS_CFLAGS) $(RSRT_CFLAGS)
lmgssutil_la_LDFLAGS = -module -avoid-version
lmgssutil_la_LIBADD = $(GSS_LIBS)
endif

#
# systemd support
#
if HAVE_SYSTEMD

nodist_systemdsystemunit_DATA = \
	rsyslog.service

CLEANFILES = \
	rsyslog.service

%.service: %.service.in
	$(AM_V_GEN)sed -e 's,@sbindir\@,$(sbindir),g' $< > $@

endif

EXTRA_DIST = \
	platform/README \
	platform/freebsd/rsyslogd \
	platform/slackware/rc.rsyslogd \
	platform/redhat/rsyslog.conf \
	contrib/README \
	COPYING \
	COPYING.LESSER \
	COPYING.ASL20 \
	contrib/gnutls/ca.pem \
	contrib/gnutls/cert.pem \
	contrib/gnutls/key.pem \
	rsyslog.service.in

SUBDIRS = doc compat runtime grammar . plugins/immark plugins/imuxsock plugins/imtcp plugins/imudp plugins/omtesting

if ENABLE_RSYSLOGD
SUBDIRS += tools
endif

if ENABLE_IMKLOG
SUBDIRS += plugins/imklog
endif

if ENABLE_IMKMSG
SUBDIRS += plugins/imkmsg
endif

if ENABLE_IMPSTATS
SUBDIRS += plugins/impstats
endif

if ENABLE_IMSOLARIS
SUBDIRS += plugins/imsolaris
endif

if ENABLE_GSSAPI
SUBDIRS += plugins/omgssapi plugins/imgssapi
endif

if ENABLE_RELP
SUBDIRS += plugins/omrelp plugins/imrelp
endif

if ENABLE_MYSQL
SUBDIRS += plugins/ommysql
endif

if ENABLE_OMLIBDBI
SUBDIRS += plugins/omlibdbi
endif

if ENABLE_PGSQL
SUBDIRS += plugins/ompgsql
endif

if ENABLE_SNMP
SUBDIRS += plugins/omsnmp
endif

if ENABLE_SMCUSTBINDCDR
SUBDIRS += plugins/sm_cust_bindcdr
endif

if ENABLE_OMSTDOUT
SUBDIRS += plugins/omstdout
endif

if ENABLE_PMCISCONAMES
SUBDIRS += plugins/pmcisconames
endif

if ENABLE_PMAIXFORWARDEDFROM
SUBDIRS += plugins/pmaixforwardedfrom
endif

if ENABLE_PMSNARE
SUBDIRS += plugins/pmsnare
endif

if ENABLE_PMLASTMSG
SUBDIRS += plugins/pmlastmsg
endif

if ENABLE_PMRFC3164SD
SUBDIRS += plugins/pmrfc3164sd
endif

if ENABLE_OMRULESET
SUBDIRS += plugins/omruleset
endif

if ENABLE_OMUDPSPOOF
SUBDIRS += plugins/omudpspoof
endif

if ENABLE_OMMONGODB
SUBDIRS += plugins/ommongodb
endif

if ENABLE_OMHIREDIS
SUBDIRS += plugins/omhiredis
endif

if ENABLE_OMZMQ3
SUBDIRS += plugins/omzmq3
endif

if ENABLE_OMRABBITMQ
SUBDIRS += plugins/omrabbitmq
endif

if ENABLE_IMZMQ3
SUBDIRS += plugins/imzmq3
endif

if ENABLE_OMUXSOCK
SUBDIRS += plugins/omuxsock
endif

if ENABLE_OMHDFS
SUBDIRS += plugins/omhdfs
endif

if ENABLE_OMJOURNAL
SUBDIRS += plugins/omjournal
endif

if ENABLE_IMJOURNAL
SUBDIRS += plugins/imjournal
endif

if ENABLE_ELASTICSEARCH
SUBDIRS += plugins/omelasticsearch
endif

if ENABLE_MMSNMPTRAPD
SUBDIRS += plugins/mmsnmptrapd
endif

if ENABLE_IMFILE
SUBDIRS += plugins/imfile
endif

if ENABLE_IMPTCP
SUBDIRS += plugins/imptcp
endif

if ENABLE_IMTTCP
SUBDIRS += plugins/imttcp
endif

if ENABLE_IMDIAG
SUBDIRS += plugins/imdiag
endif

if ENABLE_MAIL
SUBDIRS += plugins/ommail
endif

if ENABLE_OMPROG
SUBDIRS += plugins/omprog
endif

if ENABLE_RFC3195
SUBDIRS += plugins/im3195
endif

if ENABLE_MMNORMALIZE
SUBDIRS += plugins/mmnormalize
endif

if ENABLE_MMJSONPARSE
SUBDIRS += plugins/mmjsonparse
endif

if ENABLE_MMAUDIT
SUBDIRS += plugins/mmaudit
endif

if ENABLE_MMANON
SUBDIRS += plugins/mmanon
endif

<<<<<<< HEAD
if ENABLE_MMUTF8FIX
SUBDIRS += plugins/mmutf8fix
endif

if ENABLE_MMCOUNT
SUBDIRS += plugins/mmcount
endif

if ENABLE_MMFIELDS
SUBDIRS += plugins/mmfields
=======
if ENABLE_MMPSTRUCDATA
SUBDIRS += plugins/mmpstrucdata
>>>>>>> b810f0dd
endif

if ENABLE_MMRFC5424ADDHMAC
SUBDIRS += plugins/mmrfc5424addhmac
endif

if ENABLE_ORACLE
SUBDIRS += plugins/omoracle
endif

if ENABLE_GUI
SUBDIRS += java
endif

# tests are added as last element, because tests may need different
# modules that need to be generated first
SUBDIRS += tests


# make sure "make distcheck" tries to build all modules. This means that
# a developer must always have an environment where every supporting library
# is available. If that is not the case, the respective configure option may
# temporarily be removed below. The intent behind forcing everthing to compile
# in a make distcheck is so that we detect code that accidently was not updated
# when some global update happened.
DISTCHECK_CONFIGURE_FLAGS=	--enable-gssapi_krb5 \
				--enable-imfile \
				--enable-snmp \
				--enable-libdbi \
				--enable-mysql \
				--enable-relp \
				--enable-rsyslogd \
				--enable-mail \
				--enable-klog \
				--enable-diagtools \
				--enable-gnutls \
				--enable-omstdout \
				--enable-pmlastmsg \
				--enable-omruleset \
				--enable-omprog \
				--enable-imdiag \
				--enable-imptcp \
				--enable-imttcp \
				--enable-omuxsock \
				--enable-impstats \
				--enable-memcheck \
				--enable-pmaixforwardedfrom \
				--enable-pmcisconames \
				--enable-pmsnare \
				--enable-mmsnmptrapd \
				--enable-elasticsearch \
				--enable-valgrind \
				--with-systemdsystemunitdir=$$dc_install_base/$(systemdsystemunitdir) 
# temporarily disable these checks for make distcheck 2012-09-06 rgerhards
#				--enable-extended-tests \
#				--enable-pgsql 
ACLOCAL_AMFLAGS = -I m4<|MERGE_RESOLUTION|>--- conflicted
+++ resolved
@@ -241,7 +241,6 @@
 SUBDIRS += plugins/mmanon
 endif
 
-<<<<<<< HEAD
 if ENABLE_MMUTF8FIX
 SUBDIRS += plugins/mmutf8fix
 endif
@@ -252,10 +251,10 @@
 
 if ENABLE_MMFIELDS
 SUBDIRS += plugins/mmfields
-=======
+endif
+
 if ENABLE_MMPSTRUCDATA
 SUBDIRS += plugins/mmpstrucdata
->>>>>>> b810f0dd
 endif
 
 if ENABLE_MMRFC5424ADDHMAC
