--- conflicted
+++ resolved
@@ -1358,16 +1358,12 @@
 			    * step back a little not to copy it as part of the field. */
 		/* we got our end pointer, now do the copy */
 		iLen = pFldEnd - pFld + 1; /* the +1 is for an actual char, NOT \0! */
-<<<<<<< HEAD
-		CHKmalloc(pBuf = MALLOC(iLen + 1));
-=======
-        allocLen = iLen + 1;
-#	ifdef VALGRIND
+		allocLen = iLen + 1;
+#		ifdef VALGRIND
 		allocLen += (3 - (iLen % 4));
-        /*older versions of valgrind have a problem with strlen inspecting 4-bytes at a time*/
-#	endif
-		CHKmalloc(pBuf = MALLOC(allocLen * sizeof(uchar)));
->>>>>>> 906b2885
+        	/*older versions of valgrind have a problem with strlen inspecting 4-bytes at a time*/
+#		endif
+		CHKmalloc(pBuf = MALLOC(allocLen));
 		/* now copy */
 		memcpy(pBuf, pFld, iLen);
 		pBuf[iLen] = '\0'; /* terminate it */
@@ -1833,10 +1829,6 @@
 		ret->datatype = 'N';
 		break;
 	case CNFFUNC_LOOKUP:
-<<<<<<< HEAD
-=======
-		dbgprintf("DDDD: executing lookup\n");
->>>>>>> 906b2885
 		ret->datatype = 'S';
 		if(func->funcdata == NULL) {
 			ret->d.estr = es_newStrFromCStr("TABLE-NOT-FOUND", sizeof("TABLE-NOT-FOUND")-1);
