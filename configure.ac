--- conflicted
+++ resolved
@@ -1135,8 +1135,6 @@
 # end of copy template - be sure to search for omtemplate to find everything!
 
 
-<<<<<<< HEAD
-=======
 # settings for mmsnmptrapd message modification module
 AC_ARG_ENABLE(mmsnmptrapd,
         [AS_HELP_STRING([--enable-mmsnmptrapd],[Compiles mmsnmptrapd module @<:@default=no@:>@])],
@@ -1150,7 +1148,6 @@
 AM_CONDITIONAL(ENABLE_MMSNMPTRAPD, test x$enable_mmsnmptrapd = xyes)
 
 
->>>>>>> 40b342cf
 # settings for the omhdfs;
 AC_ARG_ENABLE(omhdfs,
         [AS_HELP_STRING([--enable-omhdfs],[Compiles omhdfs template module @<:@default=no@:>@])],
@@ -1209,10 +1206,7 @@
 		plugins/omoracle/Makefile \
 		plugins/omudpspoof/Makefile \
 		plugins/sm_cust_bindcdr/Makefile \
-<<<<<<< HEAD
-=======
 		plugins/mmsnmptrapd/Makefile \
->>>>>>> 40b342cf
 		plugins/cust1/Makefile \
 		java/Makefile \
 		tests/Makefile])
@@ -1258,12 +1252,9 @@
 echo "    pmaixforwardedfrom module w.be compiled:  $enable_pmaixforwardedfrom"
 echo "    pmsnare module will be compiled:          $enable_pmsnare"
 echo
-<<<<<<< HEAD
-=======
 echo "---{ message modification modules }---"
 echo "    mmsnmptrapd module will be compiled:      $enable_mmsnmptrapd"
 echo
->>>>>>> 40b342cf
 echo "---{ strgen modules }---"
 echo "    sm_cust_bindcdr module will be compiled:  $enable_sm_cust_bindcdr"
 echo
