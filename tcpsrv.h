/* Definitions for tcpsrv class.
 *
 * Copyright 2008-2012 Adiscon GmbH.
 *
 * This file is part of rsyslog.
 *
 * Licensed under the Apache License, Version 2.0 (the "License");
 * you may not use this file except in compliance with the License.
 * You may obtain a copy of the License at
 * 
 *       http://www.apache.org/licenses/LICENSE-2.0
 *       -or-
 *       see COPYING.ASL20 in the source distribution
 * 
 * Unless required by applicable law or agreed to in writing, software
 * distributed under the License is distributed on an "AS IS" BASIS,
 * WITHOUT WARRANTIES OR CONDITIONS OF ANY KIND, either express or implied.
 * See the License for the specific language governing permissions and
 * limitations under the License.
 */
#ifndef INCLUDED_TCPSRV_H
#define INCLUDED_TCPSRV_H

#include "obj.h"
#include "prop.h"
#include "tcps_sess.h"
#include "statsobj.h"

/* support for framing anomalies */
typedef enum ETCPsyslogFramingAnomaly {
	frame_normal = 0,
	frame_NetScreen = 1,
	frame_CiscoIOS = 2
} eTCPsyslogFramingAnomaly;


/* list of tcp listen ports */
struct tcpLstnPortList_s {
	uchar *pszPort;			/**< the ports the listener shall listen on */
	prop_t *pInputName;
	tcpsrv_t *pSrv;			/**< pointer to higher-level server instance */
	ruleset_t *pRuleset;		/**< associated ruleset */
	statsobj_t *stats;		/**< associated stats object */
<<<<<<< HEAD
=======
	sbool bSuppOctetFram;	/**< do we support octect-counted framing? (if no->legay only!)*/
>>>>>>> bd8d972a
	STATSCOUNTER_DEF(ctrSubmit, mutCtrSubmit)
	tcpLstnPortList_t *pNext;	/**< next port or NULL */
};

#define TCPSRV_NO_ADDTL_DELIMITER -1 /* specifies that no additional delimiter is to be used in TCP framing */

/* the tcpsrv object */
struct tcpsrv_s {
	BEGINobjInstance;	/**< Data to implement generic object - MUST be the first data element! */
	int bUseKeepAlive;	/**< use socket layer KEEPALIVE handling? */
	netstrms_t *pNS;	/**< pointer to network stream subsystem */
	int iDrvrMode;		/**< mode of the stream driver to use */
	uchar *pszDrvrAuthMode;	/**< auth mode of the stream driver to use */
	uchar *pszInputName;	/**< value to be used as input name */
	ruleset_t *pRuleset;	/**< ruleset to bind to */
	permittedPeers_t *pPermPeers;/**< driver's permitted peers */
	sbool bEmitMsgOnClose;	/**< emit an informational message when the remote peer closes connection */
	sbool bUsingEPoll;	/**< are we in epoll mode (means we do not need to keep track of sessions!) */
	sbool bUseFlowControl;	/**< use flow control (make light delayable) */
	int iLstnCurr;		/**< max nbr of listeners currently supported */
	netstrm_t **ppLstn;	/**< our netstream listners */
	tcpLstnPortList_t **ppLstnPort; /**< pointer to relevant listen port description */
	int iLstnMax;		/**< max number of listners supported */
	int iSessMax;		/**< max number of sessions supported */
	tcpLstnPortList_t *pLstnPorts;	/**< head pointer for listen ports */

	int addtlFrameDelim;	/**< additional frame delimiter for plain TCP syslog framing (e.g. to handle NetScreen) */
	int bDisableLFDelim;	/**< if 1, standard LF frame delimiter is disabled (*very dangerous*) */
	tcps_sess_t **pSessions;/**< array of all of our sessions */
	void *pUsr;		/**< a user-settable pointer (provides extensibility for "derived classes")*/
	/* callbacks */
	int      (*pIsPermittedHost)(struct sockaddr *addr, char *fromHostFQDN, void*pUsrSrv, void*pUsrSess);
	rsRetVal (*pRcvData)(tcps_sess_t*, char*, size_t, ssize_t *);
	rsRetVal (*OpenLstnSocks)(struct tcpsrv_s*);
	rsRetVal (*pOnListenDeinit)(void*);
	rsRetVal (*OnDestruct)(void*);
	rsRetVal (*pOnRegularClose)(tcps_sess_t *pSess);
	rsRetVal (*pOnErrClose)(tcps_sess_t *pSess);
	/* session specific callbacks */
	rsRetVal (*pOnSessAccept)(tcpsrv_t *, tcps_sess_t*);
	rsRetVal (*OnSessConstructFinalize)(void*);
	rsRetVal (*pOnSessDestruct)(void*);
	rsRetVal (*OnMsgReceive)(tcps_sess_t *, uchar *pszMsg, int iLenMsg); /* submit message callback */
};


/**
 * The following structure is a set of descriptors that need to be processed.
 * This set will be the result of the epoll or select call and be used
 * in the actual request processing stage. It serves as a basis
 * to run multiple request by concurrent threads. -- rgerhards, 2011-01-24
 */
struct tcpsrv_workset_s {
	int idx;	/**< index into session table (or -1 if listener) */
	void *pUsr;
};


/* interfaces */
BEGINinterface(tcpsrv) /* name must also be changed in ENDinterface macro! */
	INTERFACEObjDebugPrint(tcpsrv);
	rsRetVal (*Construct)(tcpsrv_t **ppThis);
	rsRetVal (*ConstructFinalize)(tcpsrv_t __attribute__((unused)) *pThis);
	rsRetVal (*Destruct)(tcpsrv_t **ppThis);
	rsRetVal (*configureTCPListen)(tcpsrv_t*, uchar *pszPort, int bSuppOctetFram);
	//rsRetVal (*SessAccept)(tcpsrv_t *pThis, tcpLstnPortList_t*, tcps_sess_t **ppSess, netstrm_t *pStrm);
	rsRetVal (*create_tcp_socket)(tcpsrv_t *pThis);
	rsRetVal (*Run)(tcpsrv_t *pThis);
	/* set methods */
	rsRetVal (*SetAddtlFrameDelim)(tcpsrv_t*, int);
	rsRetVal (*SetInputName)(tcpsrv_t*, uchar*);
	rsRetVal (*SetUsrP)(tcpsrv_t*, void*);
	rsRetVal (*SetCBIsPermittedHost)(tcpsrv_t*, int (*) (struct sockaddr *addr, char*, void*, void*));
	rsRetVal (*SetCBOpenLstnSocks)(tcpsrv_t *, rsRetVal (*)(tcpsrv_t*));
	rsRetVal (*SetCBRcvData)(tcpsrv_t *pThis, rsRetVal (*pRcvData)(tcps_sess_t*, char*, size_t, ssize_t*));
	rsRetVal (*SetCBOnListenDeinit)(tcpsrv_t*, rsRetVal (*)(void*));
	rsRetVal (*SetCBOnDestruct)(tcpsrv_t*, rsRetVal (*) (void*));
	rsRetVal (*SetCBOnRegularClose)(tcpsrv_t*, rsRetVal (*) (tcps_sess_t*));
	rsRetVal (*SetCBOnErrClose)(tcpsrv_t*, rsRetVal (*) (tcps_sess_t*));
	rsRetVal (*SetDrvrMode)(tcpsrv_t *pThis, int iMode);
	rsRetVal (*SetDrvrAuthMode)(tcpsrv_t *pThis, uchar *pszMode);
	rsRetVal (*SetDrvrPermPeers)(tcpsrv_t *pThis, permittedPeers_t*);
	/* session specifics */
	rsRetVal (*SetCBOnSessAccept)(tcpsrv_t*, rsRetVal (*) (tcpsrv_t*, tcps_sess_t*));
	rsRetVal (*SetCBOnSessDestruct)(tcpsrv_t*, rsRetVal (*) (void*));
	rsRetVal (*SetCBOnSessConstructFinalize)(tcpsrv_t*, rsRetVal (*) (void*));
	/* added v5 */
	rsRetVal (*SetSessMax)(tcpsrv_t *pThis, int iMaxSess);	/* 2009-04-09 */
	/* added v6 */
	rsRetVal (*SetOnMsgReceive)(tcpsrv_t *pThis, rsRetVal (*OnMsgReceive)(tcps_sess_t*, uchar*, int)); /* 2009-05-24 */
	rsRetVal (*SetRuleset)(tcpsrv_t *pThis, ruleset_t*); /* 2009-06-12 */
	/* added v7 (accidently named v8!) */
	rsRetVal (*SetLstnMax)(tcpsrv_t *pThis, int iMaxLstn);	/* 2009-08-17 */
	rsRetVal (*SetNotificationOnRemoteClose)(tcpsrv_t *pThis, int bNewVal); /* 2009-10-01 */
	/* added v9 -- rgerhards, 2010-03-01 */
	rsRetVal (*SetbDisableLFDelim)(tcpsrv_t*, int);
	/* added v10 -- rgerhards, 2011-04-01 */
	rsRetVal (*SetUseFlowControl)(tcpsrv_t*, int);
	/* added v11 -- rgerhards, 2011-05-09 */
	rsRetVal (*SetKeepAlive)(tcpsrv_t*, int);
ENDinterface(tcpsrv)
<<<<<<< HEAD
#define tcpsrvCURR_IF_VERSION 11 /* increment whenever you change the interface structure! */
=======
#define tcpsrvCURR_IF_VERSION 10 /* increment whenever you change the interface structure! */
>>>>>>> bd8d972a
/* change for v4:
 * - SetAddtlFrameDelim() added -- rgerhards, 2008-12-10
 * - SetInputName() added -- rgerhards, 2008-12-10
 * change for v5 and up: see above
 * for v10: param bSuppOctetFram added to configureTCPListen
 */


/* prototypes */
PROTOTYPEObj(tcpsrv);

/* the name of our library binary */
#define LM_TCPSRV_FILENAME "lmtcpsrv"

#endif /* #ifndef INCLUDED_TCPSRV_H */<|MERGE_RESOLUTION|>--- conflicted
+++ resolved
@@ -41,10 +41,7 @@
 	tcpsrv_t *pSrv;			/**< pointer to higher-level server instance */
 	ruleset_t *pRuleset;		/**< associated ruleset */
 	statsobj_t *stats;		/**< associated stats object */
-<<<<<<< HEAD
-=======
 	sbool bSuppOctetFram;	/**< do we support octect-counted framing? (if no->legay only!)*/
->>>>>>> bd8d972a
 	STATSCOUNTER_DEF(ctrSubmit, mutCtrSubmit)
 	tcpLstnPortList_t *pNext;	/**< next port or NULL */
 };
@@ -146,11 +143,7 @@
 	/* added v11 -- rgerhards, 2011-05-09 */
 	rsRetVal (*SetKeepAlive)(tcpsrv_t*, int);
 ENDinterface(tcpsrv)
-<<<<<<< HEAD
-#define tcpsrvCURR_IF_VERSION 11 /* increment whenever you change the interface structure! */
-=======
-#define tcpsrvCURR_IF_VERSION 10 /* increment whenever you change the interface structure! */
->>>>>>> bd8d972a
+#define tcpsrvCURR_IF_VERSION 12 /* increment whenever you change the interface structure! */
 /* change for v4:
  * - SetAddtlFrameDelim() added -- rgerhards, 2008-12-10
  * - SetInputName() added -- rgerhards, 2008-12-10
