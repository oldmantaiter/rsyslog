--- conflicted
+++ resolved
@@ -125,28 +125,6 @@
 #define USE_ASYNCWRITER_DFLT 0 	/* default buffer use async writer */
 #define FLUSHONTX_DFLT 1 	/* default for flush on TX end */
 
-<<<<<<< HEAD
-=======
-/* globals for default values */
-static int iDynaFileCacheSize = 10; /* max cache for dynamic files */
-static int fCreateMode = 0644; /* mode to use when creating files */
-static int fDirCreateMode = 0700; /* mode to use when creating files */
-static int	bFailOnChown;	/* fail if chown fails? */
-static uid_t	fileUID;	/* UID to be used for newly created files */
-static uid_t	fileGID;	/* GID to be used for newly created files */
-static uid_t	dirUID;		/* UID to be used for newly created directories */
-static uid_t	dirGID;		/* GID to be used for newly created directories */
-static int	bCreateDirs = 1;/* auto-create directories for dynaFiles: 0 - no, 1 - yes */
-static int	bEnableSync = 0;/* enable syncing of files (no dash in front of pathname in conf): 0 - no, 1 - yes */
-static int	iZipLevel = 0;	/* zip compression mode (0..9 as usual) */
-static sbool	bFlushOnTXEnd = FLUSHONTX_DFLT;/* flush write buffers when transaction has ended? */
-static int64	iIOBufSize = IOBUF_DFLT_SIZE;	/* size of an io buffer */
-static int	iFlushInterval = FLUSH_INTRVL_DFLT; 	/* how often flush the output buffer on inactivity? */
-static int	bUseAsyncWriter = USE_ASYNCWRITER_DFLT;	/* should we enable asynchronous writing? */
-uchar	*pszFileDfltTplName = NULL; /* name of the default template to use */
-/* end globals for default values */
-
->>>>>>> 4e11040e
 
 typedef struct _instanceData {
 	uchar	f_fname[MAXFNAME];/* file or template name (display only) */
@@ -266,13 +244,6 @@
 	DBGPRINTF("DynaFileCacheSize changed to %d.\n", iNewVal);
 
 	RETiRet;
-}
-
-
-rsRetVal goneAway(void __attribute__((unused)) *pVal, int iNewVal)
-{
-	errmsg.LogError(0, RS_RET_ERR, "directive $omfileForceChown is no longer supported");
-	return RS_RET_ERR;
 }
 
 
@@ -828,7 +799,6 @@
 	}
 
 	/* freeze current paremeters for this action */
-<<<<<<< HEAD
 	pData->iDynaFileCacheSize = cs.iDynaFileCacheSize;
 	pData->fCreateMode = cs.fCreateMode;
 	pData->fDirCreateMode = cs.fDirCreateMode;
@@ -843,22 +813,6 @@
 	pData->iIOBufSize = (int) cs.iIOBufSize;
 	pData->iFlushInterval = cs.iFlushInterval;
 	pData->bUseAsyncWriter = cs.bUseAsyncWriter;
-=======
-	pData->iDynaFileCacheSize = iDynaFileCacheSize;
-	pData->fCreateMode = fCreateMode;
-	pData->fDirCreateMode = fDirCreateMode;
-	pData->bCreateDirs = bCreateDirs;
-	pData->bFailOnChown = bFailOnChown;
-	pData->fileUID = fileUID;
-	pData->fileGID = fileGID;
-	pData->dirUID = dirUID;
-	pData->dirGID = dirGID;
-	pData->iZipLevel = iZipLevel;
-	pData->bFlushOnTXEnd = bFlushOnTXEnd;
-	pData->iIOBufSize = (int) iIOBufSize;
-	pData->iFlushInterval = iFlushInterval;
-	pData->bUseAsyncWriter = bUseAsyncWriter;
->>>>>>> 4e11040e
 CODE_STD_FINALIZERparseSelectorAct
 ENDparseSelectorAct
 
@@ -868,7 +822,6 @@
  */
 static rsRetVal resetConfigVariables(uchar __attribute__((unused)) *pp, void __attribute__((unused)) *pVal)
 {
-<<<<<<< HEAD
 	cs.fileUID = -1;
 	cs.fileGID = -1;
 	cs.dirUID = -1;
@@ -886,27 +839,6 @@
 	cs.bUseAsyncWriter = USE_ASYNCWRITER_DFLT;
 	free(pszFileDfltTplName);
 	pszFileDfltTplName = NULL;
-=======
-	fileUID = -1;
-	fileGID = -1;
-	dirUID = -1;
-	dirGID = -1;
-	bFailOnChown = 1;
-	iDynaFileCacheSize = 10;
-	fCreateMode = 0644;
-	fDirCreateMode = 0700;
-	bCreateDirs = 1;
-	bEnableSync = 0;
-	iZipLevel = 0;
-	bFlushOnTXEnd = FLUSHONTX_DFLT;
-	iIOBufSize = IOBUF_DFLT_SIZE;
-	iFlushInterval = FLUSH_INTRVL_DFLT;
-	bUseAsyncWriter = USE_ASYNCWRITER_DFLT;
-	if(pszFileDfltTplName != NULL) {
-		free(pszFileDfltTplName);
-		pszFileDfltTplName = NULL;
-	}
->>>>>>> 4e11040e
 
 	return RS_RET_OK;
 }
@@ -954,7 +886,6 @@
 
 	INITChkCoreFeature(bCoreSupportsBatching, CORE_FEATURE_BATCHING);
 	DBGPRINTF("omfile: %susing transactional output interface.\n", bCoreSupportsBatching ? "" : "not ");
-<<<<<<< HEAD
 	CHKiRet(omsdRegCFSLineHdlr((uchar *)"dynafilecachesize", 0, eCmdHdlrInt, (void*) setDynaFileCacheSize, NULL, STD_LOADABLE_MODULE_ID, eConfObjAction));
 	CHKiRet(omsdRegCFSLineHdlr((uchar *)"omfileziplevel", 0, eCmdHdlrInt, NULL, &cs.iZipLevel, STD_LOADABLE_MODULE_ID, eConfObjAction));
 	CHKiRet(omsdRegCFSLineHdlr((uchar *)"omfileflushinterval", 0, eCmdHdlrInt, NULL, &cs.iFlushInterval, STD_LOADABLE_MODULE_ID, eConfObjAction));
@@ -973,26 +904,6 @@
 	CHKiRet(omsdRegCFSLineHdlr((uchar *)"actionfileenablesync", 0, eCmdHdlrBinary, NULL, &cs.bEnableSync, STD_LOADABLE_MODULE_ID, eConfObjAction));
 	CHKiRet(regCfSysLineHdlr((uchar *)"actionfiledefaulttemplate", 0, eCmdHdlrGetWord, NULL, &pszFileDfltTplName, NULL, eConfObjGlobal));
 	CHKiRet(omsdRegCFSLineHdlr((uchar *)"resetconfigvariables", 1, eCmdHdlrCustomHandler, resetConfigVariables, NULL, STD_LOADABLE_MODULE_ID, eConfObjAction));
-=======
-	CHKiRet(omsdRegCFSLineHdlr((uchar *)"dynafilecachesize", 0, eCmdHdlrInt, (void*) setDynaFileCacheSize, NULL, STD_LOADABLE_MODULE_ID));
-	CHKiRet(omsdRegCFSLineHdlr((uchar *)"omfileziplevel", 0, eCmdHdlrInt, NULL, &iZipLevel, STD_LOADABLE_MODULE_ID));
-	CHKiRet(omsdRegCFSLineHdlr((uchar *)"omfileflushinterval", 0, eCmdHdlrInt, NULL, &iFlushInterval, STD_LOADABLE_MODULE_ID));
-	CHKiRet(omsdRegCFSLineHdlr((uchar *)"omfileasyncwriting", 0, eCmdHdlrBinary, NULL, &bUseAsyncWriter, STD_LOADABLE_MODULE_ID));
-	CHKiRet(omsdRegCFSLineHdlr((uchar *)"omfileflushontxend", 0, eCmdHdlrBinary, NULL, &bFlushOnTXEnd, STD_LOADABLE_MODULE_ID));
-	CHKiRet(omsdRegCFSLineHdlr((uchar *)"omfileiobuffersize", 0, eCmdHdlrSize, NULL, &iIOBufSize, STD_LOADABLE_MODULE_ID));
-	CHKiRet(omsdRegCFSLineHdlr((uchar *)"dirowner", 0, eCmdHdlrUID, NULL, &dirUID, STD_LOADABLE_MODULE_ID));
-	CHKiRet(omsdRegCFSLineHdlr((uchar *)"dirgroup", 0, eCmdHdlrGID, NULL, &dirGID, STD_LOADABLE_MODULE_ID));
-	CHKiRet(omsdRegCFSLineHdlr((uchar *)"fileowner", 0, eCmdHdlrUID, NULL, &fileUID, STD_LOADABLE_MODULE_ID));
-	CHKiRet(omsdRegCFSLineHdlr((uchar *)"filegroup", 0, eCmdHdlrGID, NULL, &fileGID, STD_LOADABLE_MODULE_ID));
-	CHKiRet(omsdRegCFSLineHdlr((uchar *)"dircreatemode", 0, eCmdHdlrFileCreateMode, NULL, &fDirCreateMode, STD_LOADABLE_MODULE_ID));
-	CHKiRet(omsdRegCFSLineHdlr((uchar *)"filecreatemode", 0, eCmdHdlrFileCreateMode, NULL, &fCreateMode, STD_LOADABLE_MODULE_ID));
-	CHKiRet(omsdRegCFSLineHdlr((uchar *)"createdirs", 0, eCmdHdlrBinary, NULL, &bCreateDirs, STD_LOADABLE_MODULE_ID));
-	CHKiRet(omsdRegCFSLineHdlr((uchar *)"failonchownfailure", 0, eCmdHdlrBinary, NULL, &bFailOnChown, STD_LOADABLE_MODULE_ID));
-	CHKiRet(omsdRegCFSLineHdlr((uchar *)"omfileforcechown", 0, eCmdHdlrBinary, goneAway, NULL, STD_LOADABLE_MODULE_ID));
-	CHKiRet(omsdRegCFSLineHdlr((uchar *)"actionfileenablesync", 0, eCmdHdlrBinary, NULL, &bEnableSync, STD_LOADABLE_MODULE_ID));
-	CHKiRet(regCfSysLineHdlr((uchar *)"actionfiledefaulttemplate", 0, eCmdHdlrGetWord, NULL, &pszFileDfltTplName, NULL));
-	CHKiRet(omsdRegCFSLineHdlr((uchar *)"resetconfigvariables", 1, eCmdHdlrCustomHandler, resetConfigVariables, NULL, STD_LOADABLE_MODULE_ID));
->>>>>>> 4e11040e
 ENDmodInit
 /* vi:set ai:
  */