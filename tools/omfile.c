--- conflicted
+++ resolved
@@ -855,13 +855,9 @@
 
 BEGINdoAction
 CODESTARTdoAction
-<<<<<<< HEAD
 	DBGPRINTF("file to log to: %s\n",
 		  (pData->bDynamicName) ? ppString[1] : pData->f_fname);
-=======
-	DBGPRINTF("file to log to: %s\n", pData->f_fname);
 	DBGPRINTF("omfile: start of data: '%.128s'\n", ppString[0]);
->>>>>>> 25dd212b
 	CHKiRet(writeFile(ppString, iMsgOpts, pData));
 	if(!bCoreSupportsBatching && pData->bFlushOnTXEnd) {
 		CHKiRet(strm.Flush(pData->pStrm));
