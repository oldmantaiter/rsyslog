--- conflicted
+++ resolved
@@ -1333,14 +1333,11 @@
 	DEFiRet;
 
 	assert(pszDAGFile != NULL);
-<<<<<<< HEAD
-=======
 	
 	logmsgInternal(NO_ERRCODE, LOG_SYSLOG|LOG_INFO, (uchar*)
 		"Configuration graph generation is unfortunately disabled "
 		"in the current code base.", 0);
 	ABORT_FINALIZE(RS_RET_FILENAME_INVALID);
->>>>>>> 3866bd51
 
 	if((fp = fopen((char*) pszDAGFile, "w")) == NULL) {
 		logmsgInternal(NO_ERRCODE, LOG_SYSLOG|LOG_INFO, (uchar*)
