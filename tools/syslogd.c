--- conflicted
+++ resolved
@@ -673,190 +673,6 @@
 void
 syslogdInit(void)
 {
-<<<<<<< HEAD
-	rsRetVal localRet;
-	int ch;
-	extern int optind;
-	extern char *optarg;
-	int bEOptionWasGiven = 0;
-	int iHelperUOpt;
-	int bChDirRoot = 1; /* change the current working directory to "/"? */
-	char *arg;	/* for command line option processing */
-	char cwdbuf[128]; /* buffer to obtain/display current working directory */
-	DEFiRet;
-
-	/* first, parse the command line options. We do not carry out any actual work, just
-	 * see what we should do. This relieves us from certain anomalies and we can process
-	 * the parameters down below in the correct order. For example, we must know the
-	 * value of -M before we can do the init, but at the same time we need to have
-	 * the base classes init before we can process most of the options. Now, with the
-	 * split of functionality, this is no longer a problem. Thanks to varmofekoj for
-	 * suggesting this algo.
-	 * Note: where we just need to set some flags and can do so without knowledge
-	 * of other options, we do this during the inital option processing.
-	 * rgerhards, 2008-04-04
-	 */
-	while((ch = getopt(argc, argv, "46a:Ac:dDef:g:hi:l:m:M:nN:op:qQr::s:S:t:T:u:vwx")) != EOF) {
-		switch((char)ch) {
-                case '4':
-                case '6':
-                case 'A':
-		case 'f': /* configuration file */
-		case 'i': /* pid file name */
-		case 'l':
-		case 'n': /* don't fork */
-		case 'N': /* enable config verify mode */
-		case 'q': /* add hostname if DNS resolving has failed */
-		case 'Q': /* dont resolve hostnames in ACL to IPs */
-		case 's':
-		case 'S': /* Source IP for local client to be used on multihomed host */
-		case 'T': /* chroot on startup (primarily for testing) */
-		case 'u': /* misc user settings */
-		case 'w': /* disable disallowed host warnings */
-		case 'x': /* disable dns for remote messages */
-			CHKiRet(bufOptAdd(ch, optarg));
-			break;
-		case 'd': /* debug - must be handled now, so that debug is active during init! */
-			debugging_on = 1;
-			Debug = 1;
-			yydebug = 1;
-			break;
-		case 'D': /* BISON debug */
-			yydebug = 1;
-			break;
-		case 'e':		/* log every message (no repeat message supression) */
-			bEOptionWasGiven = 1;
-			break;
-		case 'M': /* default module load path -- this MUST be carried out immediately! */
-			glblModPath = (uchar*) optarg;
-			break;
-		case 'v': /* MUST be carried out immediately! */
-			printVersion();
-			exit(0); /* exit for -v option - so this is a "good one" */
-		case '?':
-		default:
-			rsyslogd_usage();
-		}
-	}
-
-	if(argc - optind)
-		rsyslogd_usage();
-
-	DBGPRINTF("rsyslogd %s startup, module path '%s', cwd:%s\n",
-		  VERSION, glblModPath == NULL ? "" : (char*)glblModPath,
-		  getcwd(cwdbuf, sizeof(cwdbuf)));
-
-	/* we are done with the initial option parsing and processing. Now we init the system. */
-
-	ppid = getpid();
-
-	CHKiRet(rsyslogd_InitGlobalClasses());
-	CHKiRet(obtainClassPointers());
-
-	/* doing some core initializations */
-
-	/* get our host and domain names - we need to do this early as we may emit
-	 * error log messages, which need the correct hostname. -- rgerhards, 2008-04-04
-	 */
-	queryLocalHostname();
-
-	/* initialize the objects */
-	if((iRet = modInitIminternal()) != RS_RET_OK) {
-		fprintf(stderr, "fatal error: could not initialize errbuf object (error code %d).\n",
-			iRet);
-		exit(1); /* "good" exit, leaving at init for fatal error */
-	}
-
-
-	/* END core initializations - we now come back to carrying out command line options*/
-
-	while((iRet = bufOptRemove(&ch, &arg)) == RS_RET_OK) {
-		DBGPRINTF("deque option %c, optarg '%s'\n", ch, (arg == NULL) ? "" : arg);
-		switch((char)ch) {
-                case '4':
-	                glbl.SetDefPFFamily(PF_INET);
-                        break;
-                case '6':
-                        glbl.SetDefPFFamily(PF_INET6);
-                        break;
-                case 'A':
-                        send_to_all++;
-                        break;
-		case 'S':		/* Source IP for local client to be used on multihomed host */
-			if(glbl.GetSourceIPofLocalClient() != NULL) {
-				fprintf (stderr, "rsyslogd: Only one -S argument allowed, the first one is taken.\n");
-			} else {
-				glbl.SetSourceIPofLocalClient((uchar*)arg);
-			}
-			break;
-		case 'f':		/* configuration file */
-			ConfFile = (uchar*) arg;
-			break;
-		case 'i':		/* pid file name */
-			PidFile = arg;
-			break;
-		case 'l':
-			if(glbl.GetLocalHosts() != NULL) {
-				fprintf (stderr, "rsyslogd: Only one -l argument allowed, the first one is taken.\n");
-			} else {
-				glbl.SetLocalHosts(crunch_list(arg));
-			}
-			break;
-		case 'n':		/* don't fork */
-			doFork = 0;
-			break;
-		case 'N':		/* enable config verify mode */
-			iConfigVerify = atoi(arg);
-			break;
-		case 'q':               /* add hostname if DNS resolving has failed */
-		        *(net.pACLAddHostnameOnFail) = 1;
-		        break;
-		case 'Q':               /* dont resolve hostnames in ACL to IPs */
-		        *(net.pACLDontResolve) = 1;
-		        break;
-		case 's':
-			if(glbl.GetStripDomains() != NULL) {
-				fprintf (stderr, "rsyslogd: Only one -s argument allowed, the first one is taken.\n");
-			} else {
-				glbl.SetStripDomains(crunch_list(arg));
-			}
-			break;
-		case 'T':/* chroot() immediately at program startup, but only for testing, NOT security yet */
-			if(chroot(arg) != 0) {
-				perror("chroot");
-				exit(1);
-			}
-			break;
-		case 'u':		/* misc user settings */
-			iHelperUOpt = atoi(arg);
-			if(iHelperUOpt & 0x01)
-				glbl.SetParseHOSTNAMEandTAG(0);
-			if(iHelperUOpt & 0x02)
-				bChDirRoot = 0;
-			break;
-		case 'w':		/* disable disallowed host warnigs */
-			glbl.SetOption_DisallowWarning(0);
-			break;
-		case 'x':		/* disable dns for remote messages */
-			glbl.SetDisableDNS(1);
-			break;
-               case '?':
-		default:
-			rsyslogd_usage();
-		}
-	}
-
-	if(iRet != RS_RET_END_OF_LINKEDLIST)
-		FINALIZE;
-
-	if(iConfigVerify) {
-		fprintf(stderr, "rsyslogd: version %s, config validation run (level %d), master config %s\n",
-			VERSION, iConfigVerify, ConfFile);
-	}
-
-	localRet = rsconf.Load(&ourConf, ConfFile);
-=======
->>>>>>> cef5a3a7
 	/* oxpa <iippolitov@gmail.com> contribution, need to check ASL 2.0 */
 	queryLocalHostname();	/* need to re-query to pick up a changed hostname due to config */
 	/* end oxpa */
