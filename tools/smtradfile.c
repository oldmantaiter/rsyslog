/* smtradfile.c
 * This is a strgen module for the traditional file format.
 *
 * Format generated:
 * "%TIMESTAMP% %HOSTNAME% %syslogtag%%msg:::sp-if-no-1st-sp%%msg:::drop-last-lf%\n"
 *
 * NOTE: read comments in module-template.h to understand how this file
 *       works!
 *
 * File begun on 2010-06-01 by RGerhards
 *
<<<<<<< HEAD
 * Copyright 2010-2013 Rainer Gerhards and Adiscon GmbH.
=======
 * Copyright 2010-2014 Rainer Gerhards and Adiscon GmbH.
>>>>>>> 55b88825
 *
 * This file is part of rsyslog.
 *
 * Licensed under the Apache License, Version 2.0 (the "License");
 * you may not use this file except in compliance with the License.
 * You may obtain a copy of the License at
 * 
 *       http://www.apache.org/licenses/LICENSE-2.0
 *       -or-
 *       see COPYING.ASL20 in the source distribution
 * 
 * Unless required by applicable law or agreed to in writing, software
 * distributed under the License is distributed on an "AS IS" BASIS,
 * WITHOUT WARRANTIES OR CONDITIONS OF ANY KIND, either express or implied.
 * See the License for the specific language governing permissions and
 * limitations under the License.
 */
#include "config.h"
#include "rsyslog.h"
#include <stdlib.h>
#include <string.h>
#include <assert.h>
#include <errno.h>
#include "syslogd.h"
#include "conf.h"
#include "syslogd-types.h"
#include "template.h"
#include "msg.h"
#include "module-template.h"
#include "unicode-helper.h"

MODULE_TYPE_STRGEN
MODULE_TYPE_NOKEEP
STRGEN_NAME("RSYSLOG_TraditionalFileFormat")

/* internal structures
 */
DEF_SMOD_STATIC_DATA


/* config data */


/* This strgen tries to minimize the amount of reallocs be first obtaining pointers to all strings
 * needed (including their length) and then calculating the actual space required. So when we 
 * finally copy, we know exactly what we need. So we do at most one alloc.
 */
BEGINstrgen
	register int iBuf;
	uchar *pTimeStamp;
	uchar *pHOSTNAME;
	size_t lenHOSTNAME;
	uchar *pTAG;
	int lenTAG;
	uchar *pMSG;
	size_t lenMSG;
	size_t lenTotal;
CODESTARTstrgen
	/* first obtain all strings and their length (if not fixed) */
	pTimeStamp = (uchar*) getTimeReported(pMsg, tplFmtRFC3164Date);
	pHOSTNAME = (uchar*) getHOSTNAME(pMsg);
	lenHOSTNAME = getHOSTNAMELen(pMsg);
	getTAG(pMsg, &pTAG, &lenTAG);
	pMSG = getMSG(pMsg);
	lenMSG = getMSGLen(pMsg);

	/* calculate len, constants for spaces and similar fixed strings */
	lenTotal = CONST_LEN_TIMESTAMP_3164 + 1 + lenHOSTNAME + 1 + lenTAG + lenMSG + 2;
	if(pMSG[0] != ' ')
		++lenTotal; /* then we need to introduce one additional space */

	/* now make sure buffer is large enough */
	if(lenTotal  >= iparam->lenBuf)
		CHKiRet(ExtendBuf(iparam, lenTotal));

	/* and concatenate the resulting string */
	memcpy(iparam->param, pTimeStamp, CONST_LEN_TIMESTAMP_3164);
	iparam->param[CONST_LEN_TIMESTAMP_3164] = ' ';

	memcpy(iparam->param + CONST_LEN_TIMESTAMP_3164 + 1, pHOSTNAME, lenHOSTNAME);
	iBuf = CONST_LEN_TIMESTAMP_3164 + 1 + lenHOSTNAME;
	iparam->param[iBuf++] = ' ';

	memcpy(iparam->param + iBuf, pTAG, lenTAG);
	iBuf += lenTAG;

	if(pMSG[0] != ' ')
		iparam->param[iBuf++] = ' ';
	memcpy(iparam->param + iBuf, pMSG, lenMSG);
	iBuf += lenMSG;

	/* trailer */
	iparam->param[iBuf++] = '\n';
	iparam->param[iBuf] = '\0';

	iparam->lenStr = lenTotal - 1; /* do not count \0! */

finalize_it:
ENDstrgen


BEGINmodExit
CODESTARTmodExit
ENDmodExit


BEGINqueryEtryPt
CODESTARTqueryEtryPt
CODEqueryEtryPt_STD_SMOD_QUERIES
ENDqueryEtryPt


BEGINmodInit(smtradfile)
CODESTARTmodInit
	*ipIFVersProvided = CURR_MOD_IF_VERSION; /* we only support the current interface specification */
CODEmodInit_QueryRegCFSLineHdlr
	dbgprintf("traditional file format strgen init called, compiled with version %s\n", VERSION);
ENDmodInit<|MERGE_RESOLUTION|>--- conflicted
+++ resolved
@@ -9,11 +9,7 @@
  *
  * File begun on 2010-06-01 by RGerhards
  *
-<<<<<<< HEAD
- * Copyright 2010-2013 Rainer Gerhards and Adiscon GmbH.
-=======
  * Copyright 2010-2014 Rainer Gerhards and Adiscon GmbH.
->>>>>>> 55b88825
  *
  * This file is part of rsyslog.
  *
