/* tcpsrv.c
 *
 * Common code for plain TCP syslog based servers. This is currently being
 * utilized by imtcp and imgssapi.
 *
 * NOTE: this is *not* a generic TCP server, but one for syslog servers. For
 *       generic stream servers, please use ./runtime/strmsrv.c!
 *
 * There are actually two classes within the tcpserver code: one is
 * the tcpsrv itself, the other one is its sessions. This is a helper
 * class to tcpsrv.
 *
 * The common code here calls upon specific functionality by using
 * callbacks. The specialised input modules need to set the proper
 * callbacks before the code is run. The tcpsrv then calls back
 * into the specific input modules at the appropriate time.
 *
 * File begun on 2007-12-21 by RGerhards (extracted from syslogd.c)
 *
 * Copyright 2007-2010 Rainer Gerhards and Adiscon GmbH.
 *
 * This file is part of rsyslog.
 *
 * Rsyslog is free software: you can redistribute it and/or modify
 * it under the terms of the GNU General Public License as published by
 * the Free Software Foundation, either version 3 of the License, or
 * (at your option) any later version.
 *
 * Rsyslog is distributed in the hope that it will be useful,
 * but WITHOUT ANY WARRANTY; without even the implied warranty of
 * MERCHANTABILITY or FITNESS FOR A PARTICULAR PURPOSE.  See the
 * GNU General Public License for more details.
 *
 * You should have received a copy of the GNU General Public License
 * along with Rsyslog.  If not, see <http://www.gnu.org/licenses/>.
 *
 * A copy of the GPL can be found in the file "COPYING" in this distribution.
 */

#include "config.h"
#include <stdlib.h>
#include <assert.h>
#include <string.h>
#include <errno.h>
#include <unistd.h>
#include <stdarg.h>
#include <ctype.h>
#include <netinet/in.h>
#include <netdb.h>
#include <sys/types.h>
#include <sys/socket.h>
#if HAVE_FCNTL_H
#include <fcntl.h>
#endif
#include "rsyslog.h"
#include "dirty.h"
#include "cfsysline.h"
#include "module-template.h"
#include "net.h"
#include "srUtils.h"
#include "conf.h"
#include "tcpsrv.h"
#include "obj.h"
#include "glbl.h"
#include "netstrms.h"
#include "netstrm.h"
#include "nssel.h"
#include "nspoll.h"
#include "errmsg.h"
#include "ruleset.h"
#include "unicode-helper.h"

MODULE_TYPE_LIB
MODULE_TYPE_NOKEEP

/* defines */
#define TCPSESS_MAX_DEFAULT 200 /* default for nbr of tcp sessions if no number is given */
#define TCPLSTN_MAX_DEFAULT 20 /* default for nbr of listeners */

/* static data */
DEFobjStaticHelpers
DEFobjCurrIf(conf)
DEFobjCurrIf(glbl)
DEFobjCurrIf(ruleset)
DEFobjCurrIf(tcps_sess)
DEFobjCurrIf(errmsg)
DEFobjCurrIf(net)
DEFobjCurrIf(netstrms)
DEFobjCurrIf(netstrm)
DEFobjCurrIf(nssel)
DEFobjCurrIf(nspoll)
DEFobjCurrIf(prop)


/* add new listener port to listener port list
 * rgerhards, 2009-05-21
 */
static inline rsRetVal
addNewLstnPort(tcpsrv_t *pThis, uchar *pszPort)
{
	tcpLstnPortList_t *pEntry;
	DEFiRet;

	ISOBJ_TYPE_assert(pThis, tcpsrv);

	/* create entry */
	CHKmalloc(pEntry = MALLOC(sizeof(tcpLstnPortList_t)));
	pEntry->pszPort = pszPort;
	pEntry->pSrv = pThis;
	pEntry->pRuleset = pThis->pRuleset;

	/* we need to create a property */ 
	CHKiRet(prop.Construct(&pEntry->pInputName));
	CHKiRet(prop.SetString(pEntry->pInputName, pThis->pszInputName, ustrlen(pThis->pszInputName)));
	CHKiRet(prop.ConstructFinalize(pEntry->pInputName));

	/* and add to list */
	pEntry->pNext = pThis->pLstnPorts;
	pThis->pLstnPorts = pEntry;

finalize_it:
	RETiRet;
}


/* configure TCP listener settings.
 * Note: pszPort is handed over to us - the caller MUST NOT free it!
 * rgerhards, 2008-03-20
 */
static rsRetVal
configureTCPListen(tcpsrv_t *pThis, uchar *pszPort)
{
	int i;
	uchar *pPort = pszPort;
	DEFiRet;

	assert(pszPort != NULL);
	ISOBJ_TYPE_assert(pThis, tcpsrv);

	/* extract port */
	i = 0;
	while(isdigit((int) *pPort)) {
		i = i * 10 + *pPort++ - '0';
	}

	if(i >= 0 && i <= 65535) {
		CHKiRet(addNewLstnPort(pThis, pszPort));
	} else {
		errmsg.LogError(0, NO_ERRCODE, "Invalid TCP listen port %s - ignored.\n", pszPort);
	}

finalize_it:
	RETiRet;
}


/* Initialize the session table
 * returns 0 if OK, somewhat else otherwise
 */
static rsRetVal
TCPSessTblInit(tcpsrv_t *pThis)
{
	DEFiRet;

	ISOBJ_TYPE_assert(pThis, tcpsrv);
	assert(pThis->pSessions == NULL);

	DBGPRINTF("Allocating buffer for %d TCP sessions.\n", pThis->iSessMax);
	if((pThis->pSessions = (tcps_sess_t **) calloc(pThis->iSessMax, sizeof(tcps_sess_t *))) == NULL) {
		DBGPRINTF("Error: TCPSessInit() could not alloc memory for TCP session table.\n");
		ABORT_FINALIZE(RS_RET_OUT_OF_MEMORY);
	}

finalize_it:
	RETiRet;
}


/* find a free spot in the session table. If the table
 * is full, -1 is returned, else the index of the free
 * entry (0 or higher).
 */
static int
TCPSessTblFindFreeSpot(tcpsrv_t *pThis)
{
	register int i;

	ISOBJ_TYPE_assert(pThis, tcpsrv);

	for(i = 0 ; i < pThis->iSessMax ; ++i) {
		if(pThis->pSessions[i] == NULL)
			break;
	}

	return((i < pThis->iSessMax) ? i : -1);
}


/* Get the next session index. Free session tables entries are
 * skipped. This function is provided the index of the last
 * session entry, or -1 if no previous entry was obtained. It
 * returns the index of the next session or -1, if there is no
 * further entry in the table. Please note that the initial call
 * might as well return -1, if there is no session at all in the
 * session table.
 */
static int
TCPSessGetNxtSess(tcpsrv_t *pThis, int iCurr)
{
	register int i;

	BEGINfunc
	ISOBJ_TYPE_assert(pThis, tcpsrv);
	assert(pThis->pSessions != NULL);
	for(i = iCurr + 1 ; i < pThis->iSessMax ; ++i) {
		if(pThis->pSessions[i] != NULL)
			break;
	}

	ENDfunc
	return((i < pThis->iSessMax) ? i : -1);
}


/* De-Initialize TCP listner sockets.
 * This function deinitializes everything, including freeing the
 * session table. No TCP listen receive operations are permitted
 * unless the subsystem is reinitialized.
 * rgerhards, 2007-06-21
 */
static void deinit_tcp_listener(tcpsrv_t *pThis)
{
	int i;
	tcpLstnPortList_t *pEntry;
	tcpLstnPortList_t *pDel;

	ISOBJ_TYPE_assert(pThis, tcpsrv);

	if(pThis->pSessions != NULL) {
		/* close all TCP connections! */
		if(!pThis->bUsingEPoll) {
			i = TCPSessGetNxtSess(pThis, -1);
			while(i != -1) {
				tcps_sess.Destruct(&pThis->pSessions[i]);
				/* now get next... */
				i = TCPSessGetNxtSess(pThis, i);
			}
		}
		
		/* we are done with the session table - so get rid of it...  */
		free(pThis->pSessions);
		pThis->pSessions = NULL; /* just to make sure... */
	}

	/* free list of tcp listen ports */
	pEntry = pThis->pLstnPorts;
	while(pEntry != NULL) {
		free(pEntry->pszPort);
		prop.Destruct(&pEntry->pInputName);
		pDel = pEntry;
		pEntry = pEntry->pNext;
		free(pDel);
	}

	/* finally close our listen streams */
	for(i = 0 ; i < pThis->iLstnCurr ; ++i) {
		netstrm.Destruct(pThis->ppLstn + i);
	}
}


/* add a listen socket to our listen socket array. This is a callback
 * invoked from the netstrm class. -- rgerhards, 2008-04-23
 */
static rsRetVal
addTcpLstn(void *pUsr, netstrm_t *pLstn)
{
	tcpLstnPortList_t *pPortList = (tcpLstnPortList_t *) pUsr;
	tcpsrv_t *pThis = pPortList->pSrv;
	DEFiRet;

	ISOBJ_TYPE_assert(pThis, tcpsrv);
	ISOBJ_TYPE_assert(pLstn, netstrm);

	if(pThis->iLstnCurr >= pThis->iLstnMax)
		ABORT_FINALIZE(RS_RET_MAX_LSTN_REACHED);

	pThis->ppLstn[pThis->iLstnCurr] = pLstn;
	pThis->ppLstnPort[pThis->iLstnCurr] = pPortList;
	++pThis->iLstnCurr;

finalize_it:
	RETiRet;
}


/* Initialize TCP listener socket for a single port
 * rgerhards, 2009-05-21
 */
static inline rsRetVal
initTCPListener(tcpsrv_t *pThis, tcpLstnPortList_t *pPortEntry)
{
	DEFiRet;
	uchar *TCPLstnPort;

	ISOBJ_TYPE_assert(pThis, tcpsrv);
	assert(pPortEntry != NULL);

	if(!ustrcmp(pPortEntry->pszPort, UCHAR_CONSTANT("0")))
		TCPLstnPort = UCHAR_CONSTANT("514");
		/* use default - we can not do service db update, because there is
		 * no IANA-assignment for syslog/tcp. In the long term, we might
		 * re-use RFC 3195 port of 601, but that would probably break to
		 * many existing configurations.
		 * rgerhards, 2007-06-28
		 */
	else
		TCPLstnPort = pPortEntry->pszPort;

	/* TODO: add capability to specify local listen address! */
	CHKiRet(netstrm.LstnInit(pThis->pNS, (void*)pPortEntry, addTcpLstn, TCPLstnPort, NULL, pThis->iSessMax));

finalize_it:
	RETiRet;
}


/* Initialize TCP sockets (for listener) and listens on them */
static rsRetVal
create_tcp_socket(tcpsrv_t *pThis)
{
	DEFiRet;
	rsRetVal localRet;
	tcpLstnPortList_t *pEntry;

	ISOBJ_TYPE_assert(pThis, tcpsrv);

	/* init all configured ports */
	pEntry = pThis->pLstnPorts;
	while(pEntry != NULL) {
		localRet = initTCPListener(pThis, pEntry);
		if(localRet != RS_RET_OK) {
			errmsg.LogError(0, localRet, "Could not create tcp listener, ignoring port %s.", pEntry->pszPort);
		}
		pEntry = pEntry->pNext;
	}

	/* OK, we had success. Now it is also time to
	 * initialize our connections
	 */
	if(TCPSessTblInit(pThis) != 0) {
		/* OK, we are in some trouble - we could not initialize the
		 * session table, so we can not continue. We need to free all
		 * we have assigned so far, because we can not really use it...
		 */
		errmsg.LogError(0, RS_RET_ERR, "Could not initialize TCP session table, suspending TCP message reception.");
		ABORT_FINALIZE(RS_RET_ERR);
	}

finalize_it:
	RETiRet;
}


/* Accept new TCP connection; make entry in session table. If there
 * is no more space left in the connection table, the new TCP
 * connection is immediately dropped.
 * ppSess has a pointer to the newly created session, if it succeeds.
 * If it does not succeed, no session is created and ppSess is
 * undefined. If the user has provided an OnSessAccept Callback,
 * this one is executed immediately after creation of the 
 * session object, so that it can do its own initialization.
 * rgerhards, 2008-03-02
 */
static rsRetVal
SessAccept(tcpsrv_t *pThis, tcpLstnPortList_t *pLstnInfo, tcps_sess_t **ppSess, netstrm_t *pStrm)
{
	DEFiRet;
	tcps_sess_t *pSess = NULL;
	netstrm_t *pNewStrm = NULL;
	int iSess = -1;
	struct sockaddr_storage *addr;
	uchar *fromHostFQDN = NULL;
	uchar *fromHostIP = NULL;

	ISOBJ_TYPE_assert(pThis, tcpsrv);
	assert(pLstnInfo != NULL);

	CHKiRet(netstrm.AcceptConnReq(pStrm, &pNewStrm));

	/* Add to session list */
	iSess = TCPSessTblFindFreeSpot(pThis);
	if(iSess == -1) {
		errno = 0;
		errmsg.LogError(0, RS_RET_MAX_SESS_REACHED, "too many tcp sessions - dropping incoming request");
		ABORT_FINALIZE(RS_RET_MAX_SESS_REACHED);
	}

	/* we found a free spot and can construct our session object */
	CHKiRet(tcps_sess.Construct(&pSess));
	CHKiRet(tcps_sess.SetTcpsrv(pSess, pThis));
	CHKiRet(tcps_sess.SetLstnInfo(pSess, pLstnInfo));
	if(pThis->OnMsgReceive != NULL)
		CHKiRet(tcps_sess.SetOnMsgReceive(pSess, pThis->OnMsgReceive));

	/* get the host name */
	CHKiRet(netstrm.GetRemoteHName(pNewStrm, &fromHostFQDN));
	CHKiRet(netstrm.GetRemoteIP(pNewStrm, &fromHostIP));
	CHKiRet(netstrm.GetRemAddr(pNewStrm, &addr));
	/* TODO: check if we need to strip the domain name here -- rgerhards, 2008-04-24 */

	/* Here we check if a host is permitted to send us messages. If it isn't, we do not further
	 * process the message but log a warning (if we are configured to do this).
	 * rgerhards, 2005-09-26
	 */
	if(!pThis->pIsPermittedHost((struct sockaddr*) addr, (char*) fromHostFQDN, pThis->pUsr, pSess->pUsr)) {
		DBGPRINTF("%s is not an allowed sender\n", fromHostFQDN);
		if(glbl.GetOption_DisallowWarning()) {
			errno = 0;
			errmsg.LogError(0, RS_RET_HOST_NOT_PERMITTED, "TCP message from disallowed sender %s discarded", fromHostFQDN);
		}
		ABORT_FINALIZE(RS_RET_HOST_NOT_PERMITTED);
	}

	/* OK, we have an allowed sender, so let's continue, what
	 * means we can finally fill in the session object.
	 */
	CHKiRet(tcps_sess.SetHost(pSess, fromHostFQDN));
	fromHostFQDN = NULL; /* we handed this string over */
	CHKiRet(tcps_sess.SetHostIP(pSess, fromHostIP));
	fromHostIP = NULL; /* we handed this string over */
	CHKiRet(tcps_sess.SetStrm(pSess, pNewStrm));
	pNewStrm = NULL; /* prevent it from being freed in error handler, now done in tcps_sess! */
	CHKiRet(tcps_sess.SetMsgIdx(pSess, 0));
	CHKiRet(tcps_sess.ConstructFinalize(pSess));

	/* check if we need to call our callback */
	if(pThis->pOnSessAccept != NULL) {
		CHKiRet(pThis->pOnSessAccept(pThis, pSess));
	}

	*ppSess = pSess;
	if(!pThis->bUsingEPoll)
		pThis->pSessions[iSess] = pSess;
	pSess = NULL; /* this is now also handed over */

finalize_it:
	if(iRet != RS_RET_OK) {
		if(pSess != NULL)
			tcps_sess.Destruct(&pSess);
		if(pNewStrm != NULL)
			netstrm.Destruct(&pNewStrm);
		free(fromHostFQDN);
		free(fromHostIP);
	}

	RETiRet;
}


static void
RunCancelCleanup(void *arg)
{
	nssel_t **ppSel = (nssel_t**) arg;

	if(*ppSel != NULL)
		nssel.Destruct(ppSel);
}


/* helper to close a session. Takes status of poll vs. select into consideration.
 * rgerhards, 2009-11-25
 */
static inline rsRetVal
closeSess(tcpsrv_t *pThis, tcps_sess_t **ppSess, nspoll_t *pPoll) {
	DEFiRet;
	if(pPoll != NULL) {
		CHKiRet(nspoll.Ctl(pPoll, (*ppSess)->pStrm, 0, *ppSess, NSDPOLL_IN, NSDPOLL_DEL));
	}
	pThis->pOnRegularClose(*ppSess);
	tcps_sess.Destruct(ppSess);
finalize_it:
	RETiRet;
}


/* process a receive request on one of the streams
 * If pPoll is non-NULL, we have a netstream in epoll mode, which means we need
 * to remove any descriptor we close from the epoll set.
 * rgerhards, 2009-07-020
 */
static rsRetVal
doReceive(tcpsrv_t *pThis, tcps_sess_t **ppSess, nspoll_t *pPoll)
{
	char buf[128*1024]; /* reception buffer - may hold a partial or multiple messages */
	ssize_t iRcvd;
	rsRetVal localRet;
	DEFiRet;

	ISOBJ_TYPE_assert(pThis, tcpsrv);
	DBGPRINTF("netstream %p with new data\n", (*ppSess)->pStrm);
	/* Receive message */
	iRet = pThis->pRcvData(*ppSess, buf, sizeof(buf), &iRcvd);
	switch(iRet) {
	case RS_RET_CLOSED:
		if(pThis->bEmitMsgOnClose) {
			uchar *pszPeer;
			int lenPeer;
			errno = 0;
			prop.GetString((*ppSess)->fromHostIP, &pszPeer, &lenPeer);
			errmsg.LogError(0, RS_RET_PEER_CLOSED_CONN, "Netstream session %p closed by remote peer %s.\n",
					(*ppSess)->pStrm, pszPeer);
		}
		CHKiRet(closeSess(pThis, ppSess, pPoll));
		break;
	case RS_RET_RETRY:
		/* we simply ignore retry - this is not an error, but we also have not received anything */
		break;
	case RS_RET_OK:
		/* valid data received, process it! */
		if((localRet = tcps_sess.DataRcvd(*ppSess, buf, iRcvd)) != RS_RET_OK) {
			/* in this case, something went awfully wrong.
			 * We are instructed to terminate the session.
			 */
			errmsg.LogError(0, localRet, "Tearing down TCP Session - see "
					    "previous messages for reason(s)\n");
			CHKiRet(closeSess(pThis, ppSess, pPoll));
		}
		break;
	default:
		errno = 0;
		errmsg.LogError(0, iRet, "netstream session %p will be closed due to error\n",
				(*ppSess)->pStrm);
		CHKiRet(closeSess(pThis, ppSess, pPoll));
		break;
	}

finalize_it:
	RETiRet;
}


/* This function is called to gather input.
 * This variant here is only used if we need to work with a netstream driver
 * that does not support epoll().
 */
#pragma GCC diagnostic ignored "-Wempty-body"
static inline rsRetVal
RunSelect(tcpsrv_t *pThis)
{
	DEFiRet;
	int nfds;
	int i;
	int iTCPSess;
	int bIsReady;
	tcps_sess_t *pNewSess;
	nssel_t *pSel = NULL;

	ISOBJ_TYPE_assert(pThis, tcpsrv);

	/* this is an endless loop - it is terminated by the framework canelling
	 * this thread. Thus, we also need to instantiate a cancel cleanup handler
	 * to prevent us from leaking anything. -- rgerhards, 20080-04-24
	 */
	pthread_cleanup_push(RunCancelCleanup, (void*) &pSel);
	while(1) {
		CHKiRet(nssel.Construct(&pSel));
		// TODO: set driver
		CHKiRet(nssel.ConstructFinalize(pSel));

		/* Add the TCP listen sockets to the list of read descriptors. */
		for(i = 0 ; i < pThis->iLstnCurr ; ++i) {
			CHKiRet(nssel.Add(pSel, pThis->ppLstn[i], NSDSEL_RD));
		}

		/* do the sessions */
		iTCPSess = TCPSessGetNxtSess(pThis, -1);
		while(iTCPSess != -1) {
			/* TODO: access to pNsd is NOT really CLEAN, use method... */
			CHKiRet(nssel.Add(pSel, pThis->pSessions[iTCPSess]->pStrm, NSDSEL_RD));
			/* now get next... */
			iTCPSess = TCPSessGetNxtSess(pThis, iTCPSess);
		}

		/* wait for io to become ready */
		CHKiRet(nssel.Wait(pSel, &nfds));
		if(glbl.GetGlobalInputTermState() == 1)
			break; /* terminate input! */

		for(i = 0 ; i < pThis->iLstnCurr ; ++i) {
			if(glbl.GetGlobalInputTermState() == 1)
				ABORT_FINALIZE(RS_RET_FORCE_TERM);
			CHKiRet(nssel.IsReady(pSel, pThis->ppLstn[i], NSDSEL_RD, &bIsReady, &nfds));
			if(bIsReady) {
				DBGPRINTF("New connect on NSD %p.\n", pThis->ppLstn[i]);
				SessAccept(pThis, pThis->ppLstnPort[i], &pNewSess, pThis->ppLstn[i]);
				--nfds; /* indicate we have processed one */
			}
		}

		/* now check the sessions */
		iTCPSess = TCPSessGetNxtSess(pThis, -1);
		while(nfds && iTCPSess != -1) {
			if(glbl.GetGlobalInputTermState() == 1)
				ABORT_FINALIZE(RS_RET_FORCE_TERM);
			CHKiRet(nssel.IsReady(pSel, pThis->pSessions[iTCPSess]->pStrm, NSDSEL_RD, &bIsReady, &nfds));
			if(bIsReady) {
<<<<<<< HEAD
				doReceive(pThis, &pThis->pSessions[iTCPSess], NULL);
=======
				char buf[128*1024]; /* reception buffer - may hold a partial or multiple messages */
				dbgprintf("netstream %p with new data\n", pThis->pSessions[iTCPSess]->pStrm);

				/* Receive message */
				iRet = pThis->pRcvData(pThis->pSessions[iTCPSess], buf, sizeof(buf), &iRcvd);
				switch(iRet) {
				case RS_RET_CLOSED:
					if(pThis->bEmitMsgOnClose) {
						uchar *pszPeer;
						int lenPeer;
						errno = 0;
						prop.GetString(pThis->pSessions[iTCPSess]->fromHostIP, &pszPeer, &lenPeer);
						errmsg.LogError(0, RS_RET_PEER_CLOSED_CONN, "Netstream session %p closed by remote peer %s.\n",
								pThis->pSessions[iTCPSess]->pStrm, pszPeer);
					}
					pThis->pOnRegularClose(pThis->pSessions[iTCPSess]);
					tcps_sess.Destruct(&pThis->pSessions[iTCPSess]);
					break;
				case RS_RET_RETRY:
					/* we simply ignore retry - this is not an error, but we also have not received anything */
					break;
				case RS_RET_OK:
					/* valid data received, process it! */
					localRet = tcps_sess.DataRcvd(pThis->pSessions[iTCPSess], buf, iRcvd);
					if(localRet != RS_RET_OK && localRet != RS_RET_QUEUE_FULL) {
						/* in this case, something went awfully wrong.
						 * We are instructed to terminate the session.
						 */
						errmsg.LogError(0, localRet, "Tearing down TCP Session %d - see "
							    "previous messages for reason(s)", iTCPSess);
						pThis->pOnErrClose(pThis->pSessions[iTCPSess]);
						tcps_sess.Destruct(&pThis->pSessions[iTCPSess]);
					}
					break;
				default:
					errno = 0;
					errmsg.LogError(0, iRet, "netstream session %p will be closed due to error\n",
							pThis->pSessions[iTCPSess]->pStrm);
					pThis->pOnErrClose(pThis->pSessions[iTCPSess]);
					tcps_sess.Destruct(&pThis->pSessions[iTCPSess]);
					break;
				}
>>>>>>> 921bebc8
				--nfds; /* indicate we have processed one */
			}
			iTCPSess = TCPSessGetNxtSess(pThis, iTCPSess);
		}
		CHKiRet(nssel.Destruct(&pSel));
finalize_it: /* this is a very special case - this time only we do not exit the function,
	      * because that would not help us either. So we simply retry it. Let's see
	      * if that actually is a better idea. Exiting the loop wasn't we always
	      * crashed, which made sense (the rest of the engine was not prepared for
	      * that) -- rgerhards, 2008-05-19
	      */
		/*EMPTY*/;
	}

	/* note that this point is usually not reached */
	pthread_cleanup_pop(1); /* remove cleanup handler */

	RETiRet;
}
#pragma GCC diagnostic warning "-Wempty-body"


/* This function is called to gather input. It tries doing that via the epoll()
 * interface. If the driver does not support that, it falls back to calling its
 * select() equivalent.
 * rgerhards, 2009-11-18
 */
static rsRetVal
Run(tcpsrv_t *pThis)
{
	DEFiRet;
	int i;
	tcps_sess_t *pNewSess;
	nspoll_t *pPoll = NULL;
	void *pUsr;
	rsRetVal localRet;

	ISOBJ_TYPE_assert(pThis, tcpsrv);

	/* this is an endless loop - it is terminated by the framework canelling
	 * this thread. Thus, we also need to instantiate a cancel cleanup handler
	 * to prevent us from leaking anything. -- rgerhards, 20080-04-24
	 */
	if((localRet = nspoll.Construct(&pPoll)) == RS_RET_OK) {
		// TODO: set driver
		localRet = nspoll.ConstructFinalize(pPoll);
	}
	if(localRet != RS_RET_OK) {
		/* fall back to select */
		dbgprintf("tcpsrv could not use epoll() interface, iRet=%d, using select()\n", localRet);
		iRet = RunSelect(pThis);
		FINALIZE;
	}

	dbgprintf("tcpsrv uses epoll() interface, nsdpol driver found\n");

	/* flag that we are in epoll mode */
	pThis->bUsingEPoll = TRUE;

	/* Add the TCP listen sockets to the list of sockets to monitor */
	for(i = 0 ; i < pThis->iLstnCurr ; ++i) {
		dbgprintf("Trying to add listener %d, pUsr=%p\n", i, pThis->ppLstn);
		CHKiRet(nspoll.Ctl(pPoll, pThis->ppLstn[i], i, pThis->ppLstn, NSDPOLL_IN, NSDPOLL_ADD));
		dbgprintf("Added listener %d\n", i);
	}

	while(1) {
		localRet = nspoll.Wait(pPoll, -1, &i, &pUsr);
		if(glbl.GetGlobalInputTermState() == 1)
			break; /* terminate input! */

		/* check if we need to ignore the i/o ready state. We do this if we got an invalid
		 * return state. Validly, this can happen for RS_RET_EINTR, for other cases it may
		 * not be the right thing, but what is the right thing is really hard at this point...
		 */
		if(localRet != RS_RET_OK)
			continue;

		dbgprintf("poll returned with i %d, pUsr %p\n", i, pUsr);

		if(pUsr == pThis->ppLstn) {
			DBGPRINTF("New connect on NSD %p.\n", pThis->ppLstn[i]);
			SessAccept(pThis, pThis->ppLstnPort[i], &pNewSess, pThis->ppLstn[i]);
			CHKiRet(nspoll.Ctl(pPoll, pNewSess->pStrm, 0, pNewSess, NSDPOLL_IN, NSDPOLL_ADD));
			DBGPRINTF("New session created with NSD %p.\n", pNewSess);
		} else {
			pNewSess = (tcps_sess_t*) pUsr;
			doReceive(pThis, &pNewSess, pPoll);
		}
	}

	/* remove the tcp listen sockets from the epoll set */
	for(i = 0 ; i < pThis->iLstnCurr ; ++i) {
		CHKiRet(nspoll.Ctl(pPoll, pThis->ppLstn[i], i, pThis->ppLstn, NSDPOLL_IN, NSDPOLL_DEL));
	}

finalize_it:
	if(pPoll != NULL)
		nspoll.Destruct(&pPoll);
	RETiRet;
}


/* Standard-Constructor */
BEGINobjConstruct(tcpsrv) /* be sure to specify the object type also in END macro! */
	pThis->iSessMax = TCPSESS_MAX_DEFAULT;
	pThis->iLstnMax = TCPLSTN_MAX_DEFAULT;
	pThis->addtlFrameDelim = TCPSRV_NO_ADDTL_DELIMITER;
	pThis->bDisableLFDelim = 0;
	pThis->OnMsgReceive = NULL;
ENDobjConstruct(tcpsrv)


/* ConstructionFinalizer */
static rsRetVal
tcpsrvConstructFinalize(tcpsrv_t *pThis)
{
	DEFiRet;
	ISOBJ_TYPE_assert(pThis, tcpsrv);

	/* prepare network stream subsystem */
	CHKiRet(netstrms.Construct(&pThis->pNS));
	CHKiRet(netstrms.SetDrvrMode(pThis->pNS, pThis->iDrvrMode));
	if(pThis->pszDrvrAuthMode != NULL)
		CHKiRet(netstrms.SetDrvrAuthMode(pThis->pNS, pThis->pszDrvrAuthMode));
	if(pThis->pPermPeers != NULL)
		CHKiRet(netstrms.SetDrvrPermPeers(pThis->pNS, pThis->pPermPeers));
	// TODO: set driver!
	CHKiRet(netstrms.ConstructFinalize(pThis->pNS));

	/* set up listeners */
	CHKmalloc(pThis->ppLstn = calloc(pThis->iLstnMax, sizeof(netstrm_t*)));
	CHKmalloc(pThis->ppLstnPort = calloc(pThis->iLstnMax, sizeof(tcpLstnPortList_t*)));
	iRet = pThis->OpenLstnSocks(pThis);

finalize_it:
	if(iRet != RS_RET_OK) {
		if(pThis->pNS != NULL)
			netstrms.Destruct(&pThis->pNS);
	}
	RETiRet;
}


/* destructor for the tcpsrv object */
BEGINobjDestruct(tcpsrv) /* be sure to specify the object type also in END and CODESTART macros! */
CODESTARTobjDestruct(tcpsrv)
	if(pThis->OnDestruct != NULL)
		pThis->OnDestruct(pThis->pUsr);

	deinit_tcp_listener(pThis);

	if(pThis->pNS != NULL)
		netstrms.Destruct(&pThis->pNS);
	free(pThis->pszDrvrAuthMode);
	free(pThis->ppLstn);
	free(pThis->ppLstnPort);
	free(pThis->pszInputName);
ENDobjDestruct(tcpsrv)


/* debugprint for the tcpsrv object */
BEGINobjDebugPrint(tcpsrv) /* be sure to specify the object type also in END and CODESTART macros! */
CODESTARTobjDebugPrint(tcpsrv)
ENDobjDebugPrint(tcpsrv)

/* set functions */
static rsRetVal
SetCBIsPermittedHost(tcpsrv_t *pThis, int (*pCB)(struct sockaddr *addr, char *fromHostFQDN, void*, void*))
{
	DEFiRet;
	pThis->pIsPermittedHost = pCB;
	RETiRet;
}

static rsRetVal
SetCBRcvData(tcpsrv_t *pThis, rsRetVal (*pRcvData)(tcps_sess_t*, char*, size_t, ssize_t*))
{
	DEFiRet;
	pThis->pRcvData = pRcvData;
	RETiRet;
}

static rsRetVal
SetCBOnListenDeinit(tcpsrv_t *pThis, int (*pCB)(void*))
{
	DEFiRet;
	pThis->pOnListenDeinit = pCB;
	RETiRet;
}

static rsRetVal
SetCBOnSessAccept(tcpsrv_t *pThis, rsRetVal (*pCB)(tcpsrv_t*, tcps_sess_t*))
{
	DEFiRet;
	pThis->pOnSessAccept = pCB;
	RETiRet;
}

static rsRetVal
SetCBOnDestruct(tcpsrv_t *pThis, rsRetVal (*pCB)(void*))
{
	DEFiRet;
	pThis->OnDestruct = pCB;
	RETiRet;
}

static rsRetVal
SetCBOnSessConstructFinalize(tcpsrv_t *pThis, rsRetVal (*pCB)(void*))
{
	DEFiRet;
	pThis->OnSessConstructFinalize = pCB;
	RETiRet;
}

static rsRetVal
SetCBOnSessDestruct(tcpsrv_t *pThis, rsRetVal (*pCB)(void*))
{
	DEFiRet;
	pThis->pOnSessDestruct = pCB;
	RETiRet;
}

static rsRetVal
SetCBOnRegularClose(tcpsrv_t *pThis, rsRetVal (*pCB)(tcps_sess_t*))
{
	DEFiRet;
	pThis->pOnRegularClose = pCB;
	RETiRet;
}

static rsRetVal
SetCBOnErrClose(tcpsrv_t *pThis, rsRetVal (*pCB)(tcps_sess_t*))
{
	DEFiRet;
	pThis->pOnErrClose = pCB;
	RETiRet;
}

static rsRetVal
SetCBOpenLstnSocks(tcpsrv_t *pThis, rsRetVal (*pCB)(tcpsrv_t*))
{
	DEFiRet;
	pThis->OpenLstnSocks = pCB;
	RETiRet;
}

static rsRetVal
SetUsrP(tcpsrv_t *pThis, void *pUsr)
{
	DEFiRet;
	pThis->pUsr = pUsr;
	RETiRet;
}

static rsRetVal
SetOnMsgReceive(tcpsrv_t *pThis, rsRetVal (*OnMsgReceive)(tcps_sess_t*, uchar*, int))
{
	DEFiRet;
	assert(OnMsgReceive != NULL);
	pThis->OnMsgReceive = OnMsgReceive;
	RETiRet;
}


/* set enable/disable standard LF frame delimiter (use with care!)
 * -- rgerhards, 2010-01-03
 */
static rsRetVal
SetbDisableLFDelim(tcpsrv_t *pThis, int bVal)
{
	DEFiRet;
	ISOBJ_TYPE_assert(pThis, tcpsrv);
	pThis->bDisableLFDelim = bVal;
	RETiRet;
}


/* Set additional framing to use (if any) -- rgerhards, 2008-12-10 */
static rsRetVal
SetAddtlFrameDelim(tcpsrv_t *pThis, int iDelim)
{
	DEFiRet;
	ISOBJ_TYPE_assert(pThis, tcpsrv);
	pThis->addtlFrameDelim = iDelim;
	RETiRet;
}


/* Set the input name to use -- rgerhards, 2008-12-10 */
static rsRetVal
SetInputName(tcpsrv_t *pThis, uchar *name)
{
	uchar *pszName;
	DEFiRet;
	ISOBJ_TYPE_assert(pThis, tcpsrv);
	if(name == NULL)
		pszName = NULL;
	else
		CHKmalloc(pszName = ustrdup(name));
	free(pThis->pszInputName);
	pThis->pszInputName = pszName;
finalize_it:
	RETiRet;
}


/* Set the ruleset (ptr) to use */
static rsRetVal
SetRuleset(tcpsrv_t *pThis, ruleset_t *pRuleset)
{
	DEFiRet;
	pThis->pRuleset = pRuleset;
	RETiRet;
}


/* Set connection close notification */
static rsRetVal
SetNotificationOnRemoteClose(tcpsrv_t *pThis, int bNewVal)
{
	DEFiRet;
	pThis->bEmitMsgOnClose = bNewVal;
	RETiRet;
}


/* here follows a number of methods that shuffle authentication settings down
 * to the drivers. Drivers not supporting these settings may return an error
 * state.
 * -------------------------------------------------------------------------- */   

/* set the driver mode -- rgerhards, 2008-04-30 */
static rsRetVal
SetDrvrMode(tcpsrv_t *pThis, int iMode)
{
	DEFiRet;
	ISOBJ_TYPE_assert(pThis, tcpsrv);
	pThis->iDrvrMode = iMode;
	RETiRet;
}


/* set the driver authentication mode -- rgerhards, 2008-05-19 */
static rsRetVal
SetDrvrAuthMode(tcpsrv_t *pThis, uchar *mode)
{
	DEFiRet;
	ISOBJ_TYPE_assert(pThis, tcpsrv);
	CHKmalloc(pThis->pszDrvrAuthMode = ustrdup(mode));
finalize_it:
	RETiRet;
}


/* set the driver's permitted peers -- rgerhards, 2008-05-19 */
static rsRetVal
SetDrvrPermPeers(tcpsrv_t *pThis, permittedPeers_t *pPermPeers)
{
	DEFiRet;
	ISOBJ_TYPE_assert(pThis, tcpsrv);
	pThis->pPermPeers = pPermPeers;
	RETiRet;
}


/* End of methods to shuffle autentication settings to the driver.;

 * -------------------------------------------------------------------------- */


/* set max number of listeners
 * this must be called before ConstructFinalize, or it will have no effect!
 * rgerhards, 2009-08-17
 */
static rsRetVal
SetLstnMax(tcpsrv_t *pThis, int iMax)
{
	DEFiRet;
	ISOBJ_TYPE_assert(pThis, tcpsrv);
	pThis->iLstnMax = iMax;
	RETiRet;
}


/* set max number of sessions
 * this must be called before ConstructFinalize, or it will have no effect!
 * rgerhards, 2009-04-09
 */
static rsRetVal
SetSessMax(tcpsrv_t *pThis, int iMax)
{
	DEFiRet;
	ISOBJ_TYPE_assert(pThis, tcpsrv);
	pThis->iSessMax = iMax;
	RETiRet;
}


/* queryInterface function
 * rgerhards, 2008-02-29
 */
BEGINobjQueryInterface(tcpsrv)
CODESTARTobjQueryInterface(tcpsrv)
	if(pIf->ifVersion != tcpsrvCURR_IF_VERSION) { /* check for current version, increment on each change */
		ABORT_FINALIZE(RS_RET_INTERFACE_NOT_SUPPORTED);
	}

	/* ok, we have the right interface, so let's fill it
	 * Please note that we may also do some backwards-compatibility
	 * work here (if we can support an older interface version - that,
	 * of course, also affects the "if" above).
	 */
	pIf->DebugPrint = tcpsrvDebugPrint;
	pIf->Construct = tcpsrvConstruct;
	pIf->ConstructFinalize = tcpsrvConstructFinalize;
	pIf->Destruct = tcpsrvDestruct;

	pIf->configureTCPListen = configureTCPListen;
	pIf->create_tcp_socket = create_tcp_socket;
	pIf->Run = Run;

	pIf->SetUsrP = SetUsrP;
	pIf->SetInputName = SetInputName;
	pIf->SetAddtlFrameDelim = SetAddtlFrameDelim;
	pIf->SetbDisableLFDelim = SetbDisableLFDelim;
	pIf->SetSessMax = SetSessMax;
	pIf->SetLstnMax = SetLstnMax;
	pIf->SetDrvrMode = SetDrvrMode;
	pIf->SetDrvrAuthMode = SetDrvrAuthMode;
	pIf->SetDrvrPermPeers = SetDrvrPermPeers;
	pIf->SetCBIsPermittedHost = SetCBIsPermittedHost;
	pIf->SetCBOpenLstnSocks = SetCBOpenLstnSocks;
	pIf->SetCBRcvData = SetCBRcvData;
	pIf->SetCBOnListenDeinit = SetCBOnListenDeinit;
	pIf->SetCBOnSessAccept = SetCBOnSessAccept;
	pIf->SetCBOnSessConstructFinalize = SetCBOnSessConstructFinalize;
	pIf->SetCBOnSessDestruct = SetCBOnSessDestruct;
	pIf->SetCBOnDestruct = SetCBOnDestruct;
	pIf->SetCBOnRegularClose = SetCBOnRegularClose;
	pIf->SetCBOnErrClose = SetCBOnErrClose;
	pIf->SetOnMsgReceive = SetOnMsgReceive;
	pIf->SetRuleset = SetRuleset;
	pIf->SetNotificationOnRemoteClose = SetNotificationOnRemoteClose;

finalize_it:
ENDobjQueryInterface(tcpsrv)


/* exit our class
 * rgerhards, 2008-03-10
 */
BEGINObjClassExit(tcpsrv, OBJ_IS_LOADABLE_MODULE) /* CHANGE class also in END MACRO! */
CODESTARTObjClassExit(tcpsrv)
	/* release objects we no longer need */
	objRelease(tcps_sess, DONT_LOAD_LIB);
	objRelease(conf, CORE_COMPONENT);
	objRelease(prop, CORE_COMPONENT);
	objRelease(ruleset, CORE_COMPONENT);
	objRelease(glbl, CORE_COMPONENT);
	objRelease(errmsg, CORE_COMPONENT);
	objRelease(netstrms, DONT_LOAD_LIB);
	objRelease(nssel, DONT_LOAD_LIB);
	objRelease(netstrm, LM_NETSTRMS_FILENAME);
	objRelease(net, LM_NET_FILENAME);
ENDObjClassExit(tcpsrv)


/* Initialize our class. Must be called as the very first method
 * before anything else is called inside this class.
 * rgerhards, 2008-02-29
 */
BEGINObjClassInit(tcpsrv, 1, OBJ_IS_LOADABLE_MODULE) /* class, version - CHANGE class also in END MACRO! */
	/* request objects we use */
	CHKiRet(objUse(errmsg, CORE_COMPONENT));
	CHKiRet(objUse(net, LM_NET_FILENAME));
	CHKiRet(objUse(netstrms, LM_NETSTRMS_FILENAME));
	CHKiRet(objUse(netstrm, DONT_LOAD_LIB));
	CHKiRet(objUse(nssel, DONT_LOAD_LIB));
	CHKiRet(objUse(nspoll, DONT_LOAD_LIB));
	CHKiRet(objUse(tcps_sess, DONT_LOAD_LIB));
	CHKiRet(objUse(conf, CORE_COMPONENT));
	CHKiRet(objUse(glbl, CORE_COMPONENT));
	CHKiRet(objUse(ruleset, CORE_COMPONENT));
	CHKiRet(objUse(prop, CORE_COMPONENT));

	/* set our own handlers */
	OBJSetMethodHandler(objMethod_DEBUGPRINT, tcpsrvDebugPrint);
	OBJSetMethodHandler(objMethod_CONSTRUCTION_FINALIZER, tcpsrvConstructFinalize);
ENDObjClassInit(tcpsrv)


/* --------------- here now comes the plumbing that makes as a library module --------------- */


BEGINmodExit
CODESTARTmodExit
	/* de-init in reverse order! */
	tcpsrvClassExit();
	tcps_sessClassExit();
ENDmodExit


BEGINqueryEtryPt
CODESTARTqueryEtryPt
CODEqueryEtryPt_STD_LIB_QUERIES
ENDqueryEtryPt


BEGINmodInit()
CODESTARTmodInit
	*ipIFVersProvided = CURR_MOD_IF_VERSION; /* we only support the current interface specification */

	/* Initialize all classes that are in our module - this includes ourselfs */
	CHKiRet(tcps_sessClassInit(pModInfo));
	CHKiRet(tcpsrvClassInit(pModInfo)); /* must be done after tcps_sess, as we use it */
ENDmodInit

/* vim:set ai:
 */<|MERGE_RESOLUTION|>--- conflicted
+++ resolved
@@ -518,7 +518,8 @@
 		break;
 	case RS_RET_OK:
 		/* valid data received, process it! */
-		if((localRet = tcps_sess.DataRcvd(*ppSess, buf, iRcvd)) != RS_RET_OK) {
+		localRet = tcps_sess.DataRcvd(*ppSess, buf, iRcvd);
+		if(localRet != RS_RET_OK && localRet != RS_RET_QUEUE_FULL) {
 			/* in this case, something went awfully wrong.
 			 * We are instructed to terminate the session.
 			 */
@@ -605,52 +606,7 @@
 				ABORT_FINALIZE(RS_RET_FORCE_TERM);
 			CHKiRet(nssel.IsReady(pSel, pThis->pSessions[iTCPSess]->pStrm, NSDSEL_RD, &bIsReady, &nfds));
 			if(bIsReady) {
-<<<<<<< HEAD
 				doReceive(pThis, &pThis->pSessions[iTCPSess], NULL);
-=======
-				char buf[128*1024]; /* reception buffer - may hold a partial or multiple messages */
-				dbgprintf("netstream %p with new data\n", pThis->pSessions[iTCPSess]->pStrm);
-
-				/* Receive message */
-				iRet = pThis->pRcvData(pThis->pSessions[iTCPSess], buf, sizeof(buf), &iRcvd);
-				switch(iRet) {
-				case RS_RET_CLOSED:
-					if(pThis->bEmitMsgOnClose) {
-						uchar *pszPeer;
-						int lenPeer;
-						errno = 0;
-						prop.GetString(pThis->pSessions[iTCPSess]->fromHostIP, &pszPeer, &lenPeer);
-						errmsg.LogError(0, RS_RET_PEER_CLOSED_CONN, "Netstream session %p closed by remote peer %s.\n",
-								pThis->pSessions[iTCPSess]->pStrm, pszPeer);
-					}
-					pThis->pOnRegularClose(pThis->pSessions[iTCPSess]);
-					tcps_sess.Destruct(&pThis->pSessions[iTCPSess]);
-					break;
-				case RS_RET_RETRY:
-					/* we simply ignore retry - this is not an error, but we also have not received anything */
-					break;
-				case RS_RET_OK:
-					/* valid data received, process it! */
-					localRet = tcps_sess.DataRcvd(pThis->pSessions[iTCPSess], buf, iRcvd);
-					if(localRet != RS_RET_OK && localRet != RS_RET_QUEUE_FULL) {
-						/* in this case, something went awfully wrong.
-						 * We are instructed to terminate the session.
-						 */
-						errmsg.LogError(0, localRet, "Tearing down TCP Session %d - see "
-							    "previous messages for reason(s)", iTCPSess);
-						pThis->pOnErrClose(pThis->pSessions[iTCPSess]);
-						tcps_sess.Destruct(&pThis->pSessions[iTCPSess]);
-					}
-					break;
-				default:
-					errno = 0;
-					errmsg.LogError(0, iRet, "netstream session %p will be closed due to error\n",
-							pThis->pSessions[iTCPSess]->pStrm);
-					pThis->pOnErrClose(pThis->pSessions[iTCPSess]);
-					tcps_sess.Destruct(&pThis->pSessions[iTCPSess]);
-					break;
-				}
->>>>>>> 921bebc8
 				--nfds; /* indicate we have processed one */
 			}
 			iTCPSess = TCPSessGetNxtSess(pThis, iTCPSess);
