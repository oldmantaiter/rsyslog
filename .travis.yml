--- conflicted
+++ resolved
@@ -81,36 +81,4 @@
 install:
 
 script:
-<<<<<<< HEAD
-  - if [ "x$BUILD_FROM_TARBALL" == "xYES" ]; then autoreconf -fvi && ./configure && make dist && mv *.tar.gz rsyslog.tar.gz && mkdir unpack && cd unpack && tar xzf ../rsyslog.tar.gz && ls -ld rsyslog* && cd rsyslog* ; fi
-  - pwd
-  - autoreconf --force --verbose --install
-  # I don't know how to pass two env vars in the include matrix, so
-  # I set the second one here via an "if"
-  - if [ "x$GROK" == "xYES" ]; then export GROK="--enable-mmgrok"; fi
-  # at this point, the environment should be setup for ./configure
-  - if [ "$CC" == "clang" ] && [ "$DISTRIB_CODENAME" == "trusty" ]; then export CC="clang-3.6"; fi
-  - $CC -v
-  - env
-  - export CONFIG_FLAGS="--prefix=/opt/rsyslog --build=x86_64-pc-linux-gnu --host=x86_64-pc-linux-gnu --mandir=/usr/share/man --infodir=/usr/share/info --datadir=/usr/share --sysconfdir=/etc --localstatedir=/var/lib --disable-dependency-tracking --enable-silent-rules --libdir=/usr/lib64 --docdir=/usr/share/doc/rsyslog --disable-generate-man-pages --enable-testbench --enable-imdiag --enable-imfile --enable-impstats --enable-imptcp --enable-mmanon --enable-mmaudit --enable-mmfields --enable-mmjsonparse --enable-mmpstrucdata --enable-mmsequence --enable-mmutf8fix --enable-mail --enable-omprog --enable-omruleset --enable-omstdout --enable-omuxsock --enable-pmaixforwardedfrom --enable-pmciscoios --enable-pmcisconames --enable-pmlastmsg --enable-pmsnare --enable-libgcrypt --enable-mmnormalize --disable-omudpspoof --enable-relp --disable-snmp --disable-mmsnmptrapd --enable-gnutls --enable-mysql --enable-mysql-tests --enable-usertools --enable-gt-ksi --enable-libdbi --enable-pgsql --enable-omhttpfs --enable-elasticsearch --enable-valgrind --enable-ommongodb --enable-omamqp1 $HIREDIS_OPT $ENABLE_KAFKA $NO_VALGRIND $GROK"
-  - ./configure  $CONFIG_FLAGS
-  - export USE_AUTO_DEBUG="off" # set to "on" to enable this for travis
-  - make
-  - if [ "x$CHECK" == "xYES" ] ; then make check ; fi
-  - if [ -f tests/test-suite.log ] ; then cat tests/test-suite.log; fi
-  - if [ "x$CHECK" == "xYES" ] ; then make distcheck ; fi
-  - if [ "x$STAT_AN" == "xYES" ] ; then make clean; CFLAGS="-O2 -std=c99"; ./configure $CONFIG_FLAGS ; fi
-  - if [ "x$STAT_AN" == "xYES" ] ; then cd compat; $SCAN_BUILD --status-bugs make && cd .. ; fi
-  # we now build those components that we know to need some more work
-  # they will not be included in the later static analyzer run. But by
-  # explicitely listing the modules which do not work, we automatically
-  # get new modules/files covered.
-  - if [ "x$STAT_AN" == "xYES" ] ; then cd runtime; make lmnet_la-net.lo libgcry_la-libgcry.lo ; cd .. ;  fi
-  - if [ "x$STAT_AN" == "xYES" ] ; then $SCAN_BUILD --status-bugs make ; fi
-  # if that all worked, we go the traditional gcc & valgrind way
-  #- env TESTS="json_array_looping.sh" make -e check
-  # only for newer autoconf tools you need to add:
-  # - cat tests/test-suite.log
-=======
-  - tests/travis/run.sh
->>>>>>> f94bc47c
+  - tests/travis/run.sh