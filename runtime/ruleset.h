/* The ruleset object.
 *
 * This implements rulesets within rsyslog.
 *
 * Copyright 2009-2012 Rainer Gerhards and Adiscon GmbH.
 *
 * This file is part of the rsyslog runtime library.
 *
 * Licensed under the Apache License, Version 2.0 (the "License");
 * you may not use this file except in compliance with the License.
 * You may obtain a copy of the License at
 * 
 *       http://www.apache.org/licenses/LICENSE-2.0
 *       -or-
 *       see COPYING.ASL20 in the source distribution
 * 
 * Unless required by applicable law or agreed to in writing, software
 * distributed under the License is distributed on an "AS IS" BASIS,
 * WITHOUT WARRANTIES OR CONDITIONS OF ANY KIND, either express or implied.
 * See the License for the specific language governing permissions and
 * limitations under the License.
 */
#ifndef INCLUDED_RULESET_H
#define INCLUDED_RULESET_H

#include "queue.h"
#include "linkedlist.h"

/* the ruleset object */
struct ruleset_s {
	BEGINobjInstance;	/* Data to implement generic object - MUST be the first data element! */
	linkedList_t llRules;	/* this is NOT a pointer - no typo here ;) */
	uchar *pszName;		/* name of our ruleset */
	qqueue_t *pQueue;	/* "main" message queue, if the ruleset has its own (else NULL) */
	parserList_t *pParserLst;/* list of parsers to use for this ruleset */
};

/* interfaces */
BEGINinterface(ruleset) /* name must also be changed in ENDinterface macro! */
	INTERFACEObjDebugPrint(ruleset);
	rsRetVal (*DebugPrintAll)(rsconf_t *conf);
	rsRetVal (*Construct)(ruleset_t **ppThis);
	rsRetVal (*ConstructFinalize)(rsconf_t *conf, ruleset_t __attribute__((unused)) *pThis);
	rsRetVal (*Destruct)(ruleset_t **ppThis);
	rsRetVal (*IterateAllActions)(rsconf_t *conf, rsRetVal (*pFunc)(void*, void*), void* pParam);
	rsRetVal (*DestructAllActions)(rsconf_t *conf);
	rsRetVal (*AddRule)(ruleset_t *pThis, rule_t **ppRule);
	rsRetVal (*SetName)(ruleset_t *pThis, uchar *pszName);
	rsRetVal (*ProcessBatch)(batch_t*);
	rsRetVal (*GetRuleset)(rsconf_t *conf, ruleset_t **ppThis, uchar*);
	rsRetVal (*SetDefaultRuleset)(rsconf_t *conf, uchar*);
	rsRetVal (*SetCurrRuleset)(rsconf_t *conf, uchar*);
	ruleset_t* (*GetCurrent)(rsconf_t *conf);
	qqueue_t* (*GetRulesetQueue)(ruleset_t*);
	/* v3, 2009-11-04 */
<<<<<<< HEAD
	parserList_t* (*GetParserList)(rsconf_t *conf, msg_t *);
	/* v5, 2011-04-19
	 * added support for the rsconf object -- fundamental change
	 * v6, 2011-07-15
	 * removed conf ptr from SetName, AddRule as the flex/bison based
	 * system uses globals in any case.
	 */
=======
	parserList_t* (*GetParserList)(msg_t *);
	/* v4 */
>>>>>>> dac70ef7
ENDinterface(ruleset)
#define rulesetCURR_IF_VERSION 6 /* increment whenever you change the interface structure! */


/* prototypes */
PROTOTYPEObj(ruleset);

<<<<<<< HEAD
/* TODO: remove these -- currently done dirty for config file
 * redo -- rgerhards, 2011-04-19
 */
rsRetVal rulesetDestructForLinkedList(void *pData);
rsRetVal rulesetKeyDestruct(void __attribute__((unused)) *pData);
=======

/* Get name associated to ruleset. This function cannot fail (except,
 * of course, if previously something went really wrong). Returned
 * pointer is read-only.
 * rgerhards, 2012-04-18
 */
static inline uchar*
rulesetGetName(ruleset_t *pRuleset)
{
	return pRuleset->pszName;
}


rsRetVal rulesetGetRuleset(ruleset_t **ppRuleset, uchar *pszName);
>>>>>>> dac70ef7
#endif /* #ifndef INCLUDED_RULESET_H */<|MERGE_RESOLUTION|>--- conflicted
+++ resolved
@@ -53,7 +53,6 @@
 	ruleset_t* (*GetCurrent)(rsconf_t *conf);
 	qqueue_t* (*GetRulesetQueue)(ruleset_t*);
 	/* v3, 2009-11-04 */
-<<<<<<< HEAD
 	parserList_t* (*GetParserList)(rsconf_t *conf, msg_t *);
 	/* v5, 2011-04-19
 	 * added support for the rsconf object -- fundamental change
@@ -61,10 +60,6 @@
 	 * removed conf ptr from SetName, AddRule as the flex/bison based
 	 * system uses globals in any case.
 	 */
-=======
-	parserList_t* (*GetParserList)(msg_t *);
-	/* v4 */
->>>>>>> dac70ef7
 ENDinterface(ruleset)
 #define rulesetCURR_IF_VERSION 6 /* increment whenever you change the interface structure! */
 
@@ -72,13 +67,13 @@
 /* prototypes */
 PROTOTYPEObj(ruleset);
 
-<<<<<<< HEAD
 /* TODO: remove these -- currently done dirty for config file
  * redo -- rgerhards, 2011-04-19
+ * rgerhards, 2012-04-19: actually, it may be way cooler not to remove
+ * them and use plain c-style conventions at least inside core objects.
  */
 rsRetVal rulesetDestructForLinkedList(void *pData);
 rsRetVal rulesetKeyDestruct(void __attribute__((unused)) *pData);
-=======
 
 /* Get name associated to ruleset. This function cannot fail (except,
  * of course, if previously something went really wrong). Returned
@@ -92,6 +87,5 @@
 }
 
 
-rsRetVal rulesetGetRuleset(ruleset_t **ppRuleset, uchar *pszName);
->>>>>>> dac70ef7
+rsRetVal rulesetGetRuleset(rsconf_t *conf, ruleset_t **ppRuleset, uchar *pszName);
 #endif /* #ifndef INCLUDED_RULESET_H */