--- conflicted
+++ resolved
@@ -76,12 +76,8 @@
 		pNew->event.events |= EPOLLIN;
 	if(mode & NSDPOLL_OUT)
 		pNew->event.events |= EPOLLOUT;
-<<<<<<< HEAD
-	pNew->event.data.u64 = (uint64) pNew;
+	pNew->event.data.ptr = pNew;
 	pthread_mutex_lock(&pThis->mutEvtLst);
-=======
-	pNew->event.data.ptr = pNew;
->>>>>>> d36407c7
 	pNew->pNext = pThis->pRoot;
 	pThis->pRoot = pNew;
 	pthread_mutex_unlock(&pThis->mutEvtLst);
@@ -255,22 +251,15 @@
 		ABORT_FINALIZE(RS_RET_TIMEOUT);
 	}
 
-<<<<<<< HEAD
 	/* we got valid events, so tell the caller... */
 dbgprintf("epoll returned %d entries\n", nfds);
 	for(i = 0 ; i < nfds ; ++i) {
-		pOurEvt = (nsdpoll_epollevt_lst_t*) event[i].data.u64;
+		pOurEvt = (nsdpoll_epollevt_lst_t*) event[i].data.ptr;
 		workset[i].id = pOurEvt->id;
 		workset[i].pUsr = pOurEvt->pUsr;
 dbgprintf("epoll push ppusr[%d]: %p\n", i, pOurEvt->pUsr);
 	}
 	*numEntries = nfds;
-=======
-	/* we got a valid event, so tell the caller... */
-	pOurEvt = (nsdpoll_epollevt_lst_t*) event.data.ptr;
-	*idRdy = pOurEvt->id;
-	*ppUsr = pOurEvt->pUsr;
->>>>>>> d36407c7
 
 finalize_it:
 	RETiRet;
