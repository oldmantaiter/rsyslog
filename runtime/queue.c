/* queue.c
 *
 * This file implements the queue object and its several queueing methods.
 * 
 * File begun on 2008-01-03 by RGerhards
 *
 * There is some in-depth documentation available in doc/dev_queue.html
 * (and in the web doc set on http://www.rsyslog.com/doc). Be sure to read it
 * if you are getting aquainted to the object.
 *
 * NOTE: as of 2009-04-22, I have begin to remove the qqueue* prefix from static
 * function names - this makes it really hard to read and does not provide much
 * benefit, at least I (now) think so...
 *
 * Copyright 2008-2011 Rainer Gerhards and Adiscon GmbH.
 *
 * This file is part of the rsyslog runtime library.
 *
 * The rsyslog runtime library is free software: you can redistribute it and/or modify
 * it under the terms of the GNU Lesser General Public License as published by
 * the Free Software Foundation, either version 3 of the License, or
 * (at your option) any later version.
 *
 * The rsyslog runtime library is distributed in the hope that it will be useful,
 * but WITHOUT ANY WARRANTY; without even the implied warranty of
 * MERCHANTABILITY or FITNESS FOR A PARTICULAR PURPOSE.  See the
 * GNU Lesser General Public License for more details.
 *
 * You should have received a copy of the GNU Lesser General Public License
 * along with the rsyslog runtime library.  If not, see <http://www.gnu.org/licenses/>.
 *
 * A copy of the GPL can be found in the file "COPYING" in this distribution.
 * A copy of the LGPL can be found in the file "COPYING.LESSER" in this distribution.
 */
#include "config.h"

#include <stdio.h>
#include <stdlib.h>
#include <string.h>
#include <assert.h>
#include <signal.h>
#include <pthread.h>
#include <fcntl.h>
#include <unistd.h>
#include <sys/stat.h>	 /* required for HP UX */
#include <time.h>
#include <errno.h>

#include "rsyslog.h"
#include "queue.h"
#include "stringbuf.h"
#include "srUtils.h"
#include "obj.h"
#include "wtp.h"
#include "wti.h"
#include "msg.h"
#include "atomic.h"
#include "errmsg.h"
#include "datetime.h"
#include "unicode-helper.h"
#include "statsobj.h"
#include "msg.h" /* TODO: remove once we remove MsgAddRef() call */

#ifdef OS_SOLARIS
#	include <sched.h>
#endif

/* static data */
DEFobjStaticHelpers
DEFobjCurrIf(glbl)
DEFobjCurrIf(strm)
DEFobjCurrIf(errmsg)
DEFobjCurrIf(datetime)
DEFobjCurrIf(statsobj)

/* forward-definitions */
static inline rsRetVal doEnqSingleObj(qqueue_t *pThis, flowControl_t flowCtlType, void *pUsr);
static rsRetVal qqueueChkPersist(qqueue_t *pThis, int nUpdates);
static rsRetVal RateLimiter(qqueue_t *pThis);
static int qqueueChkStopWrkrDA(qqueue_t *pThis);
static rsRetVal GetDeqBatchSize(qqueue_t *pThis, int *pVal);
static rsRetVal ConsumerDA(qqueue_t *pThis, wti_t *pWti);
static rsRetVal batchProcessed(qqueue_t *pThis, wti_t *pWti);
static rsRetVal qqueueMultiEnqObjNonDirect(qqueue_t *pThis, multi_submit_t *pMultiSub);
static rsRetVal qqueueMultiEnqObjDirect(qqueue_t *pThis, multi_submit_t *pMultiSub);
static rsRetVal qAddDirect(qqueue_t *pThis, void* pUsr);
static rsRetVal qDestructDirect(qqueue_t __attribute__((unused)) *pThis);
static rsRetVal qConstructDirect(qqueue_t __attribute__((unused)) *pThis);
static rsRetVal qDelDirect(qqueue_t __attribute__((unused)) *pThis);
static rsRetVal qDestructDisk(qqueue_t *pThis);

/* some constants for queuePersist () */
#define QUEUE_CHECKPOINT	1
#define QUEUE_NO_CHECKPOINT	0

<<<<<<< HEAD

/* tables for interfacing with the v6 config system */
static struct cnfparamdescr cnfpdescr[] = {
	{ "queue.filename", eCmdHdlrGetWord, 0 },
	{ "queue.size", eCmdHdlrSize, 0 },
	{ "queue.dequeuebatchsize", eCmdHdlrInt, 0 },
	{ "queue.maxdiskspace", eCmdHdlrSize, 0 },
	{ "queue.highwatermark", eCmdHdlrInt, 0 },
	{ "queue.lowwatermark", eCmdHdlrInt, 0 },
	{ "queue.fulldelaymark", eCmdHdlrInt, 0 },
	{ "queue.lightdelaymark", eCmdHdlrInt, 0 },
	{ "queue.discardmark", eCmdHdlrInt, 0 },
	{ "queue.discardseverity", eCmdHdlrFacility, 0 },
	{ "queue.checkpointinterval", eCmdHdlrInt, 0 },
	{ "queue.syncqueuefiles", eCmdHdlrBinary, 0 },
	{ "queue.type", eCmdHdlrQueueType, 0 },
	{ "queue.workerthreads", eCmdHdlrInt, 0 },
	{ "queue.timeoutshutdown", eCmdHdlrInt, 0 },
	{ "queue.timeoutactioncompletion", eCmdHdlrInt, 0 },
	{ "queue.timeoutenqueue", eCmdHdlrInt, 0 },
	{ "queue.timeoutworkerthreadshutdown", eCmdHdlrInt, 0 },
	{ "queue.workerthreadminimummessages", eCmdHdlrInt, 0 },
	{ "queue.maxfilesize", eCmdHdlrSize, 0 },
	{ "queue.saveonshutdown", eCmdHdlrBinary, 0 },
	{ "queue.dequeueslowdown", eCmdHdlrInt, 0 },
	{ "queue.dequeuetimebegin", eCmdHdlrInt, 0 },
	{ "queue.dequeuetimeend", eCmdHdlrInt, 0 },
};
static struct cnfparamblk pblk =
	{ CNFPARAMBLK_VERSION,
	  sizeof(cnfpdescr)/sizeof(struct cnfparamdescr),
	  cnfpdescr
	};

=======
/* debug aid */
static void displayBatchState(batch_t *pBatch)
{
	int i;
	for(i = 0 ; i < pBatch->nElem ; ++i) {
		dbgprintf("XXXXX: displayBatchState %p[%d]: %d\n", pBatch, i, pBatch->pElem[i].state);
	}
}
>>>>>>> c1108d7a

/***********************************************************************
 * we need a private data structure, the "to-delete" list. As C does
 * not provide any partly private data structures, we implement this
 * structure right here inside the module.
 * Note that this list must always be kept sorted based on a unique
 * dequeue ID (which is monotonically increasing).
 * rgerhards, 2009-05-18
 ***********************************************************************/

/* generate next uniqueue dequeue ID. Note that uniqueness is only required
 * on a per-queue basis and while this instance runs. So a stricly monotonically
 * increasing counter is sufficient (if enough bits are used).
 */
static inline qDeqID getNextDeqID(qqueue_t *pQueue)
{
	ISOBJ_TYPE_assert(pQueue, qqueue);
	return pQueue->deqIDAdd++;
}


/* return the top element of the to-delete list or NULL, if the
 * list is empty.
 */
static inline toDeleteLst_t *tdlPeek(qqueue_t *pQueue)
{
	ISOBJ_TYPE_assert(pQueue, qqueue);
	return pQueue->toDeleteLst;
}


/* remove the top element of the to-delete list. Nothing but the
 * element itself is destroyed. Must not be called when the list
 * is empty.
 */
static inline rsRetVal tdlPop(qqueue_t *pQueue)
{
	toDeleteLst_t *pRemove;
	DEFiRet;

	ISOBJ_TYPE_assert(pQueue, qqueue);
	assert(pQueue->toDeleteLst != NULL);

	pRemove = pQueue->toDeleteLst;
	pQueue->toDeleteLst = pQueue->toDeleteLst->pNext;
	free(pRemove);

	RETiRet;
}


/* Add a new to-delete list entry. The function allocates the data
 * structure, populates it with the values provided and links the new
 * element into the correct place inside the list.
 */
static inline rsRetVal tdlAdd(qqueue_t *pQueue, qDeqID deqID, int nElemDeq)
{
	toDeleteLst_t *pNew;
	toDeleteLst_t *pPrev;
	DEFiRet;

	ISOBJ_TYPE_assert(pQueue, qqueue);
	assert(pQueue->toDeleteLst != NULL);

	CHKmalloc(pNew = MALLOC(sizeof(toDeleteLst_t)));
	pNew->deqID = deqID;
	pNew->nElemDeq = nElemDeq;

	/* now find right spot */
	for(  pPrev = pQueue->toDeleteLst
	    ; pPrev != NULL && deqID > pPrev->deqID
	    ; pPrev = pPrev->pNext) {
		/*JUST SEARCH*/;
	}

	if(pPrev == NULL) {
		pNew->pNext = pQueue->toDeleteLst;
		pQueue->toDeleteLst = pNew;
	} else {
		pNew->pNext = pPrev->pNext;
		pPrev->pNext = pNew;
	}

finalize_it:
	RETiRet;
}


/* methods */


/* get the physical queue size. Must only be called
 * while mutex is locked!
 * rgerhards, 2008-01-29
 */
static inline int
getPhysicalQueueSize(qqueue_t *pThis)
{
	return pThis->iQueueSize;
}


/* get the logical queue size (that is store size minus logically dequeued elements).
 * Must only be called while mutex is locked!
 * rgerhards, 2009-05-19
 */
static inline int
getLogicalQueueSize(qqueue_t *pThis)
{
	return pThis->iQueueSize - pThis->nLogDeq;
}



/* This function drains the queue in cases where this needs to be done. The most probable
 * reason is a HUP which needs to discard data (because the queue is configured to be lossy).
 * During a shutdown, this is typically not needed, as the OS frees up ressources and does
 * this much quicker than when we clean up ourselvs. -- rgerhards, 2008-10-21
 * This function returns void, as it makes no sense to communicate an error back, even if
 * it happens.
 * This functions works "around" the regular deque mechanism, because it is only used to
 * clean up (in cases where message loss is acceptable). 
 */
static inline void queueDrain(qqueue_t *pThis)
{
	void *pUsr;
	ASSERT(pThis != NULL);

	BEGINfunc
	DBGOPRINT((obj_t*) pThis, "queue (type %d) will lose %d messages, destroying...\n", pThis->qType, pThis->iQueueSize);
	/* iQueueSize is not decremented by qDel(), so we need to do it ourselves */
	while(ATOMIC_DEC_AND_FETCH(&pThis->iQueueSize, &pThis->mutQueueSize) > 0) {
		pThis->qDeq(pThis, &pUsr);
		if(pUsr != NULL) {
			objDestruct(pUsr);
		}
		pThis->qDel(pThis);
	}
	ENDfunc
}


/* --------------- code for disk-assisted (DA) queue modes -------------------- */


/* returns the number of workers that should be advised at
 * this point in time. The mutex must be locked when
 * ths function is called. -- rgerhards, 2008-01-25
 */
static inline rsRetVal
qqueueAdviseMaxWorkers(qqueue_t *pThis)
{
	DEFiRet;
	int iMaxWorkers;

	ISOBJ_TYPE_assert(pThis, qqueue);

	if(!pThis->bEnqOnly) {
		if(pThis->bIsDA && getLogicalQueueSize(pThis) >= pThis->iHighWtrMrk) {
			DBGOPRINT((obj_t*) pThis, "(re)activating DA worker\n");
			wtpAdviseMaxWorkers(pThis->pWtpDA, 1); /* disk queues have always one worker */
		} else {
			if(getLogicalQueueSize(pThis) == 0) {
				iMaxWorkers = 0;
			} else if(pThis->qType == QUEUETYPE_DISK || pThis->iMinMsgsPerWrkr == 0) {
				iMaxWorkers = 1;
			} else {
				iMaxWorkers = getLogicalQueueSize(pThis) / pThis->iMinMsgsPerWrkr + 1;
			}
			wtpAdviseMaxWorkers(pThis->pWtpReg, iMaxWorkers);
		}
	}

	RETiRet;
}


/* check if we run in disk-assisted mode and record that
 * setting for easy (and quick!) access in the future. This
 * function must only be called from constructors and only
 * from those that support disk-assisted modes (aka memory-
 * based queue drivers).
 * rgerhards, 2008-01-14
 */
static rsRetVal
qqueueChkIsDA(qqueue_t *pThis)
{
	DEFiRet;

	ISOBJ_TYPE_assert(pThis, qqueue);
	if(pThis->pszFilePrefix != NULL) {
		pThis->bIsDA = 1;
		DBGOPRINT((obj_t*) pThis, "is disk-assisted, disk will be used on demand\n");
	} else {
		DBGOPRINT((obj_t*) pThis, "is NOT disk-assisted\n");
	}

	RETiRet;
}


/* Start disk-assisted queue mode.
 * rgerhards, 2008-01-15
 */
static rsRetVal
StartDA(qqueue_t *pThis)
{
	DEFiRet;
	uchar pszDAQName[128];

	ISOBJ_TYPE_assert(pThis, qqueue);

	/* create message queue */
	CHKiRet(qqueueConstruct(&pThis->pqDA, QUEUETYPE_DISK , 1, 0, pThis->pConsumer));

	/* give it a name */
	snprintf((char*) pszDAQName, sizeof(pszDAQName)/sizeof(uchar), "%s[DA]", obj.GetName((obj_t*) pThis));
	obj.SetName((obj_t*) pThis->pqDA, pszDAQName);

	/* as the created queue is the same object class, we take the
	 * liberty to access its properties directly.
	 */
	pThis->pqDA->pqParent = pThis;

	CHKiRet(qqueueSetpUsr(pThis->pqDA, pThis->pUsr));
	CHKiRet(qqueueSetsizeOnDiskMax(pThis->pqDA, pThis->sizeOnDiskMax));
	CHKiRet(qqueueSetiDeqSlowdown(pThis->pqDA, pThis->iDeqSlowdown));
	CHKiRet(qqueueSetMaxFileSize(pThis->pqDA, pThis->iMaxFileSize));
	CHKiRet(qqueueSetFilePrefix(pThis->pqDA, pThis->pszFilePrefix, pThis->lenFilePrefix));
	CHKiRet(qqueueSetiPersistUpdCnt(pThis->pqDA, pThis->iPersistUpdCnt));
	CHKiRet(qqueueSetbSyncQueueFiles(pThis->pqDA, pThis->bSyncQueueFiles));
	CHKiRet(qqueueSettoActShutdown(pThis->pqDA, pThis->toActShutdown));
	CHKiRet(qqueueSettoEnq(pThis->pqDA, pThis->toEnq));
	CHKiRet(qqueueSetiDeqtWinFromHr(pThis->pqDA, pThis->iDeqtWinFromHr));
	CHKiRet(qqueueSetiDeqtWinToHr(pThis->pqDA, pThis->iDeqtWinToHr));
	CHKiRet(qqueueSettoQShutdown(pThis->pqDA, pThis->toQShutdown));
	CHKiRet(qqueueSetiHighWtrMrk(pThis->pqDA, 0));
	CHKiRet(qqueueSetiDiscardMrk(pThis->pqDA, 0));

	iRet = qqueueStart(pThis->pqDA);
	/* file not found is expected, that means it is no previous QIF available */
	if(iRet != RS_RET_OK && iRet != RS_RET_FILE_NOT_FOUND) {
		errno = 0; /* else an errno is shown in errmsg! */
		errmsg.LogError(errno, iRet, "error starting up disk queue, using pure in-memory mode");
		pThis->bIsDA = 0;	/* disable memory mode */
		FINALIZE; /* something is wrong */
	}

	DBGOPRINT((obj_t*) pThis, "DA queue initialized, disk queue 0x%lx\n",
		  qqueueGetID(pThis->pqDA));

finalize_it:
	if(iRet != RS_RET_OK) {
		if(pThis->pqDA != NULL) {
			qqueueDestruct(&pThis->pqDA);
		}
		DBGOPRINT((obj_t*) pThis, "error %d creating disk queue - giving up.\n", iRet);
		pThis->bIsDA = 0;
	}

	RETiRet;
}


/* initiate DA mode
 * param bEnqOnly tells if the disk queue is to be run in enqueue-only mode. This may
 * be needed during shutdown of memory queues which need to be persisted to disk.
 * If this function fails (should not happen), DA mode is not turned on.
 * rgerhards, 2008-01-16
 */
static rsRetVal
InitDA(qqueue_t *pThis, int bLockMutex)
{
	DEFiRet;
	DEFVARS_mutexProtection;
	uchar pszBuf[64];
	size_t lenBuf;

	BEGIN_MTX_PROTECTED_OPERATIONS(pThis->mut, bLockMutex);
	/* check if we already have a DA worker pool. If not, initiate one. Please note that the
	 * pool is created on first need but never again destructed (until the queue is). This
	 * is intentional. We assume that when we need it once, we may also need it on another
	 * occasion. Ressources used are quite minimal when no worker is running.
	 * rgerhards, 2008-01-24
	 * NOTE: this is the DA worker *pool*, not the DA queue!
	 */
	lenBuf = snprintf((char*)pszBuf, sizeof(pszBuf), "%s:DAwpool", obj.GetName((obj_t*) pThis));
	CHKiRet(wtpConstruct		(&pThis->pWtpDA));
	CHKiRet(wtpSetDbgHdr		(pThis->pWtpDA, pszBuf, lenBuf));
	CHKiRet(wtpSetpfChkStopWrkr	(pThis->pWtpDA, (rsRetVal (*)(void *pUsr, int)) qqueueChkStopWrkrDA));
	CHKiRet(wtpSetpfGetDeqBatchSize	(pThis->pWtpDA, (rsRetVal (*)(void *pUsr, int*)) GetDeqBatchSize));
	CHKiRet(wtpSetpfDoWork		(pThis->pWtpDA, (rsRetVal (*)(void *pUsr, void *pWti)) ConsumerDA));
	CHKiRet(wtpSetpfObjProcessed	(pThis->pWtpDA, (rsRetVal (*)(void *pUsr, wti_t *pWti)) batchProcessed));
	CHKiRet(wtpSetpmutUsr		(pThis->pWtpDA, pThis->mut));
	CHKiRet(wtpSetpcondBusy		(pThis->pWtpDA, &pThis->notEmpty));
	CHKiRet(wtpSetiNumWorkerThreads	(pThis->pWtpDA, 1));
	CHKiRet(wtpSettoWrkShutdown	(pThis->pWtpDA, pThis->toWrkShutdown));
	CHKiRet(wtpSetpUsr		(pThis->pWtpDA, pThis));
	CHKiRet(wtpConstructFinalize	(pThis->pWtpDA));
	/* if we reach this point, we have a "good" DA worker pool */

	/* now construct the actual queue (if it does not already exist) */
	if(pThis->pqDA == NULL) {
		CHKiRet(StartDA(pThis));
	}

finalize_it:
	END_MTX_PROTECTED_OPERATIONS(pThis->mut);
	RETiRet;
}


/* --------------- end code for disk-assisted queue modes -------------------- */


/* Now, we define type-specific handlers. The provide a generic functionality,
 * but for this specific type of queue. The mapping to these handlers happens during
 * queue construction. Later on, handlers are called by pointers present in the
 * queue instance object.
 */

/* -------------------- fixed array -------------------- */
static rsRetVal qConstructFixedArray(qqueue_t *pThis)
{
	DEFiRet;

	ASSERT(pThis != NULL);

	if(pThis->iMaxQueueSize == 0)
		ABORT_FINALIZE(RS_RET_QSIZE_ZERO);

	if((pThis->tVars.farray.pBuf = MALLOC(sizeof(void *) * pThis->iMaxQueueSize)) == NULL) {
		ABORT_FINALIZE(RS_RET_OUT_OF_MEMORY);
	}

	pThis->tVars.farray.deqhead = 0;
	pThis->tVars.farray.head = 0;
	pThis->tVars.farray.tail = 0;

	qqueueChkIsDA(pThis);

finalize_it:
	RETiRet;
}


static rsRetVal qDestructFixedArray(qqueue_t *pThis)
{
	DEFiRet;
	
	ASSERT(pThis != NULL);

	queueDrain(pThis); /* discard any remaining queue entries */
	free(pThis->tVars.farray.pBuf);

	RETiRet;
}


static rsRetVal qAddFixedArray(qqueue_t *pThis, void* in)
{
	DEFiRet;

	ASSERT(pThis != NULL);
	pThis->tVars.farray.pBuf[pThis->tVars.farray.tail] = in;
	pThis->tVars.farray.tail++;
	if (pThis->tVars.farray.tail == pThis->iMaxQueueSize)
		pThis->tVars.farray.tail = 0;

	RETiRet;
}


static rsRetVal qDeqFixedArray(qqueue_t *pThis, void **out)
{
	DEFiRet;

	ASSERT(pThis != NULL);
	*out = (void*) pThis->tVars.farray.pBuf[pThis->tVars.farray.deqhead];

	pThis->tVars.farray.deqhead++;
	if (pThis->tVars.farray.deqhead == pThis->iMaxQueueSize)
		pThis->tVars.farray.deqhead = 0;

	RETiRet;
}


static rsRetVal qDelFixedArray(qqueue_t *pThis)
{
	DEFiRet;

	ASSERT(pThis != NULL);

	pThis->tVars.farray.head++;
	if (pThis->tVars.farray.head == pThis->iMaxQueueSize)
		pThis->tVars.farray.head = 0;

	RETiRet;
}


/* -------------------- linked list  -------------------- */


static rsRetVal qConstructLinkedList(qqueue_t *pThis)
{
	DEFiRet;

	ASSERT(pThis != NULL);

	pThis->tVars.linklist.pDeqRoot = NULL;
	pThis->tVars.linklist.pDelRoot = NULL;
	pThis->tVars.linklist.pLast = NULL;

	qqueueChkIsDA(pThis);

	RETiRet;
}


static rsRetVal qDestructLinkedList(qqueue_t __attribute__((unused)) *pThis)
{
	DEFiRet;

	queueDrain(pThis); /* discard any remaining queue entries */

	/* with the linked list type, there is nothing left to do here. The
	 * reason is that there are no dynamic elements for the list itself.
	 */

	RETiRet;
}

static rsRetVal qAddLinkedList(qqueue_t *pThis, void* pUsr)
{
	qLinkedList_t *pEntry;
	DEFiRet;

	CHKmalloc((pEntry = (qLinkedList_t*) MALLOC(sizeof(qLinkedList_t))));

	pEntry->pNext = NULL;
	pEntry->pUsr = pUsr;

	if(pThis->tVars.linklist.pDelRoot == NULL) {
		pThis->tVars.linklist.pDelRoot = pThis->tVars.linklist.pDeqRoot = pThis->tVars.linklist.pLast = pEntry;
	} else {
		pThis->tVars.linklist.pLast->pNext = pEntry;
		pThis->tVars.linklist.pLast = pEntry;
	}

	if(pThis->tVars.linklist.pDeqRoot == NULL) {
		pThis->tVars.linklist.pDeqRoot = pEntry;
	}

finalize_it:
	RETiRet;
}


static rsRetVal qDeqLinkedList(qqueue_t *pThis, obj_t **ppUsr)
{
	qLinkedList_t *pEntry;
	DEFiRet;

	pEntry = pThis->tVars.linklist.pDeqRoot;
	ISOBJ_TYPE_assert(pEntry->pUsr, msg);
	*ppUsr = pEntry->pUsr;
	pThis->tVars.linklist.pDeqRoot = pEntry->pNext;

	RETiRet;
}


static rsRetVal qDelLinkedList(qqueue_t *pThis)
{
	qLinkedList_t *pEntry;
	DEFiRet;

	pEntry = pThis->tVars.linklist.pDelRoot;

	if(pThis->tVars.linklist.pDelRoot == pThis->tVars.linklist.pLast) {
		pThis->tVars.linklist.pDelRoot = pThis->tVars.linklist.pDeqRoot = pThis->tVars.linklist.pLast = NULL;
	} else {
		pThis->tVars.linklist.pDelRoot = pEntry->pNext;
	}

	free(pEntry);

	RETiRet;
}


/* -------------------- disk  -------------------- */


/* The following function is used to "save" ourself from being killed by
 * a fatally failed disk queue. A fatal failure is, for example, if no 
 * data can be read or written. In that case, the disk support is disabled,
 * with all on-disk structures kept as-is as much as possible. Instead, the
 * queue is switched to direct mode, so that at least 
 * some processing can happen. Of course, this may still have lots of
 * undesired side-effects, but is probably better than aborting the
 * syslogd. Note that this function *must* succeed in one way or another, as
 * we can not recover from failure here. But it may emit different return
 * states, which can trigger different processing in the higher layers.
 * rgerhards, 2011-05-03
 */
static inline rsRetVal
queueSwitchToEmergencyMode(qqueue_t *pThis, rsRetVal initiatingError)
{
	pThis->iQueueSize = 0;
	pThis->nLogDeq = 0;
	qDestructDisk(pThis); /* free disk structures */

	pThis->qType = QUEUETYPE_DIRECT;
	pThis->qConstruct = qConstructDirect;
	pThis->qDestruct = qDestructDirect;
	pThis->qAdd = qAddDirect;
	pThis->qDel = qDelDirect;
	pThis->MultiEnq = qqueueMultiEnqObjDirect;
	if(pThis->pqParent != NULL) {
		DBGOPRINT((obj_t*) pThis, "DA queue is in emergency mode, disabling DA in parent\n");
		pThis->pqParent->bIsDA = 0;
		pThis->pqParent->pqDA = NULL;
		/* This may have undesired side effects, not sure if I really evaluated
		 * all. So you know where to look at if you come to this point during
		 * troubleshooting ;) -- rgerhards, 2011-05-03
		 */
	}

	errmsg.LogError(0, initiatingError, "fatal error on disk queue '%s', emergency switch to direct mode",
			obj.GetName((obj_t*) pThis));
	return RS_RET_ERR_QUEUE_EMERGENCY;
}


static rsRetVal
qqueueLoadPersStrmInfoFixup(strm_t *pStrm, qqueue_t __attribute__((unused)) *pThis)
{
	DEFiRet;
	ISOBJ_TYPE_assert(pStrm, strm);
	ISOBJ_TYPE_assert(pThis, qqueue);
	CHKiRet(strm.SetDir(pStrm, glbl.GetWorkDir(), strlen((char*)glbl.GetWorkDir())));
finalize_it:
	RETiRet;
}


/* The method loads the persistent queue information.
 * rgerhards, 2008-01-11
 */
static rsRetVal 
qqueueTryLoadPersistedInfo(qqueue_t *pThis)
{
	DEFiRet;
	strm_t *psQIF = NULL;
	uchar pszQIFNam[MAXFNAME];
	size_t lenQIFNam;
	struct stat stat_buf;

	ISOBJ_TYPE_assert(pThis, qqueue);

	/* Construct file name */
	lenQIFNam = snprintf((char*)pszQIFNam, sizeof(pszQIFNam) / sizeof(uchar), "%s/%s.qi",
			     (char*) glbl.GetWorkDir(), (char*)pThis->pszFilePrefix);

	/* check if the file exists */
	if(stat((char*) pszQIFNam, &stat_buf) == -1) {
		if(errno == ENOENT) {
			DBGOPRINT((obj_t*) pThis, "clean startup, no .qi file found\n");
			ABORT_FINALIZE(RS_RET_FILE_NOT_FOUND);
		} else {
			DBGOPRINT((obj_t*) pThis, "error %d trying to access .qi file\n", errno);
			ABORT_FINALIZE(RS_RET_IO_ERROR);
		}
	}

	/* If we reach this point, we have a .qi file */

	CHKiRet(strm.Construct(&psQIF));
	CHKiRet(strm.SettOperationsMode(psQIF, STREAMMODE_READ));
	CHKiRet(strm.SetsType(psQIF, STREAMTYPE_FILE_SINGLE));
	CHKiRet(strm.SetFName(psQIF, pszQIFNam, lenQIFNam));
	CHKiRet(strm.ConstructFinalize(psQIF));

	/* first, we try to read the property bag for ourselfs */
	CHKiRet(obj.DeserializePropBag((obj_t*) pThis, psQIF));
	
	/* then the stream objects (same order as when persisted!) */
	CHKiRet(obj.Deserialize(&pThis->tVars.disk.pWrite, (uchar*) "strm", psQIF,
			       (rsRetVal(*)(obj_t*,void*))qqueueLoadPersStrmInfoFixup, pThis));
	CHKiRet(obj.Deserialize(&pThis->tVars.disk.pReadDel, (uchar*) "strm", psQIF,
			       (rsRetVal(*)(obj_t*,void*))qqueueLoadPersStrmInfoFixup, pThis));

	/* create a duplicate for the read "pointer".
	 */

	CHKiRet(strm.Dup(pThis->tVars.disk.pReadDel, &pThis->tVars.disk.pReadDeq));
	CHKiRet(strm.SetbDeleteOnClose(pThis->tVars.disk.pReadDeq, 0)); /* deq must NOT delete the files! */
	CHKiRet(strm.ConstructFinalize(pThis->tVars.disk.pReadDeq));

	CHKiRet(strm.SeekCurrOffs(pThis->tVars.disk.pWrite));
	CHKiRet(strm.SeekCurrOffs(pThis->tVars.disk.pReadDel));
	CHKiRet(strm.SeekCurrOffs(pThis->tVars.disk.pReadDeq));

	/* OK, we could successfully read the file, so we now can request that it be
	 * deleted when we are done with the persisted information.
	 */
	pThis->bNeedDelQIF = 1;

finalize_it:
	if(psQIF != NULL)
		strm.Destruct(&psQIF);

	if(iRet != RS_RET_OK) {
		DBGOPRINT((obj_t*) pThis, "error %d reading .qi file - can not read persisted info (if any)\n",
			  iRet);
	}

	RETiRet;
}


/* disk queue constructor.
 * Note that we use a file limit of 10,000,000 files. That number should never pose a
 * problem. If so, I guess the user has a design issue... But of course, the code can
 * always be changed (though it would probably be more appropriate to increase the
 * allowed file size at this point - that should be a config setting...
 * rgerhards, 2008-01-10
 */
static rsRetVal qConstructDisk(qqueue_t *pThis)
{
	DEFiRet;
	int bRestarted = 0;

	ASSERT(pThis != NULL);

	/* and now check if there is some persistent information that needs to be read in */
	iRet = qqueueTryLoadPersistedInfo(pThis);
	if(iRet == RS_RET_OK)
		bRestarted = 1;
	else if(iRet != RS_RET_FILE_NOT_FOUND)
			FINALIZE;

	if(bRestarted == 1) {
		;
	} else {
		CHKiRet(strm.Construct(&pThis->tVars.disk.pWrite));
		CHKiRet(strm.SetbSync(pThis->tVars.disk.pWrite, pThis->bSyncQueueFiles));
		CHKiRet(strm.SetDir(pThis->tVars.disk.pWrite, glbl.GetWorkDir(), strlen((char*)glbl.GetWorkDir())));
		CHKiRet(strm.SetiMaxFiles(pThis->tVars.disk.pWrite, 10000000));
		CHKiRet(strm.SettOperationsMode(pThis->tVars.disk.pWrite, STREAMMODE_WRITE));
		CHKiRet(strm.SetsType(pThis->tVars.disk.pWrite, STREAMTYPE_FILE_CIRCULAR));
		CHKiRet(strm.ConstructFinalize(pThis->tVars.disk.pWrite));

		CHKiRet(strm.Construct(&pThis->tVars.disk.pReadDeq));
		CHKiRet(strm.SetbDeleteOnClose(pThis->tVars.disk.pReadDeq, 0));
		CHKiRet(strm.SetDir(pThis->tVars.disk.pReadDeq, glbl.GetWorkDir(), strlen((char*)glbl.GetWorkDir())));
		CHKiRet(strm.SetiMaxFiles(pThis->tVars.disk.pReadDeq, 10000000));
		CHKiRet(strm.SettOperationsMode(pThis->tVars.disk.pReadDeq, STREAMMODE_READ));
		CHKiRet(strm.SetsType(pThis->tVars.disk.pReadDeq, STREAMTYPE_FILE_CIRCULAR));
		CHKiRet(strm.ConstructFinalize(pThis->tVars.disk.pReadDeq));

		CHKiRet(strm.Construct(&pThis->tVars.disk.pReadDel));
		CHKiRet(strm.SetbSync(pThis->tVars.disk.pReadDel, pThis->bSyncQueueFiles));
		CHKiRet(strm.SetbDeleteOnClose(pThis->tVars.disk.pReadDel, 1));
		CHKiRet(strm.SetDir(pThis->tVars.disk.pReadDel, glbl.GetWorkDir(), strlen((char*)glbl.GetWorkDir())));
		CHKiRet(strm.SetiMaxFiles(pThis->tVars.disk.pReadDel, 10000000));
		CHKiRet(strm.SettOperationsMode(pThis->tVars.disk.pReadDel, STREAMMODE_READ));
		CHKiRet(strm.SetsType(pThis->tVars.disk.pReadDel, STREAMTYPE_FILE_CIRCULAR));
		CHKiRet(strm.ConstructFinalize(pThis->tVars.disk.pReadDel));

		CHKiRet(strm.SetFName(pThis->tVars.disk.pWrite,   pThis->pszFilePrefix, pThis->lenFilePrefix));
		CHKiRet(strm.SetFName(pThis->tVars.disk.pReadDeq, pThis->pszFilePrefix, pThis->lenFilePrefix));
		CHKiRet(strm.SetFName(pThis->tVars.disk.pReadDel, pThis->pszFilePrefix, pThis->lenFilePrefix));
	}

	/* now we set (and overwrite in case of a persisted restart) some parameters which
	 * should always reflect the current configuration variables. Be careful by doing so,
	 * for example file name generation must not be changed as that would break the
	 * ability to read existing queue files. -- rgerhards, 2008-01-12
	 */
	CHKiRet(strm.SetiMaxFileSize(pThis->tVars.disk.pWrite, pThis->iMaxFileSize));
	CHKiRet(strm.SetiMaxFileSize(pThis->tVars.disk.pReadDeq, pThis->iMaxFileSize));
	CHKiRet(strm.SetiMaxFileSize(pThis->tVars.disk.pReadDel, pThis->iMaxFileSize));

finalize_it:
	RETiRet;
}


static rsRetVal qDestructDisk(qqueue_t *pThis)
{
	DEFiRet;
	
	ASSERT(pThis != NULL);
	
	if(pThis->tVars.disk.pWrite != NULL)
		strm.Destruct(&pThis->tVars.disk.pWrite);
	if(pThis->tVars.disk.pReadDeq != NULL)
		strm.Destruct(&pThis->tVars.disk.pReadDeq);
	if(pThis->tVars.disk.pReadDel != NULL)
		strm.Destruct(&pThis->tVars.disk.pReadDel);

	RETiRet;
}

static rsRetVal qAddDisk(qqueue_t *pThis, void* pUsr)
{
	DEFiRet;
	number_t nWriteCount;

	ASSERT(pThis != NULL);

	CHKiRet(strm.SetWCntr(pThis->tVars.disk.pWrite, &nWriteCount));
	CHKiRet((objSerialize(pUsr))(pUsr, pThis->tVars.disk.pWrite));
	CHKiRet(strm.Flush(pThis->tVars.disk.pWrite));
	CHKiRet(strm.SetWCntr(pThis->tVars.disk.pWrite, NULL)); /* no more counting for now... */

	pThis->tVars.disk.sizeOnDisk += nWriteCount;

	/* we have enqueued the user element to disk. So we now need to destruct
	 * the in-memory representation. The instance will be re-created upon
	 * dequeue. -- rgerhards, 2008-07-09
	 */
	objDestruct(pUsr);

	DBGOPRINT((obj_t*) pThis, "write wrote %lld octets to disk, queue disk size now %lld octets, EnqOnly:%d\n",
		   nWriteCount, pThis->tVars.disk.sizeOnDisk, pThis->bEnqOnly);

finalize_it:
	RETiRet;
}


static rsRetVal qDeqDisk(qqueue_t *pThis, void **ppUsr)
{
	DEFiRet;
	iRet = obj.Deserialize(ppUsr, (uchar*) "msg", pThis->tVars.disk.pReadDeq, NULL, NULL);
	RETiRet;
}


static rsRetVal qDelDisk(qqueue_t *pThis)
{
	obj_t *pDummyObj;	/* we need to deserialize it... */
	DEFiRet;

	int64 offsIn;
	int64 offsOut;

	CHKiRet(strm.GetCurrOffset(pThis->tVars.disk.pReadDel, &offsIn));
	CHKiRet(obj.Deserialize(&pDummyObj, (uchar*) "msg", pThis->tVars.disk.pReadDel, NULL, NULL));
	objDestruct(pDummyObj);
	CHKiRet(strm.GetCurrOffset(pThis->tVars.disk.pReadDel, &offsOut));

	/* This time it is a bit tricky: we free disk space only upon file deletion. So we need
	 * to keep track of what we have read until we get an out-offset that is lower than the
	 * in-offset (which indicates file change). Then, we can subtract the whole thing from
	 * the on-disk size. -- rgerhards, 2008-01-30
	 */
	if(offsIn < offsOut) {
		pThis->tVars.disk.bytesRead += offsOut - offsIn;
	} else {
		pThis->tVars.disk.sizeOnDisk -= pThis->tVars.disk.bytesRead;
		pThis->tVars.disk.bytesRead = offsOut;
		DBGOPRINT((obj_t*) pThis, "a file has been deleted, now %lld octets disk space used\n", pThis->tVars.disk.sizeOnDisk);
		/* awake possibly waiting enq process */
		pthread_cond_signal(&pThis->notFull); /* we hold the mutex while we are in here! */
	}

finalize_it:
	RETiRet;
}


/* -------------------- direct (no queueing) -------------------- */
static rsRetVal qConstructDirect(qqueue_t __attribute__((unused)) *pThis)
{
	return RS_RET_OK;
}


static rsRetVal qDestructDirect(qqueue_t __attribute__((unused)) *pThis)
{
	return RS_RET_OK;
}

static rsRetVal qAddDirect(qqueue_t *pThis, void* pUsr)
{
	batch_t singleBatch;
	batch_obj_t batchObj;
	int i;
	DEFiRet;

	//TODO: init batchObj (states _OK and new fields -- CHECK)
	ASSERT(pThis != NULL);

	/* calling the consumer is quite different here than it is from a worker thread */
	/* we need to provide the consumer's return value back to the caller because in direct
	 * mode the consumer probably has a lot to convey (which get's lost in the other modes
	 * because they are asynchronous. But direct mode is deliberately synchronous.
	 * rgerhards, 2008-02-12
	 * We use our knowledge about the batch_t structure below, but without that, we
	 * pay a too-large performance toll... -- rgerhards, 2009-04-22
	 */
	memset(&batchObj, 0, sizeof(batch_obj_t));
	memset(&singleBatch, 0, sizeof(batch_t));
	batchObj.state = BATCH_STATE_RDY;
	batchObj.pUsrp = (obj_t*) pUsr;
	batchObj.bFilterOK = 1;
	singleBatch.nElem = 1; /* there always is only one in direct mode */
	singleBatch.pElem = &batchObj;
	iRet = pThis->pConsumer(pThis->pUsr, &singleBatch, &pThis->bShutdownImmediate);
	/* delete the batch string params: TODO: create its own "class" for this */
	for(i = 0 ; i < CONF_OMOD_NUMSTRINGS_MAXSIZE ; ++i) {
		free(batchObj.staticActStrings[i]);
	}
	objDestruct(pUsr);

	RETiRet;
}

/* "enqueue" a batch in direct mode. This is a shortcut which saves all the overhead
 * otherwise incured. -- rgerhards, ~2010-06-23
 */
rsRetVal qqueueEnqObjDirectBatch(qqueue_t *pThis, batch_t *pBatch)
{
	DEFiRet;

	ASSERT(pThis != NULL);

	/* calling the consumer is quite different here than it is from a worker thread */
	/* we need to provide the consumer's return value back to the caller because in direct
	 * mode the consumer probably has a lot to convey (which get's lost in the other modes
	 * because they are asynchronous. But direct mode is deliberately synchronous.
	 * rgerhards, 2008-02-12
	 * We use our knowledge about the batch_t structure below, but without that, we
	 * pay a too-large performance toll... -- rgerhards, 2009-04-22
	 */
	iRet = pThis->pConsumer(pThis->pUsr, pBatch, &pThis->bShutdownImmediate);

	RETiRet;
}


static rsRetVal qDelDirect(qqueue_t __attribute__((unused)) *pThis)
{
	return RS_RET_OK;
}


/* --------------- end type-specific handlers -------------------- */


/* generic code to add a queue entry
 * We use some specific code to most efficiently support direct mode
 * queues. This is justified in spite of the gain and the need to do some
 * things truely different. -- rgerhards, 2008-02-12
 */
static rsRetVal
qqueueAdd(qqueue_t *pThis, void *pUsr)
{
	DEFiRet;

	ASSERT(pThis != NULL);

	CHKiRet(pThis->qAdd(pThis, pUsr));

	if(pThis->qType != QUEUETYPE_DIRECT) {
		ATOMIC_INC(&pThis->iQueueSize, &pThis->mutQueueSize);
		DBGOPRINT((obj_t*) pThis, "entry added, size now log %d, phys %d entries\n",
			  getLogicalQueueSize(pThis), getPhysicalQueueSize(pThis));
	}

finalize_it:
	RETiRet;
}


/* generic code to dequeue a queue entry
 */
static rsRetVal
qqueueDeq(qqueue_t *pThis, void **ppUsr)
{
	DEFiRet;

	ASSERT(pThis != NULL);

	/* we do NOT abort if we encounter an error, because otherwise the queue
	 * will not be decremented, what will most probably result in an endless loop.
	 * If we decrement, however, we may lose a message. But that is better than
	 * losing the whole process because it loops... -- rgerhards, 2008-01-03
	 */
	iRet = pThis->qDeq(pThis, ppUsr);
	ATOMIC_INC(&pThis->nLogDeq, &pThis->mutLogDeq);

//	DBGOPRINT((obj_t*) pThis, "entry deleted, size now log %d, phys %d entries\n",
//		  getLogicalQueueSize(pThis), getPhysicalQueueSize(pThis));

	RETiRet;
}


/* Try to shut down regular and DA queue workers, within the queue timeout 
 * period. That means processing continues as usual. This is the expected
 * usual case, where during shutdown those messages remaining are being 
 * processed. At this point, it is acceptable that the queue can not be
 * fully depleted, that case is handled in the next step. During this phase,
 * we first shut down the main queue DA worker to prevent new data to arrive
 * at the DA queue, and then we ask the regular workers of both the Regular
 * and DA queue to try complete processing.
 * rgerhards, 2009-10-14
 */
static inline rsRetVal
tryShutdownWorkersWithinQueueTimeout(qqueue_t *pThis)
{
	struct timespec tTimeout;
	rsRetVal iRetLocal;
	DEFiRet;

	ISOBJ_TYPE_assert(pThis, qqueue);
	ASSERT(pThis->pqParent == NULL); /* detect invalid calling sequence */

	if(pThis->bIsDA) {
		/* We need to lock the mutex, as otherwise we may have a race that prevents
		 * us from awaking the DA worker. */
		d_pthread_mutex_lock(pThis->mut);

		/* tell regular queue DA worker to stop shuffling messages to DA queue... */
		DBGOPRINT((obj_t*) pThis, "setting EnqOnly mode for DA worker\n");
		pThis->pqDA->bEnqOnly = 1;
		wtpSetState(pThis->pWtpDA, wtpState_SHUTDOWN_IMMEDIATE);
		wtpAdviseMaxWorkers(pThis->pWtpDA, 1);
		DBGOPRINT((obj_t*) pThis, "awoke DA worker, told it to shut down.\n");

		/* also tell the DA queue worker to shut down, so that it already knows... */
		wtpSetState(pThis->pqDA->pWtpReg, wtpState_SHUTDOWN);
		wtpAdviseMaxWorkers(pThis->pqDA->pWtpReg, 1); /* awake its lone worker */
		DBGOPRINT((obj_t*) pThis, "awoke DA queue regular worker, told it to shut down when done.\n");

		d_pthread_mutex_unlock(pThis->mut);
	}


	/* first calculate absolute timeout - we need the absolute value here, because we need to coordinate
	 * shutdown of both the regular and DA queue on *the same* timeout.
	 */
	timeoutComp(&tTimeout, pThis->toQShutdown);
	DBGOPRINT((obj_t*) pThis, "trying shutdown of regular workers\n");
	iRetLocal = wtpShutdownAll(pThis->pWtpReg, wtpState_SHUTDOWN, &tTimeout);
	if(iRetLocal == RS_RET_TIMED_OUT) {
		DBGOPRINT((obj_t*) pThis, "regular shutdown timed out on primary queue (this is OK)\n");
	} else {
		DBGOPRINT((obj_t*) pThis, "regular queue workers shut down.\n");
	}

	/* OK, the worker for the regular queue is processed, on the the DA queue regular worker. */
	if(pThis->pqDA != NULL) {
		DBGOPRINT((obj_t*) pThis, "we have a DA queue (0x%lx), requesting its shutdown.\n",
			 qqueueGetID(pThis->pqDA));
		/* we use the same absolute timeout as above, so we do not use more than the configured
		 * timeout interval!
		 */
		DBGOPRINT((obj_t*) pThis, "trying shutdown of regular worker of DA queue\n");
		iRetLocal = wtpShutdownAll(pThis->pqDA->pWtpReg, wtpState_SHUTDOWN, &tTimeout);
		if(iRetLocal == RS_RET_TIMED_OUT) {
			DBGOPRINT((obj_t*) pThis, "shutdown timed out on DA queue worker (this is OK)\n");
		} else {
			DBGOPRINT((obj_t*) pThis, "DA queue worker shut down.\n");
		}
	}

	RETiRet;
}


/* Try to shut down regular and DA queue workers, within the action timeout 
 * period. This aborts processing, but at the end of the current action, in
 * a well-defined manner. During this phase, we terminate all three worker
 * pools, including the regular queue DA worker if it not yet has terminated.
 * Not finishing processing all messages is OK (and expected) at this stage
 * (they may be preserved later, depending * on bSaveOnShutdown setting).
 * rgerhards, 2009-10-14
 */
static rsRetVal
tryShutdownWorkersWithinActionTimeout(qqueue_t *pThis)
{
	struct timespec tTimeout;
	rsRetVal iRetLocal;
	DEFiRet;

RUNLOG_STR("trying to shutdown workers within Action Timeout");
	ISOBJ_TYPE_assert(pThis, qqueue);
	ASSERT(pThis->pqParent == NULL); /* detect invalid calling sequence */

	/* instruct workers to finish ASAP, even if still work exists */
	DBGOPRINT((obj_t*) pThis, "setting EnqOnly mode\n");
	pThis->bEnqOnly = 1;
	pThis->bShutdownImmediate = 1;
	/* now DA queue */
	if(pThis->bIsDA) {
		pThis->pqDA->bEnqOnly = 1;
		pThis->pqDA->bShutdownImmediate = 1;
	}

// TODO: make sure we have at minimum a 10ms timeout - workers deserve a chance...
	/* now give the queue workers a last chance to gracefully shut down (based on action timeout setting) */
	timeoutComp(&tTimeout, pThis->toActShutdown);
	DBGOPRINT((obj_t*) pThis, "trying immediate shutdown of regular workers (if any)\n");
	iRetLocal = wtpShutdownAll(pThis->pWtpReg, wtpState_SHUTDOWN_IMMEDIATE, &tTimeout);
	if(iRetLocal == RS_RET_TIMED_OUT) {
		DBGOPRINT((obj_t*) pThis, "immediate shutdown timed out on primary queue (this is acceptable and "
			  "triggers cancellation)\n");
	} else if(iRetLocal != RS_RET_OK) {
		DBGOPRINT((obj_t*) pThis, "unexpected iRet state %d after trying immediate shutdown of the primary queue "
			  "in disk save mode. Continuing, but results are unpredictable\n", iRetLocal);
	}

	if(pThis->pqDA != NULL) {
		/* and now the same for the DA queue */
		DBGOPRINT((obj_t*) pThis, "trying immediate shutdown of DA queue workers\n");
		iRetLocal = wtpShutdownAll(pThis->pqDA->pWtpReg, wtpState_SHUTDOWN_IMMEDIATE, &tTimeout);
		if(iRetLocal == RS_RET_TIMED_OUT) {
			DBGOPRINT((obj_t*) pThis, "immediate shutdown timed out on DA queue (this is acceptable "
				  "and triggers cancellation)\n");
		} else if(iRetLocal != RS_RET_OK) {
			DBGOPRINT((obj_t*) pThis, "unexpected iRet state %d after trying immediate shutdown of the DA "
				  "queue in disk save mode. Continuing, but results are unpredictable\n", iRetLocal);
		}

		/* and now we need to terminate the DA worker itself. We always grant it a 100ms timeout,
		 * which should be sufficient and usually not be required (it is expected to have finished
		 * long before while we were processing the queue timeout in shutdown phase 1).
		 * rgerhards, 2009-10-14
		 */
		timeoutComp(&tTimeout, 100);
		DBGOPRINT((obj_t*) pThis, "trying regular shutdown of main queue DA worker pool\n");
		iRetLocal = wtpShutdownAll(pThis->pWtpDA, wtpState_SHUTDOWN_IMMEDIATE, &tTimeout);
		if(iRetLocal == RS_RET_TIMED_OUT) {
			DBGOPRINT((obj_t*) pThis, "shutdown timed out on main queue DA worker pool "
					          "(this is not good, but probably OK)\n");
		} else {
			DBGOPRINT((obj_t*) pThis, "main queue DA worker pool shut down.\n");
		}
	}

	RETiRet;
}


/* This function cancels all remaining regular workers for both the main and the DA
 * queue.
 * rgerhards, 2009-05-29
 */
static rsRetVal
cancelWorkers(qqueue_t *pThis)
{
	rsRetVal iRetLocal;
	DEFiRet;

	/* Now queue workers should have terminated. If not, we need to cancel them as we have applied
	 * all timeout setting. If any worker in any queue still executes, its consumer is possibly
	 * long-running and cancelling is the only way to get rid of it.
	 */
	DBGOPRINT((obj_t*) pThis, "checking to see if we need to cancel any worker threads of the primary queue\n");
	iRetLocal = wtpCancelAll(pThis->pWtpReg); /* returns immediately if all threads already have terminated */
	if(iRetLocal != RS_RET_OK) {
		DBGOPRINT((obj_t*) pThis, "unexpected iRet state %d trying to cancel primary queue worker "
			  "threads, continuing, but results are unpredictable\n", iRetLocal);
	}

	/* ... and now the DA queue, if it exists (should always be after the primary one) */
	if(pThis->pqDA != NULL) {
		DBGOPRINT((obj_t*) pThis, "checking to see if we need to cancel any worker threads of the DA queue\n");
		iRetLocal = wtpCancelAll(pThis->pqDA->pWtpReg); /* returns immediately if all threads already have terminated */
		if(iRetLocal != RS_RET_OK) {
			DBGOPRINT((obj_t*) pThis, "unexpected iRet state %d trying to cancel DA queue worker "
				  "threads, continuing, but results are unpredictable\n", iRetLocal);
		}

		/* finally, we cancel the main queue's DA worker pool, if it still is running. It may be
		 * restarted later to persist the queue. But we stop it, because otherwise we get into
		 * big trouble when resetting the logical dequeue pointer. This operation can only be
		 * done when *no* worker is running. So time for a shutdown... -- rgerhards, 2009-05-28
		 */
		DBGOPRINT((obj_t*) pThis, "checking to see if main queue DA worker pool needs to be cancelled\n");
		wtpCancelAll(pThis->pWtpDA); /* returns immediately if all threads already have terminated */
	}

	RETiRet;
}


/* This function shuts down all worker threads and waits until they
 * have terminated. If they timeout, they are cancelled.
 * rgerhards, 2008-01-24
 * Please note that this function shuts down BOTH the parent AND the child queue
 * in DA case. This is necessary because their timeouts are tightly coupled. Most
 * importantly, the timeouts would be applied twice (or logic be extremely
 * complex) if each would have its own shutdown. The function does not self check
 * this condition - the caller must make sure it is not called with a parent.
 * rgerhards, 2009-05-26: we do NO longer persist the queue here if bSaveOnShutdown
 * is set. This must be handled by the caller. Not doing that cleans up the queue
 * shutdown considerably. Also, older engines had a potential hang condition when
 * the DA queue was already started and the DA worker configured for infinite
 * retries and the action was during retry processing. This was a design issue,
 * which is solved as of now. Note that the shutdown now may take a little bit
 * longer, because we no longer can persist the queue in parallel to waiting
 * on worker timeouts.
 */
static rsRetVal
ShutdownWorkers(qqueue_t *pThis)
{
	DEFiRet;

	ISOBJ_TYPE_assert(pThis, qqueue);
	ASSERT(pThis->pqParent == NULL); /* detect invalid calling sequence */

	DBGOPRINT((obj_t*) pThis, "initiating worker thread shutdown sequence\n");

	CHKiRet(tryShutdownWorkersWithinQueueTimeout(pThis));

	if(getPhysicalQueueSize(pThis) > 0) {
		CHKiRet(tryShutdownWorkersWithinActionTimeout(pThis));
	}

	CHKiRet(cancelWorkers(pThis));

	/* ... finally ... all worker threads have terminated :-)
	 * Well, more precisely, they *are in termination*. Some cancel cleanup handlers
	 * may still be running. Note that the main queue's DA worker may still be running.
	 */
	DBGOPRINT((obj_t*) pThis, "worker threads terminated, remaining queue size log %d, phys %d.\n",
		  getLogicalQueueSize(pThis), getPhysicalQueueSize(pThis));

finalize_it:
	RETiRet;
}



/* Constructor for the queue object
 * This constructs the data structure, but does not yet start the queue. That
 * is done by queueStart(). The reason is that we want to give the caller a chance
 * to modify some parameters before the queue is actually started.
 */
rsRetVal qqueueConstruct(qqueue_t **ppThis, queueType_t qType, int iWorkerThreads,
		        int iMaxQueueSize, rsRetVal (*pConsumer)(void*, batch_t*,int*))
{
	DEFiRet;
	qqueue_t *pThis;

	ASSERT(ppThis != NULL);
	ASSERT(pConsumer != NULL);
	ASSERT(iWorkerThreads >= 0);

	CHKmalloc(pThis = (qqueue_t *)calloc(1, sizeof(qqueue_t)));

	/* we have an object, so let's fill the properties */
	objConstructSetObjInfo(pThis);
	if((pThis->pszSpoolDir = (uchar*) strdup((char*)glbl.GetWorkDir())) == NULL)
		ABORT_FINALIZE(RS_RET_OUT_OF_MEMORY);

	/* set some water marks so that we have useful defaults if none are set specifically */
	pThis->iFullDlyMrk  = -1;
	pThis->iLightDlyMrk = -1;
	pThis->lenSpoolDir = ustrlen(pThis->pszSpoolDir);
	pThis->iMaxFileSize = 1024 * 1024; /* default is 1 MiB */
	pThis->iQueueSize = 0;
	pThis->nLogDeq = 0;
	pThis->iMaxQueueSize = iMaxQueueSize;
	pThis->pConsumer = pConsumer;
	pThis->iNumWorkerThreads = iWorkerThreads;
	pThis->iDeqtWinToHr = 25; /* disable time-windowed dequeuing by default */
	pThis->iDeqBatchSize = 8; /* conservative default, should still provide good performance */

	pThis->pszFilePrefix = NULL;
	pThis->qType = qType;


	INIT_ATOMIC_HELPER_MUT(pThis->mutQueueSize);
	INIT_ATOMIC_HELPER_MUT(pThis->mutLogDeq);

finalize_it:
	OBJCONSTRUCT_CHECK_SUCCESS_AND_CLEANUP
	RETiRet;
}


/* set default inisde queue object suitable for action queues.
 * This shall be called directly after queue construction. This functions has
 * been added in support of the new v6 config system. It expect properly pre-initialized
 * objects, but we need to differentiate between ruleset main and action queues.
 * In order to avoid unnecessary complexity, we provide the necessary defaults
 * via specific function calls.
 */
void
qqueueSetDefaultsActionQueue(qqueue_t *pThis)
{
	pThis->qType = QUEUETYPE_DIRECT;	/* type of the main message queue above */
	pThis->iMaxQueueSize = 1000;		/* size of the main message queue above */
	pThis->iDeqBatchSize = 128; 		/* default batch size */
	pThis->iHighWtrMrk = 800;		/* high water mark for disk-assisted queues */
	pThis->iLowWtrMrk = 200;		/* low water mark for disk-assisted queues */
	pThis->iDiscardMrk = 9800;		/* begin to discard messages */
	pThis->iDiscardSeverity = 8;		/* turn off */
	pThis->iNumWorkerThreads = 1;		/* number of worker threads for the mm queue above */
	pThis->iMaxFileSize = 1024*1024;
	pThis->iPersistUpdCnt = 0;		/* persist queue info every n updates */
	pThis->bSyncQueueFiles = 0;
	pThis->toQShutdown = 0;			/* queue shutdown */ 
	pThis->toActShutdown = 1000;		/* action shutdown (in phase 2) */ 
	pThis->toEnq = 2000;			/* timeout for queue enque */ 
	pThis->toWrkShutdown = 60000;		/* timeout for worker thread shutdown */
	pThis->iMinMsgsPerWrkr = 100;		/* minimum messages per worker needed to start a new one */
	pThis->bSaveOnShutdown = 1;		/* save queue on shutdown (when DA enabled)? */
	pThis->sizeOnDiskMax = 0;		/* unlimited */
	pThis->iDeqSlowdown = 0;
	pThis->iDeqtWinFromHr = 0;
	pThis->iDeqtWinToHr = 25;		 /* disable time-windowed dequeuing by default */
}


/* This function checks if the provided message shall be discarded and does so, if needed.
 * In DA mode, we do not discard any messages as we assume the disk subsystem is fast enough to
 * provide real-time creation of spool files.
 * Note: cached copies of iQueueSize is provided so that no mutex locks are required.
 * The caller must have obtained them while the mutex was locked. Of course, these values may no
 * longer be current, but that is OK for the discard check. At worst, the message is either processed
 * or discarded when it should not have been. As discarding is in itself somewhat racy and erratic,
 * that is no problems for us. This function MUST NOT lock the queue mutex, it could result in
 * deadlocks!
 * If the message is discarded, it can no longer be processed by the caller. So be sure to check
 * the return state!
 * rgerhards, 2008-01-24
 */
static int qqueueChkDiscardMsg(qqueue_t *pThis, int iQueueSize, void *pUsr)
{
	DEFiRet;
	rsRetVal iRetLocal;
	int iSeverity;

	ISOBJ_TYPE_assert(pThis, qqueue);
	ISOBJ_assert(pUsr);

	if(pThis->iDiscardMrk > 0 && iQueueSize >= pThis->iDiscardMrk) {
		iRetLocal = objGetSeverity(pUsr, &iSeverity);
		if(iRetLocal == RS_RET_OK && iSeverity >= pThis->iDiscardSeverity) {
			DBGOPRINT((obj_t*) pThis, "queue nearly full (%d entries), discarded severity %d message\n",
				  iQueueSize, iSeverity);
			objDestruct(pUsr);
			ABORT_FINALIZE(RS_RET_QUEUE_FULL);
		} else {
			DBGOPRINT((obj_t*) pThis, "queue nearly full (%d entries), but could not drop msg "
				  "(iRet: %d, severity %d)\n", iQueueSize, iRetLocal, iSeverity);
		}
	}

finalize_it:
	RETiRet;
}


/* Finally remove n elements from the queue store.
 */
static inline rsRetVal
DoDeleteBatchFromQStore(qqueue_t *pThis, int nElem)
{
	int i;
	DEFiRet;

	ISOBJ_TYPE_assert(pThis, qqueue);

	/* now send delete request to storage driver */
	for(i = 0 ; i < nElem ; ++i) {
		pThis->qDel(pThis);
	}

	/* iQueueSize is not decremented by qDel(), so we need to do it ourselves */
	ATOMIC_SUB(&pThis->iQueueSize, nElem, &pThis->mutQueueSize);
	ATOMIC_SUB(&pThis->nLogDeq, nElem, &pThis->mutLogDeq);
dbgprintf("delete batch from store, new sizes: log %d, phys %d\n", getLogicalQueueSize(pThis), getPhysicalQueueSize(pThis));
	++pThis->deqIDDel; /* one more batch dequeued */

	RETiRet;
}


/* remove messages from the physical queue store that are fully processed. This is
 * controlled via the to-delete list.
 */
static inline rsRetVal
DeleteBatchFromQStore(qqueue_t *pThis, batch_t *pBatch)
{
	toDeleteLst_t *pTdl;
	qDeqID	deqIDDel;
	DEFiRet;

	ISOBJ_TYPE_assert(pThis, qqueue);
	assert(pBatch != NULL);

	pTdl = tdlPeek(pThis); /* get current head element */
	if(pTdl == NULL) { /* to-delete list empty */
		DoDeleteBatchFromQStore(pThis, pBatch->nElem);
	} else if(pBatch->deqID == pThis->deqIDDel) {
		deqIDDel = pThis->deqIDDel;
		pTdl = tdlPeek(pThis);
		while(pTdl != NULL && deqIDDel == pTdl->deqID) {
			DoDeleteBatchFromQStore(pThis, pTdl->nElemDeq);
			tdlPop(pThis);
			++deqIDDel;
			pTdl = tdlPeek(pThis);
		}
		/* old entries deleted, now delete current ones... */
		DoDeleteBatchFromQStore(pThis, pBatch->nElem);
	} else {
		/* can not delete, insert into to-delete list */
		dbgprintf("not at head of to-delete list, enqueue %d\n", (int) pBatch->deqID);
		CHKiRet(tdlAdd(pThis, pBatch->deqID, pBatch->nElem));
	}

finalize_it:
	RETiRet;
}


/* Delete a batch of processed user objects from the queue, which includes
 * destructing the objects themself. Any entries not marked as finally 
 * processed are enqueued again. The new enqueue is necessary because we have a
 * rgerhards, 2009-05-13
 */
static inline rsRetVal
DeleteProcessedBatch(qqueue_t *pThis, batch_t *pBatch)
{
	int i;
	void *pUsr;
	int nEnqueued = 0;
	rsRetVal localRet;
	DEFiRet;

	ISOBJ_TYPE_assert(pThis, qqueue);
	assert(pBatch != NULL);

	for(i = 0 ; i < pBatch->nElem ; ++i) {
		pUsr = pBatch->pElem[i].pUsrp;
		if(   pBatch->pElem[i].state == BATCH_STATE_RDY
		   || pBatch->pElem[i].state == BATCH_STATE_SUB) {
dbgprintf("XXX: DeleteProcessedBatch re-enqueue %d of %d, state %d\n", i, pBatch->nElem, pBatch->pElem[i].state);
			localRet = doEnqSingleObj(pThis, eFLOWCTL_NO_DELAY,
				       (obj_t*)MsgAddRef((msg_t*) pUsr));
			++nEnqueued;
			if(localRet != RS_RET_OK) {
				DBGPRINTF("error %d re-enqueuing unprocessed data element - discarded\n", localRet);
			}
		}
		objDestruct(pUsr);
	}

	dbgprintf("we deleted %d objects and enqueued %d objects\n", i-nEnqueued, nEnqueued);

	if(nEnqueued > 0)
		qqueueChkPersist(pThis, nEnqueued);

	iRet = DeleteBatchFromQStore(pThis, pBatch);

	pBatch->nElem = pBatch->nElemDeq = 0; /* reset batch */ // TODO: more fine init, new fields! 2010-06-14

	RETiRet;
}


/* dequeue as many user pointers as are available, until we hit the configured
 * upper limit of pointers. Note that this function also deletes all processed
 * objects from the previous batch. However, it is perfectly valid that the
 * previous batch contained NO objects at all. For example, this happens
 * immediately after system startup or when a queue was exhausted and the queue
 * worker needed to wait for new data.
 * This must only be called when the queue mutex is LOOKED, otherwise serious
 * malfunction will happen.
 */
static inline rsRetVal
DequeueConsumableElements(qqueue_t *pThis, wti_t *pWti, int *piRemainingQueueSize)
{
	int nDequeued;
	int nDiscarded;
	int nDeleted;
	int iQueueSize;
	void *pUsr;
	rsRetVal localRet;
	DEFiRet;

	nDeleted = pWti->batch.nElemDeq;
	DeleteProcessedBatch(pThis, &pWti->batch);

	nDequeued = nDiscarded = 0;
	while((iQueueSize = getLogicalQueueSize(pThis)) > 0 && nDequeued < pThis->iDeqBatchSize) {
		CHKiRet(qqueueDeq(pThis, &pUsr));

		/* check if we should discard this element */
		localRet = qqueueChkDiscardMsg(pThis, pThis->iQueueSize, pUsr);
		if(localRet == RS_RET_QUEUE_FULL) {
			++nDiscarded;
			continue;
		} else if(localRet != RS_RET_OK) {
			ABORT_FINALIZE(localRet);
		}

		/* all well, use this element */
		pWti->batch.pElem[nDequeued].pUsrp = pUsr;
		pWti->batch.pElem[nDequeued].state = BATCH_STATE_RDY;
		pWti->batch.pElem[nDequeued].bFilterOK = 1; // TODO: think again if we can handle that with more performance
		++nDequeued;
	}

	/* it is sufficient to persist only when the bulk of work is done */
	qqueueChkPersist(pThis, nDequeued+nDiscarded+nDeleted);

	pWti->batch.nElem = nDequeued;
	pWti->batch.nElemDeq = nDequeued + nDiscarded;
	pWti->batch.deqID = getNextDeqID(pThis);
	*piRemainingQueueSize = iQueueSize;

finalize_it:
	RETiRet;
}


/* dequeue the queued object for the queue consumers.
 * rgerhards, 2008-10-21
 * I made a radical change - we now dequeue multiple elements, and store these objects in
 * an array of user pointers. We expect that this increases performance.
 * rgerhards, 2009-04-22
 */
static rsRetVal
DequeueConsumable(qqueue_t *pThis, wti_t *pWti)
{
	DEFiRet;
	int iQueueSize = 0; /* keep the compiler happy... */

	/* dequeue element batch (still protected from mutex) */
	iRet = DequeueConsumableElements(pThis, pWti, &iQueueSize);

	/* awake some flow-controlled sources if we can do this right now */
	/* TODO: this could be done better from a performance point of view -- do it only if
	 * we have someone waiting for the condition (or only when we hit the watermark right
	 * on the nail [exact value]) -- rgerhards, 2008-03-14
	 * now that we dequeue batches of pointers, this is much less an issue...
	 * rgerhards, 2009-04-22
	 */
	if(iQueueSize < pThis->iFullDlyMrk / 2 || glbl.GetGlobalInputTermState() == 1) {
		pthread_cond_broadcast(&pThis->belowFullDlyWtrMrk);
	}

	if(iQueueSize < pThis->iLightDlyMrk / 2) {
		pthread_cond_broadcast(&pThis->belowLightDlyWtrMrk);
	}

	// TODO: MULTI: check physical queue size?
	pthread_cond_signal(&pThis->notFull);
	/* WE ARE NO LONGER PROTECTED BY THE MUTEX */

	if(iRet != RS_RET_OK && iRet != RS_RET_DISCARDMSG) {
		DBGOPRINT((obj_t*) pThis, "error %d dequeueing element - ignoring, but strange things "
			  "may happen\n", iRet);
	}

	RETiRet;
}


/* The rate limiter
 *
 * Here we may wait if a dequeue time window is defined or if we are
 * rate-limited. TODO: If we do so, we should also look into the
 * way new worker threads are spawned. Obviously, it doesn't make much
 * sense to spawn additional worker threads when none of them can do any
 * processing. However, it is deemed acceptable to allow this for an initial
 * implementation of the timeframe/rate limiting feature.
 * Please also note that these feature could also be implemented at the action
 * level. However, that would limit them to be used together with actions. We have
 * taken the broader approach, moving it right into the queue. This is even
 * necessary if we want to prevent spawning of multiple unnecessary worker
 * threads as described above. -- rgerhards, 2008-04-02
 *
 *
 * time window: tCurr is current time; tFrom is start time, tTo is end time (in mil 24h format).
 * We may have tFrom = 4, tTo = 10 --> run from 4 to 10 hrs. nice and happy
 * we may also have tFrom= 22, tTo = 4 -> run from 10pm to 4am, which is actually two
 *     windows: 0-4; 22-23:59
 * so when to run? Let's assume we have 3am
 *
 * if(tTo < tFrom) {
 * 	if(tCurr < tTo [3 < 4] || tCurr > tFrom [3 > 22])
 * 		do work
 * 	else
 * 		sleep for tFrom - tCurr "hours" [22 - 5 --> 17]
 * } else {
 * 	if(tCurr >= tFrom [3 >= 4] && tCurr < tTo [3 < 10])
 * 		do work
 * 	else
 * 		sleep for tTo - tCurr "hours" [4 - 3 --> 1]
 * }
 *
 * Bottom line: we need to check which type of window we have and need to adjust our
 * logic accordingly. Of course, sleep calculations need to be done up to the minute, 
 * but you get the idea from the code above.
 */
static rsRetVal
RateLimiter(qqueue_t *pThis)
{
	DEFiRet;
	int iDelay;
	int iHrCurr;
	time_t tCurr;
	struct tm m;

	ISOBJ_TYPE_assert(pThis, qqueue);

	iDelay = 0;
	if(pThis->iDeqtWinToHr != 25) { /* 25 means disabled */
		/* time calls are expensive, so only do them when needed */
		datetime.GetTime(&tCurr);
		localtime_r(&tCurr, &m);
		iHrCurr = m.tm_hour;

		if(pThis->iDeqtWinToHr < pThis->iDeqtWinFromHr) {
			if(iHrCurr < pThis->iDeqtWinToHr || iHrCurr > pThis->iDeqtWinFromHr) {
				; /* do not delay */
			} else {
				iDelay = (pThis->iDeqtWinFromHr - iHrCurr) * 3600;
				/* this time, we are already into the next hour, so we need
				 * to subtract our current minute and seconds.
				 */
				iDelay -= m.tm_min * 60;
				iDelay -= m.tm_sec;
			}
		} else {
			if(iHrCurr >= pThis->iDeqtWinFromHr && iHrCurr < pThis->iDeqtWinToHr) {
				; /* do not delay */
			} else {
				if(iHrCurr < pThis->iDeqtWinFromHr) {
					iDelay = (pThis->iDeqtWinFromHr - iHrCurr - 1) * 3600; /* -1 as we are already in the hour */
					iDelay += (60 - m.tm_min) * 60;
					iDelay += 60 - m.tm_sec;
				} else {
					iDelay = (24 - iHrCurr + pThis->iDeqtWinFromHr) * 3600;
					/* this time, we are already into the next hour, so we need
					 * to subtract our current minute and seconds.
					 */
					iDelay -= m.tm_min * 60;
					iDelay -= m.tm_sec;
				}
			}
		}
	}

	if(iDelay > 0) {
		DBGOPRINT((obj_t*) pThis, "outside dequeue time window, delaying %d seconds\n", iDelay);
		srSleep(iDelay, 0);
	}

	RETiRet;
}


/* This dequeues the next batch. Note that this function must not be
 * cancelled, else it will leave back an inconsistent state.
 * rgerhards, 2009-05-20
 */
static inline rsRetVal
DequeueForConsumer(qqueue_t *pThis, wti_t *pWti)
{
	DEFiRet;

	ISOBJ_TYPE_assert(pThis, qqueue);
	ISOBJ_TYPE_assert(pWti, wti);

	CHKiRet(DequeueConsumable(pThis, pWti));

	if(pWti->batch.nElem == 0)
		ABORT_FINALIZE(RS_RET_IDLE);


finalize_it:
	RETiRet;
}


/* This is called when a batch is processed and the worker does not
 * ask for another batch (e.g. because it is to be terminated)
 * Note that we must not be terminated while we delete a processed
 * batch. Otherwise, we may not complete it, and then the cancel
 * handler also tries to delete the batch. But then it finds some of
 * the messages already destructed. This was a bug we have seen, especially
 * with disk mode, where a delete takes rather long. Anyhow, the coneptual
 * problem exists in all queue modes.
 * rgerhards, 2009-05-27
 */
static rsRetVal
batchProcessed(qqueue_t *pThis, wti_t *pWti)
{
	DEFiRet;

	ISOBJ_TYPE_assert(pThis, qqueue);
	ISOBJ_TYPE_assert(pWti, wti);

	int iCancelStateSave;
	/* at this spot, we must not be cancelled */
	pthread_setcancelstate(PTHREAD_CANCEL_DISABLE, &iCancelStateSave);
	DeleteProcessedBatch(pThis, &pWti->batch);
	qqueueChkPersist(pThis, pWti->batch.nElemDeq);
	pthread_setcancelstate(iCancelStateSave, NULL);

	RETiRet;
}


/* This is the queue consumer in the regular (non-DA) case. It is 
 * protected by the queue mutex, but MUST release it as soon as possible.
 * rgerhards, 2008-01-21
 */
static rsRetVal
ConsumerReg(qqueue_t *pThis, wti_t *pWti)
{
	int iCancelStateSave;
	int bNeedReLock = 0;	/**< do we need to lock the mutex again? */
	DEFiRet;

	ISOBJ_TYPE_assert(pThis, qqueue);
	ISOBJ_TYPE_assert(pWti, wti);

	iRet = DequeueForConsumer(pThis, pWti);
	if(iRet == RS_RET_FILE_NOT_FOUND) {
		/* This is a fatal condition and means the queue is almost unusable */
		d_pthread_mutex_unlock(pThis->mut);
		DBGOPRINT((obj_t*) pThis, "got 'file not found' error %d, queue defunct\n", iRet);
		iRet = queueSwitchToEmergencyMode(pThis, iRet);
		// TODO: think about what to return as iRet -- keep RS_RET_FILE_NOT_FOUND?
		d_pthread_mutex_lock(pThis->mut);
	}
	if (iRet != RS_RET_OK) {
		FINALIZE;
	}

	/* we now have a non-idle batch of work, so we can release the queue mutex and process it */
	d_pthread_mutex_unlock(pThis->mut);
	bNeedReLock = 1;

	/* at this spot, we may be cancelled */
	pthread_setcancelstate(PTHREAD_CANCEL_ENABLE, &iCancelStateSave);

	CHKiRet(pThis->pConsumer(pThis->pUsr, &pWti->batch, &pThis->bShutdownImmediate));

	/* we now need to check if we should deliberately delay processing a bit
	 * and, if so, do that. -- rgerhards, 2008-01-30
	 */
//TODO: MULTIQUEUE: the following setting is no longer correct - need to think about how to do that...
	if(pThis->iDeqSlowdown) {
		DBGOPRINT((obj_t*) pThis, "sleeping %d microseconds as requested by config params\n",
			  pThis->iDeqSlowdown);
		srSleep(pThis->iDeqSlowdown / 1000000, pThis->iDeqSlowdown % 1000000);
	}

	/* but now cancellation is no longer permitted */
	pthread_setcancelstate(PTHREAD_CANCEL_DISABLE, &iCancelStateSave);

finalize_it:
	DBGPRINTF("regular consumer finished, iret=%d, szlog %d sz phys %d\n", iRet,
	          getLogicalQueueSize(pThis), getPhysicalQueueSize(pThis));

	/* now we are done, but potentially need to re-aquire the mutex */
	if(bNeedReLock)
		d_pthread_mutex_lock(pThis->mut);

	RETiRet;
}


/* This is a special consumer to feed the disk-queue in disk-assisted mode.
 * When active, our own queue more or less acts as a memory buffer to the disk.
 * So this consumer just needs to drain the memory queue and submit entries
 * to the disk queue. The disk queue will then call the actual consumer from
 * the app point of view (we chain two queues here).
 * When this method is entered, the mutex is always locked and needs to be unlocked
 * as part of the processing.
 * rgerhards, 2008-01-14
 */
static rsRetVal
ConsumerDA(qqueue_t *pThis, wti_t *pWti)
{
	int i;
	int iCancelStateSave;
	DEFiRet;

	ISOBJ_TYPE_assert(pThis, qqueue);
	ISOBJ_TYPE_assert(pWti, wti);

	CHKiRet(DequeueForConsumer(pThis, pWti));

	/* we now have a non-idle batch of work, so we can release the queue mutex and process it */
	d_pthread_mutex_unlock(pThis->mut);

	/* at this spot, we may be cancelled */
	pthread_setcancelstate(PTHREAD_CANCEL_ENABLE, &iCancelStateSave);

	/* iterate over returned results and enqueue them in DA queue */
	for(i = 0 ; i < pWti->batch.nElem && !pThis->bShutdownImmediate ; i++) {
		/* TODO: we must add a generic "addRef" mechanism, because the disk queue enqueue destructs
		 * the message. So far, we simply assume we always have msg_t, what currently is always the case.
		 * rgerhards, 2009-05-28
		 */
		CHKiRet(qqueueEnqObj(pThis->pqDA, eFLOWCTL_NO_DELAY,
			(obj_t*)MsgAddRef((msg_t*)(pWti->batch.pElem[i].pUsrp))));
		pWti->batch.pElem[i].state = BATCH_STATE_COMM; /* commited to other queue! */
	}

	/* but now cancellation is no longer permitted */
	pthread_setcancelstate(PTHREAD_CANCEL_DISABLE, &iCancelStateSave);

	/* now we are done, but need to re-aquire the mutex */
	d_pthread_mutex_lock(pThis->mut);

finalize_it:
	DBGOPRINT((obj_t*) pThis, "DAConsumer returns with iRet %d\n", iRet);
	RETiRet;
}


/* must only be called when the queue mutex is locked, else results
 * are not stable!
 */
static rsRetVal
qqueueChkStopWrkrDA(qqueue_t *pThis)
{
	DEFiRet;

	if(pThis->bEnqOnly) {
		iRet = RS_RET_TERMINATE_WHEN_IDLE;
	}
	if(getPhysicalQueueSize(pThis) <= pThis->iLowWtrMrk) {
		iRet = RS_RET_TERMINATE_NOW;
	}

	RETiRet;
}


/* must only be called when the queue mutex is locked, else results
 * are not stable!
 * If we are a child, we have done our duty when the queue is empty. In that case,
 * we can terminate. Version for the regular worker thread.
 */
static rsRetVal
ChkStopWrkrReg(qqueue_t *pThis)
{
	DEFiRet;
	if(pThis->bEnqOnly) {
		iRet = RS_RET_TERMINATE_NOW;
	} else if(pThis->pqParent != NULL) {
		iRet = RS_RET_TERMINATE_WHEN_IDLE;
	}

	RETiRet;
}


/* return the configured "deq max at once" interval
 * rgerhards, 2009-04-22
 */
static rsRetVal
GetDeqBatchSize(qqueue_t *pThis, int *pVal)
{
	DEFiRet;
	assert(pVal != NULL);
	*pVal = pThis->iDeqBatchSize;
if(pThis->pqParent != NULL) // TODO: check why we actually do this!
	*pVal = 16;
	RETiRet;
}


/* start up the queue - it must have been constructed and parameters defined
 * before.
 */
rsRetVal
qqueueStart(qqueue_t *pThis) /* this is the ConstructionFinalizer */
{
	DEFiRet;
	uchar pszBuf[64];
	int wrk;
	uchar *qName;
	size_t lenBuf;

	ASSERT(pThis != NULL);

	/* set type-specific handlers and other very type-specific things
	 * (we can not totally hide it...)
	 */
	switch(pThis->qType) {
		case QUEUETYPE_FIXED_ARRAY:
			pThis->qConstruct = qConstructFixedArray;
			pThis->qDestruct = qDestructFixedArray;
			pThis->qAdd = qAddFixedArray;
			pThis->qDeq = qDeqFixedArray;
			pThis->qDel = qDelFixedArray;
			pThis->MultiEnq = qqueueMultiEnqObjNonDirect;
			break;
		case QUEUETYPE_LINKEDLIST:
			pThis->qConstruct = qConstructLinkedList;
			pThis->qDestruct = qDestructLinkedList;
			pThis->qAdd = qAddLinkedList;
			pThis->qDeq = (rsRetVal (*)(qqueue_t*,void**)) qDeqLinkedList;
			pThis->qDel = (rsRetVal (*)(qqueue_t*)) qDelLinkedList;
			pThis->MultiEnq = qqueueMultiEnqObjNonDirect;
			break;
		case QUEUETYPE_DISK:
			pThis->qConstruct = qConstructDisk;
			pThis->qDestruct = qDestructDisk;
			pThis->qAdd = qAddDisk;
			pThis->qDeq = qDeqDisk;
			pThis->qDel = qDelDisk;
			pThis->MultiEnq = qqueueMultiEnqObjNonDirect;
			/* special handling */
			pThis->iNumWorkerThreads = 1; /* we need exactly one worker */
			break;
		case QUEUETYPE_DIRECT:
			pThis->qConstruct = qConstructDirect;
			pThis->qDestruct = qDestructDirect;
			pThis->qAdd = qAddDirect;
			pThis->qDel = qDelDirect;
			pThis->MultiEnq = qqueueMultiEnqObjDirect;
			break;
	}

	if(pThis->iFullDlyMrk == -1)
		pThis->iFullDlyMrk  = pThis->iMaxQueueSize
			- (pThis->iMaxQueueSize / 100) *  3; /* default 97% */
	if(pThis->iLightDlyMrk == -1)
		pThis->iLightDlyMrk = pThis->iMaxQueueSize
			- (pThis->iMaxQueueSize / 100) * 30; /* default 70% */

	/* we need to do a quick check if our water marks are set plausible. If not,
	 * we correct the most important shortcomings. TODO: do that!!!! -- rgerhards, 2008-03-14
	 */

	/* finalize some initializations that could not yet be done because it is
	 * influenced by properties which might have been set after queueConstruct ()
	 */
	if(pThis->pqParent == NULL) {
		pThis->mut = (pthread_mutex_t *) MALLOC (sizeof (pthread_mutex_t));
		pthread_mutex_init(pThis->mut, NULL);
	} else {
		/* child queue, we need to use parent's mutex */
		DBGOPRINT((obj_t*) pThis, "I am a child\n");
		pThis->mut = pThis->pqParent->mut;
	}

	pthread_mutex_init(&pThis->mutThrdMgmt, NULL);
	pthread_cond_init (&pThis->notFull, NULL);
	pthread_cond_init (&pThis->notEmpty, NULL);
	pthread_cond_init (&pThis->belowFullDlyWtrMrk, NULL);
	pthread_cond_init (&pThis->belowLightDlyWtrMrk, NULL);

	/* call type-specific constructor */
	CHKiRet(pThis->qConstruct(pThis)); /* this also sets bIsDA */

	/* re-adjust some params if required */
	if(pThis->bIsDA) {
		/* if we are in DA mode, we must make sure full delayable messages do not
		 * initiate going to disk!
		 */
		wrk = pThis->iHighWtrMrk - (pThis->iHighWtrMrk / 100) * 50; /* 50% of high water mark */
		if(wrk < pThis->iFullDlyMrk)
			pThis->iFullDlyMrk = wrk;
	}

	DBGOPRINT((obj_t*) pThis, "type %d, enq-only %d, disk assisted %d, maxFileSz %lld, lqsize %d, pqsize %d, child %d, "
				  "full delay %d, light delay %d, deq batch size %d starting\n",
		  pThis->qType, pThis->bEnqOnly, pThis->bIsDA, pThis->iMaxFileSize,
		  getLogicalQueueSize(pThis), getPhysicalQueueSize(pThis),
		  pThis->pqParent == NULL ? 0 : 1, pThis->iFullDlyMrk, pThis->iLightDlyMrk,
		  pThis->iDeqBatchSize);

	if(pThis->qType == QUEUETYPE_DIRECT)
		FINALIZE;	/* with direct queues, we are already finished... */

	/* create worker thread pools for regular and DA operation.
	 */
	lenBuf = snprintf((char*)pszBuf, sizeof(pszBuf), "%s:Reg", obj.GetName((obj_t*) pThis));
	CHKiRet(wtpConstruct		(&pThis->pWtpReg));
	CHKiRet(wtpSetDbgHdr		(pThis->pWtpReg, pszBuf, lenBuf));
	CHKiRet(wtpSetpfRateLimiter	(pThis->pWtpReg, (rsRetVal (*)(void *pUsr)) RateLimiter));
	CHKiRet(wtpSetpfChkStopWrkr	(pThis->pWtpReg, (rsRetVal (*)(void *pUsr, int)) ChkStopWrkrReg));
	CHKiRet(wtpSetpfGetDeqBatchSize	(pThis->pWtpReg, (rsRetVal (*)(void *pUsr, int*)) GetDeqBatchSize));
	CHKiRet(wtpSetpfDoWork		(pThis->pWtpReg, (rsRetVal (*)(void *pUsr, void *pWti)) ConsumerReg));
	CHKiRet(wtpSetpfObjProcessed	(pThis->pWtpReg, (rsRetVal (*)(void *pUsr, wti_t *pWti)) batchProcessed));
	CHKiRet(wtpSetpmutUsr		(pThis->pWtpReg, pThis->mut));
	CHKiRet(wtpSetpcondBusy		(pThis->pWtpReg, &pThis->notEmpty));
	CHKiRet(wtpSetiNumWorkerThreads	(pThis->pWtpReg, pThis->iNumWorkerThreads));
	CHKiRet(wtpSettoWrkShutdown	(pThis->pWtpReg, pThis->toWrkShutdown));
	CHKiRet(wtpSetpUsr		(pThis->pWtpReg, pThis));
	CHKiRet(wtpConstructFinalize	(pThis->pWtpReg));

	/* set up DA system if we have a disk-assisted queue */
	if(pThis->bIsDA)
		InitDA(pThis, LOCK_MUTEX); /* initiate DA mode */

	DBGOPRINT((obj_t*) pThis, "queue finished initialization\n");

	/* if the queue already contains data, we need to start the correct number of worker threads. This can be
	 * the case when a disk queue has been loaded. If we did not start it here, it would never start.
	 */
	qqueueAdviseMaxWorkers(pThis);
	pThis->bQueueStarted = 1;

	/* support statistics gathering */
	qName = obj.GetName((obj_t*)pThis);
	CHKiRet(statsobj.Construct(&pThis->statsobj));
	CHKiRet(statsobj.SetName(pThis->statsobj, qName));
	CHKiRet(statsobj.AddCounter(pThis->statsobj, UCHAR_CONSTANT("size"),
		ctrType_Int, &pThis->iQueueSize));

	STATSCOUNTER_INIT(pThis->ctrEnqueued, pThis->mutCtrEnqueued);
	CHKiRet(statsobj.AddCounter(pThis->statsobj, UCHAR_CONSTANT("enqueued"),
		ctrType_IntCtr, &pThis->ctrEnqueued));

	STATSCOUNTER_INIT(pThis->ctrFull, pThis->mutCtrFull);
	CHKiRet(statsobj.AddCounter(pThis->statsobj, UCHAR_CONSTANT("full"),
		ctrType_IntCtr, &pThis->ctrFull));

	pThis->ctrMaxqsize = 0;
	CHKiRet(statsobj.AddCounter(pThis->statsobj, UCHAR_CONSTANT("maxqsize"),
		ctrType_Int, &pThis->ctrMaxqsize));

	CHKiRet(statsobj.ConstructFinalize(pThis->statsobj));

finalize_it:
	RETiRet;
}


/* persist the queue to disk. If we have something to persist, we first
 * save the information on the queue properties itself and then we call
 * the queue-type specific drivers.
 * Variable bIsCheckpoint is set to 1 if the persist is for a checkpoint,
 * and 0 otherwise.
 * rgerhards, 2008-01-10
 */
static rsRetVal qqueuePersist(qqueue_t *pThis, int bIsCheckpoint)
{
	DEFiRet;
	strm_t *psQIF = NULL; /* Queue Info File */
	uchar pszQIFNam[MAXFNAME];
	size_t lenQIFNam;

	ASSERT(pThis != NULL);

	if(pThis->qType != QUEUETYPE_DISK) {
		if(getPhysicalQueueSize(pThis) > 0) {
			/* This error code is OK, but we will probably not implement this any time
 			 * The reason is that persistence happens via DA queues. But I would like to
			 * leave the code as is, as we so have a hook in case we need one.
			 * -- rgerhards, 2008-01-28
			 */
			ABORT_FINALIZE(RS_RET_NOT_IMPLEMENTED);
		} else
			FINALIZE; /* if the queue is empty, we are happy and done... */
	}

	DBGOPRINT((obj_t*) pThis, "persisting queue to disk, %d entries...\n", getPhysicalQueueSize(pThis));

	/* Construct file name */
	lenQIFNam = snprintf((char*)pszQIFNam, sizeof(pszQIFNam) / sizeof(uchar), "%s/%s.qi",
			     (char*) glbl.GetWorkDir(), (char*)pThis->pszFilePrefix);

	if((bIsCheckpoint != QUEUE_CHECKPOINT) && (getPhysicalQueueSize(pThis) == 0)) {
		if(pThis->bNeedDelQIF) {
			unlink((char*)pszQIFNam);
			pThis->bNeedDelQIF = 0;
		}
		/* indicate spool file needs to be deleted */
		if(pThis->tVars.disk.pReadDel != NULL) /* may be NULL if we had a startup failure! */
			CHKiRet(strm.SetbDeleteOnClose(pThis->tVars.disk.pReadDel, 1));
		FINALIZE; /* nothing left to do, so be happy */
	}

	CHKiRet(strm.Construct(&psQIF));
	CHKiRet(strm.SettOperationsMode(psQIF, STREAMMODE_WRITE_TRUNC));
	CHKiRet(strm.SetbSync(psQIF, pThis->bSyncQueueFiles));
	CHKiRet(strm.SetsType(psQIF, STREAMTYPE_FILE_SINGLE));
	CHKiRet(strm.SetFName(psQIF, pszQIFNam, lenQIFNam));
	CHKiRet(strm.ConstructFinalize(psQIF));

	/* first, write the property bag for ourselfs
	 * And, surprisingly enough, we currently need to persist only the size of the
	 * queue. All the rest is re-created with then-current config parameters when the
	 * queue is re-created. Well, we'll also save the current queue type, just so that
	 * we know when somebody has changed the queue type... -- rgerhards, 2008-01-11
	 */
	CHKiRet(obj.BeginSerializePropBag(psQIF, (obj_t*) pThis));
	objSerializeSCALAR(psQIF, iQueueSize, INT);
	objSerializeSCALAR(psQIF, tVars.disk.sizeOnDisk, INT64);
	objSerializeSCALAR(psQIF, tVars.disk.bytesRead, INT64);
	CHKiRet(obj.EndSerialize(psQIF));

	/* now persist the stream info */
	CHKiRet(strm.Serialize(pThis->tVars.disk.pWrite, psQIF));
	CHKiRet(strm.Serialize(pThis->tVars.disk.pReadDel, psQIF));
	
	/* tell the input file object that it must not delete the file on close if the queue
	 * is non-empty - but only if we are not during a simple checkpoint
	 */
	if(bIsCheckpoint != QUEUE_CHECKPOINT) {
		CHKiRet(strm.SetbDeleteOnClose(pThis->tVars.disk.pReadDel, 0));
	}

	/* we have persisted the queue object. So whenever it comes to an empty queue,
	 * we need to delete the QIF. Thus, we indicte that need.
	 */
	pThis->bNeedDelQIF = 1;

finalize_it:
	if(psQIF != NULL)
		strm.Destruct(&psQIF);

	RETiRet;
}


/* check if we need to persist the current queue info. If an
 * error occurs, this should be ignored by caller (but we still
 * abide to our regular call interface)...
 * rgerhards, 2008-01-13
 * nUpdates is the number of updates since the last call to this function.
 * It may be > 1 due to batches. -- rgerhards, 2009-05-12
 */
static rsRetVal qqueueChkPersist(qqueue_t *pThis, int nUpdates)
{
	DEFiRet;
	ISOBJ_TYPE_assert(pThis, qqueue);
	assert(nUpdates >= 0);

	if(nUpdates == 0)
		FINALIZE;

	pThis->iUpdsSincePersist += nUpdates;
	if(pThis->iPersistUpdCnt && pThis->iUpdsSincePersist >= pThis->iPersistUpdCnt) {
		qqueuePersist(pThis, QUEUE_CHECKPOINT);
		pThis->iUpdsSincePersist = 0;
	}

finalize_it:
	RETiRet;
}


/* persist a queue with all data elements to disk - this is used to handle
 * bSaveOnShutdown. We utilize the DA worker to do this. This must only
 * be called after all workers have been shut down and if bSaveOnShutdown
 * is actually set. Note that this function may potentially run long,
 * depending on the queue configuration (e.g. store on remote machine).
 * rgerhards, 2009-05-26
 */
static inline rsRetVal
DoSaveOnShutdown(qqueue_t *pThis)
{
	struct timespec tTimeout;
	rsRetVal iRetLocal;
	DEFiRet;

	ISOBJ_TYPE_assert(pThis, qqueue);

	/* we reduce the low water mark, otherwise the DA worker would terminate when
	 * it is reached.
	 */
	DBGOPRINT((obj_t*) pThis, "bSaveOnShutdown set, restarting DA worker...\n");
	pThis->bShutdownImmediate = 0; /* would termiante the DA worker! */
	pThis->iLowWtrMrk = 0;
	wtpSetState(pThis->pWtpDA, wtpState_SHUTDOWN);	/* shutdown worker (only) when done (was _IMMEDIATE!) */
	wtpAdviseMaxWorkers(pThis->pWtpDA, 1);		/* restart DA worker */

	DBGOPRINT((obj_t*) pThis, "waiting for DA worker to terminate...\n");
	timeoutComp(&tTimeout, QUEUE_TIMEOUT_ETERNAL);
	/* and run the primary queue's DA worker to drain the queue */
	iRetLocal = wtpShutdownAll(pThis->pWtpDA, wtpState_SHUTDOWN, &tTimeout);
	DBGOPRINT((obj_t*) pThis, "end queue persistence run, iRet %d, queue size log %d, phys %d\n",
		  iRetLocal, getLogicalQueueSize(pThis), getPhysicalQueueSize(pThis));
	if(iRetLocal != RS_RET_OK) {
		DBGOPRINT((obj_t*) pThis, "unexpected iRet state %d after trying to shut down primary queue in disk save mode, "
			  "continuing, but results are unpredictable\n", iRetLocal);
	}

	RETiRet;
}


/* destructor for the queue object */
BEGINobjDestruct(qqueue) /* be sure to specify the object type also in END and CODESTART macros! */
CODESTARTobjDestruct(qqueue)
	/* shut down all workers
	 * We do not need to shutdown workers when we are in enqueue-only mode or we are a
	 * direct queue - because in both cases we have none... ;)
	 * with a child! -- rgerhards, 2008-01-28
	 */
	if(pThis->qType != QUEUETYPE_DIRECT && !pThis->bEnqOnly && pThis->pqParent == NULL)
		ShutdownWorkers(pThis);

	if(pThis->bIsDA && getPhysicalQueueSize(pThis) > 0 && pThis->bSaveOnShutdown) {
		CHKiRet(DoSaveOnShutdown(pThis));
	}

	/* finally destruct our (regular) worker thread pool
	 * Note: currently pWtpReg is never NULL, but if we optimize our logic, this may happen,
	 * e.g. when they are not created in enqueue-only mode. We already check the condition
	 * as this may otherwise be very hard to find once we optimize (and have long forgotten
	 * about this condition here ;)
	 * rgerhards, 2008-01-25
	 */
	if(pThis->qType != QUEUETYPE_DIRECT && pThis->pWtpReg != NULL) {
		wtpDestruct(&pThis->pWtpReg);
	}

	/* Now check if we actually have a DA queue and, if so, destruct it.
	 * Note that the wtp must be destructed first, it may be in cancel cleanup handler
	 * *right now* and actually *need* to access the queue object to persist some final
	 * data (re-queueing case). So we need to destruct the wtp first, which will make 
	 * sure all workers have terminated. Please note that this also generates a situation
	 * where it is possible that the DA queue has a parent pointer but the parent has
	 * no WtpDA associated with it - which is perfectly legal thanks to this code here.
	 */
	if(pThis->pWtpDA != NULL) {
		wtpDestruct(&pThis->pWtpDA);
	}
	if(pThis->pqDA != NULL) {
		qqueueDestruct(&pThis->pqDA);
	}

	/* persist the queue (we always do that - queuePersits() does cleanup if the queue is empty)
	 * This handler is most important for disk queues, it will finally persist the necessary
	 * on-disk structures. In theory, other queueing modes may implement their other (non-DA)
	 * methods of persisting a queue between runs, but in practice all of this is done via
	 * disk queues and DA mode. Anyhow, it doesn't hurt to know that we could extend it here
	 * if need arises (what I doubt...) -- rgerhards, 2008-01-25
	 */
	CHKiRet_Hdlr(qqueuePersist(pThis, QUEUE_NO_CHECKPOINT)) {
		DBGOPRINT((obj_t*) pThis, "error %d persisting queue - data lost!\n", iRet);
	}

	/* finally, clean up some simple things... */
	if(pThis->pqParent == NULL) {
		/* if we are not a child, we allocated our own mutex, which we now need to destroy */
		pthread_mutex_destroy(pThis->mut);
		free(pThis->mut);
	}
	pthread_mutex_destroy(&pThis->mutThrdMgmt);
	pthread_cond_destroy(&pThis->notFull);
	pthread_cond_destroy(&pThis->notEmpty);
	pthread_cond_destroy(&pThis->belowFullDlyWtrMrk);
	pthread_cond_destroy(&pThis->belowLightDlyWtrMrk);

	DESTROY_ATOMIC_HELPER_MUT(pThis->mutQueueSize);
	DESTROY_ATOMIC_HELPER_MUT(pThis->mutLogDeq);

	/* type-specific destructor */
	iRet = pThis->qDestruct(pThis);

	free(pThis->pszFilePrefix);
	free(pThis->pszSpoolDir);

	/* some queues do not provide stats and thus have no statsobj! */
	if(pThis->statsobj != NULL)
		statsobj.Destruct(&pThis->statsobj);
ENDobjDestruct(qqueue)


/* set the queue's file prefix
 * The passed-in string is duplicated. So if the caller does not need
 * it any longer, it must free it.
 * rgerhards, 2008-01-09
 */
rsRetVal
qqueueSetFilePrefix(qqueue_t *pThis, uchar *pszPrefix, size_t iLenPrefix)
{
	DEFiRet;

	free(pThis->pszFilePrefix);
	pThis->pszFilePrefix = NULL;

	if(pszPrefix == NULL) /* just unset the prefix! */
		ABORT_FINALIZE(RS_RET_OK);

	if((pThis->pszFilePrefix = MALLOC(sizeof(uchar) * iLenPrefix + 1)) == NULL)
		ABORT_FINALIZE(RS_RET_OUT_OF_MEMORY);
	memcpy(pThis->pszFilePrefix, pszPrefix, iLenPrefix + 1);
	pThis->lenFilePrefix = iLenPrefix;

finalize_it:
	RETiRet;
}

/* set the queue's maximum file size
 * rgerhards, 2008-01-09
 */
rsRetVal
qqueueSetMaxFileSize(qqueue_t *pThis, size_t iMaxFileSize)
{
	DEFiRet;

	ISOBJ_TYPE_assert(pThis, qqueue);
	
	if(iMaxFileSize < 1024) {
		ABORT_FINALIZE(RS_RET_VALUE_TOO_LOW);
	}

	pThis->iMaxFileSize = iMaxFileSize;

finalize_it:
	RETiRet;
}


/* enqueue a single data object.
 * Note that the queue mutex MUST already be locked when this function is called.
 * rgerhards, 2009-06-16
 */
static inline rsRetVal
doEnqSingleObj(qqueue_t *pThis, flowControl_t flowCtlType, void *pUsr)
{
	DEFiRet;
	struct timespec t;

	STATSCOUNTER_INC(pThis->ctrEnqueued, pThis->mutCtrEnqueued);
	/* first check if we need to discard this message (which will cause CHKiRet() to exit)
	 */
	CHKiRet(qqueueChkDiscardMsg(pThis, pThis->iQueueSize, pUsr));

	/* handle flow control
	 * There are two different flow control mechanisms: basic and advanced flow control.
	 * Basic flow control has always been implemented and protects the queue structures
	 * in that it makes sure no more data is enqueued than the queue is configured to
	 * support. Enhanced flow control is being added today. There are some sources which
	 * can easily be stopped, e.g. a file reader. This is the case because it is unlikely
	 * that blocking those sources will have negative effects (after all, the file is
	 * continued to be written). Other sources can somewhat be blocked (e.g. the kernel
	 * log reader or the local log stream reader): in general, nothing is lost if messages
	 * from these sources are not picked up immediately. HOWEVER, they can not block for
	 * an extended period of time, as this either causes message loss or - even worse - some
	 * other bad effects (e.g. unresponsive system in respect to the main system log socket).
	 * Finally, there are some (few) sources which can not be blocked at all. UDP syslog is
	 * a prime example. If a UDP message is not received, it is simply lost. So we can't
	 * do anything against UDP sockets that come in too fast. The core idea of advanced
	 * flow control is that we take into account the different natures of the sources and
	 * select flow control mechanisms that fit these needs. This also means, in the end
	 * result, that non-blockable sources like UDP syslog receive priority in the system.
	 * It's a side effect, but a good one ;) -- rgerhards, 2008-03-14
	 */
	if(flowCtlType == eFLOWCTL_FULL_DELAY) {
		while(pThis->iQueueSize >= pThis->iFullDlyMrk) {
			DBGOPRINT((obj_t*) pThis, "enqueueMsg: FullDelay mark reached for full delayable message - blocking.\n");
			pthread_cond_wait(&pThis->belowFullDlyWtrMrk, pThis->mut); /* TODO error check? But what do then? */
		}
	} else if(flowCtlType == eFLOWCTL_LIGHT_DELAY) {
		if(pThis->iQueueSize >= pThis->iLightDlyMrk) {
			DBGOPRINT((obj_t*) pThis, "enqueueMsg: LightDelay mark reached for light delayable message - blocking a bit.\n");
			timeoutComp(&t, 1000); /* 1000 millisconds = 1 second TODO: make configurable */
			pthread_cond_timedwait(&pThis->belowLightDlyWtrMrk, pThis->mut, &t); /* TODO error check? But what do then? */
		}
	}

	/* from our regular flow control settings, we are now ready to enqueue the object.
	 * However, we now need to do a check if the queue permits to add more data. If that
	 * is not the case, basic flow control enters the field, which means we wait for
	 * the queue to become ready or drop the new message. -- rgerhards, 2008-03-14
	 */
	while(   (pThis->iMaxQueueSize > 0 && pThis->iQueueSize >= pThis->iMaxQueueSize)
	      || (pThis->qType == QUEUETYPE_DISK && pThis->sizeOnDiskMax != 0
	      	  && pThis->tVars.disk.sizeOnDisk > pThis->sizeOnDiskMax)) {
		DBGOPRINT((obj_t*) pThis, "enqueueMsg: queue FULL - waiting to drain.\n");
		timeoutComp(&t, pThis->toEnq);
		STATSCOUNTER_INC(pThis->ctrFull, pThis->mutCtrFull);
// TODO : handle enqOnly => discard!
		if(pthread_cond_timedwait(&pThis->notFull, pThis->mut, &t) != 0) {
			DBGOPRINT((obj_t*) pThis, "enqueueMsg: cond timeout, dropping message!\n");
			objDestruct(pUsr);
			ABORT_FINALIZE(RS_RET_QUEUE_FULL);
		}
		dbgoprint((obj_t*) pThis, "enqueueMsg: wait solved queue full condition, enqueing\n");
	}

	/* and finally enqueue the message */
	CHKiRet(qqueueAdd(pThis, pUsr));
	STATSCOUNTER_SETMAX_NOMUT(pThis->ctrMaxqsize, pThis->iQueueSize);

finalize_it:
	RETiRet;
}

/* ------------------------------ multi-enqueue functions ------------------------------ */
/* enqueue multiple user data elements at once. The aim is to provide a faster interface
 * for object submission. Uses the multi_submit_t helper object.
 * Please note that this function is not cancel-safe and consequently
 * sets the calling thread's cancelibility state to PTHREAD_CANCEL_DISABLE
 * during its execution. If that is not done, race conditions occur if the
 * thread is canceled (most important use case is input module termination).
 * rgerhards, 2009-06-16
 * Note: there now exists multiple different functions implementing specially 
 * optimized algorithms for different config cases. -- rgerhards, 2010-06-09
 */
/* now the function for all modes but direct */
static rsRetVal
qqueueMultiEnqObjNonDirect(qqueue_t *pThis, multi_submit_t *pMultiSub)
{
	int iCancelStateSave;
	int i;
	rsRetVal localRet;
	DEFiRet;

	ISOBJ_TYPE_assert(pThis, qqueue);
	assert(pMultiSub != NULL);

	pthread_setcancelstate(PTHREAD_CANCEL_DISABLE, &iCancelStateSave);
	d_pthread_mutex_lock(pThis->mut);
	for(i = 0 ; i < pMultiSub->nElem ; ++i) {
		localRet = doEnqSingleObj(pThis, pMultiSub->ppMsgs[i]->flowCtlType, (void*)pMultiSub->ppMsgs[i]);
		if(localRet != RS_RET_OK && localRet != RS_RET_QUEUE_FULL)
			ABORT_FINALIZE(localRet);
	}
	qqueueChkPersist(pThis, pMultiSub->nElem);

finalize_it:
	/* make sure at least one worker is running. */
	qqueueAdviseMaxWorkers(pThis);
	/* and release the mutex */
	d_pthread_mutex_unlock(pThis->mut);
	pthread_setcancelstate(iCancelStateSave, NULL);
	DBGOPRINT((obj_t*) pThis, "MultiEnqObj advised worker start\n");

	RETiRet;
}

/* now, the same function, but for direct mode */
static rsRetVal
qqueueMultiEnqObjDirect(qqueue_t *pThis, multi_submit_t *pMultiSub)
{
	int i;
	DEFiRet;

	ISOBJ_TYPE_assert(pThis, qqueue);
	assert(pMultiSub != NULL);

	for(i = 0 ; i < pMultiSub->nElem ; ++i) {
		CHKiRet(qAddDirect(pThis, (void*)pMultiSub->ppMsgs[i]));
	}

finalize_it:
	RETiRet;
}
/* ------------------------------ END multi-enqueue functions ------------------------------ */


/* enqueue a new user data element in direct mode
 * NOTE/TODO: This is a TESTER/EXPERIEMENTAL, to be changed to better
 * code later on (like multi submit!) 2010-06-10
 * Enqueues the new element and awakes worker thread.
 */
rsRetVal
qqueueEnqObjDirect(qqueue_t *pThis, void *pUsr)
{
	DEFiRet;
	ISOBJ_TYPE_assert(pThis, qqueue);
	iRet = qAddDirect(pThis, pUsr);
	RETiRet;
}


/* enqueue a new user data element
 * Enqueues the new element and awakes worker thread.
 */
rsRetVal
qqueueEnqObj(qqueue_t *pThis, flowControl_t flowCtlType, void *pUsr)
{
	DEFiRet;
	int iCancelStateSave;

	ISOBJ_TYPE_assert(pThis, qqueue);

	if(pThis->qType != QUEUETYPE_DIRECT) {
		pthread_setcancelstate(PTHREAD_CANCEL_DISABLE, &iCancelStateSave);
		d_pthread_mutex_lock(pThis->mut);
	}

	CHKiRet(doEnqSingleObj(pThis, flowCtlType, pUsr));

	qqueueChkPersist(pThis, 1);

finalize_it:
	if(pThis->qType != QUEUETYPE_DIRECT) {
		/* make sure at least one worker is running. */
		qqueueAdviseMaxWorkers(pThis);
		/* and release the mutex */
		d_pthread_mutex_unlock(pThis->mut);
		pthread_setcancelstate(iCancelStateSave, NULL);
		DBGOPRINT((obj_t*) pThis, "EnqueueMsg advised worker start\n");
	}

	RETiRet;
}


/* take v6 config list and extract the queue params out of it. Hand the
 * param values back to the caller. Caller is responsible for destructing
 * them when no longer needed. Caller can use this param block to configure
 * all parameters for a newly created queue with one call to qqueueSetParams().
 * rgerhards, 2011-07-22
 */
rsRetVal
qqueueDoCnfParams(struct nvlst *lst, struct cnfparamvals **ppvals)
{
	*ppvals = nvlstGetParams(lst, &pblk, NULL);
	return RS_RET_OK;
}

/* apply all params from param block to queue. Must be called before
 * finalizing. This supports the v6 config system. Defaults were already
 * set during queue creation. The pvals object is destructed by this
 * function.
 */
rsRetVal
qqueueApplyCnfParam(qqueue_t *pThis, struct cnfparamvals *pvals)
{
	int i;
	for(i = 0 ; i < pblk.nParams ; ++i) {
		if(!pvals[i].bUsed)
			continue;
		if(!strcmp(pblk.descr[i].name, "queue.filename")) {
			pThis->pszFilePrefix = (uchar*) es_str2cstr(pvals[i].val.d.estr, NULL);
			pThis->lenFilePrefix = es_strlen(pvals[i].val.d.estr);
		} else if(!strcmp(pblk.descr[i].name, "queue.size")) {
			pThis->iMaxQueueSize = pvals[i].val.d.n;
		} else if(!strcmp(pblk.descr[i].name, "queue.dequeuebatchsize")) {
			pThis->iDeqBatchSize = pvals[i].val.d.n;
		} else if(!strcmp(pblk.descr[i].name, "queue.maxdiskspace")) {
			pThis->iMaxFileSize = pvals[i].val.d.n;
		} else if(!strcmp(pblk.descr[i].name, "queue.highwatermark")) {
			pThis->iHighWtrMrk = pvals[i].val.d.n;
		} else if(!strcmp(pblk.descr[i].name, "queue.lowwatermark")) {
			pThis->iLowWtrMrk = pvals[i].val.d.n;
		} else if(!strcmp(pblk.descr[i].name, "queue.fulldelaymark")) {
			pThis->iFullDlyMrk = pvals[i].val.d.n;
		} else if(!strcmp(pblk.descr[i].name, "queue.lightdelaymark")) {
			pThis->iLightDlyMrk = pvals[i].val.d.n;
		} else if(!strcmp(pblk.descr[i].name, "queue.discardmark")) {
			pThis->iDiscardMrk = pvals[i].val.d.n;
		} else if(!strcmp(pblk.descr[i].name, "queue.discardseverity")) {
			pThis->iDiscardSeverity = pvals[i].val.d.n;
		} else if(!strcmp(pblk.descr[i].name, "queue.checkpointinterval")) {
			pThis->iPersistUpdCnt = pvals[i].val.d.n;
		} else if(!strcmp(pblk.descr[i].name, "queue.syncqueuefiles")) {
			pThis->bSyncQueueFiles = pvals[i].val.d.n;
		} else if(!strcmp(pblk.descr[i].name, "queue.type")) {
			pThis->qType = (queueType_t) pvals[i].val.d.n;
		} else if(!strcmp(pblk.descr[i].name, "queue.workerthreads")) {
			pThis->iNumWorkerThreads = pvals[i].val.d.n;
		} else if(!strcmp(pblk.descr[i].name, "queue.timeoutshutdown")) {
			pThis->toQShutdown = pvals[i].val.d.n;
		} else if(!strcmp(pblk.descr[i].name, "queue.timeoutactioncompletion")) {
			pThis->toActShutdown = pvals[i].val.d.n;
		} else if(!strcmp(pblk.descr[i].name, "queue.timeoutenqueue")) {
			pThis->toEnq = pvals[i].val.d.n;
		} else if(!strcmp(pblk.descr[i].name, "queue.timeoutworkerthreadshutdown")) {
			pThis->toWrkShutdown = pvals[i].val.d.n;
		} else if(!strcmp(pblk.descr[i].name, "queue.workerthreadminimummessages")) {
			pThis->iMinMsgsPerWrkr = pvals[i].val.d.n;
		} else if(!strcmp(pblk.descr[i].name, "queue.maxfilesize")) {
			pThis->iMaxFileSize = pvals[i].val.d.n;
		} else if(!strcmp(pblk.descr[i].name, "queue.saveonshutdown")) {
			pThis->bSaveOnShutdown = pvals[i].val.d.n;
		} else if(!strcmp(pblk.descr[i].name, "queue.dequeueslowdown")) {
			pThis->iDeqSlowdown = pvals[i].val.d.n;
		} else if(!strcmp(pblk.descr[i].name, "queue.dequeuetimebegin")) {
			pThis->iDeqtWinFromHr = pvals[i].val.d.n;
		} else if(!strcmp(pblk.descr[i].name, "queuedequeuetimend.")) {
			pThis->iDeqtWinToHr = pvals[i].val.d.n;
		} else {
			dbgprintf("queue: program error, non-handled "
			  "param '%s'\n", pblk.descr[i].name);
		}
	}
	cnfparamvalsDestruct(pvals, &pblk);
	return RS_RET_OK;
}


/* some simple object access methods */
DEFpropSetMeth(qqueue, bSyncQueueFiles, int)
DEFpropSetMeth(qqueue, iPersistUpdCnt, int)
DEFpropSetMeth(qqueue, iDeqtWinFromHr, int)
DEFpropSetMeth(qqueue, iDeqtWinToHr, int)
DEFpropSetMeth(qqueue, toQShutdown, long)
DEFpropSetMeth(qqueue, toActShutdown, long)
DEFpropSetMeth(qqueue, toWrkShutdown, long)
DEFpropSetMeth(qqueue, toEnq, long)
DEFpropSetMeth(qqueue, iHighWtrMrk, int)
DEFpropSetMeth(qqueue, iLowWtrMrk, int)
DEFpropSetMeth(qqueue, iDiscardMrk, int)
DEFpropSetMeth(qqueue, iFullDlyMrk, int)
DEFpropSetMeth(qqueue, iDiscardSeverity, int)
DEFpropSetMeth(qqueue, bIsDA, int)
DEFpropSetMeth(qqueue, iMinMsgsPerWrkr, int)
DEFpropSetMeth(qqueue, bSaveOnShutdown, int)
DEFpropSetMeth(qqueue, pUsr, void*)
DEFpropSetMeth(qqueue, iDeqSlowdown, int)
DEFpropSetMeth(qqueue, iDeqBatchSize, int)
DEFpropSetMeth(qqueue, sizeOnDiskMax, int64)


/* This function can be used as a generic way to set properties. Only the subset
 * of properties required to read persisted property bags is supported. This
 * functions shall only be called by the property bag reader, thus it is static.
 * rgerhards, 2008-01-11
 */
#define isProp(name) !rsCStrSzStrCmp(pProp->pcsName, (uchar*) name, sizeof(name) - 1)
static rsRetVal qqueueSetProperty(qqueue_t *pThis, var_t *pProp)
{
	DEFiRet;

	ISOBJ_TYPE_assert(pThis, qqueue);
	ASSERT(pProp != NULL);

 	if(isProp("iQueueSize")) {
		pThis->iQueueSize = pProp->val.num;
 	} else if(isProp("tVars.disk.sizeOnDisk")) {
		pThis->tVars.disk.sizeOnDisk = pProp->val.num;
 	} else if(isProp("tVars.disk.bytesRead")) {
		pThis->tVars.disk.bytesRead = pProp->val.num;
 	} else if(isProp("qType")) {
		if(pThis->qType != pProp->val.num)
			ABORT_FINALIZE(RS_RET_QTYPE_MISMATCH);
	}

finalize_it:
	RETiRet;
}
#undef	isProp

/* dummy */
rsRetVal qqueueQueryInterface(void) { return RS_RET_NOT_IMPLEMENTED; }

/* Initialize the stream class. Must be called as the very first method
 * before anything else is called inside this class.
 * rgerhards, 2008-01-09
 */
BEGINObjClassInit(qqueue, 1, OBJ_IS_CORE_MODULE)
	/* request objects we use */
	CHKiRet(objUse(glbl, CORE_COMPONENT));
	CHKiRet(objUse(strm, CORE_COMPONENT));
	CHKiRet(objUse(datetime, CORE_COMPONENT));
	CHKiRet(objUse(errmsg, CORE_COMPONENT));
	CHKiRet(objUse(statsobj, CORE_COMPONENT));

	/* now set our own handlers */
	OBJSetMethodHandler(objMethod_SETPROPERTY, qqueueSetProperty);
ENDObjClassInit(qqueue)

/* vi:set ai:
 */<|MERGE_RESOLUTION|>--- conflicted
+++ resolved
@@ -93,8 +93,6 @@
 #define QUEUE_CHECKPOINT	1
 #define QUEUE_NO_CHECKPOINT	0
 
-<<<<<<< HEAD
-
 /* tables for interfacing with the v6 config system */
 static struct cnfparamdescr cnfpdescr[] = {
 	{ "queue.filename", eCmdHdlrGetWord, 0 },
@@ -128,7 +126,6 @@
 	  cnfpdescr
 	};
 
-=======
 /* debug aid */
 static void displayBatchState(batch_t *pBatch)
 {
@@ -137,7 +134,6 @@
 		dbgprintf("XXXXX: displayBatchState %p[%d]: %d\n", pBatch, i, pBatch->pElem[i].state);
 	}
 }
->>>>>>> c1108d7a
 
 /***********************************************************************
  * we need a private data structure, the "to-delete" list. As C does
