--- conflicted
+++ resolved
@@ -586,12 +586,6 @@
 	pIf->Construct = (rsRetVal(*)(nsd_t**)) nsd_ptcpConstruct;
 	pIf->Destruct = (rsRetVal(*)(nsd_t**)) nsd_ptcpDestruct;
 	pIf->Abort = Abort;
-<<<<<<< HEAD
-	pIf->GetSock = GetSock;
-	pIf->LstnInit = LstnInit;
-	pIf->AcceptConnReq = AcceptConnReq;
-=======
->>>>>>> a7040a96
 	pIf->Rcv = Rcv;
 	pIf->Send = Send;
 	pIf->LstnInit = LstnInit;
