/* This is the header file for the rsyslog runtime. It must be included
 * if someone intends to use the runtime.
 *
 * Begun 2005-09-15 RGerhards
 *
 * Copyright (C) 2005-2013 by Rainer Gerhards and Adiscon GmbH
 *
 * This file is part of the rsyslog runtime library.
 *
 * The rsyslog runtime library is free software: you can redistribute it and/or modify
 * it under the terms of the GNU Lesser General Public License as published by
 * the Free Software Foundation, either version 3 of the License, or
 * (at your option) any later version.
 *
 * The rsyslog runtime library is distributed in the hope that it will be useful,
 * but WITHOUT ANY WARRANTY; without even the implied warranty of
 * MERCHANTABILITY or FITNESS FOR A PARTICULAR PURPOSE.  See the
 * GNU Lesser General Public License for more details.
 *
 * You should have received a copy of the GNU Lesser General Public License
 * along with the rsyslog runtime library.  If not, see <http://www.gnu.org/licenses/>.
 *
 * A copy of the GPL can be found in the file "COPYING" in this distribution.
 * A copy of the LGPL can be found in the file "COPYING.LESSER" in this distribution.
 */
#ifndef INCLUDED_RSYSLOG_H
#define INCLUDED_RSYSLOG_H
#include <pthread.h>
#include "typedefs.h"

/* ############################################################# *
 * #                 Some constant values                      # *
 * ############################################################# */
#define CONST_LEN_TIMESTAMP_3164 15 		/* number of chars (excluding \0!) in a RFC3164 timestamp */
#define CONST_LEN_TIMESTAMP_3339 32 		/* number of chars (excluding \0!) in a RFC3339 timestamp */

/* ############################################################# *
 * #                    Config Settings                        # *
 * ############################################################# */
#define RS_STRINGBUF_ALLOC_INCREMENT	128
/* MAXSIZE are absolute maxima, while BUFSIZE are just values after which
 * processing is more time-intense. The BUFSIZE params currently add their
 * value to the fixed size of the message object.
 */
#define CONF_TAG_MAXSIZE		512	/* a value that is deemed far too large for any valid TAG */
#define CONF_HOSTNAME_MAXSIZE		512	/* a value that is deemed far too large for any valid HOSTNAME */
#define CONF_RAWMSG_BUFSIZE		101
#define CONF_TAG_BUFSIZE		32
#define CONF_PROGNAME_BUFSIZE		16
#define CONF_HOSTNAME_BUFSIZE		32
#define CONF_PROP_BUFSIZE		16	/* should be close to sizeof(ptr) or lighly above it */
#define	CONF_MIN_SIZE_FOR_COMPRESS	60 	/* config param: minimum message size to try compression. The smaller
						 * the message, the less likely is any compression gain. We check for
						 * gain before we submit the message. But to do so we still need to
						 * do the (costly) compress() call. The following setting sets a size
						 * for which no call to compress() is done at all. This may result in
						 * a few more bytes being transmited but better overall performance.
						 * Note: I have not yet checked the minimum UDP packet size. It might be
						 * that we do not save anything by compressing very small messages, because
						 * UDP might need to pad ;)
						 * rgerhards, 2006-11-30
						 */

#define CONF_OMOD_NUMSTRINGS_MAXSIZE	5	/* cache for pointers to output module buffer pointers. All
						 * rsyslog-provided plugins do NOT need more than five buffers. If
						 * more are needed (future developments, third-parties), rsyslog
						 * must be recompiled with a larger parameter. Hardcoding this
						 * saves us some overhead, both in runtime in code complexity. As
						 * it is doubtful if ever more than 3 parameters are needed, the
						 * approach taken here is considered appropriate.
						 * rgerhards, 2010-06-24
						 */
#define CONF_NUM_MULTISUB		1024	/* default number of messages per multisub structure */

/* ############################################################# *
 * #                  End Config Settings                      # *
 * ############################################################# */

/* portability: not all platforms have these defines, so we
 * define them here if they are missing. -- rgerhards, 2008-03-04
 */
#ifndef LOG_MAKEPRI
#	define	LOG_MAKEPRI(fac, pri)	(((fac) << 3) | (pri))
#endif
#ifndef LOG_PRI
#	define	LOG_PRI(p)	((p) & LOG_PRIMASK)
#endif
#ifndef LOG_FAC
#	define	LOG_FAC(p)	(((p) & LOG_FACMASK) >> 3)
#endif


/* the rsyslog core provides information about present feature to plugins
 * asking it. Below are feature-test macros which must be used to query
 * features. Note that this must be powers of two, so that multiple queries
 * can be combined. -- rgerhards, 2009-04-27
 */
#define CORE_FEATURE_BATCHING	1
/*#define CORE_FEATURE_whatever 2 ... and so on ... */

#ifndef _PATH_CONSOLE
#define _PATH_CONSOLE	"/dev/console"
#endif

/* properties are now encoded as (tiny) integers. I do not use an enum as I would like
 * to keep the memory footprint small (and thus cache hits high).
 * rgerhards, 2009-06-26
 */
typedef uintTiny	propid_t;
#define PROP_INVALID			0
#define PROP_MSG			1
#define PROP_TIMESTAMP			2
#define PROP_HOSTNAME			3
#define PROP_SYSLOGTAG			4
#define PROP_RAWMSG			5
#define PROP_INPUTNAME			6
#define PROP_FROMHOST			7
#define PROP_FROMHOST_IP		8
#define PROP_PRI			9
#define PROP_PRI_TEXT			10
#define PROP_IUT			11
#define PROP_SYSLOGFACILITY		12
#define PROP_SYSLOGFACILITY_TEXT	13
#define PROP_SYSLOGSEVERITY		14
#define PROP_SYSLOGSEVERITY_TEXT	15
#define PROP_TIMEGENERATED		16
#define PROP_PROGRAMNAME		17
#define PROP_PROTOCOL_VERSION		18
#define PROP_STRUCTURED_DATA		19
#define PROP_APP_NAME			20
#define PROP_PROCID			21
#define PROP_MSGID			22
#define PROP_PARSESUCCESS		23
#define PROP_SYS_NOW			150
#define PROP_SYS_YEAR			151
#define PROP_SYS_MONTH			152
#define PROP_SYS_DAY			153
#define PROP_SYS_HOUR			154
#define PROP_SYS_HHOUR			155
#define PROP_SYS_QHOUR			156
#define PROP_SYS_MINUTE			157
#define PROP_SYS_MYHOSTNAME		158
#define PROP_CEE			200
#define PROP_CEE_ALL_JSON		201
#define PROP_SYS_BOM			159
#define PROP_SYS_UPTIME			160
#define PROP_UUID               161


/* The error codes below are orginally "borrowed" from
 * liblogging. As such, we reserve values up to -2999
 * just in case we need to borrow something more ;)
*/
enum rsRetVal_				/** return value. All methods return this if not specified otherwise */
{
	/* the first two define are for errmsg.logError(), so that we can use the rsRetVal
	 * as an rsyslog error code. -- rgerhards, 20080-06-27
	 */
	RS_RET_NO_ERRCODE = -1,		/**< RESERVED for NO_ERRCODE errmsg.logError status name */
	RS_RET_INCLUDE_ERRNO = 1073741824, /* 2**30  - do NOT use error codes above this! */
	/* begin regular error codes */
	RS_RET_NOT_IMPLEMENTED = -7,	/**< implementation is missing (probably internal error or lazyness ;)) */
	RS_RET_OUT_OF_MEMORY = -6,	/**< memory allocation failed */
	RS_RET_PROVIDED_BUFFER_TOO_SMALL = -50,/**< the caller provided a buffer, but the called function sees the size of this buffer is too small - operation not carried out */
	RS_RET_TRUE = -3,		/**< to indicate a true state (can be used as TRUE, legacy) */
	RS_RET_FALSE = -2,		/**< to indicate a false state (can be used as FALSE, legacy) */
	RS_RET_NO_IRET = -8,	/**< This is a trick for the debuging system - it means no iRet is provided  */
	RS_RET_VALIDATION_RUN = -9,	/**< indicates a (config) validation run, processing not carried out */
	RS_RET_ERR = -3000,	/**< generic failure */
	RS_TRUNCAT_TOO_LARGE = -3001, /**< truncation operation where too many chars should be truncated */
	RS_RET_FOUND_AT_STRING_END = -3002, /**< some value found, but at the last pos of string */
	RS_RET_NOT_FOUND = -3003, /**< some requested value not found */
	RS_RET_MISSING_TRAIL_QUOTE = -3004, /**< an expected trailing quote is missing */
	RS_RET_NO_DIGIT = -3005,	/**< an digit was expected, but none found (mostly parsing) */
	RS_RET_NO_MORE_DATA = -3006,	/**< insufficient data, e.g. end of string during parsing */
	RS_RET_INVALID_IP = -3007,	/**< invalid ip found where valid was expected */
	RS_RET_OBJ_CREATION_FAILED = - 3008, /**< the creation of an object failed (no details available) */
	RS_RET_PARAM_ERROR = -1000,	/**< invalid parameter in call to function */
	RS_RET_MISSING_INTERFACE = -1001,/**< interface version mismatch, required missing */
	RS_RET_INVALID_CORE_INTERFACE = -1002,/**< interface provided by host invalid, can not be used */
	RS_RET_ENTRY_POINT_NOT_FOUND = -1003,/**< a requested entry point was not found */
	RS_RET_MODULE_ENTRY_POINT_NOT_FOUND = -1004,/**< a entry point requested from a module was not present in it */
	RS_RET_OBJ_NOT_AVAILABLE = -1005,/**< something could not be completed because the required object is not available*/
	RS_RET_LOAD_ERROR = -1006,/**< we had an error loading the object/interface and can not continue */
	RS_RET_MODULE_STILL_REFERENCED = -1007,/**< module could not be unloaded because it still is referenced by someone */
	RS_RET_OBJ_UNKNOWN = -1008,/**< object is unknown where required */
	RS_RET_OBJ_NOT_REGISTERED = -1009,/**< tried to unregister an object that is not registered */
	/* return states for config file processing */
	RS_RET_NONE = -2000,		/**< some value is not available - not necessarily an error */
	RS_RET_CONFLINE_UNPROCESSED = -2001,/**< config line was not processed, pass to other module */
	RS_RET_DISCARDMSG = -2002,	/**< discard message (no error state, processing request!) */
	RS_RET_INCOMPATIBLE = -2003,	/**< function not compatible with requested feature */
	RS_RET_NOENTRY = -2004,		/**< do not create an entry for (whatever) - not necessary an error */
	RS_RET_NO_SQL_STRING = -2005,	/**< string is not suitable for use as SQL */
	RS_RET_DISABLE_ACTION = -2006,  /**< action requests that it be disabled */
	RS_RET_SUSPENDED = -2007,  /**< something was suspended, not neccesarily an error */
	RS_RET_RQD_TPLOPT_MISSING = -2008,/**< a required template option is missing */
	RS_RET_INVALID_VALUE = -2009,/**< some value is invalid (e.g. user-supplied data) */
	RS_RET_INVALID_INT = -2010,/**< invalid integer */
	RS_RET_INVALID_CMD = -2011,/**< invalid command */
	RS_RET_VAL_OUT_OF_RANGE = -2012, /**< value out of range */
	RS_RET_FOPEN_FAILURE = -2013,	/**< failure during fopen, for example file not found - see errno */
	RS_RET_END_OF_LINKEDLIST = -2014,	/**< end of linked list, not an error, but a status */
	RS_RET_CHAIN_NOT_PERMITTED = -2015, /**< chaining (e.g. of config command handlers) not permitted */
	RS_RET_INVALID_PARAMS = -2016,/**< supplied parameters are invalid */
	RS_RET_EMPTY_LIST = -2017, /**< linked list is empty */
	RS_RET_FINISHED = -2018, /**< some opertion is finished, not an error state */
	RS_RET_INVALID_SOURCE = -2019, /**< source (address) invalid for some reason */
	RS_RET_ADDRESS_UNKNOWN = -2020, /**< an address is unknown - not necessarily an error */
	RS_RET_MALICIOUS_ENTITY = -2021, /**< there is an malicious entity involved */
	RS_RET_NO_KERNEL_LOGSRC = -2022, /**< no source for kernel logs can be obtained */
	RS_RET_TCP_SEND_ERROR = -2023, /**< error during TCP send process */
	RS_RET_GSS_SEND_ERROR = -2024, /**< error during GSS (via TCP) send process */
	RS_RET_TCP_SOCKCREATE_ERR = -2025, /**< error during creation of TCP socket */
	RS_RET_GSS_SENDINIT_ERROR = -2024, /**< error during GSS (via TCP) send initialization process */
	RS_RET_EOF = -2026, /**< end of file reached, not necessarily an error */
	RS_RET_IO_ERROR = -2027, /**< some kind of IO error happened */
	RS_RET_INVALID_OID = -2028, /**< invalid object ID */
	RS_RET_INVALID_HEADER = -2029, /**< invalid header */
	RS_RET_INVALID_HEADER_VERS = -2030, /**< invalid header version */
	RS_RET_INVALID_DELIMITER = -2031, /**< invalid delimiter, e.g. between params */
	RS_RET_INVALID_PROPFRAME = -2032, /**< invalid framing in serialized property */
	RS_RET_NO_PROPLINE = -2033, /**< line is not a property line */
	RS_RET_INVALID_TRAILER = -2034, /**< invalid trailer */
	RS_RET_VALUE_TOO_LOW = -2035, /**< a provided value is too low */
	RS_RET_FILE_PREFIX_MISSING = -2036, /**< a required file prefix (parameter?) is missing */
	RS_RET_INVALID_HEADER_RECTYPE = -2037, /**< invalid record type in header or invalid header */
	RS_RET_QTYPE_MISMATCH = -2038, /**< different qType when reading back a property type */
	RS_RET_NO_FILE_ACCESS = -2039, /**< covers EACCES error on file open() */
	RS_RET_FILE_NOT_FOUND = -2040, /**< file not found */
	RS_RET_TIMED_OUT = -2041, /**< timeout occured (not necessarily an error) */
	RS_RET_QSIZE_ZERO = -2042, /**< queue size is zero where this is not supported */
	RS_RET_ALREADY_STARTING = -2043, /**< something (a thread?) is already starting - not necessarily an error */
	RS_RET_NO_MORE_THREADS = -2044, /**< no more threads available, not necessarily an error */
	RS_RET_NO_FILEPREFIX = -2045, /**< file prefix is not specified where one is needed */
	RS_RET_CONFIG_ERROR = -2046, /**< there is a problem with the user-provided config settigs */
	RS_RET_OUT_OF_DESRIPTORS = -2047, /**< a descriptor table's space has been exhausted */
	RS_RET_NO_DRIVERS = -2048, /**< a required drivers missing */
	RS_RET_NO_DRIVERNAME = -2049, /**< driver name missing where one was required */
	RS_RET_EOS = -2050, /**< end of stream (of whatever) */
	RS_RET_SYNTAX_ERROR = -2051, /**< syntax error, eg. during parsing */
	RS_RET_INVALID_OCTAL_DIGIT = -2052, /**< invalid octal digit during parsing */
	RS_RET_INVALID_HEX_DIGIT = -2053, /**< invalid hex digit during parsing */
	RS_RET_INTERFACE_NOT_SUPPORTED = -2054, /**< interface not supported */
	RS_RET_OUT_OF_STACKSPACE = -2055, /**< a stack data structure is exhausted and can not be grown */
	RS_RET_STACK_EMPTY = -2056, /**< a pop was requested on a stack, but the stack was already empty */
	RS_RET_INVALID_VMOP = -2057, /**< invalid virtual machine instruction */
	RS_RET_INVALID_VAR = -2058, /**< a var_t or its content is unsuitable, eg. VARTYPE_NONE */
	RS_RET_INVALID_NUMBER = -2059, /**< number invalid during parsing */
	RS_RET_NOT_A_NUMBER = -2060, /**< e.g. conversion impossible because the string is not a number */
	RS_RET_OBJ_ALREADY_REGISTERED = -2061, /**< object (name) is already registered */
	RS_RET_OBJ_REGISTRY_OUT_OF_SPACE = -2062, /**< the object registry has run out of space */
	RS_RET_HOST_NOT_PERMITTED = -2063, /**< a host is not permitted to perform an action it requested */
	RS_RET_MODULE_LOAD_ERR = -2064, /**< module could not be loaded */
	RS_RET_MODULE_LOAD_ERR_PATHLEN = -2065, /**< module could not be loaded - path to long */
	RS_RET_MODULE_LOAD_ERR_DLOPEN = -2066, /**< module could not be loaded - problem in dlopen() */
	RS_RET_MODULE_LOAD_ERR_NO_INIT = -2067, /**< module could not be loaded - init() missing */
	RS_RET_MODULE_LOAD_ERR_INIT_FAILED = -2068, /**< module could not be loaded - init() failed */
	RS_RET_NO_SOCKET = -2069, /**< socket could not be obtained or was not provided */
	RS_RET_SMTP_ERROR = -2070, /**< error during SMTP transation */
	RS_RET_MAIL_NO_TO = -2071, /**< recipient for mail destination is missing */
	RS_RET_MAIL_NO_FROM = -2072, /**< sender for mail destination is missing */
	RS_RET_INVALID_PRI = -2073, /**< PRI value is invalid */
	RS_RET_MALICIOUS_HNAME = -2074, /**< remote peer is trying malicious things with its hostname */
	RS_RET_INVALID_HNAME = -2075, /**< remote peer's hostname invalid or unobtainable */
	RS_RET_INVALID_PORT = -2076, /**< invalid port value */
	RS_RET_COULD_NOT_BIND = -2077, /**< could not bind socket, defunct */
	RS_RET_GNUTLS_ERR = -2078, /**< (unexpected) error in GnuTLS call */
	RS_RET_MAX_SESS_REACHED = -2079, /**< max nbr of sessions reached, can not create more */
	RS_RET_MAX_LSTN_REACHED = -2080, /**< max nbr of listeners reached, can not create more */
	RS_RET_INVALID_DRVR_MODE = -2081, /**< tried to set mode not supported by driver */
	RS_RET_DRVRNAME_TOO_LONG = -2082, /**< driver name too long - should never happen */
	RS_RET_TLS_HANDSHAKE_ERR = -2083, /**< TLS handshake failed */
	RS_RET_TLS_CERT_ERR = -2084, /**< generic TLS certificate error */
	RS_RET_TLS_NO_CERT = -2085, /**< no TLS certificate available where one was expected */
	RS_RET_VALUE_NOT_SUPPORTED = -2086, /**< a provided value is not supported */
	RS_RET_VALUE_NOT_IN_THIS_MODE = -2087, /**< a provided value is invalid for the curret mode */
	RS_RET_INVALID_FINGERPRINT = -2088, /**< a fingerprint is not valid for this use case */
	RS_RET_CONNECTION_ABORTREQ = -2089, /**< connection was abort requested due to previous error */
	RS_RET_CERT_INVALID = -2090, /**< a x509 certificate failed validation */
	RS_RET_CERT_INVALID_DN = -2091, /**< distinguised name in x509 certificate is invalid (e.g. wrong escaping) */
	RS_RET_CERT_EXPIRED = -2092, /**< we are past a x.509 cert's expiration time */
	RS_RET_CERT_NOT_YET_ACTIVE = -2094, /**< x.509 cert's activation time not yet reached */
	RS_RET_SYS_ERR = -2095, /**< system error occured (e.g. time() returned -1, quite unexpected) */
	RS_RET_FILE_NO_STAT = -2096, /**< can not stat() a file */
	RS_RET_FILE_TOO_LARGE = -2097, /**< a file is larger than permitted */
	RS_RET_INVALID_WILDCARD = -2098, /**< a wildcard entry is invalid */
	RS_RET_CLOSED = -2099, /**< connection was closed */
	RS_RET_RETRY = -2100, /**< call should be retried (e.g. EGAIN on recv) */
	RS_RET_GSS_ERR = -2101, /**< generic error occured in GSSAPI subsystem */
	RS_RET_CERTLESS = -2102, /**< state: we run without machine cert (this may be OK) */
	RS_RET_NO_ACTIONS = -2103, /**< no active actions are configured (no output will be created) */
	RS_RET_CONF_FILE_NOT_FOUND = -2104, /**< config file or directory not found */
	RS_RET_QUEUE_FULL = -2105, /**< queue is full, operation could not be completed */
	RS_RET_ACCEPT_ERR = -2106, /**< error during accept() system call */
	RS_RET_INVLD_TIME = -2107, /**< invalid timestamp (e.g. could not be parsed) */
	RS_RET_NO_ZIP = -2108, /**< ZIP functionality is not present */
	RS_RET_CODE_ERR = -2109, /**< program code (internal) error */
	RS_RET_FUNC_NO_LPAREN = -2110, /**< left parenthesis missing after function call (rainerscript) */
	RS_RET_FUNC_MISSING_EXPR = -2111, /**< no expression after comma in function call (rainerscript) */
	RS_RET_INVLD_NBR_ARGUMENTS = -2112, /**< invalid number of arguments for function call (rainerscript) */
	RS_RET_INVLD_FUNC = -2113, /**< invalid function name for function call (rainerscript) */
	RS_RET_DUP_FUNC_NAME = -2114, /**< duplicate function name (rainerscript) */
	RS_RET_UNKNW_FUNC = -2115, /**< unkown function name (rainerscript) */
	RS_RET_ERR_RLIM_NOFILE = -2116, /**< error setting max. nbr open files process limit */
	RS_RET_ERR_CREAT_PIPE = -2117, /**< error during pipe creation */
	RS_RET_ERR_FORK = -2118, /**< error during fork() */
	RS_RET_ERR_WRITE_PIPE = -2119, /**< error writing to pipe */
	RS_RET_RSCORE_TOO_OLD = -2120, /**< rsyslog core is too old for ... (eg this plugin) */
	RS_RET_DEFER_COMMIT = -2121, /**< output plugin status: not yet committed (an OK state!) */
	RS_RET_PREVIOUS_COMMITTED = -2122, /**< output plugin status: previous record was committed (an OK state!) */
	RS_RET_ACTION_FAILED = -2123, /**< action failed and is now suspended */
	RS_RET_NONFATAL_CONFIG_ERR = -2124, /**< non-fatal error during config processing */
	RS_RET_NON_SIZELIMITCMD = -2125, /**< size limit for file defined, but no size limit command given */
	RS_RET_SIZELIMITCMD_DIDNT_RESOLVE = -2126, /**< size limit command did not resolve situation */
	RS_RET_STREAM_DISABLED = -2127, /**< a file has been disabled (e.g. by size limit restriction) */
	RS_RET_FILENAME_INVALID = -2140, /**< filename invalid, not found, no access, ... */
	RS_RET_ZLIB_ERR = -2141, /**< error during zlib call */
	RS_RET_VAR_NOT_FOUND = -2142, /**< variable not found */
	RS_RET_EMPTY_MSG = -2143, /**< provided (raw) MSG is empty */
	RS_RET_PEER_CLOSED_CONN = -2144, /**< remote peer closed connection (information, no error) */
	RS_RET_ERR_OPEN_KLOG = -2145, /**< error opening the kernel log socket (primarily solaris) */
	RS_RET_ERR_AQ_CONLOG = -2146, /**< error aquiring console log (on solaris) */
	RS_RET_ERR_DOOR = -2147, /**< some problems with handling the Solaris door functionality */
	RS_RET_NO_SRCNAME_TPL = -2150, /**< sourcename template was not specified where one was needed (omudpspoof spoof addr) */
	RS_RET_HOST_NOT_SPECIFIED = -2151, /**< (target) host was not specified where it was needed */
	RS_RET_ERR_LIBNET_INIT = -2152, /**< error initializing libnet, e.g. because not running as root */
	RS_RET_FORCE_TERM = -2153,	/**< thread was forced to terminate by bShallShutdown, a state, not an error */
	RS_RET_RULES_QUEUE_EXISTS = -2154,/**< we were instructed to create a new ruleset queue, but one already exists */
	RS_RET_NO_CURR_RULESET = -2155,/**< no current ruleset exists (but one is required) */
	RS_RET_NO_MSG_PASSING = -2156,/**< output module interface parameter passing mode "MSG" is not available but required */
	RS_RET_RULESET_NOT_FOUND = -2157,/**< a required ruleset could not be found */
	RS_RET_NO_RULESET= -2158,/**< no ruleset name as specified where one was needed */
	RS_RET_PARSER_NOT_FOUND = -2159,/**< parser with the specified name was not found */
	RS_RET_COULD_NOT_PARSE = -2160,/**< (this) parser could not parse the message (no error, means try next one) */
	RS_RET_EINTR = -2161,		/**< EINTR occured during a system call (not necessarily an error) */
	RS_RET_ERR_EPOLL = -2162,	/**< epoll() returned with an unexpected error code */
	RS_RET_ERR_EPOLL_CTL = -2163,	/**< epol_ctll() returned with an unexpected error code */
	RS_RET_TIMEOUT = -2164,		/**< timeout occured during operation */
	RS_RET_RCV_ERR = -2165,		/**< error occured during socket rcv operation */
	RS_RET_NO_SOCK_CONFIGURED = -2166, /**< no socket (name) was configured where one is required */
	RS_RET_CONF_NOT_GLBL = -2167,	/**< $Begin not in global scope */
	RS_RET_CONF_IN_GLBL = -2168,	/**< $End when in global scope */
	RS_RET_CONF_INVLD_END = -2169,	/**< $End for wrong conf object (probably nesting error) */
	RS_RET_CONF_INVLD_SCOPE = -2170,/**< config statement not valid in current scope (e.g. global stmt in action block) */
	RS_RET_CONF_END_NO_ACT = -2171,	/**< end of action block, but no actual action specified */
	RS_RET_NO_LSTN_DEFINED = -2172, /**< no listener defined (e.g. inside an input module) */
	RS_RET_EPOLL_CR_FAILED = -2173, /**< epoll_create() failed */
	RS_RET_EPOLL_CTL_FAILED = -2174, /**< epoll_ctl() failed */
	RS_RET_INTERNAL_ERROR = -2175, /**< rsyslogd internal error, unexpected code path reached */
	RS_RET_ERR_CRE_AFUX = -2176, /**< error creating AF_UNIX socket (and binding it) */
	RS_RET_RATE_LIMITED = -2177, /**< some messages discarded due to exceeding a rate limit */
	RS_RET_ERR_HDFS_WRITE = -2178, /**< error writing to HDFS */
	RS_RET_ERR_HDFS_OPEN = -2179, /**< error during hdfsOpen (e.g. file does not exist) */
	RS_RET_FILE_NOT_SPECIFIED = -2180, /**< file name not configured where this was required */
	RS_RET_ERR_WRKDIR = -2181, /**< problems with the rsyslog working directory */
	RS_RET_WRN_WRKDIR = -2182, /**< correctable problems with the rsyslog working directory */
	RS_RET_ERR_QUEUE_EMERGENCY = -2183, /**<  some fatal error caused queue to switch to emergency mode */
	RS_RET_OUTDATED_STMT = -2184, /**<  some outdated statement/functionality is being used in conf file */
	RS_RET_MISSING_WHITESPACE = -2185, /**<  whitespace is missing in some config construct */
	RS_RET_OK_WARN = -2186, /**<  config part: everything was OK, but a warning message was emitted */

	RS_RET_INVLD_CONF_OBJ= -2200,	/**< invalid config object (e.g. $Begin conf statement) */
	RS_RET_ERR_LIBEE_INIT = -2201,	/**< cannot obtain libee ctx */
	RS_RET_ERR_LIBLOGNORM_INIT = -2202,/**< cannot obtain liblognorm ctx */
	RS_RET_ERR_LIBLOGNORM_SAMPDB_LOAD = -2203,/**< liblognorm sampledb load failed */
	RS_RET_CMD_GONE_AWAY = -2204,/**< config directive existed, but no longer supported */
	RS_RET_ERR_SCHED_PARAMS = -2205,/**< there is a problem with configured thread scheduling params */
	RS_RET_SOCKNAME_MISSING = -2206,/**< no socket name configured where one is required */
	RS_RET_CONF_PARSE_ERROR = -2207,/**< (fatal) error parsing config file */
	RS_RET_CONF_RQRD_PARAM_MISSING = -2208,/**< required parameter in config object is missing */
	RS_RET_MOD_UNKNOWN = -2209,/**< module (config name) is unknown */
	RS_RET_CONFOBJ_UNSUPPORTED = -2210,/**< config objects (v6 conf) are not supported here */
	RS_RET_MISSING_CNFPARAMS = -2211, /**< missing configuration parameters */
	RS_RET_NO_LISTNERS = -2212, /**< module loaded, but no listeners are defined */
	RS_RET_INVLD_PROTOCOL = -2213, /**< invalid protocol specified in config file */
	RS_RET_CNF_INVLD_FRAMING = -2214, /**< invalid framing specified in config file */
	RS_RET_LEGA_ACT_NOT_SUPPORTED = -2215, /**< the module (no longer) supports legacy action syntax */
	RS_RET_MAX_OMSR_REACHED = -2216, /**< max nbr of string requests reached, not supported by core */
	RS_RET_UID_MISSING = -2217,	/**< a user id is missing (but e.g. a password provided) */
	RS_RET_DATAFAIL = -2218,	/**< data passed to action caused failure */
	/* reserved for pre-v6.5 */
	RS_RET_DUP_PARAM = -2220, /**< config parameter is given more than once */
	RS_RET_MODULE_ALREADY_IN_CONF = -2221, /**< module already in current configuration */
	RS_RET_PARAM_NOT_PERMITTED = -2222, /**< legacy parameter no longer permitted (usally already set by v2) */
	RS_RET_NO_JSON_PASSING = -2223, /**< rsyslog core does not support JSON-passing plugin API */
	RS_RET_MOD_NO_INPUT_STMT = -2224, /**< (input) module does not support input() statement */
	RS_RET_NO_CEE_MSG = -2225, /**< the message being processed is NOT CEE-enhanced */

	/**** up to 2290 is reserved for v6 use ****/
	RS_RET_RELP_ERR = -2291,	/**<< error in RELP processing */
	/**** up to 3000 is reserved for c7 use ****/
	RS_RET_JNAME_NO_ROOT = -2301, /**< root element is missing in JSON path */
	RS_RET_JNAME_INVALID = -2302, /**< JSON path is invalid */
	RS_RET_JSON_PARSE_ERR = -2303, /**< we had a problem parsing JSON (or extra data) */
	RS_RET_BSD_BLOCKS_UNSUPPORTED = -2304, /**< BSD-style config blocks are no longer supported */
	RS_RET_JNAME_NOTFOUND = -2305, /**< JSON name not found (does not exist) */
	RS_RET_INVLD_SETOP = -2305, /**< invalid variable set operation, incompatible type */
	RS_RET_RULESET_EXISTS = -2306,/**< ruleset already exists */
	RS_RET_DEPRECATED = -2307,/**< deprecated functionality is used */
<<<<<<< HEAD
	RS_RET_CA_CERT_MISSING = -2308,/**< a CA cert is missing where one is required (e.g. TLS) */
=======
	RS_RET_DS_PROP_SEQ_ERR = -2308,/**< property sequence error deserializing object */
	RS_RET_TPL_INVLD_PROP = -2309,/**< property name error in template (unknown name) */
	RS_RET_NO_RULEBASE = -2310,/**< mmnormalize: rulebase can not be found or otherwise invalid */
	RS_RET_INVLD_MODE = -2311,/**< invalid mode specified in configuration */
	RS_RET_INVLD_ANON_BITS = -2312,/**< mmanon: invalid number of bits to anonymize specified */
	RS_RET_REPLCHAR_IGNORED = -2313,/**< mmanon: replacementChar parameter is ignored */
	RS_RET_SIGPROV_ERR = -2320,/**< error in signature provider */
	RS_RET_CRYPROV_ERR = -2321,/**< error in cryptography encryption provider */
	RS_RET_EI_OPN_ERR = -2322,/**< error opening an .encinfo file */
	RS_RET_EI_NO_EXISTS = -2323,/**< .encinfo file does not exist (status, not necessarily error!)*/
	RS_RET_EI_WR_ERR = -2324,/**< error writing an .encinfo file */
	RS_RET_EI_INVLD_FILE = -2325,/**< header indicates the file is no .encinfo file */
	RS_RET_CRY_INVLD_ALGO = -2326,/**< user specified invalid (unkonwn) crypto algorithm */
	RS_RET_CRY_INVLD_MODE = -2327,/**< user specified invalid (unkonwn) crypto mode */
	RS_RET_QUEUE_DISK_NO_FN = -2328,/**< disk queue configured, but filename not set */
>>>>>>> 15921d4e

	/* RainerScript error messages (range 1000.. 1999) */
	RS_RET_SYSVAR_NOT_FOUND = 1001, /**< system variable could not be found (maybe misspelled) */
	RS_RET_FIELD_NOT_FOUND = 1002, /**< field() function did not find requested field */

	/* some generic error/status codes */
	RS_RET_OK = 0,			/**< operation successful */
	RS_RET_OK_DELETE_LISTENTRY = 1,	/**< operation successful, but callee requested the deletion of an entry (special state) */
	RS_RET_TERMINATE_NOW = 2,	/**< operation successful, function is requested to terminate (mostly used with threads) */
	RS_RET_NO_RUN = 3,		/**< operation successful, but function does not like to be executed */
	RS_RET_IDLE = 4,		/**< operation successful, but callee is idle (e.g. because queue is empty) */
	RS_RET_TERMINATE_WHEN_IDLE = 5	/**< operation successful, function is requested to terminate when idle */
};

/* some helpful macros to work with srRetVals.
 * Be sure to call the to-be-returned variable always "iRet" and
 * the function finalizer always "finalize_it".
 */
#define CHKiRet(code) if((iRet = code) != RS_RET_OK) goto finalize_it
/* macro below is to be used if we need our own handling, eg for cleanup */
#define CHKiRet_Hdlr(code) if((iRet = code) != RS_RET_OK)
/* macro below is to handle failing malloc/calloc/strdup... which we almost always handle in the same way... */
#define CHKmalloc(operation) if((operation) == NULL) ABORT_FINALIZE(RS_RET_OUT_OF_MEMORY)
/* macro below is used in conjunction with CHKiRet_Hdlr, else use ABORT_FINALIZE */
#define FINALIZE goto finalize_it;
#define DEFiRet BEGINfunc rsRetVal iRet = RS_RET_OK
#define RETiRet do{ ENDfuncIRet return iRet; }while(0)

#define ABORT_FINALIZE(errCode)			\
	do {					\
		iRet = errCode;			\
		goto finalize_it;		\
	} while (0)

/** Object ID. These are for internal checking. Each
 * object is assigned a specific ID. This is contained in
 * all Object structs (just like C++ RTTI). We can use
 * this field to see if we have been passed a correct ID.
 * Other than that, there is currently no other use for
 * the object id.
 */
enum rsObjectID
{
	OIDrsFreed = -1,		/**< assigned, when an object is freed. If this
				 *   is seen during a method call, this is an
				 *   invalid object pointer!
				 */
	OIDrsInvalid = 0,	/**< value created by calloc(), so do not use ;) */
	/* The 0x3412 is a debug aid. It helps us find object IDs in memory
	 * dumps (on X86, this is 1234 in the dump ;)
	 * If you are on an embedded device and you would like to save space
	 * make them 1 byte only.
	 */
	OIDrsCStr = 0x34120001,
	OIDrsPars = 0x34120002
};
typedef enum rsObjectID rsObjID;

/* support to set object types */
#ifdef NDEBUG
#define rsSETOBJTYPE(pObj, type)
#define rsCHECKVALIDOBJECT(x, type)
#else
#define rsSETOBJTYPE(pObj, type) pObj->OID = type;
#define rsCHECKVALIDOBJECT(x, type) {assert(x != NULL); assert(x->OID == type);}
#endif

/**
 * This macro should be used to free objects.
 * It aids in interpreting dumps during debugging.
 */
#ifdef NDEBUG
#define RSFREEOBJ(x) free(x)
#else
#define RSFREEOBJ(x) {(x)->OID = OIDrsFreed; free(x);}
#endif

#ifdef HAVE_PTHREAD_SETSCHEDPARAM
extern struct sched_param default_sched_param;
extern pthread_attr_t default_thread_attr;
extern int default_thr_sched_policy;
#endif


/* for the time being, we do our own portability handling here. It
 * looks like autotools either does not yet support checks for it, or
 * I wasn't smart enough to find them ;) rgerhards, 2007-07-18
 */
#ifndef __GNUC__
#  define  __attribute__(x)  /*NOTHING*/
#endif

#ifndef O_CLOEXEC
/* of course, this limits the functionality... */
#  define O_CLOEXEC 0
#endif

/* some constants */
#define MUTEX_ALREADY_LOCKED	0
#define LOCK_MUTEX		1

/* The following prototype is convenient, even though it may not be the 100% correct place.. -- rgerhards 2008-01-07 */
void dbgprintf(char *, ...) __attribute__((format(printf, 1, 2)));


#include "debug.h"
#include "obj.h"

/* the variable below is a trick: before we can init the runtime, the caller
 * may want to set a module load path. We can not do this via the glbl class
 * because it needs an initialized runtime system (and may at some point in time
 * even be loaded itself). So this is a no-go. What we do is use a single global
 * variable which may be provided with a pointer by the caller. This variable
 * resides in rsyslog.c, the main runtime file. We have not seen any realy valule
 * in providing object access functions. If you don't like that, feel free to
 * add them. -- rgerhards, 2008-04-17
 */
extern uchar *glblModPath; /* module load path */
extern rsRetVal (*glblErrLogger)(int, uchar*);

/* some runtime prototypes */
rsRetVal rsrtInit(char **ppErrObj, obj_if_t *pObjIF);
rsRetVal rsrtExit(void);
int rsrtIsInit(void);
rsRetVal rsrtSetErrLogger(rsRetVal (*errLogger)(int, uchar*));

/* this define below is (later) intended to be used to implement empty
 * structs. TODO: check if compilers supports this and, if not, define
 * a dummy variable. This requires review of where in code empty structs
 * are already defined. -- rgerhards, 2010-07-26
 */
#define EMPTY_STRUCT

/* TODO: remove this -- this is only for transition of the config system */
extern rsconf_t *ourConf; /* defined by syslogd.c, a hack for functions that do not
			     yet receive a copy, so that we can incrementially
			     compile and change... -- rgerhars, 2011-04-19 */

#endif /* multi-include protection */
/* vim:set ai:
 */<|MERGE_RESOLUTION|>--- conflicted
+++ resolved
@@ -398,9 +398,6 @@
 	RS_RET_INVLD_SETOP = -2305, /**< invalid variable set operation, incompatible type */
 	RS_RET_RULESET_EXISTS = -2306,/**< ruleset already exists */
 	RS_RET_DEPRECATED = -2307,/**< deprecated functionality is used */
-<<<<<<< HEAD
-	RS_RET_CA_CERT_MISSING = -2308,/**< a CA cert is missing where one is required (e.g. TLS) */
-=======
 	RS_RET_DS_PROP_SEQ_ERR = -2308,/**< property sequence error deserializing object */
 	RS_RET_TPL_INVLD_PROP = -2309,/**< property name error in template (unknown name) */
 	RS_RET_NO_RULEBASE = -2310,/**< mmnormalize: rulebase can not be found or otherwise invalid */
@@ -416,7 +413,7 @@
 	RS_RET_CRY_INVLD_ALGO = -2326,/**< user specified invalid (unkonwn) crypto algorithm */
 	RS_RET_CRY_INVLD_MODE = -2327,/**< user specified invalid (unkonwn) crypto mode */
 	RS_RET_QUEUE_DISK_NO_FN = -2328,/**< disk queue configured, but filename not set */
->>>>>>> 15921d4e
+	RS_RET_CA_CERT_MISSING = -2329,/**< a CA cert is missing where one is required (e.g. TLS) */
 
 	/* RainerScript error messages (range 1000.. 1999) */
 	RS_RET_SYSVAR_NOT_FOUND = 1001, /**< system variable could not be found (maybe misspelled) */
