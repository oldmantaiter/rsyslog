/* This is the header file for the rsyslog runtime. It must be included
 * if someone intends to use the runtime.
 *
 * Begun 2005-09-15 RGerhards
 *
 * Copyright (C) 2005-2008 by Rainer Gerhards and Adiscon GmbH
 *
 * This file is part of the rsyslog runtime library.
 *
 * The rsyslog runtime library is free software: you can redistribute it and/or modify
 * it under the terms of the GNU Lesser General Public License as published by
 * the Free Software Foundation, either version 3 of the License, or
 * (at your option) any later version.
 *
 * The rsyslog runtime library is distributed in the hope that it will be useful,
 * but WITHOUT ANY WARRANTY; without even the implied warranty of
 * MERCHANTABILITY or FITNESS FOR A PARTICULAR PURPOSE.  See the
 * GNU Lesser General Public License for more details.
 *
 * You should have received a copy of the GNU Lesser General Public License
 * along with the rsyslog runtime library.  If not, see <http://www.gnu.org/licenses/>.
 *
 * A copy of the GPL can be found in the file "COPYING" in this distribution.
 * A copy of the LGPL can be found in the file "COPYING.LESSER" in this distribution.
 */
#ifndef INCLUDED_RSYSLOG_H
#define INCLUDED_RSYSLOG_H

/* ############################################################# *
 * #                    Config Settings                        # *
 * ############################################################# */
#define RS_STRINGBUF_ALLOC_INCREMENT 128

/* ############################################################# *
 * #                  End Config Settings                      # *
 * ############################################################# */

#ifndef	NOLARGEFILE
#	undef _LARGEFILE_SOURCE  
#	undef _LARGEFILE64_SOURCE  
#	undef _FILE_OFFSET_BITS
#	define _LARGEFILE_SOURCE  
#	define _LARGEFILE64_SOURCE  
#	define _FILE_OFFSET_BITS 64
#endif

/* portability: not all platforms have these defines, so we
 * define them here if they are missing. -- rgerhards, 2008-03-04
 */
#ifndef LOG_MAKEPRI
#	define	LOG_MAKEPRI(fac, pri)	(((fac) << 3) | (pri))
#endif
#ifndef LOG_PRI
#	define	LOG_PRI(p)	((p) & LOG_PRIMASK)
#endif
#ifndef LOG_FAC
#	define	LOG_FAC(p)	(((p) & LOG_FACMASK) >> 3)
#endif


/* define some base data types */
typedef unsigned char uchar;/* get rid of the unhandy "unsigned char" */
typedef struct thrdInfo thrdInfo_t;
typedef struct obj_s obj_t;
typedef struct filed selector_t;/* TODO: this so far resides in syslogd.c, think about modularization */
typedef struct NetAddr netAddr_t;
typedef struct netstrms_s netstrms_t;
typedef struct netstrm_s netstrm_t;
typedef struct nssel_s nssel_t;
typedef enum nsdsel_waitOp_e nsdsel_waitOp_t;
typedef struct nsd_ptcp_s nsd_ptcp_t;
typedef struct nsd_gtls_s nsd_gtls_t;
typedef struct nsd_gsspi_s nsd_gsspi_t;
typedef struct nsd_nss_s nsd_nss_t;
typedef struct nsdsel_ptcp_s nsdsel_ptcp_t;
typedef struct nsdsel_gtls_s nsdsel_gtls_t;
typedef obj_t nsd_t;
typedef obj_t nsdsel_t;
typedef struct msg msg_t;
typedef struct interface_s interface_t;
typedef struct objInfo_s objInfo_t;
typedef enum rsRetVal_ rsRetVal; /**< friendly type for global return value */
typedef rsRetVal (*errLogFunc_t)(uchar*); /* this is a trick to store a function ptr to a function returning a function ptr... */
typedef struct permittedPeers_s permittedPeers_t; /* this should go away in the long term -- rgerhards, 2008-05-19 */
typedef struct permittedPeerWildcard_s permittedPeerWildcard_t; /* this should go away in the long term -- rgerhards, 2008-05-19 */
typedef struct tcpsrv_s tcpsrv_t;

/* some universal 64 bit define... */
typedef long long int64;
typedef long long unsigned uint64;
typedef int64 number_t; /* type to use for numbers - TODO: maybe an autoconf option? */

#ifdef __hpux
typedef unsigned int u_int32_t; /* TODO: is this correct? */
typedef int socklen_t;
#endif

/* settings for flow control
 * TODO: is there a better place for them? -- rgerhards, 2008-03-14
 */
typedef enum {
	eFLOWCTL_NO_DELAY = 0,		/**< UDP and other non-delayable sources */
	eFLOWCTL_LIGHT_DELAY = 1,	/**< some light delay possible, but no extended period of time */
	eFLOWCTL_FULL_DELAY = 2	/**< delay possible for extended period of time */
} flowControl_t;


/* The error codes below are orginally "borrowed" from
 * liblogging. As such, we reserve values up to -2999
 * just in case we need to borrow something more ;)
*/
enum rsRetVal_				/** return value. All methods return this if not specified otherwise */
{
	/* the first two define are for errmsg.logError(), so that we can use the rsRetVal 
	 * as an rsyslog error code. -- rgerhards, 20080-06-27
	 */
	RS_RET_NO_ERRCODE = -1,		/**< RESERVED for NO_ERRCODE errmsg.logError status name */
	RS_RET_INCLUDE_ERRNO = 1073741824, /* 2**30  - do NOT use error codes above this! */
	/* begin regular error codes */
	RS_RET_NOT_IMPLEMENTED = -7,	/**< implementation is missing (probably internal error or lazyness ;)) */
	RS_RET_OUT_OF_MEMORY = -6,	/**< memory allocation failed */
	RS_RET_PROVIDED_BUFFER_TOO_SMALL = -50,/**< the caller provided a buffer, but the called function sees the size of this buffer is too small - operation not carried out */
	RS_RET_TRUE = -3,		/**< to indicate a true state (can be used as TRUE, legacy) */
	RS_RET_FALSE = -2,		/**< to indicate a false state (can be used as FALSE, legacy) */
	RS_RET_NO_IRET = -8,	/**< This is a trick for the debuging system - it means no iRet is provided  */
	RS_RET_VALIDATION_RUN = -9,	/**< indicates a (config) validation run, processing not carried out */
	RS_RET_ERR = -3000,	/**< generic failure */
	RS_TRUNCAT_TOO_LARGE = -3001, /**< truncation operation where too many chars should be truncated */
	RS_RET_FOUND_AT_STRING_END = -3002, /**< some value found, but at the last pos of string */
	RS_RET_NOT_FOUND = -3003, /**< some requested value not found */
	RS_RET_MISSING_TRAIL_QUOTE = -3004, /**< an expected trailing quote is missing */
	RS_RET_NO_DIGIT = -3005,	/**< an digit was expected, but none found (mostly parsing) */
	RS_RET_NO_MORE_DATA = -3006,	/**< insufficient data, e.g. end of string during parsing */
	RS_RET_INVALID_IP = -3007,	/**< invalid ip found where valid was expected */
	RS_RET_OBJ_CREATION_FAILED = - 3008, /**< the creation of an object failed (no details available) */
	RS_RET_PARAM_ERROR = -1000,	/**< invalid parameter in call to function */
	RS_RET_MISSING_INTERFACE = -1001,/**< interface version mismatch, required missing */
	RS_RET_INVALID_CORE_INTERFACE = -1002,/**< interface provided by host invalid, can not be used */
	RS_RET_ENTRY_POINT_NOT_FOUND = -1003,/**< a requested entry point was not found */
	RS_RET_MODULE_ENTRY_POINT_NOT_FOUND = -1004,/**< a entry point requested from a module was not present in it */
	RS_RET_OBJ_NOT_AVAILABLE = -1005,/**< something could not be completed because the required object is not available*/
	RS_RET_LOAD_ERROR = -1006,/**< we had an error loading the object/interface and can not continue */
	RS_RET_MODULE_STILL_REFERENCED = -1007,/**< module could not be unloaded because it still is referenced by someone */
	RS_RET_OBJ_UNKNOWN = -1008,/**< object is unknown where required */
	RS_RET_OBJ_NOT_REGISTERED = -1009,/**< tried to unregister an object that is not registered */
	/* return states for config file processing */
	RS_RET_NONE = -2000,		/**< some value is not available - not necessarily an error */
	RS_RET_CONFLINE_UNPROCESSED = -2001,/**< config line was not processed, pass to other module */
	RS_RET_DISCARDMSG = -2002,	/**< discard message (no error state, processing request!) */
	RS_RET_INCOMPATIBLE = -2003,	/**< function not compatible with requested feature */
	RS_RET_NOENTRY = -2004,		/**< do not create an entry for (whatever) - not necessary an error */
	RS_RET_NO_SQL_STRING = -2005,	/**< string is not suitable for use as SQL */
	RS_RET_DISABLE_ACTION = -2006,  /**< action requests that it be disabled */
	RS_RET_SUSPENDED = -2007,  /**< something was suspended, not neccesarily an error */
	RS_RET_RQD_TPLOPT_MISSING = -2008,/**< a required template option is missing */
	RS_RET_INVALID_VALUE = -2009,/**< some value is invalid (e.g. user-supplied data) */
	RS_RET_INVALID_INT = -2010,/**< invalid integer */
	RS_RET_INVALID_CMD = -2011,/**< invalid command */
	RS_RET_VAL_OUT_OF_RANGE = -2012, /**< value out of range */
	RS_RET_FOPEN_FAILURE = -2013,	/**< failure during fopen, for example file not found - see errno */
	RS_RET_END_OF_LINKEDLIST = -2014,	/**< end of linked list, not an error, but a status */
	RS_RET_CHAIN_NOT_PERMITTED = -2015, /**< chaining (e.g. of config command handlers) not permitted */
	RS_RET_INVALID_PARAMS = -2016,/**< supplied parameters are invalid */
	RS_RET_EMPTY_LIST = -2017, /**< linked list is empty */
	RS_RET_FINISHED = -2018, /**< some opertion is finished, not an error state */
	RS_RET_INVALID_SOURCE = -2019, /**< source (address) invalid for some reason */
	RS_RET_ADDRESS_UNKNOWN = -2020, /**< an address is unknown - not necessarily an error */
	RS_RET_MALICIOUS_ENTITY = -2021, /**< there is an malicious entity involved */
	RS_RET_NO_KERNEL_LOGSRC = -2022, /**< no source for kernel logs can be obtained */
	RS_RET_TCP_SEND_ERROR = -2023, /**< error during TCP send process */
	RS_RET_GSS_SEND_ERROR = -2024, /**< error during GSS (via TCP) send process */
	RS_RET_TCP_SOCKCREATE_ERR = -2025, /**< error during creation of TCP socket */
	RS_RET_GSS_SENDINIT_ERROR = -2024, /**< error during GSS (via TCP) send initialization process */
	RS_RET_EOF = -2026, /**< end of file reached, not necessarily an error */
	RS_RET_IO_ERROR = -2027, /**< some kind of IO error happened */
	RS_RET_INVALID_OID = -2028, /**< invalid object ID */
	RS_RET_INVALID_HEADER = -2029, /**< invalid header */
	RS_RET_INVALID_HEADER_VERS = -2030, /**< invalid header version */
	RS_RET_INVALID_DELIMITER = -2031, /**< invalid delimiter, e.g. between params */
	RS_RET_INVALID_PROPFRAME = -2032, /**< invalid framing in serialized property */
	RS_RET_NO_PROPLINE = -2033, /**< line is not a property line */
	RS_RET_INVALID_TRAILER = -2034, /**< invalid trailer */
	RS_RET_VALUE_TOO_LOW = -2035, /**< a provided value is too low */
	RS_RET_FILE_PREFIX_MISSING = -2036, /**< a required file prefix (parameter?) is missing */
	RS_RET_INVALID_HEADER_RECTYPE = -2037, /**< invalid record type in header or invalid header */
	RS_RET_QTYPE_MISMATCH = -2038, /**< different qType when reading back a property type */
	RS_RET_NO_FILE_ACCESS = -2039, /**< covers EACCES error on file open() */
	RS_RET_FILE_NOT_FOUND = -2040, /**< file not found */
	RS_RET_TIMED_OUT = -2041, /**< timeout occured (not necessarily an error) */
	RS_RET_QSIZE_ZERO = -2042, /**< queue size is zero where this is not supported */
	RS_RET_ALREADY_STARTING = -2043, /**< something (a thread?) is already starting - not necessarily an error */
	RS_RET_NO_MORE_THREADS = -2044, /**< no more threads available, not necessarily an error */
	RS_RET_NO_FILEPREFIX = -2045, /**< file prefix is not specified where one is needed */
	RS_RET_CONFIG_ERROR = -2046, /**< there is a problem with the user-provided config settigs */
	RS_RET_OUT_OF_DESRIPTORS = -2047, /**< a descriptor table's space has been exhausted */
	RS_RET_NO_DRIVERS = -2048, /**< a required drivers missing */
	RS_RET_NO_DRIVERNAME = -2049, /**< driver name missing where one was required */
	RS_RET_EOS = -2050, /**< end of stream (of whatever) */
	RS_RET_SYNTAX_ERROR = -2051, /**< syntax error, eg. during parsing */
	RS_RET_INVALID_OCTAL_DIGIT = -2052, /**< invalid octal digit during parsing */
	RS_RET_INVALID_HEX_DIGIT = -2053, /**< invalid hex digit during parsing */
	RS_RET_INTERFACE_NOT_SUPPORTED = -2054, /**< interface not supported */
	RS_RET_OUT_OF_STACKSPACE = -2055, /**< a stack data structure is exhausted and can not be grown */
	RS_RET_STACK_EMPTY = -2056, /**< a pop was requested on a stack, but the stack was already empty */
	RS_RET_INVALID_VMOP = -2057, /**< invalid virtual machine instruction */
	RS_RET_INVALID_VAR = -2058, /**< a var_t or its content is unsuitable, eg. VARTYPE_NONE */
	RS_RET_INVALID_NUMBER = -2059, /**< number invalid during parsing */
	RS_RET_NOT_A_NUMBER = -2060, /**< e.g. conversion impossible because the string is not a number */
	RS_RET_OBJ_ALREADY_REGISTERED = -2061, /**< object (name) is already registered */
	RS_RET_OBJ_REGISTRY_OUT_OF_SPACE = -2062, /**< the object registry has run out of space */
	RS_RET_HOST_NOT_PERMITTED = -2063, /**< a host is not permitted to perform an action it requested */
	RS_RET_MODULE_LOAD_ERR = -2064, /**< module could not be loaded */
	RS_RET_MODULE_LOAD_ERR_PATHLEN = -2065, /**< module could not be loaded - path to long */
	RS_RET_MODULE_LOAD_ERR_DLOPEN = -2066, /**< module could not be loaded - problem in dlopen() */
	RS_RET_MODULE_LOAD_ERR_NO_INIT = -2067, /**< module could not be loaded - init() missing */
	RS_RET_MODULE_LOAD_ERR_INIT_FAILED = -2068, /**< module could not be loaded - init() failed */
	RS_RET_NO_SOCKET = -2069, /**< socket could not be obtained or was not provided */
	RS_RET_SMTP_ERROR = -2070, /**< error during SMTP transation */
	RS_RET_MAIL_NO_TO = -2071, /**< recipient for mail destination is missing */
	RS_RET_MAIL_NO_FROM = -2072, /**< sender for mail destination is missing */
	RS_RET_INVALID_PRI = -2073, /**< PRI value is invalid */
	RS_RET_MALICIOUS_HNAME = -2074, /**< remote peer is trying malicious things with its hostname */
	RS_RET_INVALID_HNAME = -2075, /**< remote peer's hostname invalid or unobtainable */
	RS_RET_INVALID_PORT = -2076, /**< invalid port value */
	RS_RET_COULD_NOT_BIND = -2077, /**< could not bind socket, defunct */
	RS_RET_GNUTLS_ERR = -2078, /**< (unexpected) error in GnuTLS call */
	RS_RET_MAX_SESS_REACHED = -2079, /**< max nbr of sessions reached, can not create more */
	RS_RET_MAX_LSTN_REACHED = -2080, /**< max nbr of listeners reached, can not create more */
	RS_RET_INVALID_DRVR_MODE = -2081, /**< tried to set mode not supported by driver */
	RS_RET_DRVRNAME_TOO_LONG = -2082, /**< driver name too long - should never happen */
	RS_RET_TLS_HANDSHAKE_ERR = -2083, /**< TLS handshake failed */
	RS_RET_TLS_CERT_ERR = -2084, /**< generic TLS certificate error */
	RS_RET_TLS_NO_CERT = -2085, /**< no TLS certificate available where one was expected */
	RS_RET_VALUE_NOT_SUPPORTED = -2086, /**< a provided value is not supported */
	RS_RET_VALUE_NOT_IN_THIS_MODE = -2087, /**< a provided value is invalid for the curret mode */
	RS_RET_INVALID_FINGERPRINT = -2088, /**< a fingerprint is not valid for this use case */
	RS_RET_CONNECTION_ABORTREQ = -2089, /**< connection was abort requested due to previous error */
	RS_RET_CERT_INVALID = -2090, /**< a x509 certificate failed validation */
	RS_RET_CERT_INVALID_DN = -2091, /**< distinguised name in x509 certificate is invalid (e.g. wrong escaping) */
	RS_RET_CERT_EXPIRED = -2092, /**< we are past a x.509 cert's expiration time */
	RS_RET_CERT_NOT_YET_ACTIVE = -2094, /**< x.509 cert's activation time not yet reached */
	RS_RET_SYS_ERR = -2095, /**< system error occured (e.g. time() returned -1, quite unexpected) */
	RS_RET_FILE_NO_STAT = -2096, /**< can not stat() a file */
	RS_RET_FILE_TOO_LARGE = -2097, /**< a file is larger than permitted */
	RS_RET_INVALID_WILDCARD = -2098, /**< a wildcard entry is invalid */
	RS_RET_CLOSED = -2099, /**< connection was closed */
	RS_RET_RETRY = -2100, /**< call should be retried (e.g. EGAIN on recv) */
	RS_RET_GSS_ERR = -2101, /**< generic error occured in GSSAPI subsystem */
	RS_RET_CERTLESS = -2102, /**< state: we run without machine cert (this may be OK) */
	RS_RET_NO_ACTIONS = -2103, /**< no active actions are configured (no output will be created) */
	RS_RET_CONF_FILE_NOT_FOUND = -2104, /**< config file or directory not found */
	RS_RET_QUEUE_FULL = -2105, /**< queue is full, operation could not be completed */
	RS_RET_ACCEPT_ERR = -2106, /**< error during accept() system call */
	RS_RET_INVLD_TIME = -2107, /**< invalid timestamp (e.g. could not be parsed) */
	RS_RET_NO_ZIP = -2108, /**< ZIP functionality is not present */
	RS_RET_CODE_ERR = -2109, /**< program code (internal) error */
<<<<<<< HEAD
	RS_RET_FUNC_NO_LPAREN = -2110, /**< left parenthesis missing after function call (rainerscript) */
	RS_RET_FUNC_MISSING_EXPR = -2111, /**< no expression after comma in function call (rainerscript) */
	RS_RET_INVLD_NBR_ARGUMENTS = -2112, /**< invalid number of arguments for function call (rainerscript) */
	RS_RET_INVLD_FUNC = -2113, /**< invalid function name for function call (rainerscript) */
=======
	RS_RET_NONFATAL_CONFIG_ERR = -2123, /**< non-fatal error during config processing */
>>>>>>> 2cf3b2fa

	/* RainerScript error messages (range 1000.. 1999) */
	RS_RET_SYSVAR_NOT_FOUND = 1001, /**< system variable could not be found (maybe misspelled) */

	/* some generic error/status codes */
	RS_RET_OK_DELETE_LISTENTRY = 1,	/**< operation successful, but callee requested the deletion of an entry (special state) */
	RS_RET_TERMINATE_NOW = 2,	/**< operation successful, function is requested to terminate (mostly used with threads) */
	RS_RET_NO_RUN = 3,		/**< operation successful, but function does not like to be executed */
	RS_RET_OK = 0			/**< operation successful */
};

/* some helpful macros to work with srRetVals.
 * Be sure to call the to-be-returned variable always "iRet" and
 * the function finalizer always "finalize_it".
 */
#define CHKiRet(code) if((iRet = code) != RS_RET_OK) goto finalize_it
/* macro below is to be used if we need our own handling, eg for cleanup */
#define CHKiRet_Hdlr(code) if((iRet = code) != RS_RET_OK)
/* macro below is to handle failing malloc/calloc/strdup... which we almost always handle in the same way... */
#define CHKmalloc(operation) if((operation) == NULL) ABORT_FINALIZE(RS_RET_OUT_OF_MEMORY)
/* macro below is used in conjunction with CHKiRet_Hdlr, else use ABORT_FINALIZE */
#define FINALIZE goto finalize_it;
#define DEFiRet BEGINfunc rsRetVal iRet = RS_RET_OK
#define RETiRet do{ ENDfuncIRet return iRet; }while(0)

#define ABORT_FINALIZE(errCode)			\
	do {					\
		iRet = errCode;			\
		goto finalize_it;		\
	} while (0)

/** Object ID. These are for internal checking. Each
 * object is assigned a specific ID. This is contained in
 * all Object structs (just like C++ RTTI). We can use 
 * this field to see if we have been passed a correct ID.
 * Other than that, there is currently no other use for
 * the object id.
 */
enum rsObjectID
{
	OIDrsFreed = -1,		/**< assigned, when an object is freed. If this
				 *   is seen during a method call, this is an
				 *   invalid object pointer!
				 */
	OIDrsInvalid = 0,	/**< value created by calloc(), so do not use ;) */
	/* The 0x3412 is a debug aid. It helps us find object IDs in memory
	 * dumps (on X86, this is 1234 in the dump ;)
	 * If you are on an embedded device and you would like to save space
	 * make them 1 byte only.
	 */
	OIDrsCStr = 0x34120001,
	OIDrsPars = 0x34120002
};
typedef enum rsObjectID rsObjID;

/* support to set object types */
#ifdef NDEBUG
#define rsSETOBJTYPE(pObj, type)
#define rsCHECKVALIDOBJECT(x, type)
#else
#define rsSETOBJTYPE(pObj, type) pObj->OID = type;
#define rsCHECKVALIDOBJECT(x, type) {assert(x != NULL); assert(x->OID == type);}
#endif

/**
 * This macro should be used to free objects. 
 * It aids in interpreting dumps during debugging.
 */
#ifdef NDEBUG
#define RSFREEOBJ(x) free(x)
#else
#define RSFREEOBJ(x) {(x)->OID = OIDrsFreed; free(x);}
#endif


/* for the time being, we do our own portability handling here. It
 * looks like autotools either does not yet support checks for it, or
 * I wasn't smart enough to find them ;) rgerhards, 2007-07-18
 */
#ifndef __GNUC__
#  define  __attribute__(x)  /*NOTHING*/
#endif

#ifndef O_CLOEXEC
/* of course, this limits the functionality... */
#  define O_CLOEXEC 0
#endif

/* The following prototype is convenient, even though it may not be the 100% correct place.. -- rgerhards 2008-01-07 */
void dbgprintf(char *, ...) __attribute__((format(printf, 1, 2)));

#include "debug.h"
#include "obj.h"

/* the variable below is a trick: before we can init the runtime, the caller
 * may want to set a module load path. We can not do this via the glbl class
 * because it needs an initialized runtime system (and may at some point in time
 * even be loaded itself). So this is a no-go. What we do is use a single global
 * variable which may be provided with a pointer by the caller. This variable
 * resides in rsyslog.c, the main runtime file. We have not seen any realy valule
 * in providing object access functions. If you don't like that, feel free to
 * add them. -- rgerhards, 2008-04-17
 */
extern uchar *glblModPath; /* module load path */
extern rsRetVal (*glblErrLogger)(int, uchar*);

/* some runtime prototypes */
rsRetVal rsrtInit(char **ppErrObj, obj_if_t *pObjIF);
rsRetVal rsrtExit(void);
int rsrtIsInit(void);
rsRetVal rsrtSetErrLogger(rsRetVal (*errLogger)(int, uchar*));

#endif /* multi-include protection */
/* vim:set ai:
 */<|MERGE_RESOLUTION|>--- conflicted
+++ resolved
@@ -254,14 +254,11 @@
 	RS_RET_INVLD_TIME = -2107, /**< invalid timestamp (e.g. could not be parsed) */
 	RS_RET_NO_ZIP = -2108, /**< ZIP functionality is not present */
 	RS_RET_CODE_ERR = -2109, /**< program code (internal) error */
-<<<<<<< HEAD
 	RS_RET_FUNC_NO_LPAREN = -2110, /**< left parenthesis missing after function call (rainerscript) */
 	RS_RET_FUNC_MISSING_EXPR = -2111, /**< no expression after comma in function call (rainerscript) */
 	RS_RET_INVLD_NBR_ARGUMENTS = -2112, /**< invalid number of arguments for function call (rainerscript) */
 	RS_RET_INVLD_FUNC = -2113, /**< invalid function name for function call (rainerscript) */
-=======
 	RS_RET_NONFATAL_CONFIG_ERR = -2123, /**< non-fatal error during config processing */
->>>>>>> 2cf3b2fa
 
 	/* RainerScript error messages (range 1000.. 1999) */
 	RS_RET_SYSVAR_NOT_FOUND = 1001, /**< system variable could not be found (maybe misspelled) */
