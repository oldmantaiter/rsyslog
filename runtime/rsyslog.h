/* This is the header file for the rsyslog runtime. It must be included
 * if someone intends to use the runtime.
 *
 * Begun 2005-09-15 RGerhards
 *
 * Copyright (C) 2005-2008 by Rainer Gerhards and Adiscon GmbH
 *
 * This file is part of the rsyslog runtime library.
 *
 * The rsyslog runtime library is free software: you can redistribute it and/or modify
 * it under the terms of the GNU Lesser General Public License as published by
 * the Free Software Foundation, either version 3 of the License, or
 * (at your option) any later version.
 *
 * The rsyslog runtime library is distributed in the hope that it will be useful,
 * but WITHOUT ANY WARRANTY; without even the implied warranty of
 * MERCHANTABILITY or FITNESS FOR A PARTICULAR PURPOSE.  See the
 * GNU Lesser General Public License for more details.
 *
 * You should have received a copy of the GNU Lesser General Public License
 * along with the rsyslog runtime library.  If not, see <http://www.gnu.org/licenses/>.
 *
 * A copy of the GPL can be found in the file "COPYING" in this distribution.
 * A copy of the LGPL can be found in the file "COPYING.LESSER" in this distribution.
 */
#ifndef INCLUDED_RSYSLOG_H
#define INCLUDED_RSYSLOG_H
#include "typedefs.h"

/* ############################################################# *
 * #                 Some constant values                      # *
 * ############################################################# */
#define CONST_LEN_TIMESTAMP_3164 15 		/* number of chars (excluding \0!) in a RFC3164 timestamp */
#define CONST_LEN_TIMESTAMP_3339 32 		/* number of chars (excluding \0!) in a RFC3339 timestamp */

/* ############################################################# *
 * #                    Config Settings                        # *
 * ############################################################# */
#define RS_STRINGBUF_ALLOC_INCREMENT	128
/* MAXSIZE are absolute maxima, while BUFSIZE are just values after which
 * processing is more time-intense. The BUFSIZE params currently add their
 * value to the fixed size of the message object.
 */
#define CONF_TAG_MAXSIZE		512	/* a value that is deemed far too large for any valid TAG */
#define CONF_HOSTNAME_MAXSIZE		512	/* a value that is deemed far too large for any valid HOSTNAME */
#define CONF_RAWMSG_BUFSIZE		101
#define CONF_TAG_BUFSIZE		32
#define CONF_HOSTNAME_BUFSIZE		32
#define CONF_PROP_BUFSIZE		16	/* should be close to sizeof(ptr) or lighly above it */
#define	CONF_MIN_SIZE_FOR_COMPRESS	60 	/* config param: minimum message size to try compression. The smaller
						 * the message, the less likely is any compression gain. We check for
						 * gain before we submit the message. But to do so we still need to
						 * do the (costly) compress() call. The following setting sets a size
						 * for which no call to compress() is done at all. This may result in
						 * a few more bytes being transmited but better overall performance.
						 * Note: I have not yet checked the minimum UDP packet size. It might be
						 * that we do not save anything by compressing very small messages, because
						 * UDP might need to pad ;)
						 * rgerhards, 2006-11-30
						 */

#define CONF_OMOD_NUMSTRINGS_MAXSIZE	2	/* cache for pointers to output module buffer pointers. All
						 * rsyslog-provided plugins do NOT need more than two buffers. If
						 * more are needed (future developments, third-parties), rsyslog 
						 * must be recompiled with a larger parameter. Hardcoding this
						 * saves us some overhead, both in runtime in code complexity. As
						 * it is doubtful if ever more than 2 parameters are needed, the
						 * approach taken here is considered appropriate.
						 * rgerhards, 2010-06-24
						 */

/* ############################################################# *
 * #                  End Config Settings                      # *
 * ############################################################# */

/* portability: not all platforms have these defines, so we
 * define them here if they are missing. -- rgerhards, 2008-03-04
 */
#ifndef LOG_MAKEPRI
#	define	LOG_MAKEPRI(fac, pri)	(((fac) << 3) | (pri))
#endif
#ifndef LOG_PRI
#	define	LOG_PRI(p)	((p) & LOG_PRIMASK)
#endif
#ifndef LOG_FAC
#	define	LOG_FAC(p)	(((p) & LOG_FACMASK) >> 3)
#endif


/* the rsyslog core provides information about present feature to plugins
 * asking it. Below are feature-test macros which must be used to query 
 * features. Note that this must be powers of two, so that multiple queries
 * can be combined. -- rgerhards, 2009-04-27
 */
#define CORE_FEATURE_BATCHING	1
/*#define CORE_FEATURE_whatever 2 ... and so on ... */

<<<<<<< HEAD
/* under Solaris (actually only SPARC), we need to redefine some types
 * to be void, so that we get void* pointers. Otherwise, we will see
 * alignment errors.
 */
/* some universal fixed size integer defines ... */
typedef long long int64;
typedef long long unsigned uint64;
typedef int64 number_t; /* type to use for numbers - TODO: maybe an autoconf option? */
typedef char intTiny; 	/* 0..127! */
typedef unsigned char uintTiny;	/* 0..255! */

/* define some base data types */

typedef unsigned char uchar;/* get rid of the unhandy "unsigned char" */
typedef struct aUsrp_s aUsrp_t;
typedef struct thrdInfo thrdInfo_t;
typedef struct obj_s obj_t;
typedef struct ruleset_s ruleset_t;
typedef struct rule_s rule_t;
//typedef struct filed selector_t;/* TODO: this so far resides in syslogd.c, think about modularization */
typedef struct NetAddr netAddr_t;
typedef struct netstrms_s netstrms_t;
typedef struct netstrm_s netstrm_t;
typedef struct nssel_s nssel_t;
typedef struct nspoll_s nspoll_t;
typedef enum nsdsel_waitOp_e nsdsel_waitOp_t;
typedef struct nsd_ptcp_s nsd_ptcp_t;
typedef struct nsd_gtls_s nsd_gtls_t;
typedef struct nsd_gsspi_s nsd_gsspi_t;
typedef struct nsd_nss_s nsd_nss_t;
typedef struct nsdsel_ptcp_s nsdsel_ptcp_t;
typedef struct nsdsel_gtls_s nsdsel_gtls_t;
typedef struct nsdpoll_ptcp_s nsdpoll_ptcp_t;
typedef struct wti_s wti_t;
typedef struct msg msg_t;
typedef struct queue_s qqueue_t;
typedef struct prop_s prop_t;
typedef struct interface_s interface_t;
typedef struct objInfo_s objInfo_t;
typedef enum rsRetVal_ rsRetVal; /**< friendly type for global return value */
typedef rsRetVal (*errLogFunc_t)(uchar*); /* this is a trick to store a function ptr to a function returning a function ptr... */
typedef struct permittedPeers_s permittedPeers_t; /* this should go away in the long term -- rgerhards, 2008-05-19 */
typedef struct permittedPeerWildcard_s permittedPeerWildcard_t; /* this should go away in the long term -- rgerhards, 2008-05-19 */
typedef struct tcpsrv_s tcpsrv_t;
typedef struct tcps_sess_s tcps_sess_t;
typedef struct strmsrv_s strmsrv_t;
typedef struct strms_sess_s strms_sess_t;
typedef struct vmstk_s vmstk_t;
typedef struct batch_obj_s batch_obj_t;
typedef struct batch_s batch_t;
typedef struct wtp_s wtp_t;
typedef struct modInfo_s modInfo_t;
typedef struct parser_s parser_t;
typedef struct parserList_s parserList_t;
typedef struct strgen_s strgen_t;
typedef struct strgenList_s strgenList_t;
typedef struct statsobj_s statsobj_t;
typedef struct statsctr_s statsctr_t;
typedef rsRetVal (*prsf_t)(struct vmstk_s*, int);	/* pointer to a RainerScript function */
typedef uint64 qDeqID;	/* queue Dequeue order ID. 32 bits is considered dangerously few */

typedef struct tcpLstnPortList_s tcpLstnPortList_t; // TODO: rename?
typedef struct strmLstnPortList_s strmLstnPortList_t; // TODO: rename?

/* under Solaris (actually only SPARC), we need to redefine some types
 * to be void, so that we get void* pointers. Otherwise, we will see
 * alignment errors.
 */
#ifdef OS_SOLARIS
	typedef void * obj_t_ptr;
	typedef void nsd_t;
	typedef void nsdsel_t;
	typedef void nsdpoll_t;
#else
	typedef obj_t *obj_t_ptr;
	typedef obj_t nsd_t;
	typedef obj_t nsdsel_t;
	typedef obj_t nsdpoll_t;
#endif


#ifdef __hpux
typedef unsigned int u_int32_t; /* TODO: is this correct? */
typedef int socklen_t;
#endif

typedef struct epoll_event epoll_event_t;

typedef char sbool;		/* (small bool) I intentionally use char, to keep it slim so that many fit into the CPU cache! */

/* settings for flow control
 * TODO: is there a better place for them? -- rgerhards, 2008-03-14
 */
typedef enum {
	eFLOWCTL_NO_DELAY = 0,		/**< UDP and other non-delayable sources */
	eFLOWCTL_LIGHT_DELAY = 1,	/**< some light delay possible, but no extended period of time */
	eFLOWCTL_FULL_DELAY = 2	/**< delay possible for extended period of time */
} flowControl_t;

/* filter operations */
typedef enum {
	FIOP_NOP = 0,		/* do not use - No Operation */
	FIOP_CONTAINS  = 1,	/* contains string? */
	FIOP_ISEQUAL  = 2,	/* is (exactly) equal? */
	FIOP_STARTSWITH = 3,	/* starts with a string? */
	FIOP_REGEX = 4,		/* matches a (BRE) regular expression? */
	FIOP_EREREGEX = 5	/* matches a ERE regular expression? */
} fiop_t;

/* types of configuration handlers
 */
typedef enum cslCmdHdlrType {
	eCmdHdlrInvalid = 0,		/* invalid handler type - indicates a coding error */
	eCmdHdlrCustomHandler,		/* custom handler, just call handler function */
	eCmdHdlrUID,
	eCmdHdlrGID,
	eCmdHdlrBinary,
	eCmdHdlrFileCreateMode,
	eCmdHdlrInt,
	eCmdHdlrSize,
	eCmdHdlrGetChar,
	eCmdHdlrFacility,
	eCmdHdlrSeverity,
	eCmdHdlrGetWord
} ecslCmdHdrlType;


/* the next type describes $Begin .. $End block object types
 */
typedef enum cslConfObjType {
	eConfObjGlobal = 0,	/* global directives */
	eConfObjAction,		/* action-specific directives */
	/* now come states that indicate that we wait for a block-end. These are
	 * states that permit us to do some safety checks and they hopefully ease
	 * migration to a "real" parser/grammar.
	 */
	eConfObjActionWaitEnd,
	eConfObjAlways		/* always valid, very special case (guess $End only!) */
} ecslConfObjType;



/* multi-submit support.
 * This is done via a simple data structure, which holds the number of elements
 * as well as an array of to-be-submitted messages.
 * rgerhards, 2009-06-16
 */
typedef struct multi_submit_s multi_submit_t;
struct multi_submit_s {
	short	maxElem;	/* maximum number of Elements */
	short	nElem;		/* current number of Elements, points to the next one FREE */
	msg_t	**ppMsgs;
};


=======
>>>>>>> 44300ddc
#ifndef _PATH_CONSOLE
#define _PATH_CONSOLE	"/dev/console"
#endif

/* properties are now encoded as (tiny) integers. I do not use an enum as I would like
 * to keep the memory footprint small (and thus cache hits high).
 * rgerhards, 2009-06-26
 */
typedef uintTiny	propid_t;
#define PROP_INVALID			0
#define PROP_MSG			1
#define PROP_TIMESTAMP			2
#define PROP_HOSTNAME			3
#define PROP_SYSLOGTAG			4
#define PROP_RAWMSG			5
#define PROP_INPUTNAME			6
#define PROP_FROMHOST			7
#define PROP_FROMHOST_IP		8
#define PROP_PRI			9
#define PROP_PRI_TEXT			10
#define PROP_IUT			11
#define PROP_SYSLOGFACILITY		12
#define PROP_SYSLOGFACILITY_TEXT	13
#define PROP_SYSLOGSEVERITY		14
#define PROP_SYSLOGSEVERITY_TEXT	15
#define PROP_TIMEGENERATED		16
#define PROP_PROGRAMNAME		17
#define PROP_PROTOCOL_VERSION		18
#define PROP_STRUCTURED_DATA		19
#define PROP_APP_NAME			20
#define PROP_PROCID			21
#define PROP_MSGID			22
#define PROP_SYS_NOW			150
#define PROP_SYS_YEAR			151
#define PROP_SYS_MONTH			152
#define PROP_SYS_DAY			153
#define PROP_SYS_HOUR			154
#define PROP_SYS_HHOUR			155
#define PROP_SYS_QHOUR			156
#define PROP_SYS_MINUTE			157
#define PROP_SYS_MYHOSTNAME		158


/* The error codes below are orginally "borrowed" from
 * liblogging. As such, we reserve values up to -2999
 * just in case we need to borrow something more ;)
*/
enum rsRetVal_				/** return value. All methods return this if not specified otherwise */
{
	/* the first two define are for errmsg.logError(), so that we can use the rsRetVal 
	 * as an rsyslog error code. -- rgerhards, 20080-06-27
	 */
	RS_RET_NO_ERRCODE = -1,		/**< RESERVED for NO_ERRCODE errmsg.logError status name */
	RS_RET_INCLUDE_ERRNO = 1073741824, /* 2**30  - do NOT use error codes above this! */
	/* begin regular error codes */
	RS_RET_NOT_IMPLEMENTED = -7,	/**< implementation is missing (probably internal error or lazyness ;)) */
	RS_RET_OUT_OF_MEMORY = -6,	/**< memory allocation failed */
	RS_RET_PROVIDED_BUFFER_TOO_SMALL = -50,/**< the caller provided a buffer, but the called function sees the size of this buffer is too small - operation not carried out */
	RS_RET_TRUE = -3,		/**< to indicate a true state (can be used as TRUE, legacy) */
	RS_RET_FALSE = -2,		/**< to indicate a false state (can be used as FALSE, legacy) */
	RS_RET_NO_IRET = -8,	/**< This is a trick for the debuging system - it means no iRet is provided  */
	RS_RET_VALIDATION_RUN = -9,	/**< indicates a (config) validation run, processing not carried out */
	RS_RET_ERR = -3000,	/**< generic failure */
	RS_TRUNCAT_TOO_LARGE = -3001, /**< truncation operation where too many chars should be truncated */
	RS_RET_FOUND_AT_STRING_END = -3002, /**< some value found, but at the last pos of string */
	RS_RET_NOT_FOUND = -3003, /**< some requested value not found */
	RS_RET_MISSING_TRAIL_QUOTE = -3004, /**< an expected trailing quote is missing */
	RS_RET_NO_DIGIT = -3005,	/**< an digit was expected, but none found (mostly parsing) */
	RS_RET_NO_MORE_DATA = -3006,	/**< insufficient data, e.g. end of string during parsing */
	RS_RET_INVALID_IP = -3007,	/**< invalid ip found where valid was expected */
	RS_RET_OBJ_CREATION_FAILED = - 3008, /**< the creation of an object failed (no details available) */
	RS_RET_PARAM_ERROR = -1000,	/**< invalid parameter in call to function */
	RS_RET_MISSING_INTERFACE = -1001,/**< interface version mismatch, required missing */
	RS_RET_INVALID_CORE_INTERFACE = -1002,/**< interface provided by host invalid, can not be used */
	RS_RET_ENTRY_POINT_NOT_FOUND = -1003,/**< a requested entry point was not found */
	RS_RET_MODULE_ENTRY_POINT_NOT_FOUND = -1004,/**< a entry point requested from a module was not present in it */
	RS_RET_OBJ_NOT_AVAILABLE = -1005,/**< something could not be completed because the required object is not available*/
	RS_RET_LOAD_ERROR = -1006,/**< we had an error loading the object/interface and can not continue */
	RS_RET_MODULE_STILL_REFERENCED = -1007,/**< module could not be unloaded because it still is referenced by someone */
	RS_RET_OBJ_UNKNOWN = -1008,/**< object is unknown where required */
	RS_RET_OBJ_NOT_REGISTERED = -1009,/**< tried to unregister an object that is not registered */
	/* return states for config file processing */
	RS_RET_NONE = -2000,		/**< some value is not available - not necessarily an error */
	RS_RET_CONFLINE_UNPROCESSED = -2001,/**< config line was not processed, pass to other module */
	RS_RET_DISCARDMSG = -2002,	/**< discard message (no error state, processing request!) */
	RS_RET_INCOMPATIBLE = -2003,	/**< function not compatible with requested feature */
	RS_RET_NOENTRY = -2004,		/**< do not create an entry for (whatever) - not necessary an error */
	RS_RET_NO_SQL_STRING = -2005,	/**< string is not suitable for use as SQL */
	RS_RET_DISABLE_ACTION = -2006,  /**< action requests that it be disabled */
	RS_RET_SUSPENDED = -2007,  /**< something was suspended, not neccesarily an error */
	RS_RET_RQD_TPLOPT_MISSING = -2008,/**< a required template option is missing */
	RS_RET_INVALID_VALUE = -2009,/**< some value is invalid (e.g. user-supplied data) */
	RS_RET_INVALID_INT = -2010,/**< invalid integer */
	RS_RET_INVALID_CMD = -2011,/**< invalid command */
	RS_RET_VAL_OUT_OF_RANGE = -2012, /**< value out of range */
	RS_RET_FOPEN_FAILURE = -2013,	/**< failure during fopen, for example file not found - see errno */
	RS_RET_END_OF_LINKEDLIST = -2014,	/**< end of linked list, not an error, but a status */
	RS_RET_CHAIN_NOT_PERMITTED = -2015, /**< chaining (e.g. of config command handlers) not permitted */
	RS_RET_INVALID_PARAMS = -2016,/**< supplied parameters are invalid */
	RS_RET_EMPTY_LIST = -2017, /**< linked list is empty */
	RS_RET_FINISHED = -2018, /**< some opertion is finished, not an error state */
	RS_RET_INVALID_SOURCE = -2019, /**< source (address) invalid for some reason */
	RS_RET_ADDRESS_UNKNOWN = -2020, /**< an address is unknown - not necessarily an error */
	RS_RET_MALICIOUS_ENTITY = -2021, /**< there is an malicious entity involved */
	RS_RET_NO_KERNEL_LOGSRC = -2022, /**< no source for kernel logs can be obtained */
	RS_RET_TCP_SEND_ERROR = -2023, /**< error during TCP send process */
	RS_RET_GSS_SEND_ERROR = -2024, /**< error during GSS (via TCP) send process */
	RS_RET_TCP_SOCKCREATE_ERR = -2025, /**< error during creation of TCP socket */
	RS_RET_GSS_SENDINIT_ERROR = -2024, /**< error during GSS (via TCP) send initialization process */
	RS_RET_EOF = -2026, /**< end of file reached, not necessarily an error */
	RS_RET_IO_ERROR = -2027, /**< some kind of IO error happened */
	RS_RET_INVALID_OID = -2028, /**< invalid object ID */
	RS_RET_INVALID_HEADER = -2029, /**< invalid header */
	RS_RET_INVALID_HEADER_VERS = -2030, /**< invalid header version */
	RS_RET_INVALID_DELIMITER = -2031, /**< invalid delimiter, e.g. between params */
	RS_RET_INVALID_PROPFRAME = -2032, /**< invalid framing in serialized property */
	RS_RET_NO_PROPLINE = -2033, /**< line is not a property line */
	RS_RET_INVALID_TRAILER = -2034, /**< invalid trailer */
	RS_RET_VALUE_TOO_LOW = -2035, /**< a provided value is too low */
	RS_RET_FILE_PREFIX_MISSING = -2036, /**< a required file prefix (parameter?) is missing */
	RS_RET_INVALID_HEADER_RECTYPE = -2037, /**< invalid record type in header or invalid header */
	RS_RET_QTYPE_MISMATCH = -2038, /**< different qType when reading back a property type */
	RS_RET_NO_FILE_ACCESS = -2039, /**< covers EACCES error on file open() */
	RS_RET_FILE_NOT_FOUND = -2040, /**< file not found */
	RS_RET_TIMED_OUT = -2041, /**< timeout occured (not necessarily an error) */
	RS_RET_QSIZE_ZERO = -2042, /**< queue size is zero where this is not supported */
	RS_RET_ALREADY_STARTING = -2043, /**< something (a thread?) is already starting - not necessarily an error */
	RS_RET_NO_MORE_THREADS = -2044, /**< no more threads available, not necessarily an error */
	RS_RET_NO_FILEPREFIX = -2045, /**< file prefix is not specified where one is needed */
	RS_RET_CONFIG_ERROR = -2046, /**< there is a problem with the user-provided config settigs */
	RS_RET_OUT_OF_DESRIPTORS = -2047, /**< a descriptor table's space has been exhausted */
	RS_RET_NO_DRIVERS = -2048, /**< a required drivers missing */
	RS_RET_NO_DRIVERNAME = -2049, /**< driver name missing where one was required */
	RS_RET_EOS = -2050, /**< end of stream (of whatever) */
	RS_RET_SYNTAX_ERROR = -2051, /**< syntax error, eg. during parsing */
	RS_RET_INVALID_OCTAL_DIGIT = -2052, /**< invalid octal digit during parsing */
	RS_RET_INVALID_HEX_DIGIT = -2053, /**< invalid hex digit during parsing */
	RS_RET_INTERFACE_NOT_SUPPORTED = -2054, /**< interface not supported */
	RS_RET_OUT_OF_STACKSPACE = -2055, /**< a stack data structure is exhausted and can not be grown */
	RS_RET_STACK_EMPTY = -2056, /**< a pop was requested on a stack, but the stack was already empty */
	RS_RET_INVALID_VMOP = -2057, /**< invalid virtual machine instruction */
	RS_RET_INVALID_VAR = -2058, /**< a var_t or its content is unsuitable, eg. VARTYPE_NONE */
	RS_RET_INVALID_NUMBER = -2059, /**< number invalid during parsing */
	RS_RET_NOT_A_NUMBER = -2060, /**< e.g. conversion impossible because the string is not a number */
	RS_RET_OBJ_ALREADY_REGISTERED = -2061, /**< object (name) is already registered */
	RS_RET_OBJ_REGISTRY_OUT_OF_SPACE = -2062, /**< the object registry has run out of space */
	RS_RET_HOST_NOT_PERMITTED = -2063, /**< a host is not permitted to perform an action it requested */
	RS_RET_MODULE_LOAD_ERR = -2064, /**< module could not be loaded */
	RS_RET_MODULE_LOAD_ERR_PATHLEN = -2065, /**< module could not be loaded - path to long */
	RS_RET_MODULE_LOAD_ERR_DLOPEN = -2066, /**< module could not be loaded - problem in dlopen() */
	RS_RET_MODULE_LOAD_ERR_NO_INIT = -2067, /**< module could not be loaded - init() missing */
	RS_RET_MODULE_LOAD_ERR_INIT_FAILED = -2068, /**< module could not be loaded - init() failed */
	RS_RET_NO_SOCKET = -2069, /**< socket could not be obtained or was not provided */
	RS_RET_SMTP_ERROR = -2070, /**< error during SMTP transation */
	RS_RET_MAIL_NO_TO = -2071, /**< recipient for mail destination is missing */
	RS_RET_MAIL_NO_FROM = -2072, /**< sender for mail destination is missing */
	RS_RET_INVALID_PRI = -2073, /**< PRI value is invalid */
	RS_RET_MALICIOUS_HNAME = -2074, /**< remote peer is trying malicious things with its hostname */
	RS_RET_INVALID_HNAME = -2075, /**< remote peer's hostname invalid or unobtainable */
	RS_RET_INVALID_PORT = -2076, /**< invalid port value */
	RS_RET_COULD_NOT_BIND = -2077, /**< could not bind socket, defunct */
	RS_RET_GNUTLS_ERR = -2078, /**< (unexpected) error in GnuTLS call */
	RS_RET_MAX_SESS_REACHED = -2079, /**< max nbr of sessions reached, can not create more */
	RS_RET_MAX_LSTN_REACHED = -2080, /**< max nbr of listeners reached, can not create more */
	RS_RET_INVALID_DRVR_MODE = -2081, /**< tried to set mode not supported by driver */
	RS_RET_DRVRNAME_TOO_LONG = -2082, /**< driver name too long - should never happen */
	RS_RET_TLS_HANDSHAKE_ERR = -2083, /**< TLS handshake failed */
	RS_RET_TLS_CERT_ERR = -2084, /**< generic TLS certificate error */
	RS_RET_TLS_NO_CERT = -2085, /**< no TLS certificate available where one was expected */
	RS_RET_VALUE_NOT_SUPPORTED = -2086, /**< a provided value is not supported */
	RS_RET_VALUE_NOT_IN_THIS_MODE = -2087, /**< a provided value is invalid for the curret mode */
	RS_RET_INVALID_FINGERPRINT = -2088, /**< a fingerprint is not valid for this use case */
	RS_RET_CONNECTION_ABORTREQ = -2089, /**< connection was abort requested due to previous error */
	RS_RET_CERT_INVALID = -2090, /**< a x509 certificate failed validation */
	RS_RET_CERT_INVALID_DN = -2091, /**< distinguised name in x509 certificate is invalid (e.g. wrong escaping) */
	RS_RET_CERT_EXPIRED = -2092, /**< we are past a x.509 cert's expiration time */
	RS_RET_CERT_NOT_YET_ACTIVE = -2094, /**< x.509 cert's activation time not yet reached */
	RS_RET_SYS_ERR = -2095, /**< system error occured (e.g. time() returned -1, quite unexpected) */
	RS_RET_FILE_NO_STAT = -2096, /**< can not stat() a file */
	RS_RET_FILE_TOO_LARGE = -2097, /**< a file is larger than permitted */
	RS_RET_INVALID_WILDCARD = -2098, /**< a wildcard entry is invalid */
	RS_RET_CLOSED = -2099, /**< connection was closed */
	RS_RET_RETRY = -2100, /**< call should be retried (e.g. EGAIN on recv) */
	RS_RET_GSS_ERR = -2101, /**< generic error occured in GSSAPI subsystem */
	RS_RET_CERTLESS = -2102, /**< state: we run without machine cert (this may be OK) */
	RS_RET_NO_ACTIONS = -2103, /**< no active actions are configured (no output will be created) */
	RS_RET_CONF_FILE_NOT_FOUND = -2104, /**< config file or directory not found */
	RS_RET_QUEUE_FULL = -2105, /**< queue is full, operation could not be completed */
	RS_RET_ACCEPT_ERR = -2106, /**< error during accept() system call */
	RS_RET_INVLD_TIME = -2107, /**< invalid timestamp (e.g. could not be parsed) */
	RS_RET_NO_ZIP = -2108, /**< ZIP functionality is not present */
	RS_RET_CODE_ERR = -2109, /**< program code (internal) error */
	RS_RET_FUNC_NO_LPAREN = -2110, /**< left parenthesis missing after function call (rainerscript) */
	RS_RET_FUNC_MISSING_EXPR = -2111, /**< no expression after comma in function call (rainerscript) */
	RS_RET_INVLD_NBR_ARGUMENTS = -2112, /**< invalid number of arguments for function call (rainerscript) */
	RS_RET_INVLD_FUNC = -2113, /**< invalid function name for function call (rainerscript) */
	RS_RET_DUP_FUNC_NAME = -2114, /**< duplicate function name (rainerscript) */
	RS_RET_UNKNW_FUNC = -2115, /**< unkown function name (rainerscript) */
	RS_RET_ERR_RLIM_NOFILE = -2116, /**< error setting max. nbr open files process limit */
	RS_RET_ERR_CREAT_PIPE = -2117, /**< error during pipe creation */
	RS_RET_ERR_FORK = -2118, /**< error during fork() */
	RS_RET_ERR_WRITE_PIPE = -2119, /**< error writing to pipe */
	RS_RET_RSCORE_TOO_OLD = -2120, /**< rsyslog core is too old for ... (eg this plugin) */
	RS_RET_DEFER_COMMIT = -2121, /**< output plugin status: not yet committed (an OK state!) */
	RS_RET_PREVIOUS_COMMITTED = -2122, /**< output plugin status: previous record was committed (an OK state!) */
	RS_RET_ACTION_FAILED = -2123, /**< action failed and is now suspended */
	RS_RET_NONFATAL_CONFIG_ERR = -2124, /**< non-fatal error during config processing */
	RS_RET_NON_SIZELIMITCMD = -2125, /**< size limit for file defined, but no size limit command given */
	RS_RET_SIZELIMITCMD_DIDNT_RESOLVE = -2126, /**< size limit command did not resolve situation */
	RS_RET_STREAM_DISABLED = -2127, /**< a file has been disabled (e.g. by size limit restriction) */
	RS_RET_FILENAME_INVALID = -2140, /**< filename invalid, not found, no access, ... */
	RS_RET_ZLIB_ERR = -2141, /**< error during zlib call */
	RS_RET_VAR_NOT_FOUND = -2142, /**< variable not found */
	RS_RET_EMPTY_MSG = -2143, /**< provided (raw) MSG is empty */
	RS_RET_PEER_CLOSED_CONN = -2144, /**< remote peer closed connection (information, no error) */
	RS_RET_ERR_OPEN_KLOG = -2145, /**< error opening the kernel log socket (primarily solaris) */
	RS_RET_ERR_AQ_CONLOG = -2146, /**< error aquiring console log (on solaris) */
	RS_RET_ERR_DOOR = -2147, /**< some problems with handling the Solaris door functionality */
	RS_RET_NO_SRCNAME_TPL = -2150, /**< sourcename template was not specified where one was needed (omudpspoof spoof addr) */
	RS_RET_HOST_NOT_SPECIFIED = -2151, /**< (target) host was not specified where it was needed */
	RS_RET_ERR_LIBNET_INIT = -2152, /**< error initializing libnet */
	RS_RET_FORCE_TERM = -2153,	/**< thread was forced to terminate by bShallShutdown, a state, not an error */
	RS_RET_RULES_QUEUE_EXISTS = -2154,/**< we were instructed to create a new ruleset queue, but one already exists */
	RS_RET_NO_CURR_RULESET = -2155,/**< no current ruleset exists (but one is required) */
	RS_RET_NO_MSG_PASSING = -2156,/**< output module interface parameter passing mode "MSG" is not available but required */
	RS_RET_RULESET_NOT_FOUND = -2157,/**< a required ruleset could not be found */
	RS_RET_NO_RULESET= -2158,/**< no ruleset name as specified where one was needed */
	RS_RET_PARSER_NOT_FOUND = -2159,/**< parser with the specified name was not found */
	RS_RET_COULD_NOT_PARSE = -2160,/**< (this) parser could not parse the message (no error, means try next one) */
	RS_RET_EINTR = -2161,		/**< EINTR occured during a system call (not necessarily an error) */
	RS_RET_ERR_EPOLL = -2162,	/**< epoll() returned with an unexpected error code */
	RS_RET_ERR_EPOLL_CTL = -2163,	/**< epol_ctll() returned with an unexpected error code */
	RS_RET_TIMEOUT = -2164,		/**< timeout occured during operation */
	RS_RET_RCV_ERR = -2165,		/**< error occured during socket rcv operation */
	RS_RET_NO_SOCK_CONFIGURED = -2166, /**< no socket (name) was configured where one is required */
	RS_RET_CONF_NOT_GLBL = -2167,	/**< $Begin not in global scope */
	RS_RET_CONF_IN_GLBL = -2168,	/**< $End when in global scope */
	RS_RET_CONF_INVLD_END = -2169,	/**< $End for wrong conf object (probably nesting error) */
	RS_RET_CONF_INVLD_SCOPE = -2170,/**< config statement not valid in current scope (e.g. global stmt in action block) */
	RS_RET_CONF_END_NO_ACT = -2171,	/**< end of action block, but no actual action specified */
	RS_RET_NO_LSTN_DEFINED = -2172, /**< no listener defined (e.g. inside an input module) */
	RS_RET_EPOLL_CR_FAILED = -2173, /**< epoll_create() failed */
	RS_RET_EPOLL_CTL_FAILED = -2174, /**< epoll_ctl() failed */
	RS_RET_INTERNAL_ERROR = -2175, /**< rsyslogd internal error, unexpected code path reached */
	RS_RET_ERR_CRE_AFUX = -2176, /**< error creating AF_UNIX socket (and binding it) */
	RS_RET_RATE_LIMITED = -2177, /**< some messages discarded due to exceeding a rate limit */
	RS_RET_ERR_HDFS_WRITE = -2178, /**< error writing to HDFS */
	RS_RET_ERR_HDFS_OPEN = -2179, /**< error during hdfsOpen (e.g. file does not exist) */
	RS_RET_FILE_NOT_SPECIFIED = -2180, /**< file name not configured where this was required */

	RS_RET_INVLD_CONF_OBJ= -2200,	/**< invalid config object (e.g. $Begin conf statement) */

	/* RainerScript error messages (range 1000.. 1999) */
	RS_RET_SYSVAR_NOT_FOUND = 1001, /**< system variable could not be found (maybe misspelled) */

	/* some generic error/status codes */
	RS_RET_OK = 0,			/**< operation successful */
	RS_RET_OK_DELETE_LISTENTRY = 1,	/**< operation successful, but callee requested the deletion of an entry (special state) */
	RS_RET_TERMINATE_NOW = 2,	/**< operation successful, function is requested to terminate (mostly used with threads) */
	RS_RET_NO_RUN = 3,		/**< operation successful, but function does not like to be executed */
	RS_RET_IDLE = 4,		/**< operation successful, but callee is idle (e.g. because queue is empty) */
	RS_RET_TERMINATE_WHEN_IDLE = 5	/**< operation successful, function is requested to terminate when idle */
};

/* some helpful macros to work with srRetVals.
 * Be sure to call the to-be-returned variable always "iRet" and
 * the function finalizer always "finalize_it".
 */
#define CHKiRet(code) if((iRet = code) != RS_RET_OK) goto finalize_it
/* macro below is to be used if we need our own handling, eg for cleanup */
#define CHKiRet_Hdlr(code) if((iRet = code) != RS_RET_OK)
/* macro below is to handle failing malloc/calloc/strdup... which we almost always handle in the same way... */
#define CHKmalloc(operation) if((operation) == NULL) ABORT_FINALIZE(RS_RET_OUT_OF_MEMORY)
/* macro below is used in conjunction with CHKiRet_Hdlr, else use ABORT_FINALIZE */
#define FINALIZE goto finalize_it;
#define DEFiRet BEGINfunc rsRetVal iRet = RS_RET_OK
#define RETiRet do{ ENDfuncIRet return iRet; }while(0)

#define ABORT_FINALIZE(errCode)			\
	do {					\
		iRet = errCode;			\
		goto finalize_it;		\
	} while (0)

/** Object ID. These are for internal checking. Each
 * object is assigned a specific ID. This is contained in
 * all Object structs (just like C++ RTTI). We can use 
 * this field to see if we have been passed a correct ID.
 * Other than that, there is currently no other use for
 * the object id.
 */
enum rsObjectID
{
	OIDrsFreed = -1,		/**< assigned, when an object is freed. If this
				 *   is seen during a method call, this is an
				 *   invalid object pointer!
				 */
	OIDrsInvalid = 0,	/**< value created by calloc(), so do not use ;) */
	/* The 0x3412 is a debug aid. It helps us find object IDs in memory
	 * dumps (on X86, this is 1234 in the dump ;)
	 * If you are on an embedded device and you would like to save space
	 * make them 1 byte only.
	 */
	OIDrsCStr = 0x34120001,
	OIDrsPars = 0x34120002
};
typedef enum rsObjectID rsObjID;

/* support to set object types */
#ifdef NDEBUG
#define rsSETOBJTYPE(pObj, type)
#define rsCHECKVALIDOBJECT(x, type)
#else
#define rsSETOBJTYPE(pObj, type) pObj->OID = type;
#define rsCHECKVALIDOBJECT(x, type) {assert(x != NULL); assert(x->OID == type);}
#endif

/**
 * This macro should be used to free objects. 
 * It aids in interpreting dumps during debugging.
 */
#ifdef NDEBUG
#define RSFREEOBJ(x) free(x)
#else
#define RSFREEOBJ(x) {(x)->OID = OIDrsFreed; free(x);}
#endif


/* for the time being, we do our own portability handling here. It
 * looks like autotools either does not yet support checks for it, or
 * I wasn't smart enough to find them ;) rgerhards, 2007-07-18
 */
#ifndef __GNUC__
#  define  __attribute__(x)  /*NOTHING*/
#endif

#ifndef O_CLOEXEC
/* of course, this limits the functionality... */
#  define O_CLOEXEC 0
#endif

/* some constants */
#define MUTEX_ALREADY_LOCKED	0
#define LOCK_MUTEX		1

/* The following prototype is convenient, even though it may not be the 100% correct place.. -- rgerhards 2008-01-07 */
void dbgprintf(char *, ...) __attribute__((format(printf, 1, 2)));


#include "debug.h"
#include "obj.h"

/* the variable below is a trick: before we can init the runtime, the caller
 * may want to set a module load path. We can not do this via the glbl class
 * because it needs an initialized runtime system (and may at some point in time
 * even be loaded itself). So this is a no-go. What we do is use a single global
 * variable which may be provided with a pointer by the caller. This variable
 * resides in rsyslog.c, the main runtime file. We have not seen any realy valule
 * in providing object access functions. If you don't like that, feel free to
 * add them. -- rgerhards, 2008-04-17
 */
extern uchar *glblModPath; /* module load path */
extern rsRetVal (*glblErrLogger)(int, uchar*);

/* some runtime prototypes */
rsRetVal rsrtInit(char **ppErrObj, obj_if_t *pObjIF);
rsRetVal rsrtExit(void);
int rsrtIsInit(void);
rsRetVal rsrtSetErrLogger(rsRetVal (*errLogger)(int, uchar*));

/* this define below is (later) intended to be used to implement empty
 * structs. TODO: check if compilers supports this and, if not, define
 * a dummy variable. This requires review of where in code empty structs
 * are already defined. -- rgerhards, 2010-07-26
 */
#define EMPTY_STRUCT

#endif /* multi-include protection */
/* vim:set ai:
 */<|MERGE_RESOLUTION|>--- conflicted
+++ resolved
@@ -95,164 +95,6 @@
 #define CORE_FEATURE_BATCHING	1
 /*#define CORE_FEATURE_whatever 2 ... and so on ... */
 
-<<<<<<< HEAD
-/* under Solaris (actually only SPARC), we need to redefine some types
- * to be void, so that we get void* pointers. Otherwise, we will see
- * alignment errors.
- */
-/* some universal fixed size integer defines ... */
-typedef long long int64;
-typedef long long unsigned uint64;
-typedef int64 number_t; /* type to use for numbers - TODO: maybe an autoconf option? */
-typedef char intTiny; 	/* 0..127! */
-typedef unsigned char uintTiny;	/* 0..255! */
-
-/* define some base data types */
-
-typedef unsigned char uchar;/* get rid of the unhandy "unsigned char" */
-typedef struct aUsrp_s aUsrp_t;
-typedef struct thrdInfo thrdInfo_t;
-typedef struct obj_s obj_t;
-typedef struct ruleset_s ruleset_t;
-typedef struct rule_s rule_t;
-//typedef struct filed selector_t;/* TODO: this so far resides in syslogd.c, think about modularization */
-typedef struct NetAddr netAddr_t;
-typedef struct netstrms_s netstrms_t;
-typedef struct netstrm_s netstrm_t;
-typedef struct nssel_s nssel_t;
-typedef struct nspoll_s nspoll_t;
-typedef enum nsdsel_waitOp_e nsdsel_waitOp_t;
-typedef struct nsd_ptcp_s nsd_ptcp_t;
-typedef struct nsd_gtls_s nsd_gtls_t;
-typedef struct nsd_gsspi_s nsd_gsspi_t;
-typedef struct nsd_nss_s nsd_nss_t;
-typedef struct nsdsel_ptcp_s nsdsel_ptcp_t;
-typedef struct nsdsel_gtls_s nsdsel_gtls_t;
-typedef struct nsdpoll_ptcp_s nsdpoll_ptcp_t;
-typedef struct wti_s wti_t;
-typedef struct msg msg_t;
-typedef struct queue_s qqueue_t;
-typedef struct prop_s prop_t;
-typedef struct interface_s interface_t;
-typedef struct objInfo_s objInfo_t;
-typedef enum rsRetVal_ rsRetVal; /**< friendly type for global return value */
-typedef rsRetVal (*errLogFunc_t)(uchar*); /* this is a trick to store a function ptr to a function returning a function ptr... */
-typedef struct permittedPeers_s permittedPeers_t; /* this should go away in the long term -- rgerhards, 2008-05-19 */
-typedef struct permittedPeerWildcard_s permittedPeerWildcard_t; /* this should go away in the long term -- rgerhards, 2008-05-19 */
-typedef struct tcpsrv_s tcpsrv_t;
-typedef struct tcps_sess_s tcps_sess_t;
-typedef struct strmsrv_s strmsrv_t;
-typedef struct strms_sess_s strms_sess_t;
-typedef struct vmstk_s vmstk_t;
-typedef struct batch_obj_s batch_obj_t;
-typedef struct batch_s batch_t;
-typedef struct wtp_s wtp_t;
-typedef struct modInfo_s modInfo_t;
-typedef struct parser_s parser_t;
-typedef struct parserList_s parserList_t;
-typedef struct strgen_s strgen_t;
-typedef struct strgenList_s strgenList_t;
-typedef struct statsobj_s statsobj_t;
-typedef struct statsctr_s statsctr_t;
-typedef rsRetVal (*prsf_t)(struct vmstk_s*, int);	/* pointer to a RainerScript function */
-typedef uint64 qDeqID;	/* queue Dequeue order ID. 32 bits is considered dangerously few */
-
-typedef struct tcpLstnPortList_s tcpLstnPortList_t; // TODO: rename?
-typedef struct strmLstnPortList_s strmLstnPortList_t; // TODO: rename?
-
-/* under Solaris (actually only SPARC), we need to redefine some types
- * to be void, so that we get void* pointers. Otherwise, we will see
- * alignment errors.
- */
-#ifdef OS_SOLARIS
-	typedef void * obj_t_ptr;
-	typedef void nsd_t;
-	typedef void nsdsel_t;
-	typedef void nsdpoll_t;
-#else
-	typedef obj_t *obj_t_ptr;
-	typedef obj_t nsd_t;
-	typedef obj_t nsdsel_t;
-	typedef obj_t nsdpoll_t;
-#endif
-
-
-#ifdef __hpux
-typedef unsigned int u_int32_t; /* TODO: is this correct? */
-typedef int socklen_t;
-#endif
-
-typedef struct epoll_event epoll_event_t;
-
-typedef char sbool;		/* (small bool) I intentionally use char, to keep it slim so that many fit into the CPU cache! */
-
-/* settings for flow control
- * TODO: is there a better place for them? -- rgerhards, 2008-03-14
- */
-typedef enum {
-	eFLOWCTL_NO_DELAY = 0,		/**< UDP and other non-delayable sources */
-	eFLOWCTL_LIGHT_DELAY = 1,	/**< some light delay possible, but no extended period of time */
-	eFLOWCTL_FULL_DELAY = 2	/**< delay possible for extended period of time */
-} flowControl_t;
-
-/* filter operations */
-typedef enum {
-	FIOP_NOP = 0,		/* do not use - No Operation */
-	FIOP_CONTAINS  = 1,	/* contains string? */
-	FIOP_ISEQUAL  = 2,	/* is (exactly) equal? */
-	FIOP_STARTSWITH = 3,	/* starts with a string? */
-	FIOP_REGEX = 4,		/* matches a (BRE) regular expression? */
-	FIOP_EREREGEX = 5	/* matches a ERE regular expression? */
-} fiop_t;
-
-/* types of configuration handlers
- */
-typedef enum cslCmdHdlrType {
-	eCmdHdlrInvalid = 0,		/* invalid handler type - indicates a coding error */
-	eCmdHdlrCustomHandler,		/* custom handler, just call handler function */
-	eCmdHdlrUID,
-	eCmdHdlrGID,
-	eCmdHdlrBinary,
-	eCmdHdlrFileCreateMode,
-	eCmdHdlrInt,
-	eCmdHdlrSize,
-	eCmdHdlrGetChar,
-	eCmdHdlrFacility,
-	eCmdHdlrSeverity,
-	eCmdHdlrGetWord
-} ecslCmdHdrlType;
-
-
-/* the next type describes $Begin .. $End block object types
- */
-typedef enum cslConfObjType {
-	eConfObjGlobal = 0,	/* global directives */
-	eConfObjAction,		/* action-specific directives */
-	/* now come states that indicate that we wait for a block-end. These are
-	 * states that permit us to do some safety checks and they hopefully ease
-	 * migration to a "real" parser/grammar.
-	 */
-	eConfObjActionWaitEnd,
-	eConfObjAlways		/* always valid, very special case (guess $End only!) */
-} ecslConfObjType;
-
-
-
-/* multi-submit support.
- * This is done via a simple data structure, which holds the number of elements
- * as well as an array of to-be-submitted messages.
- * rgerhards, 2009-06-16
- */
-typedef struct multi_submit_s multi_submit_t;
-struct multi_submit_s {
-	short	maxElem;	/* maximum number of Elements */
-	short	nElem;		/* current number of Elements, points to the next one FREE */
-	msg_t	**ppMsgs;
-};
-
-
-=======
->>>>>>> 44300ddc
 #ifndef _PATH_CONSOLE
 #define _PATH_CONSOLE	"/dev/console"
 #endif
