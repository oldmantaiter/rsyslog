/* msg.c
 * The msg object. Implementation of all msg-related functions
 *
 * File begun on 2007-07-13 by RGerhards (extracted from syslogd.c)
 * This file is under development and has not yet arrived at being fully
 * self-contained and a real object. So far, it is mostly an excerpt
 * of the "old" message code without any modifications. However, it
 * helps to have things at the right place one we go to the meat of it.
 *
 * Copyright 2007-2013 Rainer Gerhards and Adiscon GmbH.
 *
 * This file is part of the rsyslog runtime library.
 *
 * The rsyslog runtime library is free software: you can redistribute it and/or modify
 * it under the terms of the GNU Lesser General Public License as published by
 * the Free Software Foundation, either version 3 of the License, or
 * (at your option) any later version.
 *
 * The rsyslog runtime library is distributed in the hope that it will be useful,
 * but WITHOUT ANY WARRANTY; without even the implied warranty of
 * MERCHANTABILITY or FITNESS FOR A PARTICULAR PURPOSE.  See the
 * GNU Lesser General Public License for more details.
 *
 * You should have received a copy of the GNU Lesser General Public License
 * along with the rsyslog runtime library.  If not, see <http://www.gnu.org/licenses/>.
 *
 * A copy of the GPL can be found in the file "COPYING" in this distribution.
 * A copy of the LGPL can be found in the file "COPYING.LESSER" in this distribution.
 */
#include "config.h"
#include <stdio.h>
#include <stdarg.h>
#include <stdlib.h>
#define SYSLOG_NAMES
#include <string.h>
#include <assert.h>
#include <ctype.h>
#include <sys/socket.h>
#if HAVE_SYSINFO_UPTIME
#include <sys/sysinfo.h>
#endif
#include <netdb.h>
#include <libestr.h>
#include <json/json.h>
/* For struct json_object_iter, should not be necessary in future versions */
#include <json/json_object_private.h>
#if HAVE_MALLOC_H
#  include <malloc.h>
#endif
#ifdef USE_LIBUUID
  #include <uuid/uuid.h>
#endif
#include "rsyslog.h"
#include "srUtils.h"
#include "stringbuf.h"
#include "template.h"
#include "msg.h"
#include "datetime.h"
#include "glbl.h"
#include "regexp.h"
#include "atomic.h"
#include "unicode-helper.h"
#include "ruleset.h"
#include "prop.h"
#include "net.h"
#include "var.h"
#include "rsconf.h"

/* TODO: move the global variable root to the config object - had no time to to it
 * right now before vacation -- rgerhards, 2013-07-22
 */
static pthread_rwlock_t glblVars_rwlock;
struct json_object *global_var_root = NULL;

/* static data */
DEFobjStaticHelpers
DEFobjCurrIf(datetime)
DEFobjCurrIf(glbl)
DEFobjCurrIf(regexp)
DEFobjCurrIf(prop)
DEFobjCurrIf(net)
DEFobjCurrIf(var)

static char *two_digits[100] = {
	"00", "01", "02", "03", "04", "05", "06", "07", "08", "09",
	"10", "11", "12", "13", "14", "15", "16", "17", "18", "19",
	"20", "21", "22", "23", "24", "25", "26", "27", "28", "29",
	"30", "31", "32", "33", "34", "35", "36", "37", "38", "39",
	"40", "41", "42", "43", "44", "45", "46", "47", "48", "49",
	"50", "51", "52", "53", "54", "55", "56", "57", "58", "59",
	"60", "61", "62", "63", "64", "65", "66", "67", "68", "69",
	"70", "71", "72", "73", "74", "75", "76", "77", "78", "79",
	"80", "81", "82", "83", "84", "85", "86", "87", "88", "89",
	"90", "91", "92", "93", "94", "95", "96", "97", "98", "99"};

static struct {
	uchar *pszName;
	short lenName;
} syslog_pri_names[192] = {
	{ UCHAR_CONSTANT("0"), 3},
	{ UCHAR_CONSTANT("1"), 3},
	{ UCHAR_CONSTANT("2"), 3},
	{ UCHAR_CONSTANT("3"), 3},
	{ UCHAR_CONSTANT("4"), 3},
	{ UCHAR_CONSTANT("5"), 3},
	{ UCHAR_CONSTANT("6"), 3},
	{ UCHAR_CONSTANT("7"), 3},
	{ UCHAR_CONSTANT("8"), 3},
	{ UCHAR_CONSTANT("9"), 3},
	{ UCHAR_CONSTANT("10"), 4},
	{ UCHAR_CONSTANT("11"), 4},
	{ UCHAR_CONSTANT("12"), 4},
	{ UCHAR_CONSTANT("13"), 4},
	{ UCHAR_CONSTANT("14"), 4},
	{ UCHAR_CONSTANT("15"), 4},
	{ UCHAR_CONSTANT("16"), 4},
	{ UCHAR_CONSTANT("17"), 4},
	{ UCHAR_CONSTANT("18"), 4},
	{ UCHAR_CONSTANT("19"), 4},
	{ UCHAR_CONSTANT("20"), 4},
	{ UCHAR_CONSTANT("21"), 4},
	{ UCHAR_CONSTANT("22"), 4},
	{ UCHAR_CONSTANT("23"), 4},
	{ UCHAR_CONSTANT("24"), 4},
	{ UCHAR_CONSTANT("25"), 4},
	{ UCHAR_CONSTANT("26"), 4},
	{ UCHAR_CONSTANT("27"), 4},
	{ UCHAR_CONSTANT("28"), 4},
	{ UCHAR_CONSTANT("29"), 4},
	{ UCHAR_CONSTANT("30"), 4},
	{ UCHAR_CONSTANT("31"), 4},
	{ UCHAR_CONSTANT("32"), 4},
	{ UCHAR_CONSTANT("33"), 4},
	{ UCHAR_CONSTANT("34"), 4},
	{ UCHAR_CONSTANT("35"), 4},
	{ UCHAR_CONSTANT("36"), 4},
	{ UCHAR_CONSTANT("37"), 4},
	{ UCHAR_CONSTANT("38"), 4},
	{ UCHAR_CONSTANT("39"), 4},
	{ UCHAR_CONSTANT("40"), 4},
	{ UCHAR_CONSTANT("41"), 4},
	{ UCHAR_CONSTANT("42"), 4},
	{ UCHAR_CONSTANT("43"), 4},
	{ UCHAR_CONSTANT("44"), 4},
	{ UCHAR_CONSTANT("45"), 4},
	{ UCHAR_CONSTANT("46"), 4},
	{ UCHAR_CONSTANT("47"), 4},
	{ UCHAR_CONSTANT("48"), 4},
	{ UCHAR_CONSTANT("49"), 4},
	{ UCHAR_CONSTANT("50"), 4},
	{ UCHAR_CONSTANT("51"), 4},
	{ UCHAR_CONSTANT("52"), 4},
	{ UCHAR_CONSTANT("53"), 4},
	{ UCHAR_CONSTANT("54"), 4},
	{ UCHAR_CONSTANT("55"), 4},
	{ UCHAR_CONSTANT("56"), 4},
	{ UCHAR_CONSTANT("57"), 4},
	{ UCHAR_CONSTANT("58"), 4},
	{ UCHAR_CONSTANT("59"), 4},
	{ UCHAR_CONSTANT("60"), 4},
	{ UCHAR_CONSTANT("61"), 4},
	{ UCHAR_CONSTANT("62"), 4},
	{ UCHAR_CONSTANT("63"), 4},
	{ UCHAR_CONSTANT("64"), 4},
	{ UCHAR_CONSTANT("65"), 4},
	{ UCHAR_CONSTANT("66"), 4},
	{ UCHAR_CONSTANT("67"), 4},
	{ UCHAR_CONSTANT("68"), 4},
	{ UCHAR_CONSTANT("69"), 4},
	{ UCHAR_CONSTANT("70"), 4},
	{ UCHAR_CONSTANT("71"), 4},
	{ UCHAR_CONSTANT("72"), 4},
	{ UCHAR_CONSTANT("73"), 4},
	{ UCHAR_CONSTANT("74"), 4},
	{ UCHAR_CONSTANT("75"), 4},
	{ UCHAR_CONSTANT("76"), 4},
	{ UCHAR_CONSTANT("77"), 4},
	{ UCHAR_CONSTANT("78"), 4},
	{ UCHAR_CONSTANT("79"), 4},
	{ UCHAR_CONSTANT("80"), 4},
	{ UCHAR_CONSTANT("81"), 4},
	{ UCHAR_CONSTANT("82"), 4},
	{ UCHAR_CONSTANT("83"), 4},
	{ UCHAR_CONSTANT("84"), 4},
	{ UCHAR_CONSTANT("85"), 4},
	{ UCHAR_CONSTANT("86"), 4},
	{ UCHAR_CONSTANT("87"), 4},
	{ UCHAR_CONSTANT("88"), 4},
	{ UCHAR_CONSTANT("89"), 4},
	{ UCHAR_CONSTANT("90"), 4},
	{ UCHAR_CONSTANT("91"), 4},
	{ UCHAR_CONSTANT("92"), 4},
	{ UCHAR_CONSTANT("93"), 4},
	{ UCHAR_CONSTANT("94"), 4},
	{ UCHAR_CONSTANT("95"), 4},
	{ UCHAR_CONSTANT("96"), 4},
	{ UCHAR_CONSTANT("97"), 4},
	{ UCHAR_CONSTANT("98"), 4},
	{ UCHAR_CONSTANT("99"), 4},
	{ UCHAR_CONSTANT("100"), 5},
	{ UCHAR_CONSTANT("101"), 5},
	{ UCHAR_CONSTANT("102"), 5},
	{ UCHAR_CONSTANT("103"), 5},
	{ UCHAR_CONSTANT("104"), 5},
	{ UCHAR_CONSTANT("105"), 5},
	{ UCHAR_CONSTANT("106"), 5},
	{ UCHAR_CONSTANT("107"), 5},
	{ UCHAR_CONSTANT("108"), 5},
	{ UCHAR_CONSTANT("109"), 5},
	{ UCHAR_CONSTANT("110"), 5},
	{ UCHAR_CONSTANT("111"), 5},
	{ UCHAR_CONSTANT("112"), 5},
	{ UCHAR_CONSTANT("113"), 5},
	{ UCHAR_CONSTANT("114"), 5},
	{ UCHAR_CONSTANT("115"), 5},
	{ UCHAR_CONSTANT("116"), 5},
	{ UCHAR_CONSTANT("117"), 5},
	{ UCHAR_CONSTANT("118"), 5},
	{ UCHAR_CONSTANT("119"), 5},
	{ UCHAR_CONSTANT("120"), 5},
	{ UCHAR_CONSTANT("121"), 5},
	{ UCHAR_CONSTANT("122"), 5},
	{ UCHAR_CONSTANT("123"), 5},
	{ UCHAR_CONSTANT("124"), 5},
	{ UCHAR_CONSTANT("125"), 5},
	{ UCHAR_CONSTANT("126"), 5},
	{ UCHAR_CONSTANT("127"), 5},
	{ UCHAR_CONSTANT("128"), 5},
	{ UCHAR_CONSTANT("129"), 5},
	{ UCHAR_CONSTANT("130"), 5},
	{ UCHAR_CONSTANT("131"), 5},
	{ UCHAR_CONSTANT("132"), 5},
	{ UCHAR_CONSTANT("133"), 5},
	{ UCHAR_CONSTANT("134"), 5},
	{ UCHAR_CONSTANT("135"), 5},
	{ UCHAR_CONSTANT("136"), 5},
	{ UCHAR_CONSTANT("137"), 5},
	{ UCHAR_CONSTANT("138"), 5},
	{ UCHAR_CONSTANT("139"), 5},
	{ UCHAR_CONSTANT("140"), 5},
	{ UCHAR_CONSTANT("141"), 5},
	{ UCHAR_CONSTANT("142"), 5},
	{ UCHAR_CONSTANT("143"), 5},
	{ UCHAR_CONSTANT("144"), 5},
	{ UCHAR_CONSTANT("145"), 5},
	{ UCHAR_CONSTANT("146"), 5},
	{ UCHAR_CONSTANT("147"), 5},
	{ UCHAR_CONSTANT("148"), 5},
	{ UCHAR_CONSTANT("149"), 5},
	{ UCHAR_CONSTANT("150"), 5},
	{ UCHAR_CONSTANT("151"), 5},
	{ UCHAR_CONSTANT("152"), 5},
	{ UCHAR_CONSTANT("153"), 5},
	{ UCHAR_CONSTANT("154"), 5},
	{ UCHAR_CONSTANT("155"), 5},
	{ UCHAR_CONSTANT("156"), 5},
	{ UCHAR_CONSTANT("157"), 5},
	{ UCHAR_CONSTANT("158"), 5},
	{ UCHAR_CONSTANT("159"), 5},
	{ UCHAR_CONSTANT("160"), 5},
	{ UCHAR_CONSTANT("161"), 5},
	{ UCHAR_CONSTANT("162"), 5},
	{ UCHAR_CONSTANT("163"), 5},
	{ UCHAR_CONSTANT("164"), 5},
	{ UCHAR_CONSTANT("165"), 5},
	{ UCHAR_CONSTANT("166"), 5},
	{ UCHAR_CONSTANT("167"), 5},
	{ UCHAR_CONSTANT("168"), 5},
	{ UCHAR_CONSTANT("169"), 5},
	{ UCHAR_CONSTANT("170"), 5},
	{ UCHAR_CONSTANT("171"), 5},
	{ UCHAR_CONSTANT("172"), 5},
	{ UCHAR_CONSTANT("173"), 5},
	{ UCHAR_CONSTANT("174"), 5},
	{ UCHAR_CONSTANT("175"), 5},
	{ UCHAR_CONSTANT("176"), 5},
	{ UCHAR_CONSTANT("177"), 5},
	{ UCHAR_CONSTANT("178"), 5},
	{ UCHAR_CONSTANT("179"), 5},
	{ UCHAR_CONSTANT("180"), 5},
	{ UCHAR_CONSTANT("181"), 5},
	{ UCHAR_CONSTANT("182"), 5},
	{ UCHAR_CONSTANT("183"), 5},
	{ UCHAR_CONSTANT("184"), 5},
	{ UCHAR_CONSTANT("185"), 5},
	{ UCHAR_CONSTANT("186"), 5},
	{ UCHAR_CONSTANT("187"), 5},
	{ UCHAR_CONSTANT("188"), 5},
	{ UCHAR_CONSTANT("189"), 5},
	{ UCHAR_CONSTANT("190"), 5},
	{ UCHAR_CONSTANT("191"), 5}
	};
static char hexdigit[16] =
	{'0', '1', '2', '3', '4', '5', '6', '7', '8',
	 '9', 'A', 'B', 'C', 'D', 'E', 'F' };

/*syslog facility names (as of RFC5424) */
static char *syslog_fac_names[24] = { "kern", "user", "mail", "daemon", "auth", "syslog", "lpr",
			    	      "news", "uucp", "cron", "authpriv", "ftp", "ntp", "audit",
			    	      "alert", "clock", "local0", "local1", "local2", "local3",
			    	      "local4", "local5", "local6", "local7" };
/* length of the facility names string (for optimizatiions) */
static short len_syslog_fac_names[24] = { 4, 4, 4, 6, 4, 6, 3,
			    	          4, 4, 4, 8, 3, 3, 5,
			    	          5, 5, 6, 6, 6, 6,
			    	          6, 6, 6, 6 };

/* table of severity names (in numerical order)*/
static char *syslog_severity_names[8] = { "emerg", "alert", "crit", "err", "warning", "notice", "info", "debug" };
static short len_syslog_severity_names[8] = { 5, 5, 4, 3, 7, 6, 4, 5 };

/* numerical values as string - this is the most efficient approach to convert severity
 * and facility values to a numerical string... -- rgerhars, 2009-06-17
 */

static char *syslog_number_names[24] = { "0", "1", "2", "3", "4", "5", "6", "7", "8", "9", "10", "11", "12", "13", "14",
					 "15", "16", "17", "18", "19", "20", "21", "22", "23" };

/* global variables */
#if defined(HAVE_MALLOC_TRIM) && !defined(HAVE_ATOMIC_BUILTINS)
static pthread_mutex_t mutTrimCtr;	 /* mutex to handle malloc trim */
#endif

/* some forward declarations */
static int getAPPNAMELen(msg_t *pM, sbool bLockMutex);
static rsRetVal jsonPathFindParent(struct json_object *jroot, uchar *name, uchar *leaf, struct json_object **parent, int bCreate);
static uchar * jsonPathGetLeaf(uchar *name, int lenName);
static struct json_object *jsonDeepCopy(struct json_object *src);
static rsRetVal msgAddJSONObj(msg_t *pM, uchar *name, struct json_object *json, struct json_object **pjroot);


/* the locking and unlocking implementations: */
static inline void
MsgLock(msg_t *pThis)
{
	/* DEV debug only! dbgprintf("MsgLock(0x%lx)\n", (unsigned long) pThis); */
	pthread_mutex_lock(&pThis->mut);
}
static inline void
MsgUnlock(msg_t *pThis)
{
	/* DEV debug only! dbgprintf("MsgUnlock(0x%lx)\n", (unsigned long) pThis); */
	pthread_mutex_unlock(&pThis->mut);
}


/* set RcvFromIP name in msg object WITHOUT calling AddRef.
 * rgerhards, 2013-01-22
 */
static inline void
MsgSetRcvFromIPWithoutAddRef(msg_t *pThis, prop_t *new)
{
	if(pThis->pRcvFromIP != NULL)
		prop.Destruct(&pThis->pRcvFromIP);
	pThis->pRcvFromIP = new;
}


/* set RcvFrom name in msg object WITHOUT calling AddRef.
 * rgerhards, 2013-01-22
 */
void MsgSetRcvFromWithoutAddRef(msg_t *pThis, prop_t *new)
{
	assert(pThis != NULL);

	if(pThis->msgFlags & NEEDS_DNSRESOL) {
		if(pThis->rcvFrom.pfrominet != NULL)
			free(pThis->rcvFrom.pfrominet);
		pThis->msgFlags &= ~NEEDS_DNSRESOL;
	} else {
		if(pThis->rcvFrom.pRcvFrom != NULL)
			prop.Destruct(&pThis->rcvFrom.pRcvFrom);
	}
	pThis->rcvFrom.pRcvFrom = new;
}


/* rgerhards 2012-04-18: set associated ruleset (by ruleset name)
 * If ruleset cannot be found, no update is done.
 */
static void
MsgSetRulesetByName(msg_t *pMsg, cstr_t *rulesetName)
{
	rulesetGetRuleset(runConf, &(pMsg->pRuleset), rsCStrGetSzStrNoNULL(rulesetName));
}


static inline int getProtocolVersion(msg_t *pM)
{
	return(pM->iProtocolVersion);
}


/* do a DNS reverse resolution, if not already done, reflect status
 * rgerhards, 2009-11-16
 */
static inline rsRetVal
resolveDNS(msg_t *pMsg) {
	rsRetVal localRet;
	prop_t *propFromHost = NULL;
	prop_t *ip;
	prop_t *localName;
	DEFiRet;

	MsgLock(pMsg);
	CHKiRet(objUse(net, CORE_COMPONENT));
	if(pMsg->msgFlags & NEEDS_DNSRESOL) {
		localRet = net.cvthname(pMsg->rcvFrom.pfrominet, &localName, NULL, &ip);
		if(localRet == RS_RET_OK) {
			/* we pass down the props, so no need for AddRef */
			MsgSetRcvFromWithoutAddRef(pMsg, localName);
			MsgSetRcvFromIPWithoutAddRef(pMsg, ip);
		}
	}
finalize_it:
	if(iRet != RS_RET_OK) {
		/* best we can do: remove property */
		MsgSetRcvFromStr(pMsg, UCHAR_CONSTANT(""), 0, &propFromHost);
		prop.Destruct(&propFromHost);
	}
	MsgUnlock(pMsg);
	if(propFromHost != NULL)
		prop.Destruct(&propFromHost);
	RETiRet;
}


static inline void
getInputName(msg_t *pM, uchar **ppsz, int *plen)
{
	BEGINfunc
	if(pM == NULL || pM->pInputName == NULL) {
		*ppsz = UCHAR_CONSTANT("");
		*plen = 0;
	} else {
		prop.GetString(pM->pInputName, ppsz, plen);
	}
	ENDfunc
}


static inline uchar*
getRcvFromIP(msg_t *pM)
{
	uchar *psz;
	int len;
	BEGINfunc
	if(pM == NULL) {
		psz = UCHAR_CONSTANT("");
	} else {
		resolveDNS(pM); /* make sure we have a resolved entry */
		if(pM->pRcvFromIP == NULL)
			psz = UCHAR_CONSTANT("");
		else
			prop.GetString(pM->pRcvFromIP, &psz, &len);
	}
	ENDfunc
	return psz;
}


/* map a property name (C string) to a property ID */
rsRetVal
propNameStrToID(uchar *pName, propid_t *pPropID)
{
	DEFiRet;

	assert(pName != NULL);

	/* sometimes there are aliases to the original MonitoWare
	 * property names. These come after || in the ifs below. */
	if(!strcmp((char*) pName, "msg")) {
		*pPropID = PROP_MSG;
	} else if(!strcmp((char*) pName, "timestamp")
		  || !strcmp((char*) pName, "timereported")) {
		*pPropID = PROP_TIMESTAMP;
	} else if(!strcmp((char*) pName, "hostname") || !strcmp((char*) pName, "source")) {
		*pPropID = PROP_HOSTNAME;
	} else if(!strcmp((char*) pName, "syslogtag")) {
		*pPropID = PROP_SYSLOGTAG;
	} else if(!strcmp((char*) pName, "rawmsg")) {
		*pPropID = PROP_RAWMSG;
	} else if(!strcmp((char*) pName, "inputname")) {
		*pPropID = PROP_INPUTNAME;
	} else if(!strcmp((char*) pName, "fromhost")) {
		*pPropID = PROP_FROMHOST;
	} else if(!strcmp((char*) pName, "fromhost-ip")) {
		*pPropID = PROP_FROMHOST_IP;
	} else if(!strcmp((char*) pName, "pri")) {
		*pPropID = PROP_PRI;
	} else if(!strcmp((char*) pName, "pri-text")) {
		*pPropID = PROP_PRI_TEXT;
	} else if(!strcmp((char*) pName, "iut")) {
		*pPropID = PROP_IUT;
	} else if(!strcmp((char*) pName, "syslogfacility")) {
		*pPropID = PROP_SYSLOGFACILITY;
	} else if(!strcmp((char*) pName, "syslogfacility-text")) {
		*pPropID = PROP_SYSLOGFACILITY_TEXT;
	} else if(!strcmp((char*) pName, "syslogseverity") || !strcmp((char*) pName, "syslogpriority")) {
		*pPropID = PROP_SYSLOGSEVERITY;
	} else if(!strcmp((char*) pName, "syslogseverity-text") || !strcmp((char*) pName, "syslogpriority-text")) {
		*pPropID = PROP_SYSLOGSEVERITY_TEXT;
	} else if(!strcmp((char*) pName, "timegenerated")) {
		*pPropID = PROP_TIMEGENERATED;
	} else if(!strcmp((char*) pName, "programname")) {
		*pPropID = PROP_PROGRAMNAME;
	} else if(!strcmp((char*) pName, "protocol-version")) {
		*pPropID = PROP_PROTOCOL_VERSION;
	} else if(!strcmp((char*) pName, "structured-data")) {
		*pPropID = PROP_STRUCTURED_DATA;
	} else if(!strcmp((char*) pName, "app-name")) {
		*pPropID = PROP_APP_NAME;
	} else if(!strcmp((char*) pName, "procid")) {
		*pPropID = PROP_PROCID;
	} else if(!strcmp((char*) pName, "msgid")) {
		*pPropID = PROP_MSGID;
	} else if(!strcmp((char*) pName, "parsesuccess")) {
		*pPropID = PROP_PARSESUCCESS;
#ifdef USE_LIBUUID
	} else if(!strcmp((char*) pName, "uuid")) {
		*pPropID = PROP_UUID;
#endif
	/* here start system properties (those, that do not relate to the message itself */
	} else if(!strcmp((char*) pName, "$now")) {
		*pPropID = PROP_SYS_NOW;
	} else if(!strcmp((char*) pName, "$year")) {
		*pPropID = PROP_SYS_YEAR;
	} else if(!strcmp((char*) pName, "$month")) {
		*pPropID = PROP_SYS_MONTH;
	} else if(!strcmp((char*) pName, "$day")) {
		*pPropID = PROP_SYS_DAY;
	} else if(!strcmp((char*) pName, "$hour")) {
		*pPropID = PROP_SYS_HOUR;
	} else if(!strcmp((char*) pName, "$hhour")) {
		*pPropID = PROP_SYS_HHOUR;
	} else if(!strcmp((char*) pName, "$qhour")) {
		*pPropID = PROP_SYS_QHOUR;
	} else if(!strcmp((char*) pName, "$minute")) {
		*pPropID = PROP_SYS_MINUTE;
	} else if(!strcmp((char*) pName, "$myhostname")) {
		*pPropID = PROP_SYS_MYHOSTNAME;
	} else if(!strcmp((char*) pName, "$!all-json")) {
		*pPropID = PROP_CEE_ALL_JSON;
	} else if(!strncmp((char*) pName, "$!", 2)) {
		*pPropID = PROP_CEE;
	} else if(!strncmp((char*) pName, "$.", 2)) {
		*pPropID = PROP_LOCAL_VAR;
	} else if(!strncmp((char*) pName, "$/", 2)) {
		*pPropID = PROP_GLOBAL_VAR;
	} else if(!strcmp((char*) pName, "$bom")) {
		*pPropID = PROP_SYS_BOM;
	} else if(!strcmp((char*) pName, "$uptime")) {
		*pPropID = PROP_SYS_UPTIME;
	} else {
		DBGPRINTF("PROP_INVALID for name '%s'\n", pName);
		*pPropID = PROP_INVALID;
		iRet = RS_RET_VAR_NOT_FOUND;
	}

	RETiRet;
}


/* map a property name (string) to a property ID */
rsRetVal
propNameToID(cstr_t *pCSPropName, propid_t *pPropID)
{
	uchar *pName;
	DEFiRet;

	assert(pCSPropName != NULL);
	assert(pPropID != NULL);
	pName = rsCStrGetSzStrNoNULL(pCSPropName);
	iRet =  propNameStrToID(pName, pPropID);
	RETiRet;
}


/* map a property ID to a name string (useful for displaying) */
uchar *propIDToName(propid_t propID)
{
	switch(propID) {
		case PROP_MSG:
			return UCHAR_CONSTANT("msg");
		case PROP_TIMESTAMP:
			return UCHAR_CONSTANT("timestamp");
		case PROP_HOSTNAME:
			return UCHAR_CONSTANT("hostname");
		case PROP_SYSLOGTAG:
			return UCHAR_CONSTANT("syslogtag");
		case PROP_RAWMSG:
			return UCHAR_CONSTANT("rawmsg");
		case PROP_INPUTNAME:
			return UCHAR_CONSTANT("inputname");
		case PROP_FROMHOST:
			return UCHAR_CONSTANT("fromhost");
		case PROP_FROMHOST_IP:
			return UCHAR_CONSTANT("fromhost-ip");
		case PROP_PRI:
			return UCHAR_CONSTANT("pri");
		case PROP_PRI_TEXT:
			return UCHAR_CONSTANT("pri-text");
		case PROP_IUT:
			return UCHAR_CONSTANT("iut");
		case PROP_SYSLOGFACILITY:
			return UCHAR_CONSTANT("syslogfacility");
		case PROP_SYSLOGFACILITY_TEXT:
			return UCHAR_CONSTANT("syslogfacility-text");
		case PROP_SYSLOGSEVERITY:
			return UCHAR_CONSTANT("syslogseverity");
		case PROP_SYSLOGSEVERITY_TEXT:
			return UCHAR_CONSTANT("syslogseverity-text");
		case PROP_TIMEGENERATED:
			return UCHAR_CONSTANT("timegenerated");
		case PROP_PROGRAMNAME:
			return UCHAR_CONSTANT("programname");
		case PROP_PROTOCOL_VERSION:
			return UCHAR_CONSTANT("protocol-version");
		case PROP_STRUCTURED_DATA:
			return UCHAR_CONSTANT("structured-data");
		case PROP_APP_NAME:
			return UCHAR_CONSTANT("app-name");
		case PROP_PROCID:
			return UCHAR_CONSTANT("procid");
		case PROP_MSGID:
			return UCHAR_CONSTANT("msgid");
		case PROP_PARSESUCCESS:
			return UCHAR_CONSTANT("parsesuccess");
		case PROP_SYS_NOW:
			return UCHAR_CONSTANT("$NOW");
		case PROP_SYS_YEAR:
			return UCHAR_CONSTANT("$YEAR");
		case PROP_SYS_MONTH:
			return UCHAR_CONSTANT("$MONTH");
		case PROP_SYS_DAY:
			return UCHAR_CONSTANT("$DAY");
		case PROP_SYS_HOUR:
			return UCHAR_CONSTANT("$HOUR");
		case PROP_SYS_HHOUR:
			return UCHAR_CONSTANT("$HHOUR");
		case PROP_SYS_QHOUR:
			return UCHAR_CONSTANT("$QHOUR");
		case PROP_SYS_MINUTE:
			return UCHAR_CONSTANT("$MINUTE");
		case PROP_SYS_MYHOSTNAME:
			return UCHAR_CONSTANT("$MYHOSTNAME");
		case PROP_CEE:
			return UCHAR_CONSTANT("*CEE-based property*");
		case PROP_LOCAL_VAR:
			return UCHAR_CONSTANT("*LOCAL_VARIABLE*");
		case PROP_GLOBAL_VAR:
			return UCHAR_CONSTANT("*GLOBAL_VARIABLE*");
		case PROP_CEE_ALL_JSON:
			return UCHAR_CONSTANT("$!all-json");
		case PROP_SYS_BOM:
			return UCHAR_CONSTANT("$BOM");
		case PROP_UUID:
			return UCHAR_CONSTANT("uuid");
		default:
			return UCHAR_CONSTANT("*invalid property id*");
	}
}


/* This is common code for all Constructors. It is defined in an
 * inline'able function so that we can save a function call in the
 * actual constructors (otherwise, the msgConstruct would need
 * to call msgConstructWithTime(), which would require a
 * function call). Now, both can use this inline function. This
 * enables us to be optimal, but still have the code just once.
 * the new object or NULL if no such object could be allocated.
 * An object constructed via this function should only be destroyed
 * via "msgDestruct()". This constructor does not query system time
 * itself but rather uses a user-supplied value. This enables the caller
 * to do some tricks to save processing time (done, for example, in the
 * udp input).
 * NOTE: this constructor does NOT call calloc(), as we have many bytes
 * inside the structure which do not need to be cleared. bzero() will
 * heavily thrash the cache, so we do the init manually (which also
 * is the right thing to do with pointers, as they are not neccessarily
 * a binary 0 on all machines [but today almost always...]).
 * rgerhards, 2008-10-06
 */
static inline rsRetVal msgBaseConstruct(msg_t **ppThis)
{
	DEFiRet;
	msg_t *pM;

	assert(ppThis != NULL);
	CHKmalloc(pM = MALLOC(sizeof(msg_t)));
	objConstructSetObjInfo(pM); /* intialize object helper entities */

	/* initialize members in ORDER they appear in structure (think "cache line"!) */
	pM->flowCtlType = 0;
	pM->bParseSuccess = 0;
	pM->iRefCount = 1;
	pM->iSeverity = -1;
	pM->iFacility = -1;
	pM->iLenPROGNAME = -1;
	pM->offAfterPRI = 0;
	pM->offMSG = -1;
	pM->iProtocolVersion = 0;
	pM->msgFlags = 0;
	pM->iLenRawMsg = 0;
	pM->iLenMSG = 0;
	pM->iLenTAG = 0;
	pM->iLenHOSTNAME = 0;
	pM->pszRawMsg = NULL;
	pM->pszHOSTNAME = NULL;
	pM->pszRcvdAt3164 = NULL;
	pM->pszRcvdAt3339 = NULL;
	pM->pszRcvdAt_MySQL = NULL;
        pM->pszRcvdAt_PgSQL = NULL;
	pM->pszTIMESTAMP3164 = NULL;
	pM->pszTIMESTAMP3339 = NULL;
	pM->pszTIMESTAMP_MySQL = NULL;
        pM->pszTIMESTAMP_PgSQL = NULL;
	pM->pCSStrucData = NULL;
	pM->pCSAPPNAME = NULL;
	pM->pCSPROCID = NULL;
	pM->pCSMSGID = NULL;
	pM->pInputName = NULL;
	pM->pRcvFromIP = NULL;
	pM->rcvFrom.pRcvFrom = NULL;
	pM->pRuleset = NULL;
	pM->json = NULL;
<<<<<<< HEAD
	pM->localvars = NULL;
=======
	pM->dfltTZ[0] = '\0';
>>>>>>> 7acbde62
	memset(&pM->tRcvdAt, 0, sizeof(pM->tRcvdAt));
	memset(&pM->tTIMESTAMP, 0, sizeof(pM->tTIMESTAMP));
	pM->TAG.pszTAG = NULL;
	pM->pszTimestamp3164[0] = '\0';
	pM->pszTimestamp3339[0] = '\0';
	pM->pszTIMESTAMP_SecFrac[0] = '\0';
	pM->pszRcvdAt_SecFrac[0] = '\0';
	pM->pszTIMESTAMP_Unix[0] = '\0';
	pM->pszRcvdAt_Unix[0] = '\0';
	pM->pszUUID = NULL;
	pthread_mutex_init(&pM->mut, NULL);

	/* DEV debugging only! dbgprintf("msgConstruct\t0x%x, ref 1\n", (int)pM);*/

	*ppThis = pM;

finalize_it:
	RETiRet;
}


/* "Constructor" for a msg "object". Returns a pointer to
 * the new object or NULL if no such object could be allocated.
 * An object constructed via this function should only be destroyed
 * via "msgDestruct()". This constructor does not query system time
 * itself but rather uses a user-supplied value. This enables the caller
 * to do some tricks to save processing time (done, for example, in the
 * udp input).
 * rgerhards, 2008-10-06
 */
rsRetVal msgConstructWithTime(msg_t **ppThis, struct syslogTime *stTime, time_t ttGenTime)
{
	DEFiRet;

	CHKiRet(msgBaseConstruct(ppThis));
	(*ppThis)->ttGenTime = ttGenTime;
	memcpy(&(*ppThis)->tRcvdAt, stTime, sizeof(struct syslogTime));
	memcpy(&(*ppThis)->tTIMESTAMP, stTime, sizeof(struct syslogTime));

finalize_it:
	RETiRet;
}


/* "Constructor" for a msg "object". Returns a pointer to
 * the new object or NULL if no such object could be allocated.
 * An object constructed via this function should only be destroyed
 * via "msgDestruct()". This constructor, for historical reasons,
 * also sets the two timestamps to the current time.
 */
rsRetVal msgConstruct(msg_t **ppThis)
{
	DEFiRet;

	CHKiRet(msgBaseConstruct(ppThis));
	/* we initialize both timestamps to contain the current time, so that they
	 * are consistent. Also, this saves us from doing any further time calls just
	 * to obtain a timestamp. The memcpy() should not really make a difference,
	 * especially as I think there is no codepath currently where it would not be
	 * required (after I have cleaned up the pathes ;)). -- rgerhards, 2008-10-02
	 */
	datetime.getCurrTime(&((*ppThis)->tRcvdAt), &((*ppThis)->ttGenTime));
	memcpy(&(*ppThis)->tTIMESTAMP, &(*ppThis)->tRcvdAt, sizeof(struct syslogTime));

finalize_it:
	RETiRet;
}


/* Special msg constructor, to be used when an object is deserialized.
 * we do only the base init as we know the properties will be set in
 * any case by the deserializer. We still do the "inexpensive" inits
 * just to be on the safe side. The whole process needs to be
 * refactored together with the msg serialization subsystem.
 */
rsRetVal
msgConstructForDeserializer(msg_t **ppThis)
{
	return msgBaseConstruct(ppThis);
}


/* some free handlers for (slightly) complicated cases... All of them may be called
 * with an empty element.
 */
static inline void freeTAG(msg_t *pThis)
{
	if(pThis->iLenTAG >= CONF_TAG_BUFSIZE)
		free(pThis->TAG.pszTAG);
}
static inline void freeHOSTNAME(msg_t *pThis)
{
	if(pThis->iLenHOSTNAME >= CONF_HOSTNAME_BUFSIZE)
		free(pThis->pszHOSTNAME);
}


BEGINobjDestruct(msg) /* be sure to specify the object type also in END and CODESTART macros! */
	int currRefCount;
#	if HAVE_MALLOC_TRIM
	int currCnt;
#	endif
CODESTARTobjDestruct(msg)
	/* DEV Debugging only ! dbgprintf("msgDestruct\t0x%lx, Ref now: %d\n", (unsigned long)pThis, pThis->iRefCount - 1); */
#	ifdef HAVE_ATOMIC_BUILTINS
		currRefCount = ATOMIC_DEC_AND_FETCH(&pThis->iRefCount, NULL);
#	else
		MsgLock(pThis);
		currRefCount = --pThis->iRefCount;
# 	endif
	if(currRefCount == 0)
	{
		/* DEV Debugging Only! dbgprintf("msgDestruct\t0x%lx, RefCount now 0, doing DESTROY\n", (unsigned long)pThis); */
		if(pThis->pszRawMsg != pThis->szRawMsg)
			free(pThis->pszRawMsg);
		freeTAG(pThis);
		freeHOSTNAME(pThis);
		if(pThis->pInputName != NULL)
			prop.Destruct(&pThis->pInputName);
		if((pThis->msgFlags & NEEDS_DNSRESOL) == 0) {
			if(pThis->rcvFrom.pRcvFrom != NULL)
				prop.Destruct(&pThis->rcvFrom.pRcvFrom);
		} else {
			free(pThis->rcvFrom.pfrominet);
		}
		if(pThis->pRcvFromIP != NULL)
			prop.Destruct(&pThis->pRcvFromIP);
		free(pThis->pszRcvdAt3164);
		free(pThis->pszRcvdAt3339);
		free(pThis->pszRcvdAt_MySQL);
		free(pThis->pszRcvdAt_PgSQL);
		free(pThis->pszTIMESTAMP_MySQL);
		free(pThis->pszTIMESTAMP_PgSQL);
		if(pThis->iLenPROGNAME >= CONF_PROGNAME_BUFSIZE)
			free(pThis->PROGNAME.ptr);
		if(pThis->pCSStrucData != NULL)
			rsCStrDestruct(&pThis->pCSStrucData);
		if(pThis->pCSAPPNAME != NULL)
			rsCStrDestruct(&pThis->pCSAPPNAME);
		if(pThis->pCSPROCID != NULL)
			rsCStrDestruct(&pThis->pCSPROCID);
		if(pThis->pCSMSGID != NULL)
			rsCStrDestruct(&pThis->pCSMSGID);
		if(pThis->json != NULL)
			json_object_put(pThis->json);
		if(pThis->localvars != NULL)
			json_object_put(pThis->localvars);
		if(pThis->pszUUID != NULL)
			free(pThis->pszUUID);
#	ifndef HAVE_ATOMIC_BUILTINS
		MsgUnlock(pThis);
# 	endif
		pthread_mutex_destroy(&pThis->mut);
		/* now we need to do our own optimization. Testing has shown that at least the glibc
		 * malloc() subsystem returns memory to the OS far too late in our case. So we need
		 * to help it a bit, by calling malloc_trim(), which will tell the alloc subsystem
		 * to consolidate and return to the OS. We keep 128K for our use, as a safeguard
		 * to too-frequent reallocs. But more importantly, we call this hook only every
		 * 100,000 messages (which is an approximation, as we do not work with atomic
		 * operations on the counter. --- rgerhards, 2009-06-22.
		 */
#		if HAVE_MALLOC_TRIM
		{	/* standard C requires a new block for a new variable definition!
			 * To simplify matters, we use modulo arithmetic and live with the fact
			 * that we trim too often when the counter wraps.
			 */
			static unsigned iTrimCtr = 1;
			currCnt = ATOMIC_INC_AND_FETCH_unsigned(&iTrimCtr, &mutTrimCtr);
			if(currCnt % 100000 == 0) {
				malloc_trim(128*1024);
			}
		}
#		endif
	} else {
#	ifndef HAVE_ATOMIC_BUILTINS
		MsgUnlock(pThis);
# 	endif
		pThis = NULL; /* tell framework not to destructing the object! */
	}
ENDobjDestruct(msg)


/* The macros below are used in MsgDup(). I use macros
 * to keep the fuction code somewhat more readyble. It is my
 * replacement for inline functions in CPP
 */
#define tmpCOPYSZ(name) \
	if(pOld->psz##name != NULL) { \
		if((pNew->psz##name = srUtilStrDup(pOld->psz##name, pOld->iLen##name)) == NULL) {\
			msgDestruct(&pNew);\
			return NULL;\
		}\
		pNew->iLen##name = pOld->iLen##name;\
	}

/* copy the CStr objects.
 * if the old value is NULL, we do not need to do anything because we
 * initialized the new value to NULL via calloc().
 */
#define tmpCOPYCSTR(name) \
	if(pOld->pCS##name != NULL) {\
		if(rsCStrConstructFromCStr(&(pNew->pCS##name), pOld->pCS##name) != RS_RET_OK) {\
			msgDestruct(&pNew);\
			return NULL;\
		}\
	}
/* Constructs a message object by duplicating another one.
 * Returns NULL if duplication failed. We do not need to lock the
 * message object here, because a fully-created msg object is never
 * allowed to be manipulated. For this, MsgDup() must be used, so MsgDup()
 * can never run into a situation where the message object is being
 * modified while its content is copied - it's forbidden by definition.
 * rgerhards, 2007-07-10
 */
msg_t* MsgDup(msg_t* pOld)
{
	msg_t* pNew;
	rsRetVal localRet;

	assert(pOld != NULL);

	BEGINfunc
	if(msgConstructWithTime(&pNew, &pOld->tTIMESTAMP, pOld->ttGenTime) != RS_RET_OK) {
		return NULL;
	}

	/* now copy the message properties */
	pNew->iRefCount = 1;
	pNew->iSeverity = pOld->iSeverity;
	pNew->iFacility = pOld->iFacility;
	pNew->msgFlags = pOld->msgFlags;
	pNew->iProtocolVersion = pOld->iProtocolVersion;
	pNew->ttGenTime = pOld->ttGenTime;
	pNew->offMSG = pOld->offMSG;
	pNew->iLenRawMsg = pOld->iLenRawMsg;
	pNew->iLenMSG = pOld->iLenMSG;
	pNew->iLenTAG = pOld->iLenTAG;
	pNew->iLenHOSTNAME = pOld->iLenHOSTNAME;
	if((pOld->msgFlags & NEEDS_DNSRESOL)) {
			localRet = msgSetFromSockinfo(pNew, pOld->rcvFrom.pfrominet);
			if(localRet != RS_RET_OK) {
				/* if something fails, we accept loss of this property, it is
				 * better than losing the whole message.
				 */
				pNew->msgFlags &= ~NEEDS_DNSRESOL;
				pNew->rcvFrom.pRcvFrom = NULL; /* make sure no dangling values */
			}
	} else {
		if(pOld->rcvFrom.pRcvFrom != NULL) {
			pNew->rcvFrom.pRcvFrom = pOld->rcvFrom.pRcvFrom;
			prop.AddRef(pNew->rcvFrom.pRcvFrom);
		}
	}
	if(pOld->pRcvFromIP != NULL) {
		pNew->pRcvFromIP = pOld->pRcvFromIP;
		prop.AddRef(pNew->pRcvFromIP);
	}
	if(pOld->pInputName != NULL) {
		pNew->pInputName = pOld->pInputName;
		prop.AddRef(pNew->pInputName);
	}
	if(pOld->iLenTAG > 0) {
		if(pOld->iLenTAG < CONF_TAG_BUFSIZE) {
			memcpy(pNew->TAG.szBuf, pOld->TAG.szBuf, pOld->iLenTAG + 1);
		} else {
			if((pNew->TAG.pszTAG = srUtilStrDup(pOld->TAG.pszTAG, pOld->iLenTAG)) == NULL) {
				msgDestruct(&pNew);
				return NULL;
			}
			pNew->iLenTAG = pOld->iLenTAG;
		}
	}
	if(pOld->iLenRawMsg < CONF_RAWMSG_BUFSIZE) {
		memcpy(pNew->szRawMsg, pOld->szRawMsg, pOld->iLenRawMsg + 1);
		pNew->pszRawMsg = pNew->szRawMsg;
	} else {
		tmpCOPYSZ(RawMsg);
	}
	if(pOld->pszHOSTNAME == NULL) {
		pNew->pszHOSTNAME = NULL;
	} else {
		if(pOld->iLenHOSTNAME < CONF_HOSTNAME_BUFSIZE) {
			memcpy(pNew->szHOSTNAME, pOld->szHOSTNAME, pOld->iLenHOSTNAME + 1);
			pNew->pszHOSTNAME = pNew->szHOSTNAME;
		} else {
			tmpCOPYSZ(HOSTNAME);
		}
	}

	tmpCOPYCSTR(StrucData);
	tmpCOPYCSTR(APPNAME);
	tmpCOPYCSTR(PROCID);
	tmpCOPYCSTR(MSGID);

	if(pOld->json != NULL)
		pNew->json = jsonDeepCopy(pOld->json);
	if(pOld->localvars != NULL)
		pNew->localvars = jsonDeepCopy(pOld->localvars);

	/* we do not copy all other cache properties, as we do not even know
	 * if they are needed once again. So we let them re-create if needed.
	 */

	ENDfunc
	return pNew;
}
#undef tmpCOPYSZ
#undef tmpCOPYCSTR


/* This method serializes a message object. That means the whole
 * object is modified into text form. That text form is suitable for
 * later reconstruction of the object by calling MsgDeSerialize().
 * The most common use case for this method is the creation of an
 * on-disk representation of the message object.
 * We do not serialize the cache properties. We re-create them when needed.
 * This saves us a lot of memory. Performance is no concern, as serializing
 * is a so slow operation that recration of the caches does not count. Also,
 * we do not serialize --currently none--, as this is only a helper variable
 * during msg construction - and never again used later.
 * rgerhards, 2008-01-03
 */
static rsRetVal MsgSerialize(msg_t *pThis, strm_t *pStrm)
{
	uchar *psz;
	int len;
	DEFiRet;

	assert(pThis != NULL);
	assert(pStrm != NULL);

	/* then serialize elements */
	CHKiRet(obj.BeginSerialize(pStrm, (obj_t*) pThis));
	objSerializeSCALAR(pStrm, iProtocolVersion, SHORT);
	objSerializeSCALAR(pStrm, iSeverity, SHORT);
	objSerializeSCALAR(pStrm, iFacility, SHORT);
	objSerializeSCALAR(pStrm, msgFlags, INT);
	objSerializeSCALAR(pStrm, ttGenTime, INT);
	objSerializeSCALAR(pStrm, tRcvdAt, SYSLOGTIME);
	objSerializeSCALAR(pStrm, tTIMESTAMP, SYSLOGTIME);

	CHKiRet(obj.SerializeProp(pStrm, UCHAR_CONSTANT("pszTAG"), PROPTYPE_PSZ, (void*)
		((pThis->iLenTAG < CONF_TAG_BUFSIZE) ? pThis->TAG.szBuf : pThis->TAG.pszTAG)));

	objSerializePTR(pStrm, pszRawMsg, PSZ);
	objSerializePTR(pStrm, pszHOSTNAME, PSZ);
	getInputName(pThis, &psz, &len);
	CHKiRet(obj.SerializeProp(pStrm, UCHAR_CONSTANT("pszInputName"), PROPTYPE_PSZ, (void*) psz));
	psz = getRcvFrom(pThis); 
	CHKiRet(obj.SerializeProp(pStrm, UCHAR_CONSTANT("pszRcvFrom"), PROPTYPE_PSZ, (void*) psz));
	psz = getRcvFromIP(pThis); 
	CHKiRet(obj.SerializeProp(pStrm, UCHAR_CONSTANT("pszRcvFromIP"), PROPTYPE_PSZ, (void*) psz));
	if(pThis->json != NULL) {
		psz = (uchar*) json_object_get_string(pThis->json);
		CHKiRet(obj.SerializeProp(pStrm, UCHAR_CONSTANT("json"), PROPTYPE_PSZ, (void*) psz));
	}
	if(pThis->localvars != NULL) {
		psz = (uchar*) json_object_get_string(pThis->localvars);
		CHKiRet(obj.SerializeProp(pStrm, UCHAR_CONSTANT("localvars"), PROPTYPE_PSZ, (void*) psz));
	}

	objSerializePTR(pStrm, pCSStrucData, CSTR);
	objSerializePTR(pStrm, pCSAPPNAME, CSTR);
	objSerializePTR(pStrm, pCSPROCID, CSTR);
	objSerializePTR(pStrm, pCSMSGID, CSTR);
	
	objSerializePTR(pStrm, pszUUID, PSZ);

	if(pThis->pRuleset != NULL) {
		rulesetGetName(pThis->pRuleset);
		CHKiRet(obj.SerializeProp(pStrm, UCHAR_CONSTANT("pszRuleset"), PROPTYPE_PSZ,
			rulesetGetName(pThis->pRuleset)));
	}

	/* offset must be serialized after pszRawMsg, because we need that to obtain the correct
	 * MSG size.
	 */
	objSerializeSCALAR(pStrm, offMSG, SHORT);

	CHKiRet(obj.EndSerialize(pStrm));

finalize_it:
	RETiRet;
}


/* This is a helper for MsgDeserialize that re-inits the var object. This
 * whole construct should be replaced, var is really ready to be retired.
 * But as an interim help during refactoring let's introduce this function
 * here (and thus NOT as method of var object!). -- rgerhads, 2012-11-06
 */
static inline void
reinitVar(var_t *pVar)
{
	rsCStrDestruct(&pVar->pcsName); /* no longer needed */
	if(pVar->varType == VARTYPE_STR) {
		if(pVar->val.pStr != NULL)
			rsCStrDestruct(&pVar->val.pStr);
	}
}
/* deserialize the message again 
 * we deserialize the properties in the same order that we serialized them. Except
 * for some checks to cover downlevel version, we do not need to do all these
 * CPU intense name checkings.
 */
#define isProp(name) !rsCStrSzStrCmp(pVar->pcsName, (uchar*) name, sizeof(name) - 1)
rsRetVal
MsgDeserialize(msg_t *pMsg, strm_t *pStrm)
{
	prop_t *myProp;
	prop_t *propRcvFrom = NULL;
	prop_t *propRcvFromIP = NULL;
	struct json_tokener *tokener;
	var_t *pVar = NULL;
	DEFiRet;

	ISOBJ_TYPE_assert(pStrm, strm);

	CHKiRet(var.Construct(&pVar));
	CHKiRet(var.ConstructFinalize(pVar));

	CHKiRet(objDeserializeProperty(pVar, pStrm));
	if(isProp("iProtocolVersion")) {
		setProtocolVersion(pMsg, pVar->val.num);
		reinitVar(pVar);
		CHKiRet(objDeserializeProperty(pVar, pStrm));
	}
	if(isProp("iSeverity")) {
		pMsg->iSeverity = pVar->val.num;
		reinitVar(pVar);
		CHKiRet(objDeserializeProperty(pVar, pStrm));
	}
	if(isProp("iFacility")) {
		pMsg->iFacility = pVar->val.num;
		reinitVar(pVar);
		CHKiRet(objDeserializeProperty(pVar, pStrm));
	}
	if(isProp("msgFlags")) {
		pMsg->msgFlags = pVar->val.num;
		reinitVar(pVar);
		CHKiRet(objDeserializeProperty(pVar, pStrm));
	}
	if(isProp("ttGenTime")) {
		pMsg->ttGenTime = pVar->val.num;
		reinitVar(pVar);
		CHKiRet(objDeserializeProperty(pVar, pStrm));
	}
	if(isProp("tRcvdAt")) {
		memcpy(&pMsg->tRcvdAt, &pVar->val.vSyslogTime, sizeof(struct syslogTime));
		reinitVar(pVar);
		CHKiRet(objDeserializeProperty(pVar, pStrm));
	}
	if(isProp("tTIMESTAMP")) {
		memcpy(&pMsg->tTIMESTAMP, &pVar->val.vSyslogTime, sizeof(struct syslogTime));
		reinitVar(pVar);
		CHKiRet(objDeserializeProperty(pVar, pStrm));
	}
	if(isProp("pszTAG")) {
		MsgSetTAG(pMsg, rsCStrGetSzStrNoNULL(pVar->val.pStr), cstrLen(pVar->val.pStr));
		reinitVar(pVar);
		CHKiRet(objDeserializeProperty(pVar, pStrm));
	}
	if(isProp("pszRawMsg")) {
		MsgSetRawMsg(pMsg, (char*) rsCStrGetSzStrNoNULL(pVar->val.pStr), cstrLen(pVar->val.pStr));
		reinitVar(pVar);
		CHKiRet(objDeserializeProperty(pVar, pStrm));
	}
	if(isProp("pszHOSTNAME")) {
		MsgSetHOSTNAME(pMsg, rsCStrGetSzStrNoNULL(pVar->val.pStr), rsCStrLen(pVar->val.pStr));
		reinitVar(pVar);
		CHKiRet(objDeserializeProperty(pVar, pStrm));
	}
	if(isProp("pszInputName")) {
		/* we need to create a property */ 
		CHKiRet(prop.Construct(&myProp));
		CHKiRet(prop.SetString(myProp, rsCStrGetSzStrNoNULL(pVar->val.pStr), rsCStrLen(pVar->val.pStr)));
		CHKiRet(prop.ConstructFinalize(myProp));
		MsgSetInputName(pMsg, myProp);
		prop.Destruct(&myProp);
		reinitVar(pVar);
		CHKiRet(objDeserializeProperty(pVar, pStrm));
	}
	if(isProp("pszRcvFrom")) {
		MsgSetRcvFromStr(pMsg, rsCStrGetSzStrNoNULL(pVar->val.pStr), rsCStrLen(pVar->val.pStr), &propRcvFrom);
		prop.Destruct(&propRcvFrom);
		reinitVar(pVar);
		CHKiRet(objDeserializeProperty(pVar, pStrm));
	}
	if(isProp("pszRcvFromIP")) {
		MsgSetRcvFromIPStr(pMsg, rsCStrGetSzStrNoNULL(pVar->val.pStr), rsCStrLen(pVar->val.pStr), &propRcvFromIP);
		prop.Destruct(&propRcvFromIP);
		reinitVar(pVar);
		CHKiRet(objDeserializeProperty(pVar, pStrm));
	}
	if(isProp("json")) {
		tokener = json_tokener_new();
		pMsg->json = json_tokener_parse_ex(tokener, (char*)rsCStrGetSzStrNoNULL(pVar->val.pStr),
					     cstrLen(pVar->val.pStr));
		json_tokener_free(tokener);
		reinitVar(pVar);
		CHKiRet(objDeserializeProperty(pVar, pStrm));
	}
	if(isProp("localvars")) {
		tokener = json_tokener_new();
		pMsg->localvars = json_tokener_parse_ex(tokener, (char*)rsCStrGetSzStrNoNULL(pVar->val.pStr),
						        cstrLen(pVar->val.pStr));
		json_tokener_free(tokener);
		reinitVar(pVar);
		CHKiRet(objDeserializeProperty(pVar, pStrm));
	}
	if(isProp("pCSStrucData")) {
		MsgSetStructuredData(pMsg, (char*) rsCStrGetSzStrNoNULL(pVar->val.pStr));
		reinitVar(pVar);
		CHKiRet(objDeserializeProperty(pVar, pStrm));
	}
	if(isProp("pCSAPPNAME")) {
		MsgSetAPPNAME(pMsg, (char*) rsCStrGetSzStrNoNULL(pVar->val.pStr));
		reinitVar(pVar);
		CHKiRet(objDeserializeProperty(pVar, pStrm));
	}
	if(isProp("pCSPROCID")) {
		MsgSetPROCID(pMsg, (char*) rsCStrGetSzStrNoNULL(pVar->val.pStr));
		reinitVar(pVar);
		CHKiRet(objDeserializeProperty(pVar, pStrm));
	}
	if(isProp("pCSMSGID")) {
		MsgSetMSGID(pMsg, (char*) rsCStrGetSzStrNoNULL(pVar->val.pStr));
		reinitVar(pVar);
		CHKiRet(objDeserializeProperty(pVar, pStrm));
	}
	if(isProp("pszUUID")) {
		pMsg->pszUUID = ustrdup(rsCStrGetSzStrNoNULL(pVar->val.pStr));
		reinitVar(pVar);
		CHKiRet(objDeserializeProperty(pVar, pStrm));
	}
	if(isProp("pszRuleset")) {
		MsgSetRulesetByName(pMsg, pVar->val.pStr);
		reinitVar(pVar);
		CHKiRet(objDeserializeProperty(pVar, pStrm));
	}
	/* "offMSG" must always be our last field, so we use this as an
	 * indicator if the sequence is correct. This is a bit questionable,
	 * but on the other hand it works decently AND we will probably replace
	 * the whole persisted format soon in any case. -- rgerhards, 2012-11-06
	 */
	if(!isProp("offMSG"))
		ABORT_FINALIZE(RS_RET_DS_PROP_SEQ_ERR);
	MsgSetMSGoffs(pMsg, pVar->val.num);
finalize_it:
	if(pVar != NULL)
		var.Destruct(&pVar);
	RETiRet;
}
#undef isProp


/* Increment reference count - see description of the "msg"
 * structure for details. As a convenience to developers,
 * this method returns the msg pointer that is passed to it.
 * It is recommended that it is called as follows:
 *
 * pSecondMsgPointer = MsgAddRef(pOrgMsgPointer);
 */
msg_t *MsgAddRef(msg_t *pM)
{
	assert(pM != NULL);
#	ifdef HAVE_ATOMIC_BUILTINS
		ATOMIC_INC(&pM->iRefCount, NULL);
#	else
		MsgLock(pM);
		pM->iRefCount++;
		MsgUnlock(pM);
#	endif
	/* DEV debugging only! dbgprintf("MsgAddRef\t0x%x done, Ref now: %d\n", (int)pM, pM->iRefCount);*/
	return(pM);
}


/* This functions tries to aquire the PROCID from TAG. Its primary use is
 * when a legacy syslog message has been received and should be forwarded as
 * syslog-protocol (or the PROCID is requested for any other reason).
 * In legacy syslog, the PROCID is considered to be the character sequence
 * between the first [ and the first ]. This usually are digits only, but we
 * do not check that. However, if there is no closing ], we do not assume we
 * can obtain a PROCID. Take in mind that not every legacy syslog message
 * actually has a PROCID.
 * rgerhards, 2005-11-24
 * THIS MUST be called with the message lock locked.
 */
static rsRetVal aquirePROCIDFromTAG(msg_t *pM)
{
	register int i;
	uchar *pszTag;
	DEFiRet;

	assert(pM != NULL);

	if(pM->pCSPROCID != NULL)
		return RS_RET_OK; /* we are already done ;) */

	if(getProtocolVersion(pM) != 0)
		return RS_RET_OK; /* we can only emulate if we have legacy format */

	pszTag = (uchar*) ((pM->iLenTAG < CONF_TAG_BUFSIZE) ? pM->TAG.szBuf : pM->TAG.pszTAG);

	/* find first '['... */
	i = 0;
	while((i < pM->iLenTAG) && (pszTag[i] != '['))
		++i;
	if(!(i < pM->iLenTAG))
		return RS_RET_OK;	/* no [, so can not emulate... */
	
	++i; /* skip '[' */

	/* now obtain the PROCID string... */
	CHKiRet(cstrConstruct(&pM->pCSPROCID));
	while((i < pM->iLenTAG) && (pszTag[i] != ']')) {
		CHKiRet(cstrAppendChar(pM->pCSPROCID, pszTag[i]));
		++i;
	}

	if(!(i < pM->iLenTAG)) {
		/* oops... it looked like we had a PROCID, but now it has
		 * turned out this is not true. In this case, we need to free
		 * the buffer and simply return. Note that this is NOT an error
		 * case!
		 */
		cstrDestruct(&pM->pCSPROCID);
		FINALIZE;
	}

	/* OK, finaally we could obtain a PROCID. So let's use it ;) */
	CHKiRet(cstrFinalize(pM->pCSPROCID));

finalize_it:
	RETiRet;
}


/* Parse and set the "programname" for a given MSG object. Programname
 * is a BSD concept, it is the tag without any instance-specific information.
 * Precisely, the programname is terminated by either (whichever occurs first):
 * - end of tag
 * - nonprintable character
 * - ':'
 * - '['
 * - '/'
 * The above definition has been taken from the FreeBSD syslogd sources.
 * 
 * The program name is not parsed by default, because it is infrequently-used.
 * IMPORTANT: A locked message object must be provided, else a crash will occur.
 * rgerhards, 2005-10-19
 */
static inline rsRetVal
aquireProgramName(msg_t *pM)
{
	int i;
	uchar *pszTag, *pszProgName;
	DEFiRet;

	assert(pM != NULL);
	pszTag = (uchar*) ((pM->iLenTAG < CONF_TAG_BUFSIZE) ? pM->TAG.szBuf : pM->TAG.pszTAG);
	for(  i = 0
	    ; (i < pM->iLenTAG) && isprint((int) pszTag[i])
	      && (pszTag[i] != '\0') && (pszTag[i] != ':')
	      && (pszTag[i] != '[')  && (pszTag[i] != '/')
	    ; ++i)
		; /* just search end of PROGNAME */
	if(i < CONF_PROGNAME_BUFSIZE) {
		pszProgName = pM->PROGNAME.szBuf;
	} else {
		CHKmalloc(pM->PROGNAME.ptr = malloc(i+1));
		pszProgName = pM->PROGNAME.ptr;
	}
	memcpy((char*)pszProgName, (char*)pszTag, i);
	pszProgName[i] = '\0';
	pM->iLenPROGNAME = i;
finalize_it:
	RETiRet;
}


/* Access methods - dumb & easy, not a comment for each ;)
 */
void setProtocolVersion(msg_t *pM, int iNewVersion)
{
	assert(pM != NULL);
	if(iNewVersion != 0 && iNewVersion != 1) {
		dbgprintf("Tried to set unsupported protocol version %d - changed to 0.\n", iNewVersion);
		iNewVersion = 0;
	}
	pM->iProtocolVersion = iNewVersion;
}

/* note: string is taken from constant pool, do NOT free */
char *getProtocolVersionString(msg_t *pM)
{
	assert(pM != NULL);
	return(pM->iProtocolVersion ? "1" : "0");
}

#ifdef USE_LIBUUID
/* note: libuuid seems not to be thread-safe, so we need
 * to get some safeguards in place.
 */
static void msgSetUUID(msg_t *pM)
{
	size_t lenRes = sizeof(uuid_t) * 2 + 1;
	char hex_char [] = "0123456789ABCDEF";
	unsigned int byte_nbr;
	uuid_t uuid;
	static pthread_mutex_t mutUUID = PTHREAD_MUTEX_INITIALIZER;

	dbgprintf("[MsgSetUUID] START\n");
	assert(pM != NULL);

	if((pM->pszUUID = (uchar*) MALLOC(lenRes)) == NULL) {
		pM->pszUUID = (uchar *)"";
	} else {
		pthread_mutex_lock(&mutUUID);
		uuid_generate(uuid);
		pthread_mutex_unlock(&mutUUID);
		for (byte_nbr = 0; byte_nbr < sizeof (uuid_t); byte_nbr++) {
			pM->pszUUID[byte_nbr * 2 + 0] = hex_char[uuid [byte_nbr] >> 4];
			pM->pszUUID[byte_nbr * 2 + 1] = hex_char[uuid [byte_nbr] & 15];
		}

		dbgprintf("[MsgSetUUID] UUID : %s LEN: %d \n", pM->pszUUID, (int)lenRes);
		pM->pszUUID[lenRes] = '\0';
	}
	dbgprintf("[MsgSetUUID] END\n");
}

void getUUID(msg_t *pM, uchar **pBuf, int *piLen)
{
	dbgprintf("[getUUID] START\n");
	if(pM == NULL) {
		dbgprintf("[getUUID] pM is NULL\n");
		*pBuf=	UCHAR_CONSTANT("");
		*piLen = 0;
	} else {
		if(pM->pszUUID == NULL) {
			dbgprintf("[getUUID] pM->pszUUID is NULL\n");
			MsgLock(pM);
			/* re-query, things may have changed in the mean time... */
			if(pM->pszUUID == NULL)
				msgSetUUID(pM);
			MsgUnlock(pM);
		} else { /* UUID already there we reuse it */
			dbgprintf("[getUUID] pM->pszUUID already exists\n");
		}
		*pBuf = pM->pszUUID;
		*piLen = sizeof(uuid_t) * 2;
	}
	dbgprintf("[getUUID] END\n");
}
#endif

void
getRawMsg(msg_t *pM, uchar **pBuf, int *piLen)
{
	if(pM == NULL) {
		*pBuf=  UCHAR_CONSTANT("");
		*piLen = 0;
	} else {
		if(pM->pszRawMsg == NULL) {
			*pBuf=  UCHAR_CONSTANT("");
			*piLen = 0;
		} else {
			*pBuf = pM->pszRawMsg;
			*piLen = pM->iLenRawMsg;
		}
	}
}


/* note: setMSGLen() is only for friends who really know what they
 * do. Setting an invalid length can be desasterous!
 */
void setMSGLen(msg_t *pM, int lenMsg)
{
	pM->iLenMSG = lenMsg;
}

int getMSGLen(msg_t *pM)
{
	return((pM == NULL) ? 0 : pM->iLenMSG);
}

uchar *getMSG(msg_t *pM)
{
	uchar *ret;
	if(pM == NULL)
		ret = UCHAR_CONSTANT("");
	else {
		if(pM->iLenMSG == 0)
			ret = UCHAR_CONSTANT("");
		else
			ret = pM->pszRawMsg + pM->offMSG;
	}
	return ret;
}


/* Get PRI value as integer */
static int getPRIi(msg_t *pM)
{
	return (pM->iFacility << 3) + (pM->iSeverity);
}


/* Get PRI value in text form
 */
char *
getPRI(msg_t *pM)
{
	/* PRI is a number in the range 0..191. Thus, we use a simple lookup table to obtain the
	 * string value. It looks a bit clumpsy here in code ;)
	 */
	int iPRI;

	if(pM == NULL)
		return "";

	iPRI = getPRIi(pM);
	return (iPRI > 191) ? "invld" : (char*)syslog_pri_names[iPRI].pszName;
}


char *
getTimeReported(msg_t *pM, enum tplFormatTypes eFmt)
{
	BEGINfunc
	if(pM == NULL)
		return "";

	switch(eFmt) {
	case tplFmtDefault:
	case tplFmtRFC3164Date:
	case tplFmtRFC3164BuggyDate:
		MsgLock(pM);
		if(pM->pszTIMESTAMP3164 == NULL) {
			pM->pszTIMESTAMP3164 = pM->pszTimestamp3164;
			datetime.formatTimestamp3164(&pM->tTIMESTAMP, pM->pszTIMESTAMP3164,
						     (eFmt == tplFmtRFC3164BuggyDate));
		}
		MsgUnlock(pM);
		return(pM->pszTIMESTAMP3164);
	case tplFmtMySQLDate:
		MsgLock(pM);
		if(pM->pszTIMESTAMP_MySQL == NULL) {
			if((pM->pszTIMESTAMP_MySQL = MALLOC(15)) == NULL) {
				MsgUnlock(pM);
				return "";
			}
			datetime.formatTimestampToMySQL(&pM->tTIMESTAMP, pM->pszTIMESTAMP_MySQL);
		}
		MsgUnlock(pM);
		return(pM->pszTIMESTAMP_MySQL);
        case tplFmtPgSQLDate:
                MsgLock(pM);
                if(pM->pszTIMESTAMP_PgSQL == NULL) {
                        if((pM->pszTIMESTAMP_PgSQL = MALLOC(21)) == NULL) {
                                MsgUnlock(pM);
                                return "";
                        }
                        datetime.formatTimestampToPgSQL(&pM->tTIMESTAMP, pM->pszTIMESTAMP_PgSQL);
                }
                MsgUnlock(pM);
                return(pM->pszTIMESTAMP_PgSQL);
	case tplFmtRFC3339Date:
		MsgLock(pM);
		if(pM->pszTIMESTAMP3339 == NULL) {
			pM->pszTIMESTAMP3339 = pM->pszTimestamp3339;
			datetime.formatTimestamp3339(&pM->tTIMESTAMP, pM->pszTIMESTAMP3339);
		}
		MsgUnlock(pM);
		return(pM->pszTIMESTAMP3339);
	case tplFmtUnixDate:
		MsgLock(pM);
		if(pM->pszTIMESTAMP_Unix[0] == '\0') {
			datetime.formatTimestampUnix(&pM->tTIMESTAMP, pM->pszTIMESTAMP_Unix);
		}
		MsgUnlock(pM);
		return(pM->pszTIMESTAMP_Unix);
	case tplFmtSecFrac:
		if(pM->pszTIMESTAMP_SecFrac[0] == '\0') {
			MsgLock(pM);
			/* re-check, may have changed while we did not hold lock */
			if(pM->pszTIMESTAMP_SecFrac[0] == '\0') {
				datetime.formatTimestampSecFrac(&pM->tTIMESTAMP, pM->pszTIMESTAMP_SecFrac);
			}
			MsgUnlock(pM);
		}
		return(pM->pszTIMESTAMP_SecFrac);
	}
	ENDfunc
	return "INVALID eFmt OPTION!";
}

static inline char *getTimeGenerated(msg_t *pM, enum tplFormatTypes eFmt)
{
	BEGINfunc
	if(pM == NULL)
		return "";

	switch(eFmt) {
	case tplFmtDefault:
		MsgLock(pM);
		if(pM->pszRcvdAt3164 == NULL) {
			if((pM->pszRcvdAt3164 = MALLOC(16)) == NULL) {
				MsgUnlock(pM);
				return "";
			}
			datetime.formatTimestamp3164(&pM->tRcvdAt, pM->pszRcvdAt3164, 0);
		}
		MsgUnlock(pM);
		return(pM->pszRcvdAt3164);
	case tplFmtMySQLDate:
		MsgLock(pM);
		if(pM->pszRcvdAt_MySQL == NULL) {
			if((pM->pszRcvdAt_MySQL = MALLOC(15)) == NULL) {
				MsgUnlock(pM);
				return "";
			}
			datetime.formatTimestampToMySQL(&pM->tRcvdAt, pM->pszRcvdAt_MySQL);
		}
		MsgUnlock(pM);
		return(pM->pszRcvdAt_MySQL);
        case tplFmtPgSQLDate:
                MsgLock(pM);
                if(pM->pszRcvdAt_PgSQL == NULL) {
                        if((pM->pszRcvdAt_PgSQL = MALLOC(21)) == NULL) {
                                MsgUnlock(pM);
                                return "";
                        }
                        datetime.formatTimestampToPgSQL(&pM->tRcvdAt, pM->pszRcvdAt_PgSQL);
                }
                MsgUnlock(pM);
                return(pM->pszRcvdAt_PgSQL);
	case tplFmtRFC3164Date:
	case tplFmtRFC3164BuggyDate:
		MsgLock(pM);
		if(pM->pszRcvdAt3164 == NULL) {
			if((pM->pszRcvdAt3164 = MALLOC(16)) == NULL) {
					MsgUnlock(pM);
					return "";
				}
			datetime.formatTimestamp3164(&pM->tRcvdAt, pM->pszRcvdAt3164,
						     (eFmt == tplFmtRFC3164BuggyDate));
		}
		MsgUnlock(pM);
		return(pM->pszRcvdAt3164);
	case tplFmtRFC3339Date:
		MsgLock(pM);
		if(pM->pszRcvdAt3339 == NULL) {
			if((pM->pszRcvdAt3339 = MALLOC(33)) == NULL) {
				MsgUnlock(pM);
				return "";
			}
			datetime.formatTimestamp3339(&pM->tRcvdAt, pM->pszRcvdAt3339);
		}
		MsgUnlock(pM);
		return(pM->pszRcvdAt3339);
	case tplFmtUnixDate:
		MsgLock(pM);
		if(pM->pszRcvdAt_Unix[0] == '\0') {
			datetime.formatTimestampUnix(&pM->tRcvdAt, pM->pszRcvdAt_Unix);
		}
		MsgUnlock(pM);
		return(pM->pszRcvdAt_Unix);
	case tplFmtSecFrac:
		if(pM->pszRcvdAt_SecFrac[0] == '\0') {
			MsgLock(pM);
			/* re-check, may have changed while we did not hold lock */
			if(pM->pszRcvdAt_SecFrac[0] == '\0') {
				datetime.formatTimestampSecFrac(&pM->tRcvdAt, pM->pszRcvdAt_SecFrac);
			}
			MsgUnlock(pM);
		}
		return(pM->pszRcvdAt_SecFrac);
	}
	ENDfunc
	return "INVALID eFmt OPTION!";
}


static inline char *getSeverity(msg_t *pM)
{
	char *name = NULL;

	if(pM == NULL)
		return "";

	if(pM->iSeverity < 0 || pM->iSeverity > 7) {
		name = "invld";
	} else {
		name = syslog_number_names[pM->iSeverity];
	}

	return name;
}


static inline char *getSeverityStr(msg_t *pM)
{
	char *name = NULL;

	if(pM == NULL)
		return "";

	if(pM->iSeverity < 0 || pM->iSeverity > 7) {
		name = "invld";
	} else {
		name = syslog_severity_names[pM->iSeverity];
	}

	return name;
}

static inline char *getFacility(msg_t *pM)
{
	char *name = NULL;

	if(pM == NULL)
		return "";

	if(pM->iFacility < 0 || pM->iFacility > 23) {
		name = "invld";
	} else {
		name = syslog_number_names[pM->iFacility];
	}

	return name;
}

static inline char *getFacilityStr(msg_t *pM)
{
        char *name = NULL;

        if(pM == NULL)
                return "";

	if(pM->iFacility < 0 || pM->iFacility > 23) {
		name = "invld";
	} else {
		name = syslog_fac_names[pM->iFacility];
	}

	return name;
}


/* set flow control state (if not called, the default - NO_DELAY - is used)
 * This needs no locking because it is only done while the object is
 * not fully constructed (which also means you must not call this
 * method after the msg has been handed over to a queue).
 * rgerhards, 2008-03-14
 */
rsRetVal
MsgSetFlowControlType(msg_t *pMsg, flowControl_t eFlowCtl)
{
	DEFiRet;
	assert(pMsg != NULL);
	assert(eFlowCtl == eFLOWCTL_NO_DELAY || eFlowCtl == eFLOWCTL_LIGHT_DELAY || eFlowCtl == eFLOWCTL_FULL_DELAY);

	pMsg->flowCtlType = eFlowCtl;

	RETiRet;
}

/* set offset after which PRI in raw msg starts
 * rgerhards, 2009-06-16
 */
rsRetVal
MsgSetAfterPRIOffs(msg_t *pMsg, short offs)
{
	assert(pMsg != NULL);
	pMsg->offAfterPRI = offs;
	return RS_RET_OK;
}


/* rgerhards 2004-11-24: set APP-NAME in msg object
 * This is not locked, because it either is called during message
 * construction (where we need no locking) or later as part of a function
 * which already obtained the lock. So in general, this function here must
 * only be called when it it safe to do so without it aquiring a lock.
 */
rsRetVal MsgSetAPPNAME(msg_t *pMsg, char* pszAPPNAME)
{
	DEFiRet;
	assert(pMsg != NULL);
	if(pMsg->pCSAPPNAME == NULL) {
		/* we need to obtain the object first */
		CHKiRet(rsCStrConstruct(&pMsg->pCSAPPNAME));
	}
	/* if we reach this point, we have the object */
	iRet = rsCStrSetSzStr(pMsg->pCSAPPNAME, (uchar*) pszAPPNAME);

finalize_it:
	RETiRet;
}


/* rgerhards 2004-11-24: set PROCID in msg object
 */
rsRetVal MsgSetPROCID(msg_t *pMsg, char* pszPROCID)
{
	DEFiRet;
	ISOBJ_TYPE_assert(pMsg, msg);
	if(pMsg->pCSPROCID == NULL) {
		/* we need to obtain the object first */
		CHKiRet(cstrConstruct(&pMsg->pCSPROCID));
	}
	/* if we reach this point, we have the object */
	CHKiRet(rsCStrSetSzStr(pMsg->pCSPROCID, (uchar*) pszPROCID));
	CHKiRet(cstrFinalize(pMsg->pCSPROCID));

finalize_it:
	RETiRet;
}


/* check if we have a procid, and, if not, try to aquire/emulate it.
 * This must be called WITHOUT the message lock being held.
 * rgerhards, 2009-06-26
 */
static inline void preparePROCID(msg_t *pM, sbool bLockMutex)
{
	if(pM->pCSPROCID == NULL) {
		if(bLockMutex == LOCK_MUTEX)
			MsgLock(pM);
		/* re-query, things may have changed in the mean time... */
		if(pM->pCSPROCID == NULL)
			aquirePROCIDFromTAG(pM);
		if(bLockMutex == LOCK_MUTEX)
			MsgUnlock(pM);
	}
}


#if 0
/* rgerhards, 2005-11-24
 */
static inline int getPROCIDLen(msg_t *pM, sbool bLockMutex)
{
	assert(pM != NULL);
	preparePROCID(pM, bLockMutex);
	return (pM->pCSPROCID == NULL) ? 1 : rsCStrLen(pM->pCSPROCID);
}
#endif


/* rgerhards, 2005-11-24
 */
char *getPROCID(msg_t *pM, sbool bLockMutex)
{
	uchar *pszRet;

	ISOBJ_TYPE_assert(pM, msg);
	if(bLockMutex == LOCK_MUTEX)
		MsgLock(pM);
	preparePROCID(pM, MUTEX_ALREADY_LOCKED);
	if(pM->pCSPROCID == NULL)
		pszRet = UCHAR_CONSTANT("-");
	else 
		pszRet = rsCStrGetSzStrNoNULL(pM->pCSPROCID);
	if(bLockMutex == LOCK_MUTEX)
		MsgUnlock(pM);
	return (char*) pszRet;
}


/* rgerhards 2004-11-24: set MSGID in msg object
 */
rsRetVal MsgSetMSGID(msg_t *pMsg, char* pszMSGID)
{
	DEFiRet;
	ISOBJ_TYPE_assert(pMsg, msg);
	if(pMsg->pCSMSGID == NULL) {
		/* we need to obtain the object first */
		CHKiRet(rsCStrConstruct(&pMsg->pCSMSGID));
	}
	/* if we reach this point, we have the object */
	iRet = rsCStrSetSzStr(pMsg->pCSMSGID, (uchar*) pszMSGID);

finalize_it:
	RETiRet;
}


/* Return state of last parser. If it had success, "OK" is returned, else
 * "FAIL". All from the constant pool.
 */
static inline char *getParseSuccess(msg_t *pM)
{
	return (pM->bParseSuccess) ? "OK" : "FAIL";
}


/* al, 2011-07-26: LockMsg to avoid race conditions
 */
static inline char *getMSGID(msg_t *pM)
{
	if (pM->pCSMSGID == NULL) {
		return "-"; 
	}
	else {
		MsgLock(pM);
		char* pszreturn = (char*) rsCStrGetSzStrNoNULL(pM->pCSMSGID);
		MsgUnlock(pM);
		return pszreturn; 
	}
}

/* rgerhards 2012-03-15: set parser success (an integer, acutally bool)
 */
void MsgSetParseSuccess(msg_t *pMsg, int bSuccess)
{
	assert(pMsg != NULL);
	pMsg->bParseSuccess = bSuccess;
}

/* rgerhards 2009-06-12: set associated ruleset
 */
void MsgSetRuleset(msg_t *pMsg, ruleset_t *pRuleset)
{
	assert(pMsg != NULL);
	pMsg->pRuleset = pRuleset;
}


/* set TAG in msg object
 * (rewritten 2009-06-18 rgerhards)
 */
void MsgSetTAG(msg_t *pMsg, uchar* pszBuf, size_t lenBuf)
{
	uchar *pBuf;
	assert(pMsg != NULL);

	freeTAG(pMsg);

	pMsg->iLenTAG = lenBuf;
	if(pMsg->iLenTAG < CONF_TAG_BUFSIZE) {
		/* small enough: use fixed buffer (faster!) */
		pBuf = pMsg->TAG.szBuf;
	} else {
		if((pBuf = (uchar*) MALLOC(pMsg->iLenTAG + 1)) == NULL) {
			/* truncate message, better than completely loosing it... */
			pBuf = pMsg->TAG.szBuf;
			pMsg->iLenTAG = CONF_TAG_BUFSIZE - 1;
		} else {
			pMsg->TAG.pszTAG = pBuf;
		}
	}

	memcpy(pBuf, pszBuf, pMsg->iLenTAG);
	pBuf[pMsg->iLenTAG] = '\0'; /* this also works with truncation! */
}


/* This function tries to emulate the TAG if none is
 * set. Its primary purpose is to provide an old-style TAG
 * when a syslog-protocol message has been received. Then,
 * the tag is APP-NAME "[" PROCID "]". The function first checks
 * if there is a TAG and, if not, if it can emulate it.
 * rgerhards, 2005-11-24
 */
static inline void tryEmulateTAG(msg_t *pM, sbool bLockMutex)
{
	size_t lenTAG;
	uchar bufTAG[CONF_TAG_MAXSIZE];
	assert(pM != NULL);

	if(bLockMutex == LOCK_MUTEX)
		MsgLock(pM);
	if(pM->iLenTAG > 0) {
		if(bLockMutex == LOCK_MUTEX)
			MsgUnlock(pM);
		return; /* done, no need to emulate */
	}
	
	if(getProtocolVersion(pM) == 1) {
		if(!strcmp(getPROCID(pM, MUTEX_ALREADY_LOCKED), "-")) {
			/* no process ID, use APP-NAME only */
			MsgSetTAG(pM, (uchar*) getAPPNAME(pM, MUTEX_ALREADY_LOCKED), getAPPNAMELen(pM, MUTEX_ALREADY_LOCKED));
		} else {
			/* now we can try to emulate */
			lenTAG = snprintf((char*)bufTAG, CONF_TAG_MAXSIZE, "%s[%s]",
					  getAPPNAME(pM, MUTEX_ALREADY_LOCKED), getPROCID(pM, MUTEX_ALREADY_LOCKED));
			bufTAG[sizeof(bufTAG)-1] = '\0'; /* just to make sure... */
			MsgSetTAG(pM, bufTAG, lenTAG);
		}
	}
	if(bLockMutex == LOCK_MUTEX)
		MsgUnlock(pM);
}


void
getTAG(msg_t *pM, uchar **ppBuf, int *piLen)
{
	if(pM == NULL) {
		*ppBuf = UCHAR_CONSTANT("");
		*piLen = 0;
	} else {
		if(pM->iLenTAG == 0)
			tryEmulateTAG(pM, LOCK_MUTEX);
		if(pM->iLenTAG == 0) {
			*ppBuf = UCHAR_CONSTANT("");
			*piLen = 0;
		} else {
			*ppBuf = (pM->iLenTAG < CONF_TAG_BUFSIZE) ? pM->TAG.szBuf : pM->TAG.pszTAG;
			*piLen = pM->iLenTAG;
		}
	}
}


int getHOSTNAMELen(msg_t *pM)
{
	if(pM == NULL)
		return 0;
	else
		if(pM->pszHOSTNAME == NULL) {
			resolveDNS(pM);
			if(pM->rcvFrom.pRcvFrom == NULL)
				return 0;
			else
				return prop.GetStringLen(pM->rcvFrom.pRcvFrom);
		} else
			return pM->iLenHOSTNAME;
}


char *getHOSTNAME(msg_t *pM)
{
	if(pM == NULL)
		return "";
	else
		if(pM->pszHOSTNAME == NULL) {
			resolveDNS(pM);
			if(pM->rcvFrom.pRcvFrom == NULL) {
				return "";
			} else {
				uchar *psz;
				int len;
				prop.GetString(pM->rcvFrom.pRcvFrom, &psz, &len);
				return (char*) psz;
			}
		} else {
			return (char*) pM->pszHOSTNAME;
		}
}


uchar *getRcvFrom(msg_t *pM)
{
	uchar *psz;
	int len;
	BEGINfunc

	if(pM == NULL) {
		psz = UCHAR_CONSTANT("");
	} else {
		resolveDNS(pM);
		if(pM->rcvFrom.pRcvFrom == NULL)
			psz = UCHAR_CONSTANT("");
		else
			prop.GetString(pM->rcvFrom.pRcvFrom, &psz, &len);
	}
	ENDfunc
	return psz;
}


/* rgerhards 2004-11-24: set STRUCTURED DATA in msg object
 */
rsRetVal MsgSetStructuredData(msg_t *pMsg, char* pszStrucData)
{
	DEFiRet;
	ISOBJ_TYPE_assert(pMsg, msg);
	if(pMsg->pCSStrucData == NULL) {
		/* we need to obtain the object first */
		CHKiRet(rsCStrConstruct(&pMsg->pCSStrucData));
	}
	/* if we reach this point, we have the object */
	iRet = rsCStrSetSzStr(pMsg->pCSStrucData, (uchar*) pszStrucData);

finalize_it:
	RETiRet;
}

/* get the length of the "STRUCTURED-DATA" sz string
 * rgerhards, 2005-11-24
 */
#if 0 /* This method is currently not called, be we like to preserve it */
static int getStructuredDataLen(msg_t *pM)
{
	return (pM->pCSStrucData == NULL) ? 1 : rsCStrLen(pM->pCSStrucData);
}
#endif


/* get the "STRUCTURED-DATA" as sz string
 * rgerhards, 2005-11-24
 */
static inline char *getStructuredData(msg_t *pM)
{
	uchar *pszRet;

	MsgLock(pM);
	if(pM->pCSStrucData == NULL)
		pszRet = UCHAR_CONSTANT("-");
	else 
		pszRet = rsCStrGetSzStrNoNULL(pM->pCSStrucData);
	MsgUnlock(pM);
	return (char*) pszRet;
}

/* get the "programname" as sz string
 * rgerhards, 2005-10-19
 */
uchar *getProgramName(msg_t *pM, sbool bLockMutex)
{
	if(pM->iLenPROGNAME == -1) {
		if(bLockMutex == LOCK_MUTEX) {
			MsgLock(pM);
			/* need to re-check, things may have change in between! */
			if(pM->iLenPROGNAME == -1)
				aquireProgramName(pM);
			MsgUnlock(pM);
		} else {
			aquireProgramName(pM);
		}
	}
	return (pM->iLenPROGNAME < CONF_PROGNAME_BUFSIZE) ? pM->PROGNAME.szBuf
						       : pM->PROGNAME.ptr;
}


/* This function tries to emulate APPNAME if it is not present. Its
 * main use is when we have received a log record via legacy syslog and
 * now would like to send out the same one via syslog-protocol.
 * MUST be called with the Msg Lock locked!
 */
static void tryEmulateAPPNAME(msg_t *pM)
{
	assert(pM != NULL);
	if(pM->pCSAPPNAME != NULL)
		return; /* we are already done */

	if(getProtocolVersion(pM) == 0) {
		/* only then it makes sense to emulate */
		MsgSetAPPNAME(pM, (char*)getProgramName(pM, MUTEX_ALREADY_LOCKED));
	}
}



/* check if we have a APPNAME, and, if not, try to aquire/emulate it.
 * This must be called WITHOUT the message lock being held.
 * rgerhards, 2009-06-26
 */
static inline void prepareAPPNAME(msg_t *pM, sbool bLockMutex)
{
	if(pM->pCSAPPNAME == NULL) {
		if(bLockMutex == LOCK_MUTEX)
			MsgLock(pM);

		/* re-query as things might have changed during locking */
		if(pM->pCSAPPNAME == NULL)
			tryEmulateAPPNAME(pM);

		if(bLockMutex == LOCK_MUTEX)
			MsgUnlock(pM);
	}
}

/* rgerhards, 2005-11-24
 */
char *getAPPNAME(msg_t *pM, sbool bLockMutex)
{
	uchar *pszRet;

	assert(pM != NULL);
	if(bLockMutex == LOCK_MUTEX)
		MsgLock(pM);
	prepareAPPNAME(pM, MUTEX_ALREADY_LOCKED);
	if(pM->pCSAPPNAME == NULL)
		pszRet = UCHAR_CONSTANT("");
	else 
		pszRet = rsCStrGetSzStrNoNULL(pM->pCSAPPNAME);
	if(bLockMutex == LOCK_MUTEX)
		MsgUnlock(pM);
	return (char*)pszRet;
}

/* rgerhards, 2005-11-24
 */
static int getAPPNAMELen(msg_t *pM, sbool bLockMutex)
{
	assert(pM != NULL);
	prepareAPPNAME(pM, bLockMutex);
	return (pM->pCSAPPNAME == NULL) ? 0 : rsCStrLen(pM->pCSAPPNAME);
}

/* rgerhards 2008-09-10: set pszInputName in msg object. This calls AddRef()
 * on the property, because this must be done in all current cases and there
 * is no case expected where this may not be necessary.
 * rgerhards, 2009-06-16
 */
void MsgSetInputName(msg_t *pThis, prop_t *inputName)
{
	assert(pThis != NULL);

	prop.AddRef(inputName);
	if(pThis->pInputName != NULL)
		prop.Destruct(&pThis->pInputName);
	pThis->pInputName = inputName;
}

/* Set default TZ. Note that at most 7 chars are set, as we would
 * otherwise overrun our buffer! 
 */
void MsgSetDfltTZ(msg_t *pThis, char *tz)
{
	strncpy(pThis->dfltTZ, tz, 7);
	pThis->dfltTZ[7] = '\0'; /* ensure 0-Term in case of overflow! */
}


/* Set the pfrominet socket store, so that we can obtain the peer at some
 * later time. Note that we do not check if pRcvFrom is already set, so this
 * function must only be called during message creation.
 * NOTE: msgFlags is NOT set. While this is somewhat a violation of layers,
 * it is done because it gains us some performance. So the caller must make
 * sure the message flags are properly maintained. For all current callers,
 * this is always the case and without extra effort required.
 * rgerhards, 2009-11-17
 */
rsRetVal
msgSetFromSockinfo(msg_t *pThis, struct sockaddr_storage *sa){ 
	DEFiRet;
	assert(pThis->rcvFrom.pRcvFrom == NULL);

	CHKmalloc(pThis->rcvFrom.pfrominet = malloc(sizeof(struct sockaddr_storage)));
	memcpy(pThis->rcvFrom.pfrominet, sa, sizeof(struct sockaddr_storage));

finalize_it:
	RETiRet;
}


/* rgerhards 2008-09-10: set RcvFrom name in msg object. This calls AddRef()
 * on the property, because this must be done in all current cases and there
 * is no case expected where this may not be necessary.
 * rgerhards, 2009-06-30
 */
void MsgSetRcvFrom(msg_t *pThis, prop_t *new)
{
	prop.AddRef(new);
	MsgSetRcvFromWithoutAddRef(pThis, new);
}


/* This is used to set the property via a string. This function should not be
 * called if there is a reliable way for a caller to make sure that the
 * same name can be used across multiple messages. However, if it can not
 * ensure that, calling this function is the second best thing, because it
 * will re-use the previously created property if it contained the same
 * name (but it works only for the immediate previous).
 * rgerhards, 2009-06-31
 */
void MsgSetRcvFromStr(msg_t *pThis, uchar *psz, int len, prop_t **ppProp)
{
	assert(pThis != NULL);
	assert(ppProp != NULL);

	prop.CreateOrReuseStringProp(ppProp, psz, len);
	MsgSetRcvFrom(pThis, *ppProp);
}


/* set RcvFromIP name in msg object. This calls AddRef()
 * on the property, because this must be done in all current cases and there
 * is no case expected where this may not be necessary.
 * rgerhards, 2009-06-30
 */
rsRetVal MsgSetRcvFromIP(msg_t *pThis, prop_t *new)
{
	assert(pThis != NULL);

	BEGINfunc
	prop.AddRef(new);
	MsgSetRcvFromIPWithoutAddRef(pThis, new);
	ENDfunc
	return RS_RET_OK;
}


/* This is used to set the property via a string. This function should not be
 * called if there is a reliable way for a caller to make sure that the
 * same name can be used across multiple messages. However, if it can not
 * ensure that, calling this function is the second best thing, because it
 * will re-use the previously created property if it contained the same
 * name (but it works only for the immediate previous).
 * rgerhards, 2009-06-31
 */
rsRetVal MsgSetRcvFromIPStr(msg_t *pThis, uchar *psz, int len, prop_t **ppProp)
{
	DEFiRet;
	assert(pThis != NULL);

	CHKiRet(prop.CreateOrReuseStringProp(ppProp, psz, len));
	MsgSetRcvFromIP(pThis, *ppProp);

finalize_it:
	RETiRet;
}


/* rgerhards 2004-11-09: set HOSTNAME in msg object
 * rgerhards, 2007-06-21:
 * Does not return anything. If an error occurs, the hostname is
 * simply not set. I have changed this behaviour. The only problem
 * we can run into is memory shortage. If we have such, it is better
 * to loose the hostname than the full message. So we silently ignore
 * that problem and hope that memory will be available the next time
 * we need it. The rest of the code already knows how to handle an
 * unset HOSTNAME.
 */
void MsgSetHOSTNAME(msg_t *pThis, uchar* pszHOSTNAME, int lenHOSTNAME)
{
	assert(pThis != NULL);

	freeHOSTNAME(pThis);

	pThis->iLenHOSTNAME = lenHOSTNAME;
	if(pThis->iLenHOSTNAME < CONF_HOSTNAME_BUFSIZE) {
		/* small enough: use fixed buffer (faster!) */
		pThis->pszHOSTNAME = pThis->szHOSTNAME;
	} else if((pThis->pszHOSTNAME = (uchar*) MALLOC(pThis->iLenHOSTNAME + 1)) == NULL) {
		/* truncate message, better than completely loosing it... */
		pThis->pszHOSTNAME = pThis->szHOSTNAME;
		pThis->iLenHOSTNAME = CONF_HOSTNAME_BUFSIZE - 1;
	}

	memcpy(pThis->pszHOSTNAME, pszHOSTNAME, pThis->iLenHOSTNAME);
	pThis->pszHOSTNAME[pThis->iLenHOSTNAME] = '\0'; /* this also works with truncation! */
}


/* set the offset of the MSG part into the raw msg buffer
 * Note that the offset may be higher than the length of the raw message 
 * (exactly by one). This can happen if we have a message that does not 
 * contain any MSG part.
 */
void MsgSetMSGoffs(msg_t *pMsg, short offs)
{
	ISOBJ_TYPE_assert(pMsg, msg);
	pMsg->offMSG = offs;
	if(offs > pMsg->iLenRawMsg) {
		assert(offs - 1 == pMsg->iLenRawMsg);
		pMsg->iLenMSG = 0;
	} else {
		pMsg->iLenMSG = pMsg->iLenRawMsg - offs;
	}
}


/* replace the MSG part of a message. The update actually takes place inside
 * rawmsg. 
 * There are two cases: either the new message will be larger than the new msg
 * or it will be less than or equal. If it is less than or equal, we can utilize
 * the previous message buffer. If it is larger, we can utilize the msg_t-included
 * message buffer if it fits in there. If this is not the case, we need to alloc
 * a new, larger, chunk and copy over the data to it. Note that this function is
 * (hopefully) relatively seldom being called, so some performance impact is
 * uncritical. In any case, pszMSG is copied, so if it was dynamically allocated,
 * the caller is responsible for freeing it.
 * rgerhards, 2009-06-23
 */
rsRetVal MsgReplaceMSG(msg_t *pThis, uchar* pszMSG, int lenMSG)
{
	int lenNew;
	uchar *bufNew;
	DEFiRet;
	ISOBJ_TYPE_assert(pThis, msg);
	assert(pszMSG != NULL);

	lenNew = pThis->iLenRawMsg + lenMSG - pThis->iLenMSG;
	if(lenMSG > pThis->iLenMSG && lenNew >= CONF_RAWMSG_BUFSIZE) {
		/*  we have lost our "bet" and need to alloc a new buffer ;) */
		CHKmalloc(bufNew = MALLOC(lenNew + 1));
		memcpy(bufNew, pThis->pszRawMsg, pThis->offMSG);
		if(pThis->pszRawMsg != pThis->szRawMsg)
			free(pThis->pszRawMsg);
		pThis->pszRawMsg = bufNew;
	}

	if(lenMSG > 0)
		memcpy(pThis->pszRawMsg + pThis->offMSG, pszMSG, lenMSG);
	pThis->pszRawMsg[lenNew] = '\0'; /* this also works with truncation! */
	pThis->iLenRawMsg = lenNew;
	pThis->iLenMSG = lenMSG;

finalize_it:
	RETiRet;
}

/* set raw message in message object. Size of message is provided.
 * The function makes sure that the stored rawmsg is properly
 * terminated by '\0'.
 * rgerhards, 2009-06-16
 */
void MsgSetRawMsg(msg_t *pThis, char* pszRawMsg, size_t lenMsg)
{
	assert(pThis != NULL);
	if(pThis->pszRawMsg != pThis->szRawMsg)
		free(pThis->pszRawMsg);

	pThis->iLenRawMsg = lenMsg;
	if(pThis->iLenRawMsg < CONF_RAWMSG_BUFSIZE) {
		/* small enough: use fixed buffer (faster!) */
		pThis->pszRawMsg = pThis->szRawMsg;
	} else if((pThis->pszRawMsg = (uchar*) MALLOC(pThis->iLenRawMsg + 1)) == NULL) {
		/* truncate message, better than completely loosing it... */
		pThis->pszRawMsg = pThis->szRawMsg;
		pThis->iLenRawMsg = CONF_RAWMSG_BUFSIZE - 1;
	}

	memcpy(pThis->pszRawMsg, pszRawMsg, pThis->iLenRawMsg);
	pThis->pszRawMsg[pThis->iLenRawMsg] = '\0'; /* this also works with truncation! */
}


/* set raw message in message object. Size of message is not provided. This
 * function should only be used when it is unavoidable (and over time we should
 * try to remove it altogether).
 * rgerhards, 2009-06-16
 */
void MsgSetRawMsgWOSize(msg_t *pMsg, char* pszRawMsg)
{
	MsgSetRawMsg(pMsg, pszRawMsg, strlen(pszRawMsg));
}


/* Decode a priority into textual information like auth.emerg.
 * The variable pRes must point to a user-supplied buffer.
 * The pointer to the buffer
 * is also returned, what makes this functiona suitable for
 * use in printf-like functions.
 * Note: a buffer size of 20 characters is always sufficient.
 */
char *textpri(char *pRes, int pri)
{
	assert(pRes != NULL);
	memcpy(pRes, syslog_fac_names[LOG_FAC(pri)], len_syslog_fac_names[LOG_FAC(pri)]);
	pRes[len_syslog_fac_names[LOG_FAC(pri)]] = '.';
	memcpy(pRes+len_syslog_fac_names[LOG_FAC(pri)]+1,
	       syslog_severity_names[LOG_PRI(pri)],
	       len_syslog_severity_names[LOG_PRI(pri)]+1 /* for \0! */);
	return pRes;
}


/* This function returns the current date in different
 * variants. It is used to construct the $NOW series of
 * system properties. The returned buffer must be freed
 * by the caller when no longer needed. If the function
 * can not allocate memory, it returns a NULL pointer.
 * Added 2007-07-10 rgerhards
 */
typedef enum ENOWType { NOW_NOW, NOW_YEAR, NOW_MONTH, NOW_DAY, NOW_HOUR, NOW_HHOUR, NOW_QHOUR, NOW_MINUTE } eNOWType;
#define tmpBUFSIZE 16	/* size of formatting buffer */
static uchar *getNOW(eNOWType eNow, struct syslogTime *t)
{
	uchar *pBuf;

	if((pBuf = (uchar*) MALLOC(sizeof(uchar) * tmpBUFSIZE)) == NULL) {
		return NULL;
	}

	if(t->year == 0) { /* not yet set! */
		datetime.getCurrTime(t, NULL);
	}

	switch(eNow) {
	case NOW_NOW:
		memcpy(pBuf, two_digits[t->year/100], 2);
		memcpy(pBuf+2, two_digits[t->year%100], 2);
		pBuf[4] = '-';
		memcpy(pBuf+5, two_digits[(int)t->month], 2);
		pBuf[7] = '-';
		memcpy(pBuf+8, two_digits[(int)t->day], 3);
		break;
	case NOW_YEAR:
		memcpy(pBuf, two_digits[t->year/100], 2);
		memcpy(pBuf+2, two_digits[t->year%100], 3);
		break;
	case NOW_MONTH:
		memcpy(pBuf, two_digits[(int)t->month], 3);
		break;
	case NOW_DAY:
		memcpy(pBuf, two_digits[(int)t->day], 3);
		break;
	case NOW_HOUR:
		memcpy(pBuf, two_digits[(int)t->hour], 3);
		break;
	case NOW_HHOUR:
		memcpy(pBuf, two_digits[t->minute/30], 3);
		break;
	case NOW_QHOUR:
		memcpy(pBuf, two_digits[t->minute/15], 3);
		break;
	case NOW_MINUTE:
		memcpy(pBuf, two_digits[(int)t->minute], 3);
		break;
	}

	return(pBuf);
}
#undef tmpBUFSIZE /* clean up */


/* Get a JSON-Property as string value  (used for various types of JSON-based vars) */
static rsRetVal
getJSONPropVal(struct json_object *jroot, es_str_t *propName, uchar **pRes, rs_size_t *buflen, unsigned short *pbMustBeFreed)
{
	uchar *name = NULL;
	uchar *leaf;
	struct json_object *parent;
	struct json_object *field;
	DEFiRet;

	if(*pbMustBeFreed)
		free(*pRes);
	*pRes = NULL;
	// TODO: mutex?
	if(jroot == NULL) goto finalize_it;

	if(!es_strbufcmp(propName, (uchar*)"!", 1)) {
		field = jroot;
	} else {
		name = (uchar*)es_str2cstr(propName, NULL);
		leaf = jsonPathGetLeaf(name, ustrlen(name));
		CHKiRet(jsonPathFindParent(jroot, name, leaf, &parent, 1));
		field = json_object_object_get(parent, (char*)leaf);
	}
	if(field != NULL) {
		*pRes = (uchar*) strdup(json_object_get_string(field));
		*buflen = (int) ustrlen(*pRes);
		*pbMustBeFreed = 1;
	}

finalize_it:
	free(name);
	if(*pRes == NULL) {
		/* could not find any value, so set it to empty */
		*pRes = (unsigned char*)"";
		*pbMustBeFreed = 0;
	}
	RETiRet;
}

rsRetVal
getCEEPropVal(msg_t *pM, es_str_t *propName, uchar **pRes, rs_size_t *buflen, unsigned short *pbMustBeFreed)
{
	return getJSONPropVal(pM->json, propName, pRes, buflen, pbMustBeFreed);
}

rsRetVal
getLocalVarPropVal(msg_t *pM, es_str_t *propName, uchar **pRes, rs_size_t *buflen, unsigned short *pbMustBeFreed)
{
	return getJSONPropVal(pM->localvars, propName, pRes, buflen, pbMustBeFreed);
}

rsRetVal
getGlobalVarPropVal( es_str_t *propName, uchar **pRes, rs_size_t *buflen, unsigned short *pbMustBeFreed)
{
	DEFiRet;
	pthread_rwlock_rdlock(&glblVars_rwlock);
	iRet = getJSONPropVal(global_var_root, propName, pRes, buflen, pbMustBeFreed);
	pthread_rwlock_unlock(&glblVars_rwlock);
	RETiRet;
}


/* Get a JSON-based-variable as native json object */
rsRetVal
msgGetJSONPropJSON(struct json_object *jroot, es_str_t *propName, struct json_object **pjson)
{
	uchar *name = NULL;
	uchar *leaf;
	struct json_object *parent;
	DEFiRet;

	// TODO: mutex?
	if(jroot == NULL) {
		ABORT_FINALIZE(RS_RET_NOT_FOUND);
	}

	if(!es_strbufcmp(propName, (uchar*)"!", 1)) {
		*pjson = jroot;
		FINALIZE;
	}
	name = (uchar*)es_str2cstr(propName, NULL);
	leaf = jsonPathGetLeaf(name, ustrlen(name));
	CHKiRet(jsonPathFindParent(jroot, name, leaf, &parent, 1));
	*pjson = json_object_object_get(parent, (char*)leaf);
	if(*pjson == NULL) {
		ABORT_FINALIZE(RS_RET_NOT_FOUND);
	}

finalize_it:
	free(name);
	RETiRet;
}

rsRetVal
msgGetCEEPropJSON(msg_t *pM, es_str_t *propName, struct json_object **pjson)
{
	return msgGetJSONPropJSON(pM->json, propName, pjson);
}

rsRetVal
msgGetLocalVarJSON(msg_t *pM, es_str_t *propName, struct json_object **pjson)
{
	return msgGetJSONPropJSON(pM->localvars, propName, pjson);
}

rsRetVal
msgGetGlobalVarJSON(es_str_t *propName, struct json_object **pjson)
{
	DEFiRet;
	pthread_rwlock_rdlock(&glblVars_rwlock);
	iRet = msgGetJSONPropJSON(global_var_root, propName, pjson);
	pthread_rwlock_unlock(&glblVars_rwlock);
	RETiRet;
}

/* Encode a JSON value and add it to provided string. Note that 
 * the string object may be NULL. In this case, it is created
 * if and only if escaping is needed.
 */
static rsRetVal
jsonAddVal(uchar *pSrc, unsigned buflen, es_str_t **dst)
{
	unsigned char c;
	es_size_t i;
	char numbuf[4];
	int j;
	DEFiRet;

	for(i = 0 ; i < buflen ; ++i) {
		c = pSrc[i];
		if(   (c >= 0x23 && c <= 0x5b)
		   || (c >= 0x5d /* && c <= 0x10FFFF*/)
		   || c == 0x20 || c == 0x21) {
			/* no need to escape */
			if(*dst != NULL)
				es_addChar(dst, c);
		} else {
			if(*dst == NULL) {
				if(i == 0) {
					/* we hope we have only few escapes... */
					*dst = es_newStr(buflen+10);
				} else {
					*dst = es_newStrFromBuf((char*)pSrc, i);
				}
				if(*dst == NULL) {
					ABORT_FINALIZE(RS_RET_OUT_OF_MEMORY);
				}
			}
			/* we must escape, try RFC4627-defined special sequences first */
			switch(c) {
			case '\0':
				es_addBuf(dst, "\\u0000", 6);
				break;
			case '\"':
				es_addBuf(dst, "\\\"", 2);
				break;
			case '/':
				es_addBuf(dst, "\\/", 2);
				break;
			case '\\':
				es_addBuf(dst, "\\\\", 2);
				break;
			case '\010':
				es_addBuf(dst, "\\b", 2);
				break;
			case '\014':
				es_addBuf(dst, "\\f", 2);
				break;
			case '\n':
				es_addBuf(dst, "\\n", 2);
				break;
			case '\r':
				es_addBuf(dst, "\\r", 2);
				break;
			case '\t':
				es_addBuf(dst, "\\t", 2);
				break;
			default:
				/* TODO : proper Unicode encoding (see header comment) */
				for(j = 0 ; j < 4 ; ++j) {
					numbuf[3-j] = hexdigit[c % 16];
					c = c / 16;
				}
				es_addBuf(dst, "\\u", 2);
				es_addBuf(dst, numbuf, 4);
				break;
			}
		}
	}
finalize_it:
	RETiRet;
}


/* encode a property in JSON escaped format. This is a helper
 * to MsgGetProp. It needs to update all provided parameters.
 * Note: Code is borrowed from libee (my own code, so ASL 2.0
 * is fine with it); this function may later be replaced by
 * some "better" and more complete implementation (maybe from
 * libee or its helpers).
 * For performance reasons, we begin to copy the string only
 * when we recognice that we actually need to do some escaping.
 * rgerhards, 2012-03-16
 */
static rsRetVal
jsonEncode(uchar **ppRes, unsigned short *pbMustBeFreed, int *pBufLen)
{
	unsigned buflen;
	uchar *pSrc;
	es_str_t *dst = NULL;
	DEFiRet;

	pSrc = *ppRes;
	buflen = (*pBufLen == -1) ? ustrlen(pSrc) : *pBufLen;
	CHKiRet(jsonAddVal(pSrc, buflen, &dst));

	if(dst != NULL) {
		/* we updated the string and need to replace the
		 * previous data.
		 */
		if(*pbMustBeFreed)
			free(*ppRes);
		*ppRes = (uchar*)es_str2cstr(dst, NULL);
		*pbMustBeFreed = 1;
		*pBufLen = -1;
		es_deleteStr(dst);
	}

finalize_it:
	RETiRet;
}


/* Format a property as JSON field, that means
 * "name"="value"
 * where value is JSON-escaped (here we assume that the name
 * only contains characters from the valid character set).
 * Note: this function duplicates code from jsonEncode(). 
 * TODO: these two functions should be combined, at least if
 * that makes any sense from a performance PoV - definitely
 * something to consider at a later stage. rgerhards, 2012-04-19
 */
static rsRetVal
jsonField(struct templateEntry *pTpe, uchar **ppRes, unsigned short *pbMustBeFreed, int *pBufLen)
{
	unsigned buflen;
	uchar *pSrc;
	es_str_t *dst = NULL;
	DEFiRet;

	pSrc = *ppRes;
	buflen = (*pBufLen == -1) ? ustrlen(pSrc) : *pBufLen;
	/* we hope we have only few escapes... */
	dst = es_newStr(buflen+pTpe->lenFieldName+15);
	es_addChar(&dst, '"');
	es_addBuf(&dst, (char*)pTpe->fieldName, pTpe->lenFieldName);
	es_addBufConstcstr(&dst, "\":\"");
	CHKiRet(jsonAddVal(pSrc, buflen, &dst));
	es_addChar(&dst, '"');

	if(*pbMustBeFreed)
		free(*ppRes);
	/* we know we do not have \0 chars - so the size does not change */
	*pBufLen = es_strlen(dst);
	*ppRes = (uchar*)es_str2cstr(dst, NULL);
	*pbMustBeFreed = 1;
	es_deleteStr(dst);

finalize_it:
	RETiRet;
}


/* This function returns a string-representation of the 
 * requested message property. This is a generic function used
 * to abstract properties so that these can be easier
 * queried. Returns NULL if property could not be found.
 * Actually, this function is a big if..elseif. What it does
 * is simply to map property names (from MonitorWare) to the
 * message object data fields.
 *
 * In case we need string forms of propertis we do not
 * yet have in string form, we do a memory allocation that
 * is sufficiently large (in all cases). Once the string
 * form has been obtained, it is saved until the Msg object
 * is finally destroyed. This is so that we save the processing
 * time in the (likely) case that this property is requested
 * again. It also saves us a lot of dynamic memory management
 * issues in the upper layers, because we so can guarantee that
 * the buffer will remain static AND available during the lifetime
 * of the object. Please note that both the max size allocation as
 * well as keeping things in memory might like look like a 
 * waste of memory (some might say it actually is...) - we
 * deliberately accept this because performance is more important
 * to us ;)
 * rgerhards 2004-11-18
 * Parameter "bMustBeFreed" is set by this function. It tells the
 * caller whether or not the string returned must be freed by the
 * caller itself. It is is 0, the caller MUST NOT free it. If it is
 * 1, the caller MUST free it. Handling this wrongly leads to either
 * a memory leak of a program abort (do to double-frees or frees on
 * the constant memory pool). So be careful to do it right.
 * rgerhards 2004-11-23
 * regular expression support contributed by Andres Riancho merged
 * on 2005-09-13
 * changed so that it now an be called without a template entry (NULL).
 * In this case, only the (unmodified) property is returned. This will
 * be used in selector line processing.
 * rgerhards 2005-09-15
 */
/* a quick helper to save some writing: */
#define RET_OUT_OF_MEMORY { *pbMustBeFreed = 0;\
	*pPropLen = sizeof("**OUT OF MEMORY**") - 1; \
	return(UCHAR_CONSTANT("**OUT OF MEMORY**"));}
uchar *MsgGetProp(msg_t *pMsg, struct templateEntry *pTpe,
                 propid_t propid, es_str_t *propName, rs_size_t *pPropLen,
		 unsigned short *pbMustBeFreed, struct syslogTime *ttNow)
{
	uchar *pRes; /* result pointer */
	rs_size_t bufLen = -1; /* length of string or -1, if not known */
	uchar *pBufStart;
	uchar *pBuf;
	int iLen;
	short iOffs;
	enum tplFormatTypes datefmt;

	BEGINfunc
	assert(pMsg != NULL);
	assert(pbMustBeFreed != NULL);

#ifdef	FEATURE_REGEXP
	/* Variables necessary for regular expression matching */
	size_t nmatch = 10;
	regmatch_t pmatch[10];
#endif

	*pbMustBeFreed = 0;

	switch(propid) {
		case PROP_MSG:
			pRes = getMSG(pMsg);
			bufLen = getMSGLen(pMsg);
			break;
		case PROP_TIMESTAMP:
			if (pTpe != NULL)
				datefmt = pTpe->data.field.eDateFormat;
			else
				datefmt = tplFmtDefault;
			pRes = (uchar*)getTimeReported(pMsg, datefmt);
			break;
		case PROP_HOSTNAME:
			pRes = (uchar*)getHOSTNAME(pMsg);
			bufLen = getHOSTNAMELen(pMsg);
			break;
		case PROP_SYSLOGTAG:
			getTAG(pMsg, &pRes, &bufLen);
			break;
		case PROP_RAWMSG:
			getRawMsg(pMsg, &pRes, &bufLen);
			break;
		case PROP_INPUTNAME:
			getInputName(pMsg, &pRes, &bufLen);
			break;
		case PROP_FROMHOST:
			pRes = getRcvFrom(pMsg);
			break;
		case PROP_FROMHOST_IP:
			pRes = getRcvFromIP(pMsg);
			break;
		case PROP_PRI:
			pRes = (uchar*)getPRI(pMsg);
			break;
		case PROP_PRI_TEXT:
			pBuf = MALLOC(20 * sizeof(uchar));
			if(pBuf == NULL) {
				RET_OUT_OF_MEMORY;
			} else {
				*pbMustBeFreed = 1;
				pRes = (uchar*)textpri((char*)pBuf, getPRIi(pMsg));
			}
			break;
		case PROP_IUT:
			pRes = UCHAR_CONSTANT("1"); /* always 1 for syslog messages (a MonitorWare thing;)) */
			bufLen = 1;
			break;
		case PROP_SYSLOGFACILITY:
			pRes = (uchar*)getFacility(pMsg);
			break;
		case PROP_SYSLOGFACILITY_TEXT:
			pRes = (uchar*)getFacilityStr(pMsg);
			break;
		case PROP_SYSLOGSEVERITY:
			pRes = (uchar*)getSeverity(pMsg);
			break;
		case PROP_SYSLOGSEVERITY_TEXT:
			pRes = (uchar*)getSeverityStr(pMsg);
			break;
		case PROP_TIMEGENERATED:
			if (pTpe != NULL)
				datefmt = pTpe->data.field.eDateFormat;
			else
				datefmt = tplFmtDefault;
			pRes = (uchar*)getTimeGenerated(pMsg, datefmt);
			break;
		case PROP_PROGRAMNAME:
			pRes = getProgramName(pMsg, LOCK_MUTEX);
			break;
		case PROP_PROTOCOL_VERSION:
			pRes = (uchar*)getProtocolVersionString(pMsg);
			break;
		case PROP_STRUCTURED_DATA:
			pRes = (uchar*)getStructuredData(pMsg);
			break;
		case PROP_APP_NAME:
			pRes = (uchar*)getAPPNAME(pMsg, LOCK_MUTEX);
			break;
		case PROP_PROCID:
			pRes = (uchar*)getPROCID(pMsg, LOCK_MUTEX);
			break;
		case PROP_MSGID:
			pRes = (uchar*)getMSGID(pMsg);
			break;
#ifdef USE_LIBUUID
		case PROP_UUID:
			getUUID(pMsg, &pRes, &bufLen);
			break;
#endif
		case PROP_PARSESUCCESS:
			pRes = (uchar*)getParseSuccess(pMsg);
			break;
		case PROP_SYS_NOW:
			if((pRes = getNOW(NOW_NOW, ttNow)) == NULL) {
				RET_OUT_OF_MEMORY;
			} else {
				*pbMustBeFreed = 1;
				bufLen = 10;
			}
			break;
		case PROP_SYS_YEAR:
			if((pRes = getNOW(NOW_YEAR, ttNow)) == NULL) {
				RET_OUT_OF_MEMORY;
			} else {
				*pbMustBeFreed = 1;
				bufLen = 4;
			}
			break;
		case PROP_SYS_MONTH:
			if((pRes = getNOW(NOW_MONTH, ttNow)) == NULL) {
				RET_OUT_OF_MEMORY;
			} else {
				*pbMustBeFreed = 1;
				bufLen = 2;
			}
			break;
		case PROP_SYS_DAY:
			if((pRes = getNOW(NOW_DAY, ttNow)) == NULL) {
				RET_OUT_OF_MEMORY;
			} else {
				*pbMustBeFreed = 1;
				bufLen = 2;
			}
			break;
		case PROP_SYS_HOUR:
			if((pRes = getNOW(NOW_HOUR, ttNow)) == NULL) {
				RET_OUT_OF_MEMORY;
			} else {
				*pbMustBeFreed = 1;
				bufLen = 2;
			}
			break;
		case PROP_SYS_HHOUR:
			if((pRes = getNOW(NOW_HHOUR, ttNow)) == NULL) {
				RET_OUT_OF_MEMORY;
			} else {
				*pbMustBeFreed = 1;
				bufLen = 2;
			}
			break;
		case PROP_SYS_QHOUR:
			if((pRes = getNOW(NOW_QHOUR, ttNow)) == NULL) {
				RET_OUT_OF_MEMORY;
			} else {
				*pbMustBeFreed = 1;
				bufLen = 2;
			}
			break;
		case PROP_SYS_MINUTE:
			if((pRes = getNOW(NOW_MINUTE, ttNow)) == NULL) {
				RET_OUT_OF_MEMORY;
			} else {
				*pbMustBeFreed = 1;
				bufLen = 2;
			}
			break;
		case PROP_SYS_MYHOSTNAME:
			pRes = glbl.GetLocalHostName();
			break;
		case PROP_CEE_ALL_JSON:
			if(pMsg->json == NULL) {
				if(*pbMustBeFreed == 1)
					free(pRes);
				pRes = (uchar*) "{}";
				bufLen = 2;
				*pbMustBeFreed = 0;
			} else {
				pRes = (uchar*)strdup(json_object_get_string(pMsg->json));
				*pbMustBeFreed = 1;
			}
			break;
		case PROP_CEE:
			getCEEPropVal(pMsg, propName, &pRes, &bufLen, pbMustBeFreed);
			break;
		case PROP_LOCAL_VAR:
			getLocalVarPropVal(pMsg, propName, &pRes, &bufLen, pbMustBeFreed);
			break;
		case PROP_GLOBAL_VAR:
			getGlobalVarPropVal(propName, &pRes, &bufLen, pbMustBeFreed);
			break;
		case PROP_SYS_BOM:
			if(*pbMustBeFreed == 1)
				free(pRes);
			pRes = (uchar*) "\xEF\xBB\xBF";
			*pbMustBeFreed = 0;
			break;
		case PROP_SYS_UPTIME:
#			ifndef HAVE_SYSINFO_UPTIME
			/* An alternative on some systems (eg Solaris) is to scan
			* /var/adm/utmpx for last boot time.
			*/
			pRes = (uchar*) "UPTIME NOT available on this system";
			*pbMustBeFreed = 0;

#			elif defined(__FreeBSD__)

			{
			struct timespec tp;

			if(*pbMustBeFreed == 1)
				free(pRes);
			if((pRes = (uchar*) MALLOC(sizeof(uchar) * 32)) == NULL) {
				RET_OUT_OF_MEMORY;
			}
			*pbMustBeFreed = 1;
 
			if(clock_gettime(CLOCK_UPTIME, &tp) == -1) {
 				*pPropLen = sizeof("**SYSCALL FAILED**") - 1;
 				return(UCHAR_CONSTANT("**SYSCALL FAILED**"));
 			}
 
			snprintf((char*) pRes, sizeof(uchar) * 32, "%ld", tp.tv_sec);
 			}

#			else

			{
			struct sysinfo s_info;

			if(*pbMustBeFreed == 1)
				free(pRes);
			if((pRes = (uchar*) MALLOC(sizeof(uchar) * 32)) == NULL) {
				RET_OUT_OF_MEMORY;
			}
			*pbMustBeFreed = 1;

			if(sysinfo(&s_info) < 0) {
				*pPropLen = sizeof("**SYSCALL FAILED**") - 1;
				return(UCHAR_CONSTANT("**SYSCALL FAILED**"));
			}

			snprintf((char*) pRes, sizeof(uchar) * 32, "%ld", s_info.uptime);
			}
#			endif
		break;
		default:
			/* there is no point in continuing, we may even otherwise render the
			 * error message unreadable. rgerhards, 2007-07-10
			 */
			dbgprintf("invalid property id: '%d'\n", propid);
			*pbMustBeFreed = 0;
			*pPropLen = sizeof("**INVALID PROPERTY NAME**") - 1;
			return UCHAR_CONSTANT("**INVALID PROPERTY NAME**");
	}

	/* If we did not receive a template pointer, we are already done... */
	if(pTpe == NULL || !pTpe->bComplexProcessing) {
		*pPropLen = (bufLen == -1) ? ustrlen(pRes) : bufLen;
		return pRes;
	}
	
	/* Now check if we need to make "temporary" transformations (these
	 * are transformations that do not go back into the message -
	 * memory must be allocated for them!).
	 */
	
	/* substring extraction */
	/* first we check if we need to extract by field number
	 * rgerhards, 2005-12-22
	 */
	if(pTpe->data.field.has_fields == 1) {
		size_t iCurrFld;
		uchar *pFld;
		uchar *pFldEnd;
		/* first, skip to the field in question. The field separator
		 * is always one character and is stored in the template entry.
		 */
		iCurrFld = 1;
		pFld = pRes;
		while(*pFld && iCurrFld < pTpe->data.field.iFieldNr) {
			/* skip fields until the requested field or end of string is found */
			while(*pFld && (uchar) *pFld != pTpe->data.field.field_delim)
				++pFld; /* skip to field terminator */
			if(*pFld == pTpe->data.field.field_delim) {
				++pFld; /* eat it */
#ifdef STRICT_GPLV3
				if (pTpe->data.field.field_expand != 0) {
					while (*pFld == pTpe->data.field.field_delim) {
						++pFld;
					}
				}
#endif
				++iCurrFld;
			}
		}
		dbgprintf("field requested %d, field found %d\n", pTpe->data.field.iFieldNr, (int) iCurrFld);
		
		if(iCurrFld == pTpe->data.field.iFieldNr) {
			/* field found, now extract it */
			/* first of all, we need to find the end */
			pFldEnd = pFld;
			while(*pFldEnd && *pFldEnd != pTpe->data.field.field_delim)
				++pFldEnd;
			--pFldEnd; /* we are already at the delimiter - so we need to
			            * step back a little not to copy it as part of the field. */
			/* we got our end pointer, now do the copy */
			/* TODO: code copied from below, this is a candidate for a separate function */
			iLen = pFldEnd - pFld + 1; /* the +1 is for an actual char, NOT \0! */
			pBufStart = pBuf = MALLOC((iLen + 1) * sizeof(char));
			if(pBuf == NULL) {
				if(*pbMustBeFreed == 1)
					free(pRes);
				RET_OUT_OF_MEMORY;
			}
			/* now copy */
			memcpy(pBuf, pFld, iLen);
			bufLen = iLen;
			pBuf[iLen] = '\0'; /* terminate it */
			if(*pbMustBeFreed == 1)
				free(pRes);
			pRes = pBufStart;
			*pbMustBeFreed = 1;
			if(*(pFldEnd+1) != '\0')
				++pFldEnd; /* OK, skip again over delimiter char */
		} else {
			/* field not found, return error */
			if(*pbMustBeFreed == 1)
				free(pRes);
			*pbMustBeFreed = 0;
			*pPropLen = sizeof("**FIELD NOT FOUND**") - 1;
			return UCHAR_CONSTANT("**FIELD NOT FOUND**");
		}
#ifdef FEATURE_REGEXP
	} else {
		/* Check for regular expressions */
		if (pTpe->data.field.has_regex != 0) {
			if (pTpe->data.field.has_regex == 2) {
				/* Could not compile regex before! */
				if (*pbMustBeFreed == 1) {
					free(pRes);
					*pbMustBeFreed = 0;
				}
				*pPropLen = sizeof("**NO MATCH** **BAD REGULAR EXPRESSION**") - 1;
				return UCHAR_CONSTANT("**NO MATCH** **BAD REGULAR EXPRESSION**");
			}

			dbgprintf("string to match for regex is: %s\n", pRes);

			if(objUse(regexp, LM_REGEXP_FILENAME) == RS_RET_OK) {
				short iTry = 0;
				uchar bFound = 0;
				iOffs = 0;
				/* first see if we find a match, iterating through the series of
				 * potential matches over the string.
				 */
				while(!bFound) {
					int iREstat;
					iREstat = regexp.regexec(&pTpe->data.field.re, (char*)(pRes + iOffs), nmatch, pmatch, 0);
					dbgprintf("regexec return is %d\n", iREstat);
					if(iREstat == 0) {
						if(pmatch[0].rm_so == -1) {
							dbgprintf("oops ... start offset of successful regexec is -1\n");
							break;
						}
						if(iTry == pTpe->data.field.iMatchToUse) {
							bFound = 1;
						} else {
							dbgprintf("regex found at offset %d, new offset %d, tries %d\n",
								  iOffs, (int) (iOffs + pmatch[0].rm_eo), iTry);
							iOffs += pmatch[0].rm_eo;
							++iTry;
						}
					} else {
						break;
					}
				}
				dbgprintf("regex: end search, found %d\n", bFound);
				if(!bFound) {
					/* we got no match! */
					if(pTpe->data.field.nomatchAction != TPL_REGEX_NOMATCH_USE_WHOLE_FIELD) {
						if (*pbMustBeFreed == 1) {
							free(pRes);
							*pbMustBeFreed = 0;
						}
						if(pTpe->data.field.nomatchAction == TPL_REGEX_NOMATCH_USE_DFLTSTR) {
							bufLen = sizeof("**NO MATCH**") - 1;
							pRes = UCHAR_CONSTANT("**NO MATCH**");
						} else if(pTpe->data.field.nomatchAction == TPL_REGEX_NOMATCH_USE_ZERO) {
							bufLen = 1;
							pRes = UCHAR_CONSTANT("0");
						} else {
							bufLen = 0;
							pRes = UCHAR_CONSTANT("");
						}
					}
				} else {
					/* Match- but did it match the one we wanted? */
					/* we got no match! */
					if(pmatch[pTpe->data.field.iSubMatchToUse].rm_so == -1) {
						if(pTpe->data.field.nomatchAction != TPL_REGEX_NOMATCH_USE_WHOLE_FIELD) {
							if (*pbMustBeFreed == 1) {
								free(pRes);
								*pbMustBeFreed = 0;
							}
							if(pTpe->data.field.nomatchAction == TPL_REGEX_NOMATCH_USE_DFLTSTR) {
								bufLen = sizeof("**NO MATCH**") - 1;
								pRes = UCHAR_CONSTANT("**NO MATCH**");
							} else if(pTpe->data.field.nomatchAction == TPL_REGEX_NOMATCH_USE_ZERO) {
								bufLen = 1;
								pRes = UCHAR_CONSTANT("0");
							} else {
								bufLen = 0;
								pRes = UCHAR_CONSTANT("");
							}
						}
					}
					/* OK, we have a usable match - we now need to malloc pB */
					int iLenBuf;
					uchar *pB;

					iLenBuf = pmatch[pTpe->data.field.iSubMatchToUse].rm_eo
						  - pmatch[pTpe->data.field.iSubMatchToUse].rm_so;
					pB = MALLOC((iLenBuf + 1) * sizeof(uchar));

					if (pB == NULL) {
						if (*pbMustBeFreed == 1)
							free(pRes);
						RET_OUT_OF_MEMORY;
					}

					/* Lets copy the matched substring to the buffer */
					memcpy(pB, pRes + iOffs +  pmatch[pTpe->data.field.iSubMatchToUse].rm_so, iLenBuf);
					bufLen = iLenBuf;
					pB[iLenBuf] = '\0';/* terminate string, did not happen before */

					if (*pbMustBeFreed == 1)
						free(pRes);
					pRes = pB;
					*pbMustBeFreed = 1;
				}
			} else {
				/* we could not load regular expression support. This is quite unexpected at
				 * this stage of processing (after all, the config parser found it), but so
				 * it is. We return an error in that case. -- rgerhards, 2008-03-07
				 */
				dbgprintf("could not get regexp object pointer, so regexp can not be evaluated\n");
				if (*pbMustBeFreed == 1) {
					free(pRes);
					*pbMustBeFreed = 0;
				}
				*pPropLen = sizeof("***REGEXP NOT AVAILABLE***") - 1;
				return UCHAR_CONSTANT("***REGEXP NOT AVAILABLE***");
			}
		}
#endif /* #ifdef FEATURE_REGEXP */
	}

	if(pTpe->data.field.iFromPos != 0 || pTpe->data.field.iToPos != 0) {
		/* we need to obtain a private copy */
		int iFrom, iTo;
		uchar *pSb;
		iFrom = pTpe->data.field.iFromPos;
		iTo = pTpe->data.field.iToPos;
		if(bufLen == -1)
			bufLen = ustrlen(pRes);
		if(pTpe->data.field.options.bFromPosEndRelative) {
			iFrom = (bufLen < iFrom) ? 0 : bufLen - iFrom;
			iTo = (bufLen < iTo)? 0 : bufLen - iTo;
		} else {
			/* need to zero-base to and from (they are 1-based!) */
			if(iFrom > 0)
				--iFrom;
			if(iTo > 0)
				--iTo;
		}
		if(iFrom == 0 && iTo >=  bufLen) { 
			/* in this case, the requested string is a superset of what we already have,
			 * so there is no need to do any processing. This is a frequent case for size-limited
			 * fields like TAG in the default forwarding template (so it is a useful optimization
			 * to check for this condition ;)). -- rgerhards, 2009-07-09
			 */
			; /*DO NOTHING*/
		} else {
			if(iTo > bufLen) /* iTo is very large, if no to-position is set in the template! */
				iTo = bufLen;
			iLen = iTo - iFrom + 1; /* the +1 is for an actual char, NOT \0! */
			pBufStart = pBuf = MALLOC((iLen + 1) * sizeof(char));
			if(pBuf == NULL) {
				if(*pbMustBeFreed == 1)
					free(pRes);
				RET_OUT_OF_MEMORY;
			}
			pSb = pRes;
			if(iFrom) {
			/* skip to the start of the substring (can't do pointer arithmetic
			 * because the whole string might be smaller!!)
			 */
				while(*pSb && iFrom) {
					--iFrom;
					++pSb;
				}
			}
			/* OK, we are at the begin - now let's copy... */
			bufLen = iLen;
			while(*pSb && iLen) {
				*pBuf++ = *pSb;
				++pSb;
				--iLen;
			}
			*pBuf = '\0';
			bufLen -= iLen; /* subtract remaining length if the string was smaller! */
			if(*pbMustBeFreed == 1)
				free(pRes);
			pRes = pBufStart;
			*pbMustBeFreed = 1;
		}
	}

	/* now check if we need to do our "SP if first char is non-space" hack logic */
	if(*pRes && pTpe->data.field.options.bSPIffNo1stSP) {
		/* here, we always destruct the buffer and return a new one */
		uchar cFirst = *pRes; /* save first char */
		if(*pbMustBeFreed == 1)
			free(pRes);
		pRes = (cFirst == ' ') ? UCHAR_CONSTANT("") : UCHAR_CONSTANT(" ");
		bufLen = (cFirst == ' ') ? 0 : 1;
		*pbMustBeFreed = 0;
	}

	if(*pRes) {
		/* case conversations (should go after substring, because so we are able to
		 * work on the smallest possible buffer).
		 */
		if(pTpe->data.field.eCaseConv != tplCaseConvNo) {
			/* we need to obtain a private copy */
			if(bufLen == -1)
				bufLen = ustrlen(pRes);
			uchar *pBStart;
			uchar *pB;
			uchar *pSrc;
			pBStart = pB = MALLOC((bufLen + 1) * sizeof(char));
			if(pB == NULL) {
				if(*pbMustBeFreed == 1)
					free(pRes);
				RET_OUT_OF_MEMORY;
			}
			pSrc = pRes;
			while(*pSrc) {
				*pB++ = (pTpe->data.field.eCaseConv == tplCaseConvUpper) ?
					(uchar)toupper((int)*pSrc) : (uchar)tolower((int)*pSrc);
				/* currently only these two exist */
				++pSrc;
			}
			*pB = '\0';
			if(*pbMustBeFreed == 1)
				free(pRes);
			pRes = pBStart;
			*pbMustBeFreed = 1;
		}

		/* now do control character dropping/escaping/replacement
		 * Only one of these can be used. If multiple options are given, the
		 * result is random (though currently there obviously is an order of
		 * preferrence, see code below. But this is NOT guaranteed.
		 * RGerhards, 2006-11-17
		 * We must copy the strings if we modify them, because they may either 
		 * point to static memory or may point into the message object, in which
		 * case we would actually modify the original property (which of course
		 * is wrong).
		 * This was found and fixed by varmojefkoj on 2007-09-11
		 */
		if(pTpe->data.field.options.bDropCC) {
			int iLenBuf = 0;
			uchar *pSrc = pRes;
			uchar *pDstStart;
			uchar *pDst;
			uchar bDropped = 0;
			
			while(*pSrc) {
				if(!iscntrl((int) *pSrc++))
					iLenBuf++;
				else
					bDropped = 1;
			}

			if(bDropped) {
				pDst = pDstStart = MALLOC(iLenBuf + 1);
				if(pDst == NULL) {
					if(*pbMustBeFreed == 1)
						free(pRes);
					RET_OUT_OF_MEMORY;
				}
				for(pSrc = pRes; *pSrc; pSrc++) {
					if(!iscntrl((int) *pSrc))
						*pDst++ = *pSrc;
				}
				*pDst = '\0';
				if(*pbMustBeFreed == 1)
					free(pRes);
				pRes = pDstStart;
				bufLen = iLenBuf;
				*pbMustBeFreed = 1;
			}
		} else if(pTpe->data.field.options.bSpaceCC) {
			uchar *pSrc;
			uchar *pDstStart;
			uchar *pDst;
			
			if(*pbMustBeFreed == 1) {
				/* in this case, we already work on dynamic
				 * memory, so there is no need to copy it - we can
				 * modify it in-place without any harm. This is a
				 * performance optiomization.
				 */
				for(pDst = pRes; *pDst; pDst++) {
					if(iscntrl((int) *pDst))
						*pDst = ' ';
				}
			} else {
				if(bufLen == -1)
					bufLen = ustrlen(pRes);
				pDst = pDstStart = MALLOC(bufLen + 1);
				if(pDst == NULL) {
					if(*pbMustBeFreed == 1)
						free(pRes);
					RET_OUT_OF_MEMORY;
				}
				for(pSrc = pRes; *pSrc; pSrc++) {
					if(iscntrl((int) *pSrc))
						*pDst++ = ' ';
					else
						*pDst++ = *pSrc;
				}
				*pDst = '\0';
				pRes = pDstStart;
				*pbMustBeFreed = 1;
			}
		} else if(pTpe->data.field.options.bEscapeCC) {
			/* we must first count how many control charactes are
			 * present, because we need this to compute the new string
			 * buffer length. While doing so, we also compute the string
			 * length.
			 */
			int iNumCC = 0;
			int iLenBuf = 0;
			uchar *pB;

			for(pB = pRes ; *pB ; ++pB) {
				++iLenBuf;
				if(iscntrl((int) *pB))
					++iNumCC;
			}

			if(iNumCC > 0) { /* if 0, there is nothing to escape, so we are done */
				/* OK, let's do the escaping... */
				uchar *pBStart;
				uchar szCCEsc[8]; /* buffer for escape sequence */
				int i;

				iLenBuf += iNumCC * 4;
				pBStart = pB = MALLOC((iLenBuf + 1) * sizeof(uchar));
				if(pB == NULL) {
					if(*pbMustBeFreed == 1)
						free(pRes);
					RET_OUT_OF_MEMORY;
				}
				while(*pRes) {
					if(iscntrl((int) *pRes)) {
						snprintf((char*)szCCEsc, sizeof(szCCEsc), "#%3.3d", *pRes);
						for(i = 0 ; i < 4 ; ++i)
							*pB++ = szCCEsc[i];
					} else {
						*pB++ = *pRes;
					}
					++pRes;
				}
				*pB = '\0';
				if(*pbMustBeFreed == 1)
					free(pRes);
				pRes = pBStart;
				bufLen = -1;
				*pbMustBeFreed = 1;
			}
		}
	}

	/* Take care of spurious characters to make the property safe
	 * for a path definition
	 */
	if(pTpe->data.field.options.bSecPathDrop || pTpe->data.field.options.bSecPathReplace) {
		if(pTpe->data.field.options.bSecPathDrop) {
			int iLenBuf = 0;
			uchar *pSrc = pRes;
			uchar *pDstStart;
			uchar *pDst;
			uchar bDropped = 0;
			
			while(*pSrc) {
				if(*pSrc++ != '/')
					iLenBuf++;
				else
					bDropped = 1;
			}
			
			if(bDropped) {
				pDst = pDstStart = MALLOC(iLenBuf + 1);
				if(pDst == NULL) {
					if(*pbMustBeFreed == 1)
						free(pRes);
					RET_OUT_OF_MEMORY;
				}
				for(pSrc = pRes; *pSrc; pSrc++) {
					if(*pSrc != '/')
						*pDst++ = *pSrc;
				}
				*pDst = '\0';
				if(*pbMustBeFreed == 1)
					free(pRes);
				pRes = pDstStart;
				bufLen = -1; /* TODO: can we do better? */
				*pbMustBeFreed = 1;
			}
		} else {
			uchar *pSrc;
			uchar *pDstStart;
			uchar *pDst;
			
			if(*pbMustBeFreed == 1) {
				/* here, again, we can modify the string as we already obtained
				 * a private buffer. As we do not change the size of that buffer,
				 * in-place modification is possible. This is a performance
				 * enhancement.
				 */
				for(pDst = pRes; *pDst; pDst++) {
					if(*pDst == '/')
						*pDst++ = '_';
				}
			} else {
				if(bufLen == -1)
					bufLen = ustrlen(pRes);
				pDst = pDstStart = MALLOC(bufLen + 1);
				if(pDst == NULL) {
					if(*pbMustBeFreed == 1)
						free(pRes);
					RET_OUT_OF_MEMORY;
				}
				for(pSrc = pRes; *pSrc; pSrc++) {
					if(*pSrc == '/')
						*pDst++ = '_';
					else
						*pDst++ = *pSrc;
				}
				*pDst = '\0';
				/* we must NOT check if it needs to be freed, because we have done
				 * this in the if above. So if we come to hear, the pSrc string needs
				 * not to be freed (and we do not need to care about it).
				 */
				pRes = pDstStart;
				*pbMustBeFreed = 1;
			}
		}
		
		/* check for "." and ".." (note the parenthesis in the if condition!) */
		if(*pRes == '\0') {
			if(*pbMustBeFreed == 1)
				free(pRes);
			pRes = UCHAR_CONSTANT("_");
			bufLen = 1;
			*pbMustBeFreed = 0;
		} else if((*pRes == '.') && (*(pRes + 1) == '\0' || (*(pRes + 1) == '.' && *(pRes + 2) == '\0'))) {
			uchar *pTmp = pRes;

			if(*(pRes + 1) == '\0')
				pRes = UCHAR_CONSTANT("_");
			else
				pRes = UCHAR_CONSTANT("_.");;
			if(*pbMustBeFreed == 1)
				free(pTmp);
			*pbMustBeFreed = 0;
		}
	}

	/* Now drop last LF if present (pls note that this must not be done
	 * if bEscapeCC was set)!
	 */
	if(pTpe->data.field.options.bDropLastLF && !pTpe->data.field.options.bEscapeCC) {
		int iLn;
		uchar *pB;
		if(bufLen == -1)
			bufLen = ustrlen(pRes);
		iLn = bufLen;
		if(iLn > 0 && *(pRes + iLn - 1) == '\n') {
			/* we have a LF! */
			/* check if we need to obtain a private copy */
			if(*pbMustBeFreed == 0) {
				/* ok, original copy, need a private one */
				pB = MALLOC((iLn + 1) * sizeof(uchar));
				if(pB == NULL) {
					RET_OUT_OF_MEMORY;
				}
				memcpy(pB, pRes, iLn - 1);
				pRes = pB;
				*pbMustBeFreed = 1;
			}
			*(pRes + iLn - 1) = '\0'; /* drop LF ;) */
			--bufLen;
		}
	}

	/* finally, we need to check if the property should be formatted in CSV or JSON.
	 * For CSV we use RFC 4180, and always use double quotes. As of this writing,
	 * this should be the last action carried out on the property, but in the
	 * future there may be reasons to change that. -- rgerhards, 2009-04-02
	 */
	if(pTpe->data.field.options.bCSV) {
		/* we need to obtain a private copy, as we need to at least add the double quotes */
		int iBufLen;
		uchar *pBStart;
		uchar *pDst;
		uchar *pSrc;
		if(bufLen == -1)
			bufLen = ustrlen(pRes);
		iBufLen = bufLen;
		/* the malloc may be optimized, we currently use the worst case... */
		pBStart = pDst = MALLOC((2 * iBufLen + 3) * sizeof(uchar));
		if(pDst == NULL) {
			if(*pbMustBeFreed == 1)
				free(pRes);
			RET_OUT_OF_MEMORY;
		}
		pSrc = pRes;
		*pDst++ = '"'; /* starting quote */
		while(*pSrc) {
			if(*pSrc == '"')
				*pDst++ = '"'; /* need to add double double quote (see RFC4180) */
			*pDst++ = *pSrc++;
		}
		*pDst++ = '"';	/* ending quote */
		*pDst = '\0';
		if(*pbMustBeFreed == 1)
			free(pRes);
		pRes = pBStart;
		bufLen = -1;
		*pbMustBeFreed = 1;
	} else if(pTpe->data.field.options.bJSON) {
		jsonEncode(&pRes, pbMustBeFreed, &bufLen);
	} else if(pTpe->data.field.options.bJSONf) {
		jsonField(pTpe, &pRes, pbMustBeFreed, &bufLen);
	}

	*pPropLen = (bufLen == -1) ? ustrlen(pRes) : bufLen;

	ENDfunc
	return(pRes);
}


/* The function returns a json variable suitable for use with RainerScript. 
 * Note: caller must free the returned string.
 * Note that we need to do a lot of conversions between es_str_t and cstr -- this will go away once
 * we have moved larger parts of rsyslog to es_str_t. Acceptable for the moment, especially as we intend
 * to rewrite the script engine as well!
 * rgerhards, 2010-12-03
 */
static es_str_t*
msgGetJSONVarNew(msg_t *pMsg, struct json_object *jroot, char *name)
{
	uchar *leaf;
	char *val;
	es_str_t *estr = NULL;
	struct json_object *json, *parent;

	ISOBJ_TYPE_assert(pMsg, msg);

	if(jroot == NULL) {
		estr = es_newStr(1);
		goto done;
	}
	leaf = jsonPathGetLeaf((uchar*)name, strlen(name));
	if(jsonPathFindParent(jroot, (uchar*)name, leaf, &parent, 1) != RS_RET_OK) {
		estr = es_newStr(1);
		goto done;
	}
	json = json_object_object_get(parent, (char*)leaf);
	val = (char*)json_object_get_string(json);
	estr = es_newStrFromCStr(val, strlen(val));
done:
	return estr;
}

es_str_t*
msgGetCEEVarNew(msg_t *pMsg, char *name)
{
	return msgGetJSONVarNew(pMsg, pMsg->json, name);
}

es_str_t*
msgGetLocalVarNew(msg_t *pMsg, char *name)
{
	return msgGetJSONVarNew(pMsg, pMsg->localvars, name);
}

/* Return an es_str_t for given message property.
 */
es_str_t*
msgGetMsgVarNew(msg_t *pThis, uchar *name)
{
	rs_size_t propLen;
	uchar *pszProp = NULL;
	propid_t propid;
	unsigned short bMustBeFreed = 0;
	es_str_t *estr;
	es_str_t *propName;

	ISOBJ_TYPE_assert(pThis, msg);

	/* always call MsgGetProp() without a template specifier */
	/* TODO: optimize propNameToID() call -- rgerhards, 2009-06-26 */
	propNameStrToID(name, &propid);
	propName = es_newStrFromCStr((char*)name+1, ustrlen(name)-1); // TODO: optimize!
	pszProp = (uchar*) MsgGetProp(pThis, NULL, propid, propName, &propLen, &bMustBeFreed, NULL);
	es_deleteStr(propName);

	estr = es_newStrFromCStr((char*)pszProp, propLen);
	if(bMustBeFreed)
		free(pszProp);

	return estr;
}


/* This function can be used as a generic way to set properties.
 * We have to handle a lot of legacy, so our return value is not always
 * 100% correct (called functions do not always provide one, should
 * change over time).
 * rgerhards, 2008-01-07
 */
#define isProp(name) !rsCStrSzStrCmp(pProp->pcsName, (uchar*) name, sizeof(name) - 1)
rsRetVal MsgSetProperty(msg_t *pThis, var_t *pProp)
{
	prop_t *myProp;
	prop_t *propRcvFrom = NULL;
	prop_t *propRcvFromIP = NULL;
	struct json_tokener *tokener;
	struct json_object *json;
	DEFiRet;

	ISOBJ_TYPE_assert(pThis, msg);
	assert(pProp != NULL);

 	if(isProp("iProtocolVersion")) {
		setProtocolVersion(pThis, pProp->val.num);
 	} else if(isProp("iSeverity")) {
		pThis->iSeverity = pProp->val.num;
 	} else if(isProp("iFacility")) {
		pThis->iFacility = pProp->val.num;
 	} else if(isProp("msgFlags")) {
		pThis->msgFlags = pProp->val.num;
 	} else if(isProp("offMSG")) {
		MsgSetMSGoffs(pThis, pProp->val.num);
	} else if(isProp("pszRawMsg")) {
		MsgSetRawMsg(pThis, (char*) rsCStrGetSzStrNoNULL(pProp->val.pStr), cstrLen(pProp->val.pStr));
	} else if(isProp("pszUxTradMsg")) {
		/*IGNORE*/; /* this *was* a property, but does no longer exist */
	} else if(isProp("pszTAG")) {
		MsgSetTAG(pThis, rsCStrGetSzStrNoNULL(pProp->val.pStr), cstrLen(pProp->val.pStr));
	} else if(isProp("pszInputName")) {
		/* we need to create a property */ 
		CHKiRet(prop.Construct(&myProp));
		CHKiRet(prop.SetString(myProp, rsCStrGetSzStrNoNULL(pProp->val.pStr), rsCStrLen(pProp->val.pStr)));
		CHKiRet(prop.ConstructFinalize(myProp));
		MsgSetInputName(pThis, myProp);
		prop.Destruct(&myProp);
	} else if(isProp("pszRcvFromIP")) {
		MsgSetRcvFromIPStr(pThis, rsCStrGetSzStrNoNULL(pProp->val.pStr), rsCStrLen(pProp->val.pStr), &propRcvFromIP);
		prop.Destruct(&propRcvFromIP);
	} else if(isProp("pszRcvFrom")) {
		MsgSetRcvFromStr(pThis, rsCStrGetSzStrNoNULL(pProp->val.pStr), rsCStrLen(pProp->val.pStr), &propRcvFrom);
		prop.Destruct(&propRcvFrom);
	} else if(isProp("pszHOSTNAME")) {
		MsgSetHOSTNAME(pThis, rsCStrGetSzStrNoNULL(pProp->val.pStr), rsCStrLen(pProp->val.pStr));
	} else if(isProp("pCSStrucData")) {
		MsgSetStructuredData(pThis, (char*) rsCStrGetSzStrNoNULL(pProp->val.pStr));
	} else if(isProp("pCSAPPNAME")) {
		MsgSetAPPNAME(pThis, (char*) rsCStrGetSzStrNoNULL(pProp->val.pStr));
	} else if(isProp("pCSPROCID")) {
		MsgSetPROCID(pThis, (char*) rsCStrGetSzStrNoNULL(pProp->val.pStr));
	} else if(isProp("pCSMSGID")) {
		MsgSetMSGID(pThis, (char*) rsCStrGetSzStrNoNULL(pProp->val.pStr));
 	} else if(isProp("ttGenTime")) {
		pThis->ttGenTime = pProp->val.num;
	} else if(isProp("tRcvdAt")) {
		memcpy(&pThis->tRcvdAt, &pProp->val.vSyslogTime, sizeof(struct syslogTime));
	} else if(isProp("tTIMESTAMP")) {
		memcpy(&pThis->tTIMESTAMP, &pProp->val.vSyslogTime, sizeof(struct syslogTime));
	} else if(isProp("pszRuleset")) {
		MsgSetRulesetByName(pThis, pProp->val.pStr);
	} else if(isProp("pszMSG")) {
		dbgprintf("no longer supported property pszMSG silently ignored\n");
	} else if(isProp("json")) {
		tokener = json_tokener_new();
		json = json_tokener_parse_ex(tokener, (char*)rsCStrGetSzStrNoNULL(pProp->val.pStr),
					     cstrLen(pProp->val.pStr));
		json_tokener_free(tokener);
		msgAddJSON(pThis, (uchar*)"!", json);
	} else {
		dbgprintf("unknown supported property '%s' silently ignored\n",
			  rsCStrGetSzStrNoNULL(pProp->pcsName));
	}

finalize_it:
	RETiRet;
}
#undef	isProp


/* get the severity - this is an entry point that
 * satisfies the base object class getSeverity semantics.
 * rgerhards, 2008-01-14
 */
rsRetVal
MsgGetSeverity(msg_t *pMsg, int *piSeverity)
{
	*piSeverity = pMsg->iSeverity;
	return RS_RET_OK;
}


static uchar *
jsonPathGetLeaf(uchar *name, int lenName)
{
	int i;
	for(i = lenName ; i >= 0 ; --i)
		if(i == 0) {
			if(name[0] == '!'  || name[0] == '.' || name[0] == '/')
				break;
		} else {
			if(name[i] == '!')
				break;
		}
	if(name[i] == '!' || name[i] == '.' || name[i] == '/')
		++i;
	return name + i;
}


static rsRetVal
jsonPathFindNext(struct json_object *root, uchar *namestart, uchar **name, uchar *leaf,
		 struct json_object **found, int bCreate)
{
	uchar namebuf[1024];
	struct json_object *json;
	size_t i;
	uchar *p = *name;
	DEFiRet;

	if(*p == '!' || (*name == namestart && (*p == '.' || *p == '/')))
		++p;
	for(i = 0 ; *p && !(p == namestart && (*p == '.' || *p == '/')) && *p != '!' && p != leaf && i < sizeof(namebuf)-1 ; ++i, ++p)
		namebuf[i] = *p;
	if(i > 0) {
		namebuf[i] = '\0';
		dbgprintf("AAAA: next JSONPath elt: '%s'\n", namebuf);
		json = json_object_object_get(root, (char*)namebuf);
	} else
		json = root;
	if(json == NULL) {
		if(!bCreate) {
			ABORT_FINALIZE(RS_RET_JNAME_INVALID);
		} else {
			json = json_object_new_object();
			json_object_object_add(root, (char*)namebuf, json);
		}
	}

	*name = p;
	*found = json;
finalize_it:
	RETiRet;
}

static rsRetVal
jsonPathFindParent(struct json_object *jroot, uchar *name, uchar *leaf, struct json_object **parent, int bCreate)
{
	uchar *namestart;
	DEFiRet;
	namestart = name;
	*parent = jroot;
	while(name < leaf-1) {
		jsonPathFindNext(*parent, namestart, &name, leaf, parent, bCreate);
	}
	RETiRet;
}

static rsRetVal
jsonMerge(struct json_object *existing, struct json_object *json)
{
	/* TODO: check & handle duplicate names */
	DEFiRet;
	struct json_object_iter it;

	json_object_object_foreachC(json, it) {
DBGPRINTF("AAAA jsonMerge adds '%s'\n", it.key);
		json_object_object_add(existing, it.key,
			json_object_get(it.val));
	}
	/* note: json-c does ref counting. We added all descandants refcounts
	 * in the loop above. So when we now free(_put) the root object, only
	 * root gets freed().
	 */
	json_object_put(json);
	RETiRet;
}

/* find a JSON structure element (field or container doesn't matter).  */
rsRetVal
jsonFind(struct json_object *jroot, es_str_t *propName, struct json_object **jsonres)
{
	uchar *name = NULL;
	uchar *leaf;
	struct json_object *parent;
	struct json_object *field;
	DEFiRet;

	if(jroot == NULL) {
		field = NULL;
		goto finalize_it;
	}

	if(!es_strbufcmp(propName, (uchar*)"!", 1)) {
		field = jroot;
	} else {
		name = (uchar*)es_str2cstr(propName, NULL);
		leaf = jsonPathGetLeaf(name, ustrlen(name));
		CHKiRet(jsonPathFindParent(jroot, name, leaf, &parent, 0));
		field = json_object_object_get(parent, (char*)leaf);
	}
	*jsonres = field;

finalize_it:
	free(name);
	RETiRet;
}

static rsRetVal
msgAddJSONObj(msg_t *pM, uchar *name, struct json_object *json, struct json_object **pjroot)
{
	/* TODO: error checks! This is a quick&dirty PoC! */
	struct json_object *parent, *leafnode;
	uchar *leaf;
	DEFiRet;

	MsgLock(pM);
	if((name[0] == '!' || name[0] == '.' || name[0] == '/') && name[1] == '\0') {
		if(*pjroot == NULL)
			*pjroot = json;
		else
			CHKiRet(jsonMerge(*pjroot, json));
	} else {
		if(*pjroot == NULL) {
			/* now we need a root obj */
			*pjroot = json_object_new_object();
		}
		leaf = jsonPathGetLeaf(name, ustrlen(name));
		CHKiRet(jsonPathFindParent(*pjroot, name, leaf, &parent, 1));
		leafnode = json_object_object_get(parent, (char*)leaf);
		if(leafnode == NULL) {
			json_object_object_add(parent, (char*)leaf, json);
		} else {
			if(json_object_get_type(json) == json_type_object) {
				CHKiRet(jsonMerge(*pjroot, json));
			} else {
//dbgprintf("AAAA: leafnode already exists, type is %d, update with %d\n", (int)json_object_get_type(leafnode), (int)json_object_get_type(json));
				/* TODO: improve the code below, however, the current
				 *       state is not really bad */
				if(json_object_get_type(leafnode) == json_type_object) {
					DBGPRINTF("msgAddJSON: trying to update a container "
						  "node with a leaf, name is '%s' - "
						  "forbidden\n", name);
					json_object_put(json);
					ABORT_FINALIZE(RS_RET_INVLD_SETOP);
				}
				/* json-c code indicates we can simply replace a
				 * json type. Unfortunaltely, this is not documented
				 * as part of the interface spec. We still use it,
				 * because it speeds up processing. If it does not work
				 * at some point, use
				 * json_object_object_del(parent, (char*)leaf);
				 * before adding. rgerhards, 2012-09-17
				 */
				json_object_object_add(parent, (char*)leaf, json);
			}
		}
	}

finalize_it:
	MsgUnlock(pM);
	RETiRet;
}

rsRetVal
msgAddJSON(msg_t *pM, uchar *name, struct json_object *json) {
	return msgAddJSONObj(pM, name, json, &pM->json);
}

rsRetVal
msgDelJSONVar(msg_t *pM, struct json_object **jroot, uchar *name)
{
	struct json_object *parent, *leafnode;
	uchar *leaf;
	DEFiRet;

dbgprintf("AAAA: unset variable '%s'\n", name);
	MsgLock(pM);
	if((name[0] == '!' || name[0] == '.' || name[0] == '/') && name[1] == '\0') {
		/* strange, but I think we should permit this. After all,
		 * we trust rsyslog.conf to be written by the admin.
		 */
		DBGPRINTF("unsetting JSON root object\n");
		json_object_put(*jroot);
		*jroot = NULL;
	} else {
		if(*jroot == NULL) {
			/* now we need a root obj */
			*jroot = json_object_new_object();
		}
		leaf = jsonPathGetLeaf(name, ustrlen(name));
		CHKiRet(jsonPathFindParent(*jroot, name, leaf, &parent, 1));
		leafnode = json_object_object_get(parent, (char*)leaf);
DBGPRINTF("AAAA: unset found JSON value path '%s', " "leaf '%s', leafnode %p\n", name, leaf, leafnode);
		if(leafnode == NULL) {
			DBGPRINTF("unset JSON: could not find '%s'\n", name);
			ABORT_FINALIZE(RS_RET_JNAME_NOTFOUND);
		} else {
			DBGPRINTF("deleting JSON value path '%s', "
				  "leaf '%s', type %d\n",
				  name, leaf, json_object_get_type(leafnode));
			json_object_object_del(parent, (char*)leaf);
		}
	}

finalize_it:
	MsgUnlock(pM);
	RETiRet;
}

rsRetVal
msgDelJSON(msg_t *pM, uchar *name)
{
	return msgDelJSONVar(pM, &pM->json, name);
}

static struct json_object *
jsonDeepCopy(struct json_object *src)
{
	struct json_object *dst = NULL, *json;
	struct json_object_iter it;
	int arrayLen, i;

	if(src == NULL) goto done;

	switch(json_object_get_type(src)) {
	case json_type_boolean:
		dst = json_object_new_boolean(json_object_get_boolean(src));
		break;
	case json_type_double:
		dst = json_object_new_double(json_object_get_double(src));
		break;
	case json_type_int:
		dst = json_object_new_int(json_object_get_int(src));
		break;
	case json_type_string:
		dst = json_object_new_string(json_object_get_string(src));
		break;
	case json_type_object:
		dst = json_object_new_object();
		json_object_object_foreachC(src, it) {
			json = jsonDeepCopy(it.val);
			json_object_object_add(dst, it.key, json);
		}
		break;
	case json_type_array:
		arrayLen = json_object_array_length(src);
		dst = json_object_new_array();
		for(i = 0 ; i < arrayLen ; ++i) {
			json = json_object_array_get_idx(src, i);
			json = jsonDeepCopy(json);
			json_object_array_add(dst, json);
		}
		break;
	default:DBGPRINTF("jsonDeepCopy(): error unknown type %d\n",
			 json_object_get_type(src));
		dst = NULL;
		break;
	}
done:	return dst;
}


rsRetVal
msgSetJSONFromVar(msg_t *pMsg, uchar *varname, struct var *v)
{
	struct json_object *json = NULL;
	char *cstr;
	DEFiRet;
	switch(v->datatype) {
	case 'S':/* string */
		cstr = es_str2cstr(v->d.estr, NULL);
		json = json_object_new_string(cstr);
		free(cstr);
		break;
	case 'N':/* number (integer) */
		json = json_object_new_int((int) v->d.n);
		break;
	case 'J':/* native JSON */
		json = jsonDeepCopy(v->d.json);
		break;
	default:DBGPRINTF("msgSetJSONFromVar: unsupported datatype %c\n",
		v->datatype);
		ABORT_FINALIZE(RS_RET_ERR);
	}
	/* we always know strlen(varname) > 2 */
	if(varname[1] == '!')
		msgAddJSONObj(pMsg, varname+1, json, &pMsg->json);
	else if(varname[1] == '.')
		msgAddJSONObj(pMsg, varname+1, json, &pMsg->localvars);
	else { /* global - '/' */
		pthread_rwlock_wrlock(&glblVars_rwlock);
		msgAddJSONObj(pMsg, varname+1, json, &global_var_root);
		pthread_rwlock_unlock(&glblVars_rwlock);
	 }
finalize_it:
	RETiRet;
}

/* dummy */
rsRetVal msgQueryInterface(void) { return RS_RET_NOT_IMPLEMENTED; }

/* Initialize the message class. Must be called as the very first method
 * before anything else is called inside this class.
 * rgerhards, 2008-01-04
 */
BEGINObjClassInit(msg, 1, OBJ_IS_CORE_MODULE)
	pthread_rwlock_init(&glblVars_rwlock, NULL);

	/* request objects we use */
	CHKiRet(objUse(datetime, CORE_COMPONENT));
	CHKiRet(objUse(glbl, CORE_COMPONENT));
	CHKiRet(objUse(prop, CORE_COMPONENT));
	CHKiRet(objUse(var, CORE_COMPONENT));

	/* set our own handlers */
	OBJSetMethodHandler(objMethod_SERIALIZE, MsgSerialize);
	/* some more inits */
#	if HAVE_MALLOC_TRIM
	INIT_ATOMIC_HELPER_MUT(mutTrimCtr);
#	endif
ENDObjClassInit(msg)
/* vim:set ai:
 */<|MERGE_RESOLUTION|>--- conflicted
+++ resolved
@@ -724,11 +724,8 @@
 	pM->rcvFrom.pRcvFrom = NULL;
 	pM->pRuleset = NULL;
 	pM->json = NULL;
-<<<<<<< HEAD
 	pM->localvars = NULL;
-=======
 	pM->dfltTZ[0] = '\0';
->>>>>>> 7acbde62
 	memset(&pM->tRcvdAt, 0, sizeof(pM->tRcvdAt));
 	memset(&pM->tTIMESTAMP, 0, sizeof(pM->tTIMESTAMP));
 	pM->TAG.pszTAG = NULL;
