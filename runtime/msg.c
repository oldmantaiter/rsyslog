/* msg.c
 * The msg object. Implementation of all msg-related functions
 *
 * File begun on 2007-07-13 by RGerhards (extracted from syslogd.c)
 * This file is under development and has not yet arrived at being fully
 * self-contained and a real object. So far, it is mostly an excerpt
 * of the "old" message code without any modifications. However, it
 * helps to have things at the right place one we go to the meat of it.
 *
 * Copyright 2007, 2008 Rainer Gerhards and Adiscon GmbH.
 *
 * This file is part of the rsyslog runtime library.
 *
 * The rsyslog runtime library is free software: you can redistribute it and/or modify
 * it under the terms of the GNU Lesser General Public License as published by
 * the Free Software Foundation, either version 3 of the License, or
 * (at your option) any later version.
 *
 * The rsyslog runtime library is distributed in the hope that it will be useful,
 * but WITHOUT ANY WARRANTY; without even the implied warranty of
 * MERCHANTABILITY or FITNESS FOR A PARTICULAR PURPOSE.  See the
 * GNU Lesser General Public License for more details.
 *
 * You should have received a copy of the GNU Lesser General Public License
 * along with the rsyslog runtime library.  If not, see <http://www.gnu.org/licenses/>.
 *
 * A copy of the GPL can be found in the file "COPYING" in this distribution.
 * A copy of the LGPL can be found in the file "COPYING.LESSER" in this distribution.
 */
#include "config.h"
#include <stdio.h>
#include <stdarg.h>
#include <stdlib.h>
#define SYSLOG_NAMES
#include <string.h>
#include <assert.h>
#include <ctype.h>
#if HAVE_MALLOC_H
#  include <malloc.h>
#endif
#include "rsyslog.h"
#include "srUtils.h"
#include "stringbuf.h"
#include "template.h"
#include "msg.h"
#include "var.h"
#include "datetime.h"
#include "glbl.h"
#include "regexp.h"
#include "atomic.h"
#include "unicode-helper.h"
#include "ruleset.h"
#include "prop.h"

/* static data */
DEFobjStaticHelpers
DEFobjCurrIf(var)
DEFobjCurrIf(datetime)
DEFobjCurrIf(glbl)
DEFobjCurrIf(regexp)
DEFobjCurrIf(prop)

static struct {
	uchar *pszName;
	short lenName;
} syslog_pri_names[192] = {
	{ UCHAR_CONSTANT("0"), 3},
	{ UCHAR_CONSTANT("1"), 3},
	{ UCHAR_CONSTANT("2"), 3},
	{ UCHAR_CONSTANT("3"), 3},
	{ UCHAR_CONSTANT("4"), 3},
	{ UCHAR_CONSTANT("5"), 3},
	{ UCHAR_CONSTANT("6"), 3},
	{ UCHAR_CONSTANT("7"), 3},
	{ UCHAR_CONSTANT("8"), 3},
	{ UCHAR_CONSTANT("9"), 3},
	{ UCHAR_CONSTANT("10"), 4},
	{ UCHAR_CONSTANT("11"), 4},
	{ UCHAR_CONSTANT("12"), 4},
	{ UCHAR_CONSTANT("13"), 4},
	{ UCHAR_CONSTANT("14"), 4},
	{ UCHAR_CONSTANT("15"), 4},
	{ UCHAR_CONSTANT("16"), 4},
	{ UCHAR_CONSTANT("17"), 4},
	{ UCHAR_CONSTANT("18"), 4},
	{ UCHAR_CONSTANT("19"), 4},
	{ UCHAR_CONSTANT("20"), 4},
	{ UCHAR_CONSTANT("21"), 4},
	{ UCHAR_CONSTANT("22"), 4},
	{ UCHAR_CONSTANT("23"), 4},
	{ UCHAR_CONSTANT("24"), 4},
	{ UCHAR_CONSTANT("25"), 4},
	{ UCHAR_CONSTANT("26"), 4},
	{ UCHAR_CONSTANT("27"), 4},
	{ UCHAR_CONSTANT("28"), 4},
	{ UCHAR_CONSTANT("29"), 4},
	{ UCHAR_CONSTANT("30"), 4},
	{ UCHAR_CONSTANT("31"), 4},
	{ UCHAR_CONSTANT("32"), 4},
	{ UCHAR_CONSTANT("33"), 4},
	{ UCHAR_CONSTANT("34"), 4},
	{ UCHAR_CONSTANT("35"), 4},
	{ UCHAR_CONSTANT("36"), 4},
	{ UCHAR_CONSTANT("37"), 4},
	{ UCHAR_CONSTANT("38"), 4},
	{ UCHAR_CONSTANT("39"), 4},
	{ UCHAR_CONSTANT("40"), 4},
	{ UCHAR_CONSTANT("41"), 4},
	{ UCHAR_CONSTANT("42"), 4},
	{ UCHAR_CONSTANT("43"), 4},
	{ UCHAR_CONSTANT("44"), 4},
	{ UCHAR_CONSTANT("45"), 4},
	{ UCHAR_CONSTANT("46"), 4},
	{ UCHAR_CONSTANT("47"), 4},
	{ UCHAR_CONSTANT("48"), 4},
	{ UCHAR_CONSTANT("49"), 4},
	{ UCHAR_CONSTANT("50"), 4},
	{ UCHAR_CONSTANT("51"), 4},
	{ UCHAR_CONSTANT("52"), 4},
	{ UCHAR_CONSTANT("53"), 4},
	{ UCHAR_CONSTANT("54"), 4},
	{ UCHAR_CONSTANT("55"), 4},
	{ UCHAR_CONSTANT("56"), 4},
	{ UCHAR_CONSTANT("57"), 4},
	{ UCHAR_CONSTANT("58"), 4},
	{ UCHAR_CONSTANT("59"), 4},
	{ UCHAR_CONSTANT("60"), 4},
	{ UCHAR_CONSTANT("61"), 4},
	{ UCHAR_CONSTANT("62"), 4},
	{ UCHAR_CONSTANT("63"), 4},
	{ UCHAR_CONSTANT("64"), 4},
	{ UCHAR_CONSTANT("65"), 4},
	{ UCHAR_CONSTANT("66"), 4},
	{ UCHAR_CONSTANT("67"), 4},
	{ UCHAR_CONSTANT("68"), 4},
	{ UCHAR_CONSTANT("69"), 4},
	{ UCHAR_CONSTANT("70"), 4},
	{ UCHAR_CONSTANT("71"), 4},
	{ UCHAR_CONSTANT("72"), 4},
	{ UCHAR_CONSTANT("73"), 4},
	{ UCHAR_CONSTANT("74"), 4},
	{ UCHAR_CONSTANT("75"), 4},
	{ UCHAR_CONSTANT("76"), 4},
	{ UCHAR_CONSTANT("77"), 4},
	{ UCHAR_CONSTANT("78"), 4},
	{ UCHAR_CONSTANT("79"), 4},
	{ UCHAR_CONSTANT("80"), 4},
	{ UCHAR_CONSTANT("81"), 4},
	{ UCHAR_CONSTANT("82"), 4},
	{ UCHAR_CONSTANT("83"), 4},
	{ UCHAR_CONSTANT("84"), 4},
	{ UCHAR_CONSTANT("85"), 4},
	{ UCHAR_CONSTANT("86"), 4},
	{ UCHAR_CONSTANT("87"), 4},
	{ UCHAR_CONSTANT("88"), 4},
	{ UCHAR_CONSTANT("89"), 4},
	{ UCHAR_CONSTANT("90"), 4},
	{ UCHAR_CONSTANT("91"), 4},
	{ UCHAR_CONSTANT("92"), 4},
	{ UCHAR_CONSTANT("93"), 4},
	{ UCHAR_CONSTANT("94"), 4},
	{ UCHAR_CONSTANT("95"), 4},
	{ UCHAR_CONSTANT("96"), 4},
	{ UCHAR_CONSTANT("97"), 4},
	{ UCHAR_CONSTANT("98"), 4},
	{ UCHAR_CONSTANT("99"), 4},
	{ UCHAR_CONSTANT("100"), 5},
	{ UCHAR_CONSTANT("101"), 5},
	{ UCHAR_CONSTANT("102"), 5},
	{ UCHAR_CONSTANT("103"), 5},
	{ UCHAR_CONSTANT("104"), 5},
	{ UCHAR_CONSTANT("105"), 5},
	{ UCHAR_CONSTANT("106"), 5},
	{ UCHAR_CONSTANT("107"), 5},
	{ UCHAR_CONSTANT("108"), 5},
	{ UCHAR_CONSTANT("109"), 5},
	{ UCHAR_CONSTANT("110"), 5},
	{ UCHAR_CONSTANT("111"), 5},
	{ UCHAR_CONSTANT("112"), 5},
	{ UCHAR_CONSTANT("113"), 5},
	{ UCHAR_CONSTANT("114"), 5},
	{ UCHAR_CONSTANT("115"), 5},
	{ UCHAR_CONSTANT("116"), 5},
	{ UCHAR_CONSTANT("117"), 5},
	{ UCHAR_CONSTANT("118"), 5},
	{ UCHAR_CONSTANT("119"), 5},
	{ UCHAR_CONSTANT("120"), 5},
	{ UCHAR_CONSTANT("121"), 5},
	{ UCHAR_CONSTANT("122"), 5},
	{ UCHAR_CONSTANT("123"), 5},
	{ UCHAR_CONSTANT("124"), 5},
	{ UCHAR_CONSTANT("125"), 5},
	{ UCHAR_CONSTANT("126"), 5},
	{ UCHAR_CONSTANT("127"), 5},
	{ UCHAR_CONSTANT("128"), 5},
	{ UCHAR_CONSTANT("129"), 5},
	{ UCHAR_CONSTANT("130"), 5},
	{ UCHAR_CONSTANT("131"), 5},
	{ UCHAR_CONSTANT("132"), 5},
	{ UCHAR_CONSTANT("133"), 5},
	{ UCHAR_CONSTANT("134"), 5},
	{ UCHAR_CONSTANT("135"), 5},
	{ UCHAR_CONSTANT("136"), 5},
	{ UCHAR_CONSTANT("137"), 5},
	{ UCHAR_CONSTANT("138"), 5},
	{ UCHAR_CONSTANT("139"), 5},
	{ UCHAR_CONSTANT("140"), 5},
	{ UCHAR_CONSTANT("141"), 5},
	{ UCHAR_CONSTANT("142"), 5},
	{ UCHAR_CONSTANT("143"), 5},
	{ UCHAR_CONSTANT("144"), 5},
	{ UCHAR_CONSTANT("145"), 5},
	{ UCHAR_CONSTANT("146"), 5},
	{ UCHAR_CONSTANT("147"), 5},
	{ UCHAR_CONSTANT("148"), 5},
	{ UCHAR_CONSTANT("149"), 5},
	{ UCHAR_CONSTANT("150"), 5},
	{ UCHAR_CONSTANT("151"), 5},
	{ UCHAR_CONSTANT("152"), 5},
	{ UCHAR_CONSTANT("153"), 5},
	{ UCHAR_CONSTANT("154"), 5},
	{ UCHAR_CONSTANT("155"), 5},
	{ UCHAR_CONSTANT("156"), 5},
	{ UCHAR_CONSTANT("157"), 5},
	{ UCHAR_CONSTANT("158"), 5},
	{ UCHAR_CONSTANT("159"), 5},
	{ UCHAR_CONSTANT("160"), 5},
	{ UCHAR_CONSTANT("161"), 5},
	{ UCHAR_CONSTANT("162"), 5},
	{ UCHAR_CONSTANT("163"), 5},
	{ UCHAR_CONSTANT("164"), 5},
	{ UCHAR_CONSTANT("165"), 5},
	{ UCHAR_CONSTANT("166"), 5},
	{ UCHAR_CONSTANT("167"), 5},
	{ UCHAR_CONSTANT("168"), 5},
	{ UCHAR_CONSTANT("169"), 5},
	{ UCHAR_CONSTANT("170"), 5},
	{ UCHAR_CONSTANT("171"), 5},
	{ UCHAR_CONSTANT("172"), 5},
	{ UCHAR_CONSTANT("173"), 5},
	{ UCHAR_CONSTANT("174"), 5},
	{ UCHAR_CONSTANT("175"), 5},
	{ UCHAR_CONSTANT("176"), 5},
	{ UCHAR_CONSTANT("177"), 5},
	{ UCHAR_CONSTANT("178"), 5},
	{ UCHAR_CONSTANT("179"), 5},
	{ UCHAR_CONSTANT("180"), 5},
	{ UCHAR_CONSTANT("181"), 5},
	{ UCHAR_CONSTANT("182"), 5},
	{ UCHAR_CONSTANT("183"), 5},
	{ UCHAR_CONSTANT("184"), 5},
	{ UCHAR_CONSTANT("185"), 5},
	{ UCHAR_CONSTANT("186"), 5},
	{ UCHAR_CONSTANT("187"), 5},
	{ UCHAR_CONSTANT("188"), 5},
	{ UCHAR_CONSTANT("189"), 5},
	{ UCHAR_CONSTANT("190"), 5},
	{ UCHAR_CONSTANT("191"), 5}
	};

/*syslog facility names (as of RFC5424) */
static char *syslog_fac_names[24] = { "kern", "user", "mail", "daemon", "auth", "syslog", "lpr",
			    	      "news", "uucp", "cron", "authpriv", "ftp", "ntp", "audit",
			    	      "alert", "clock", "local0", "local1", "local2", "local3",
			    	      "local4", "local5", "local6", "local7" };

/* table of severity names (in numerical order)*/
static char *syslog_severity_names[8] = { "emerg", "alert", "crit", "err", "warning", "notice", "info", "debug" };

/* numerical values as string - this is the most efficient approach to convert severity
 * and facility values to a numerical string... -- rgerhars, 2009-06-17
 */

static char *syslog_number_names[24] = { "0", "1", "2", "3", "4", "5", "6", "7", "8", "9", "10", "11", "12", "13", "14",
					 "15", "16", "17", "18", "19", "20", "21", "22", "23" };

/* some forward declarations */
static int getAPPNAMELen(msg_t *pM, bool bLockMutex);


static inline int getProtocolVersion(msg_t *pM)
{
	return(pM->iProtocolVersion);
}


static inline void
getInputName(msg_t *pM, uchar **ppsz, int *plen)
{
	BEGINfunc
<<<<<<< HEAD
	if(pM == NULL || pM->pInputName == NULL) {
=======
	if(pM == NULL) {
>>>>>>> 09a10603
		*ppsz = UCHAR_CONSTANT("");
		*plen = 0;
	} else {
		prop.GetString(pM->pInputName, ppsz, plen);
	}
	ENDfunc
}


static inline uchar*
getRcvFromIP(msg_t *pM)
{
	uchar *psz;
	int len;
	BEGINfunc
	if(pM == NULL) {
		psz = UCHAR_CONSTANT("");
	} else {
		if(pM->pRcvFromIP == NULL)
			psz = UCHAR_CONSTANT("");
		else
			prop.GetString(pM->pRcvFromIP, &psz, &len);
	}
	ENDfunc
	return psz;
}



/* map a property name (string) to a property ID */
rsRetVal propNameToID(cstr_t *pCSPropName, propid_t *pPropID)
{
	uchar *pName;
	DEFiRet;

	assert(pCSPropName != NULL);
	assert(pPropID != NULL);
	pName = rsCStrGetSzStrNoNULL(pCSPropName);

	/* sometimes there are aliases to the original MonitoWare
	 * property names. These come after || in the ifs below. */
	if(!strcmp((char*) pName, "msg")) {
		*pPropID = PROP_MSG;
	} else if(!strcmp((char*) pName, "timestamp")
		  || !strcmp((char*) pName, "timereported")) {
		*pPropID = PROP_TIMESTAMP;
	} else if(!strcmp((char*) pName, "hostname") || !strcmp((char*) pName, "source")) {
		*pPropID = PROP_HOSTNAME;
	} else if(!strcmp((char*) pName, "syslogtag")) {
		*pPropID = PROP_SYSLOGTAG;
	} else if(!strcmp((char*) pName, "rawmsg")) {
		*pPropID = PROP_RAWMSG;
	/* enable this, if someone actually uses UxTradMsg, delete after some  time has
	 * passed and nobody complained -- rgerhards, 2009-06-16
	} else if(!strcmp((char*) pName, "uxtradmsg")) {
		pRes = getUxTradMsg(pMsg);
	*/
	} else if(!strcmp((char*) pName, "inputname")) {
		*pPropID = PROP_INPUTNAME;
	} else if(!strcmp((char*) pName, "fromhost")) {
		*pPropID = PROP_FROMHOST;
	} else if(!strcmp((char*) pName, "fromhost-ip")) {
		*pPropID = PROP_FROMHOST_IP;
	} else if(!strcmp((char*) pName, "pri")) {
		*pPropID = PROP_PRI;
	} else if(!strcmp((char*) pName, "pri-text")) {
		*pPropID = PROP_PRI_TEXT;
	} else if(!strcmp((char*) pName, "iut")) {
		*pPropID = PROP_IUT;
	} else if(!strcmp((char*) pName, "syslogfacility")) {
		*pPropID = PROP_SYSLOGFACILITY;
	} else if(!strcmp((char*) pName, "syslogfacility-text")) {
		*pPropID = PROP_SYSLOGFACILITY_TEXT;
	} else if(!strcmp((char*) pName, "syslogseverity") || !strcmp((char*) pName, "syslogpriority")) {
		*pPropID = PROP_SYSLOGSEVERITY;
	} else if(!strcmp((char*) pName, "syslogseverity-text") || !strcmp((char*) pName, "syslogpriority-text")) {
		*pPropID = PROP_SYSLOGSEVERITY_TEXT;
	} else if(!strcmp((char*) pName, "timegenerated")) {
		*pPropID = PROP_TIMEGENERATED;
	} else if(!strcmp((char*) pName, "programname")) {
		*pPropID = PROP_PROGRAMNAME;
	} else if(!strcmp((char*) pName, "protocol-version")) {
		*pPropID = PROP_PROTOCOL_VERSION;
	} else if(!strcmp((char*) pName, "structured-data")) {
		*pPropID = PROP_STRUCTURED_DATA;
	} else if(!strcmp((char*) pName, "app-name")) {
		*pPropID = PROP_APP_NAME;
	} else if(!strcmp((char*) pName, "procid")) {
		*pPropID = PROP_PROCID;
	} else if(!strcmp((char*) pName, "msgid")) {
		*pPropID = PROP_MSGID;
	/* here start system properties (those, that do not relate to the message itself */
	} else if(!strcmp((char*) pName, "$now")) {
		*pPropID = PROP_SYS_NOW;
	} else if(!strcmp((char*) pName, "$year")) {
		*pPropID = PROP_SYS_YEAR;
	} else if(!strcmp((char*) pName, "$month")) {
		*pPropID = PROP_SYS_MONTH;
	} else if(!strcmp((char*) pName, "$day")) {
		*pPropID = PROP_SYS_DAY;
	} else if(!strcmp((char*) pName, "$hour")) {
		*pPropID = PROP_SYS_HOUR;
	} else if(!strcmp((char*) pName, "$hhour")) {
		*pPropID = PROP_SYS_HHOUR;
	} else if(!strcmp((char*) pName, "$qhour")) {
		*pPropID = PROP_SYS_QHOUR;
	} else if(!strcmp((char*) pName, "$minute")) {
		*pPropID = PROP_SYS_MINUTE;
	} else if(!strcmp((char*) pName, "$myhostname")) {
		*pPropID = PROP_SYS_MYHOSTNAME;
	} else {
		*pPropID = PROP_INVALID;
		iRet = RS_RET_VAR_NOT_FOUND;
	}

	RETiRet;
}


/* map a property ID to a name string (useful for displaying) */
uchar *propIDToName(propid_t propID)
{
	switch(propID) {
		case PROP_MSG:
			return UCHAR_CONSTANT("msg");
		case PROP_TIMESTAMP:
			return UCHAR_CONSTANT("timestamp");
		case PROP_HOSTNAME:
			return UCHAR_CONSTANT("hostname");
		case PROP_SYSLOGTAG:
			return UCHAR_CONSTANT("syslogtag");
		case PROP_RAWMSG:
			return UCHAR_CONSTANT("rawmsg");
		/* enable this, if someone actually uses UxTradMsg, delete after some  time has
		 * passed and nobody complained -- rgerhards, 2009-06-16
		case PROP_UXTRADMSG:
			pRes = getUxTradMsg(pMsg);
			break;
		*/
		case PROP_INPUTNAME:
			return UCHAR_CONSTANT("inputname");
		case PROP_FROMHOST:
			return UCHAR_CONSTANT("fromhost");
		case PROP_FROMHOST_IP:
			return UCHAR_CONSTANT("fromhost-ip");
		case PROP_PRI:
			return UCHAR_CONSTANT("pri");
		case PROP_PRI_TEXT:
			return UCHAR_CONSTANT("pri-text");
		case PROP_IUT:
			return UCHAR_CONSTANT("iut");
		case PROP_SYSLOGFACILITY:
			return UCHAR_CONSTANT("syslogfacility");
		case PROP_SYSLOGFACILITY_TEXT:
			return UCHAR_CONSTANT("syslogfacility-text");
		case PROP_SYSLOGSEVERITY:
			return UCHAR_CONSTANT("syslogseverity");
		case PROP_SYSLOGSEVERITY_TEXT:
			return UCHAR_CONSTANT("syslogseverity-text");
		case PROP_TIMEGENERATED:
			return UCHAR_CONSTANT("timegenerated");
		case PROP_PROGRAMNAME:
			return UCHAR_CONSTANT("programname");
		case PROP_PROTOCOL_VERSION:
			return UCHAR_CONSTANT("protocol-version");
		case PROP_STRUCTURED_DATA:
			return UCHAR_CONSTANT("structured-data");
		case PROP_APP_NAME:
			return UCHAR_CONSTANT("app-name");
		case PROP_PROCID:
			return UCHAR_CONSTANT("procid");
		case PROP_MSGID:
			return UCHAR_CONSTANT("msgid");
		case PROP_SYS_NOW:
			return UCHAR_CONSTANT("$NOW");
		case PROP_SYS_YEAR:
			return UCHAR_CONSTANT("$YEAR");
		case PROP_SYS_MONTH:
			return UCHAR_CONSTANT("$MONTH");
		case PROP_SYS_DAY:
			return UCHAR_CONSTANT("$DAY");
		case PROP_SYS_HOUR:
			return UCHAR_CONSTANT("$HOUR");
		case PROP_SYS_HHOUR:
			return UCHAR_CONSTANT("$HHOUR");
		case PROP_SYS_QHOUR:
			return UCHAR_CONSTANT("$QHOUR");
		case PROP_SYS_MINUTE:
			return UCHAR_CONSTANT("$MINUTE");
		case PROP_SYS_MYHOSTNAME:
			return UCHAR_CONSTANT("$MYHOSTNAME");
		default:
			return UCHAR_CONSTANT("*invalid property id*");
	}
}


/* The following functions will support advanced output module
 * multithreading, once this is implemented. Currently, we
 * include them as hooks only. The idea is that we need to guard
 * some msg objects data fields against concurrent access if
 * we run on multiple threads. Please note that in any case this
 * is not necessary for calls from INPUT modules, because they
 * construct the message object and do this serially. Only when
 * the message is in the processing queue, multiple threads may
 * access a single object. Consequently, there are no guard functions
 * for "set" methods, as these are called during input. Only "get"
 * functions that modify important structures have them.
 * rgerhards, 2007-07-20
 * We now support locked and non-locked operations, depending on
 * the configuration of rsyslog. To support this, we use function
 * pointers. Initially, we start in non-locked mode. There, all
 * locking operations call into dummy functions. When locking is
 * enabled, the function pointers are changed to functions doing
 * actual work. We also introduced another MsgPrepareEnqueue() function
 * which initializes the locking structures, if needed. This is
 * necessary because internal messages during config file startup
 * processing are always created in non-locking mode. So we can
 * not initialize locking structures during constructions. We now
 * postpone this until when the message is fully constructed and
 * enqueued. Then we know the status of locking. This has a nice
 * side effect, and that is that during the initial creation of
 * the Msg object no locking needs to be done, which results in better
 * performance. -- rgerhards, 2008-01-05
 */
static void (*funcLock)(msg_t *pMsg);
static void (*funcUnlock)(msg_t *pMsg);
static void (*funcDeleteMutex)(msg_t *pMsg);
void (*funcMsgPrepareEnqueue)(msg_t *pMsg);
#if 1 /* This is a debug aid */
#define MsgLock(pMsg) 	funcLock(pMsg)
#define MsgUnlock(pMsg) funcUnlock(pMsg)
#else
#define MsgLock(pMsg) 	{dbgprintf("MsgLock line %d\n - ", __LINE__); funcLock(pMsg);; }
#define MsgUnlock(pMsg) {dbgprintf("MsgUnlock line %d - ", __LINE__); funcUnlock(pMsg); }
#endif

/* the next function is a dummy to be used by the looking functions
 * when the class is not yet running in an environment where locking
 * is necessary. Please note that the need to lock can (and will) change
 * during a single run. Typically, this is depending on the operation mode
 * of the message queues (which is operator-configurable). -- rgerhards, 2008-01-05
 */
static void MsgLockingDummy(msg_t __attribute__((unused)) *pMsg)
{
	/* empty be design */
}


/* The following function prepares a message for enqueue into the queue. This is
 * where a message may be accessed by multiple threads. This implementation here
 * is the version for multiple concurrent acces. It initializes the locking
 * structures.
 * TODO: change to an iRet interface! -- rgerhards, 2008-07-14
 */
static void MsgPrepareEnqueueLockingCase(msg_t *pThis)
{
	BEGINfunc
	assert(pThis != NULL);
	pthread_mutex_init(&pThis->mut, NULL);
	pThis->bDoLock = 1;
	ENDfunc
}


/* ... and now the locking and unlocking implementations: */
static void MsgLockLockingCase(msg_t *pThis)
{
	/* DEV debug only! dbgprintf("MsgLock(0x%lx)\n", (unsigned long) pThis); */
	assert(pThis != NULL);
	if(pThis->bDoLock == 1) /* TODO: this is a testing hack, we should find a way with better performance! -- rgerhards, 2009-01-27 */
		pthread_mutex_lock(&pThis->mut);
}

static void MsgUnlockLockingCase(msg_t *pThis)
{
	/* DEV debug only! dbgprintf("MsgUnlock(0x%lx)\n", (unsigned long) pThis); */
	assert(pThis != NULL);
	if(pThis->bDoLock == 1) /* TODO: this is a testing hack, we should find a way with better performance! -- rgerhards, 2009-01-27 */
		pthread_mutex_unlock(&pThis->mut);
}

/* delete the mutex object on message destruction (locking case)
 */
static void MsgDeleteMutexLockingCase(msg_t *pThis)
{
	assert(pThis != NULL);
	pthread_mutex_destroy(&pThis->mut);
}

/* enable multiple concurrent access on the message object
 * This works on a class-wide basis and can bot be undone.
 * That is, if it is once enabled, it can not be disabled during
 * the same run. When this function is called, no other thread
 * must manipulate message objects. Then we would have race conditions,
 * but guarding against this is counter-productive because it
 * would cost additional time. Plus, it would be a programming error.
 * rgerhards, 2008-01-05
 */
rsRetVal MsgEnableThreadSafety(void)
{
	DEFiRet;
	funcLock = MsgLockLockingCase;
	funcUnlock = MsgUnlockLockingCase;
	funcMsgPrepareEnqueue = MsgPrepareEnqueueLockingCase;
	funcDeleteMutex = MsgDeleteMutexLockingCase;
	RETiRet;
}

/* end locking functions */


/* This is common code for all Constructors. It is defined in an
 * inline'able function so that we can save a function call in the
 * actual constructors (otherwise, the msgConstruct would need
 * to call msgConstructWithTime(), which would require a
 * function call). Now, both can use this inline function. This
 * enables us to be optimal, but still have the code just once.
 * the new object or NULL if no such object could be allocated.
 * An object constructed via this function should only be destroyed
 * via "msgDestruct()". This constructor does not query system time
 * itself but rather uses a user-supplied value. This enables the caller
 * to do some tricks to save processing time (done, for example, in the
 * udp input).
 * NOTE: this constructor does NOT call calloc(), as we have many bytes
 * inside the structure which do not need to be cleared. bzero() will
 * heavily thrash the cache, so we do the init manually (which also
 * is the right thing to do with pointers, as they are not neccessarily
 * a binary 0 on all machines [but today almost always...]).
 * rgerhards, 2008-10-06
 */
static inline rsRetVal msgBaseConstruct(msg_t **ppThis)
{
	DEFiRet;
	msg_t *pM;

	assert(ppThis != NULL);
<<<<<<< HEAD
	CHKmalloc(pM = MALLOC(sizeof(msg_t)));
=======
	CHKmalloc(pM = malloc(sizeof(msg_t)));
>>>>>>> 09a10603
	objConstructSetObjInfo(pM); /* intialize object helper entities */

	/* initialize members in ORDER they appear in structure (think "cache line"!) */
	pM->flowCtlType = 0;
	pM->bDoLock = 0;
<<<<<<< HEAD
=======
	pM->bParseHOSTNAME = 0;
>>>>>>> 09a10603
	pM->iRefCount = 1;
	pM->iSeverity = -1;
	pM->iFacility = -1;
	pM->offAfterPRI = 0;
	pM->offMSG = -1;
	pM->iProtocolVersion = 0;
	pM->msgFlags = 0;
	pM->iLenRawMsg = 0;
	pM->iLenMSG = 0;
	pM->iLenTAG = 0;
	pM->iLenHOSTNAME = 0;
	pM->pszRawMsg = NULL;
	pM->pszHOSTNAME = NULL;
	pM->pszRcvdAt3164 = NULL;
	pM->pszRcvdAt3339 = NULL;
	pM->pszRcvdAt_MySQL = NULL;
        pM->pszRcvdAt_PgSQL = NULL;
	pM->pszTIMESTAMP3164 = NULL;
	pM->pszTIMESTAMP3339 = NULL;
	pM->pszTIMESTAMP_MySQL = NULL;
        pM->pszTIMESTAMP_PgSQL = NULL;
	pM->pCSProgName = NULL;
	pM->pCSStrucData = NULL;
	pM->pCSAPPNAME = NULL;
	pM->pCSPROCID = NULL;
	pM->pCSMSGID = NULL;
	pM->pInputName = NULL;
	pM->pRcvFromIP = NULL;
	pM->pRcvFrom = NULL;
	pM->pRuleset = NULL;
	memset(&pM->tRcvdAt, 0, sizeof(pM->tRcvdAt));
	memset(&pM->tTIMESTAMP, 0, sizeof(pM->tTIMESTAMP));
	pM->TAG.pszTAG = NULL;
	pM->pszTimestamp3164[0] = '\0';
	pM->pszTimestamp3339[0] = '\0';
	pM->pszTIMESTAMP_SecFrac[0] = '\0';
	pM->pszRcvdAt_SecFrac[0] = '\0';

	/* DEV debugging only! dbgprintf("msgConstruct\t0x%x, ref 1\n", (int)pM);*/

	*ppThis = pM;

finalize_it:
	RETiRet;
}


/* "Constructor" for a msg "object". Returns a pointer to
 * the new object or NULL if no such object could be allocated.
 * An object constructed via this function should only be destroyed
 * via "msgDestruct()". This constructor does not query system time
 * itself but rather uses a user-supplied value. This enables the caller
 * to do some tricks to save processing time (done, for example, in the
 * udp input).
 * rgerhards, 2008-10-06
 */
rsRetVal msgConstructWithTime(msg_t **ppThis, struct syslogTime *stTime, time_t ttGenTime)
{
	DEFiRet;

	CHKiRet(msgBaseConstruct(ppThis));
	(*ppThis)->ttGenTime = ttGenTime;
	memcpy(&(*ppThis)->tRcvdAt, stTime, sizeof(struct syslogTime));
	memcpy(&(*ppThis)->tTIMESTAMP, stTime, sizeof(struct syslogTime));

finalize_it:
	RETiRet;
}


/* "Constructor" for a msg "object". Returns a pointer to
 * the new object or NULL if no such object could be allocated.
 * An object constructed via this function should only be destroyed
 * via "msgDestruct()". This constructor, for historical reasons,
 * also sets the two timestamps to the current time.
 */
rsRetVal msgConstruct(msg_t **ppThis)
{
	DEFiRet;

	CHKiRet(msgBaseConstruct(ppThis));
	/* we initialize both timestamps to contain the current time, so that they
	 * are consistent. Also, this saves us from doing any further time calls just
	 * to obtain a timestamp. The memcpy() should not really make a difference,
	 * especially as I think there is no codepath currently where it would not be
	 * required (after I have cleaned up the pathes ;)). -- rgerhards, 2008-10-02
	 */
	datetime.getCurrTime(&((*ppThis)->tRcvdAt), &((*ppThis)->ttGenTime));
	memcpy(&(*ppThis)->tTIMESTAMP, &(*ppThis)->tRcvdAt, sizeof(struct syslogTime));

finalize_it:
	RETiRet;
}


/* some free handlers for (slightly) complicated cases... All of them may be called
 * with an empty element.
 */
static inline void freeTAG(msg_t *pThis)
{
	if(pThis->iLenTAG >= CONF_TAG_BUFSIZE)
		free(pThis->TAG.pszTAG);
}
static inline void freeHOSTNAME(msg_t *pThis)
{
	if(pThis->iLenHOSTNAME >= CONF_HOSTNAME_BUFSIZE)
		free(pThis->pszHOSTNAME);
}


BEGINobjDestruct(msg) /* be sure to specify the object type also in END and CODESTART macros! */
	int currRefCount;
CODESTARTobjDestruct(msg)
	/* DEV Debugging only ! dbgprintf("msgDestruct\t0x%lx, Ref now: %d\n", (unsigned long)pThis, pThis->iRefCount - 1); */
#	ifdef HAVE_ATOMIC_BUILTINS
		currRefCount = ATOMIC_DEC_AND_FETCH(pThis->iRefCount);
#	else
		MsgLock(pThis);
		currRefCount = --pThis->iRefCount;
# 	endif
	if(currRefCount == 0)
	{
		/* DEV Debugging Only! dbgprintf("msgDestruct\t0x%lx, RefCount now 0, doing DESTROY\n", (unsigned long)pThis); */
		if(pThis->pszRawMsg != pThis->szRawMsg)
			free(pThis->pszRawMsg);
		freeTAG(pThis);
		freeHOSTNAME(pThis);
		if(pThis->pInputName != NULL)
			prop.Destruct(&pThis->pInputName);
		if(pThis->pRcvFrom != NULL)
			prop.Destruct(&pThis->pRcvFrom);
		if(pThis->pRcvFromIP != NULL)
			prop.Destruct(&pThis->pRcvFromIP);
		free(pThis->pszRcvdAt3164);
		free(pThis->pszRcvdAt3339);
		free(pThis->pszRcvdAt_MySQL);
		free(pThis->pszRcvdAt_PgSQL);
		free(pThis->pszTIMESTAMP_MySQL);
		free(pThis->pszTIMESTAMP_PgSQL);
		if(pThis->pCSProgName != NULL)
			rsCStrDestruct(&pThis->pCSProgName);
		if(pThis->pCSStrucData != NULL)
			rsCStrDestruct(&pThis->pCSStrucData);
		if(pThis->pCSAPPNAME != NULL)
			rsCStrDestruct(&pThis->pCSAPPNAME);
		if(pThis->pCSPROCID != NULL)
			rsCStrDestruct(&pThis->pCSPROCID);
		if(pThis->pCSMSGID != NULL)
			rsCStrDestruct(&pThis->pCSMSGID);
#	ifndef HAVE_ATOMIC_BUILTINS
		MsgUnlock(pThis);
# 	endif
		funcDeleteMutex(pThis);
		/* now we need to do our own optimization. Testing has shown that at least the glibc
		 * malloc() subsystem returns memory to the OS far too late in our case. So we need
		 * to help it a bit, by calling malloc_trim(), which will tell the alloc subsystem
		 * to consolidate and return to the OS. We keep 128K for our use, as a safeguard
		 * to too-frequent reallocs. But more importantly, we call this hook only every
		 * 100,000 messages (which is an approximation, as we do not work with atomic
		 * operations on the counter. --- rgerhards, 2009-06-22.
		 */
#		if HAVE_MALLOC_TRIM
		{	/* standard C requires a new block for a new variable definition!
			 * To simplify matters, we use modulo arithmetic and live with the fact
			 * that we trim too often when the counter wraps.
			 */
			static unsigned iTrimCtr = 1;
			if(ATOMIC_INC_AND_FETCH(iTrimCtr) % 100000 == 0) {
				malloc_trim(128*1024);
			}
		}
#		endif
	} else {
#	ifndef HAVE_ATOMIC_BUILTINS
		MsgUnlock(pThis);
# 	endif
		pThis = NULL; /* tell framework not to destructing the object! */
	}
ENDobjDestruct(msg)


/* The macros below are used in MsgDup(). I use macros
 * to keep the fuction code somewhat more readyble. It is my
 * replacement for inline functions in CPP
 */
#define tmpCOPYSZ(name) \
	if(pOld->psz##name != NULL) { \
		if((pNew->psz##name = srUtilStrDup(pOld->psz##name, pOld->iLen##name)) == NULL) {\
			msgDestruct(&pNew);\
			return NULL;\
		}\
		pNew->iLen##name = pOld->iLen##name;\
	}

/* copy the CStr objects.
 * if the old value is NULL, we do not need to do anything because we
 * initialized the new value to NULL via calloc().
 */
#define tmpCOPYCSTR(name) \
	if(pOld->pCS##name != NULL) {\
		if(rsCStrConstructFromCStr(&(pNew->pCS##name), pOld->pCS##name) != RS_RET_OK) {\
			msgDestruct(&pNew);\
			return NULL;\
		}\
	}
/* Constructs a message object by duplicating another one.
 * Returns NULL if duplication failed. We do not need to lock the
 * message object here, because a fully-created msg object is never
 * allowed to be manipulated. For this, MsgDup() must be used, so MsgDup()
 * can never run into a situation where the message object is being
 * modified while its content is copied - it's forbidden by definition.
 * rgerhards, 2007-07-10
 */
msg_t* MsgDup(msg_t* pOld)
{
	msg_t* pNew;

	assert(pOld != NULL);

	BEGINfunc
	if(msgConstructWithTime(&pNew, &pOld->tTIMESTAMP, pOld->ttGenTime) != RS_RET_OK) {
		return NULL;
	}

	/* now copy the message properties */
	pNew->iRefCount = 1;
	pNew->iSeverity = pOld->iSeverity;
	pNew->iFacility = pOld->iFacility;
	pNew->msgFlags = pOld->msgFlags;
	pNew->iProtocolVersion = pOld->iProtocolVersion;
	pNew->ttGenTime = pOld->ttGenTime;
	pNew->offMSG = pOld->offMSG;
	pNew->iLenRawMsg = pOld->iLenRawMsg;
	pNew->iLenMSG = pOld->iLenMSG;
	pNew->iLenTAG = pOld->iLenTAG;
	pNew->iLenHOSTNAME = pOld->iLenHOSTNAME;
	if(pOld->pRcvFrom != NULL) {
		pNew->pRcvFrom = pOld->pRcvFrom;
		prop.AddRef(pNew->pRcvFrom);
	}
	if(pOld->pRcvFromIP != NULL) {
		pNew->pRcvFromIP = pOld->pRcvFromIP;
		prop.AddRef(pNew->pRcvFromIP);
	}
	if(pOld->pInputName != NULL) {
		pNew->pInputName = pOld->pInputName;
		prop.AddRef(pNew->pInputName);
	}
	/* enable this, if someone actually uses UxTradMsg, delete after some time has
	 * passed and nobody complained -- rgerhards, 2009-06-16
	pNew->offAfterPRI = pOld->offAfterPRI;
	*/
	if(pOld->iLenTAG > 0) {
		if(pOld->iLenTAG < CONF_TAG_BUFSIZE) {
			memcpy(pNew->TAG.szBuf, pOld->TAG.szBuf, pOld->iLenTAG);
		} else {
			if((pNew->TAG.pszTAG = srUtilStrDup(pOld->TAG.pszTAG, pOld->iLenTAG)) == NULL) {
				msgDestruct(&pNew);
				return NULL;
			}
			pNew->iLenTAG = pOld->iLenTAG;
		}
	}
	if(pOld->iLenRawMsg < CONF_RAWMSG_BUFSIZE) {
		memcpy(pNew->szRawMsg, pOld->szRawMsg, pOld->iLenRawMsg + 1);
		pNew->pszRawMsg = pNew->szRawMsg;
	} else {
		tmpCOPYSZ(RawMsg);
	}
	if(pOld->iLenHOSTNAME < CONF_HOSTNAME_BUFSIZE) {
		memcpy(pNew->szHOSTNAME, pOld->szHOSTNAME, pOld->iLenHOSTNAME + 1);
		pNew->pszHOSTNAME = pNew->szHOSTNAME;
	} else {
		tmpCOPYSZ(HOSTNAME);
	}

	tmpCOPYCSTR(ProgName);
	tmpCOPYCSTR(StrucData);
	tmpCOPYCSTR(APPNAME);
	tmpCOPYCSTR(PROCID);
	tmpCOPYCSTR(MSGID);

	/* we do not copy all other cache properties, as we do not even know
	 * if they are needed once again. So we let them re-create if needed.
	 */

	ENDfunc
	return pNew;
}
#undef tmpCOPYSZ
#undef tmpCOPYCSTR


/* This method serializes a message object. That means the whole
 * object is modified into text form. That text form is suitable for
 * later reconstruction of the object by calling MsgDeSerialize().
 * The most common use case for this method is the creation of an
 * on-disk representation of the message object.
 * We do not serialize the cache properties. We re-create them when needed.
 * This saves us a lot of memory. Performance is no concern, as serializing
 * is a so slow operation that recration of the caches does not count. Also,
 * we do not serialize --currently none--, as this is only a helper variable
 * during msg construction - and never again used later.
 * rgerhards, 2008-01-03
 */
static rsRetVal MsgSerialize(msg_t *pThis, strm_t *pStrm)
{
	uchar *psz;
	int len;
	DEFiRet;

	assert(pThis != NULL);
	assert(pStrm != NULL);

	/* then serialize elements */
	CHKiRet(obj.BeginSerialize(pStrm, (obj_t*) pThis));
	objSerializeSCALAR(pStrm, iProtocolVersion, SHORT);
	objSerializeSCALAR(pStrm, iSeverity, SHORT);
	objSerializeSCALAR(pStrm, iFacility, SHORT);
	objSerializeSCALAR(pStrm, msgFlags, INT);
	objSerializeSCALAR(pStrm, ttGenTime, INT);
	objSerializeSCALAR(pStrm, tRcvdAt, SYSLOGTIME);
	objSerializeSCALAR(pStrm, tTIMESTAMP, SYSLOGTIME);
	/* enable this, if someone actually uses UxTradMsg, delete after some  time has
	 * passed and nobody complained -- rgerhards, 2009-06-16
	objSerializeSCALAR(pStrm, offsAfterPRI, SHORT);
	*/

	CHKiRet(obj.SerializeProp(pStrm, UCHAR_CONSTANT("pszTAG"), PROPTYPE_PSZ, (void*)
		((pThis->iLenTAG < CONF_TAG_BUFSIZE) ? pThis->TAG.szBuf : pThis->TAG.pszTAG)));

	objSerializePTR(pStrm, pszRawMsg, PSZ);
	objSerializePTR(pStrm, pszHOSTNAME, PSZ);
	getInputName(pThis, &psz, &len);
	CHKiRet(obj.SerializeProp(pStrm, UCHAR_CONSTANT("pszInputName"), PROPTYPE_PSZ, (void*) psz));
	psz = getRcvFrom(pThis); 
	CHKiRet(obj.SerializeProp(pStrm, UCHAR_CONSTANT("pszRcvFrom"), PROPTYPE_PSZ, (void*) psz));
	psz = getRcvFromIP(pThis); 
	CHKiRet(obj.SerializeProp(pStrm, UCHAR_CONSTANT("pszRcvFromIP"), PROPTYPE_PSZ, (void*) psz));

	objSerializePTR(pStrm, pCSStrucData, CSTR);
	objSerializePTR(pStrm, pCSAPPNAME, CSTR);
	objSerializePTR(pStrm, pCSPROCID, CSTR);
	objSerializePTR(pStrm, pCSMSGID, CSTR);

	/* offset must be serialized after pszRawMsg, because we need that to obtain the correct
	 * MSG size.
	 */
	objSerializeSCALAR(pStrm, offMSG, SHORT);

	CHKiRet(obj.EndSerialize(pStrm));

finalize_it:
	RETiRet;
}


/* Increment reference count - see description of the "msg"
 * structure for details. As a convenience to developers,
 * this method returns the msg pointer that is passed to it.
 * It is recommended that it is called as follows:
 *
 * pSecondMsgPointer = MsgAddRef(pOrgMsgPointer);
 */
msg_t *MsgAddRef(msg_t *pM)
{
	assert(pM != NULL);
#	ifdef HAVE_ATOMIC_BUILTINS
		ATOMIC_INC(pM->iRefCount);
#	else
		MsgLock(pM);
		pM->iRefCount++;
		MsgUnlock(pM);
#	endif
	/* DEV debugging only! dbgprintf("MsgAddRef\t0x%x done, Ref now: %d\n", (int)pM, pM->iRefCount);*/
	return(pM);
}


/* This functions tries to aquire the PROCID from TAG. Its primary use is
 * when a legacy syslog message has been received and should be forwarded as
 * syslog-protocol (or the PROCID is requested for any other reason).
 * In legacy syslog, the PROCID is considered to be the character sequence
 * between the first [ and the first ]. This usually are digits only, but we
 * do not check that. However, if there is no closing ], we do not assume we
 * can obtain a PROCID. Take in mind that not every legacy syslog message
 * actually has a PROCID.
 * rgerhards, 2005-11-24
 * THIS MUST be called with the message lock locked.
 */
static rsRetVal aquirePROCIDFromTAG(msg_t *pM)
{
	register int i;
	uchar *pszTag;
	DEFiRet;

	assert(pM != NULL);

	if(pM->pCSPROCID != NULL)
		return RS_RET_OK; /* we are already done ;) */

	if(getProtocolVersion(pM) != 0)
		return RS_RET_OK; /* we can only emulate if we have legacy format */

	pszTag = (uchar*) ((pM->iLenTAG < CONF_TAG_BUFSIZE) ? pM->TAG.szBuf : pM->TAG.pszTAG);

	/* find first '['... */
	i = 0;
	while((i < pM->iLenTAG) && (pszTag[i] != '['))
		++i;
	if(!(i < pM->iLenTAG))
		return RS_RET_OK;	/* no [, so can not emulate... */
	
	++i; /* skip '[' */

	/* now obtain the PROCID string... */
	CHKiRet(cstrConstruct(&pM->pCSPROCID));
	while((i < pM->iLenTAG) && (pszTag[i] != ']')) {
		CHKiRet(cstrAppendChar(pM->pCSPROCID, pszTag[i]));
		++i;
	}

	if(!(i < pM->iLenTAG)) {
		/* oops... it looked like we had a PROCID, but now it has
		 * turned out this is not true. In this case, we need to free
		 * the buffer and simply return. Note that this is NOT an error
		 * case!
		 */
		cstrDestruct(&pM->pCSPROCID);
		FINALIZE;
	}

	/* OK, finaally we could obtain a PROCID. So let's use it ;) */
	CHKiRet(cstrFinalize(pM->pCSPROCID));

finalize_it:
	RETiRet;
}


/* Parse and set the "programname" for a given MSG object. Programname
 * is a BSD concept, it is the tag without any instance-specific information.
 * Precisely, the programname is terminated by either (whichever occurs first):
 * - end of tag
 * - nonprintable character
 * - ':'
 * - '['
 * - '/'
 * The above definition has been taken from the FreeBSD syslogd sources.
 * 
 * The program name is not parsed by default, because it is infrequently-used.
 * If it is needed, this function should be called first. It checks if it is
 * already set and extracts it, if not.
 *
 * IMPORTANT: A locked message object must be provided, else a crash will occur.
 * rgerhards, 2005-10-19
 */
static rsRetVal aquireProgramName(msg_t *pM)
{
	register int i;
	uchar *pszTag;
	DEFiRet;

	assert(pM != NULL);
	if(pM->pCSProgName == NULL) {
		/* ok, we do not yet have it. So let's parse the TAG to obtain it.  */
		pszTag = (uchar*) ((pM->iLenTAG < CONF_TAG_BUFSIZE) ? pM->TAG.szBuf : pM->TAG.pszTAG);
		CHKiRet(cstrConstruct(&pM->pCSProgName));
		for(  i = 0
		    ; (i < pM->iLenTAG) && isprint((int) pszTag[i])
		      && (pszTag[i] != '\0') && (pszTag[i] != ':')
		      && (pszTag[i] != '[')  && (pszTag[i] != '/')
		    ; ++i) {
			CHKiRet(cstrAppendChar(pM->pCSProgName, pszTag[i]));
		}
		CHKiRet(cstrFinalize(pM->pCSProgName));
	}
finalize_it:
	RETiRet;
}


/* Access methods - dumb & easy, not a comment for each ;)
 */
void setProtocolVersion(msg_t *pM, int iNewVersion)
{
	assert(pM != NULL);
	if(iNewVersion != 0 && iNewVersion != 1) {
		dbgprintf("Tried to set unsupported protocol version %d - changed to 0.\n", iNewVersion);
		iNewVersion = 0;
	}
	pM->iProtocolVersion = iNewVersion;
}

/* note: string is taken from constant pool, do NOT free */
char *getProtocolVersionString(msg_t *pM)
{
	assert(pM != NULL);
	return(pM->iProtocolVersion ? "1" : "0");
}


static inline void
getRawMsg(msg_t *pM, uchar **pBuf, int *piLen)
{
	if(pM == NULL) {
		*pBuf=  UCHAR_CONSTANT("");
		*piLen = 0;
	} else {
		if(pM->pszRawMsg == NULL) {
			*pBuf=  UCHAR_CONSTANT("");
			*piLen = 0;
		} else {
			*pBuf = pM->pszRawMsg;
			*piLen = pM->iLenRawMsg;
		}
	}
}


/* enable this, if someone actually uses UxTradMsg, delete after some  time has
 * passed and nobody complained -- rgerhards, 2009-06-16
char *getUxTradMsg(msg_t *pM)
{
	if(pM == NULL)
		return "";
	else
		return (char*)pM->pszRawMsg + pM->offAfterPRI;
}
*/


int getMSGLen(msg_t *pM)
<<<<<<< HEAD
{
	return((pM == NULL) ? 0 : pM->iLenMSG);
}

uchar *getMSG(msg_t *pM)
{
=======
{
	return((pM == NULL) ? 0 : pM->iLenMSG);
}

uchar *getMSG(msg_t *pM)
{
>>>>>>> 09a10603
	uchar *ret;
	if(pM == NULL)
		ret = UCHAR_CONSTANT("");
	else {
<<<<<<< HEAD
		if(pM->iLenMSG == 0)
=======
		if(pM->offMSG == -1)
>>>>>>> 09a10603
			ret = UCHAR_CONSTANT("");
		else
			ret = pM->pszRawMsg + pM->offMSG;
	}
	return ret;
}


/* Get PRI value as integer */
static int getPRIi(msg_t *pM)
{
	return (pM->iFacility << 3) + (pM->iSeverity);
}


/* Get PRI value in text form
 */
static inline char *getPRI(msg_t *pM)
{
	/* PRI is a number in the range 0..191. Thus, we use a simple lookup table to obtain the
	 * string value. It looks a bit clumpsy here in code ;)
	 */
	int iPRI;

	if(pM == NULL)
		return "";

	iPRI = getPRIi(pM);
	return (iPRI > 191) ? "invld" : (char*)syslog_pri_names[iPRI].pszName;
}


static inline char *getTimeReported(msg_t *pM, enum tplFormatTypes eFmt)
{
	BEGINfunc
	if(pM == NULL)
		return "";

	switch(eFmt) {
	case tplFmtDefault:
	case tplFmtRFC3164Date:
		MsgLock(pM);
		if(pM->pszTIMESTAMP3164 == NULL) {
			pM->pszTIMESTAMP3164 = pM->pszTimestamp3164;
			datetime.formatTimestamp3164(&pM->tTIMESTAMP, pM->pszTIMESTAMP3164);
		}
		MsgUnlock(pM);
		return(pM->pszTIMESTAMP3164);
	case tplFmtMySQLDate:
		MsgLock(pM);
		if(pM->pszTIMESTAMP_MySQL == NULL) {
			if((pM->pszTIMESTAMP_MySQL = MALLOC(15)) == NULL) {
				MsgUnlock(pM);
				return "";
			}
			datetime.formatTimestampToMySQL(&pM->tTIMESTAMP, pM->pszTIMESTAMP_MySQL);
		}
		MsgUnlock(pM);
		return(pM->pszTIMESTAMP_MySQL);
        case tplFmtPgSQLDate:
                MsgLock(pM);
                if(pM->pszTIMESTAMP_PgSQL == NULL) {
                        if((pM->pszTIMESTAMP_PgSQL = MALLOC(21)) == NULL) {
                                MsgUnlock(pM);
                                return "";
                        }
                        datetime.formatTimestampToPgSQL(&pM->tTIMESTAMP, pM->pszTIMESTAMP_PgSQL);
                }
                MsgUnlock(pM);
                return(pM->pszTIMESTAMP_PgSQL);
	case tplFmtRFC3339Date:
		MsgLock(pM);
		if(pM->pszTIMESTAMP3339 == NULL) {
			pM->pszTIMESTAMP3339 = pM->pszTimestamp3339;
			datetime.formatTimestamp3339(&pM->tTIMESTAMP, pM->pszTIMESTAMP3339);
		}
		MsgUnlock(pM);
		return(pM->pszTIMESTAMP3339);
	case tplFmtSecFrac:
		if(pM->pszTIMESTAMP_SecFrac[0] == '\0') {
			MsgLock(pM);
			/* re-check, may have changed while we did not hold lock */
			if(pM->pszTIMESTAMP_SecFrac[0] == '\0') {
				datetime.formatTimestampSecFrac(&pM->tTIMESTAMP, pM->pszTIMESTAMP_SecFrac);
			}
			MsgUnlock(pM);
		}
		return(pM->pszTIMESTAMP_SecFrac);
	}
	ENDfunc
	return "INVALID eFmt OPTION!";
}

static inline char *getTimeGenerated(msg_t *pM, enum tplFormatTypes eFmt)
{
	BEGINfunc
	if(pM == NULL)
		return "";

	switch(eFmt) {
	case tplFmtDefault:
		MsgLock(pM);
		if(pM->pszRcvdAt3164 == NULL) {
			if((pM->pszRcvdAt3164 = MALLOC(16)) == NULL) {
				MsgUnlock(pM);
				return "";
			}
			datetime.formatTimestamp3164(&pM->tRcvdAt, pM->pszRcvdAt3164);
		}
		MsgUnlock(pM);
		return(pM->pszRcvdAt3164);
	case tplFmtMySQLDate:
		MsgLock(pM);
		if(pM->pszRcvdAt_MySQL == NULL) {
			if((pM->pszRcvdAt_MySQL = MALLOC(15)) == NULL) {
				MsgUnlock(pM);
				return "";
			}
			datetime.formatTimestampToMySQL(&pM->tRcvdAt, pM->pszRcvdAt_MySQL);
		}
		MsgUnlock(pM);
		return(pM->pszRcvdAt_MySQL);
        case tplFmtPgSQLDate:
                MsgLock(pM);
                if(pM->pszRcvdAt_PgSQL == NULL) {
                        if((pM->pszRcvdAt_PgSQL = MALLOC(21)) == NULL) {
                                MsgUnlock(pM);
                                return "";
                        }
                        datetime.formatTimestampToPgSQL(&pM->tRcvdAt, pM->pszRcvdAt_PgSQL);
                }
                MsgUnlock(pM);
                return(pM->pszRcvdAt_PgSQL);
	case tplFmtRFC3164Date:
		MsgLock(pM);
		if(pM->pszRcvdAt3164 == NULL) {
			if((pM->pszRcvdAt3164 = MALLOC(16)) == NULL) {
					MsgUnlock(pM);
					return "";
				}
			datetime.formatTimestamp3164(&pM->tRcvdAt, pM->pszRcvdAt3164);
		}
		MsgUnlock(pM);
		return(pM->pszRcvdAt3164);
	case tplFmtRFC3339Date:
		MsgLock(pM);
		if(pM->pszRcvdAt3339 == NULL) {
			if((pM->pszRcvdAt3339 = MALLOC(33)) == NULL) {
				MsgUnlock(pM);
				return "";
			}
			datetime.formatTimestamp3339(&pM->tRcvdAt, pM->pszRcvdAt3339);
		}
		MsgUnlock(pM);
		return(pM->pszRcvdAt3339);
	case tplFmtSecFrac:
		if(pM->pszRcvdAt_SecFrac[0] == '\0') {
			MsgLock(pM);
			/* re-check, may have changed while we did not hold lock */
			if(pM->pszRcvdAt_SecFrac[0] == '\0') {
				datetime.formatTimestampSecFrac(&pM->tRcvdAt, pM->pszRcvdAt_SecFrac);
			}
			MsgUnlock(pM);
		}
		return(pM->pszRcvdAt_SecFrac);
	}
	ENDfunc
	return "INVALID eFmt OPTION!";
}


static inline char *getSeverity(msg_t *pM)
{
	char *name = NULL;

	if(pM == NULL)
		return "";

	if(pM->iSeverity < 0 || pM->iSeverity > 7) {
		name = "invld";
	} else {
		name = syslog_number_names[pM->iSeverity];
	}

	return name;
}


static inline char *getSeverityStr(msg_t *pM)
{
	char *name = NULL;

	if(pM == NULL)
		return "";

	if(pM->iSeverity < 0 || pM->iSeverity > 7) {
		name = "invld";
	} else {
		name = syslog_severity_names[pM->iSeverity];
	}

	return name;
}

static inline char *getFacility(msg_t *pM)
{
	char *name = NULL;

	if(pM == NULL)
		return "";

	if(pM->iFacility < 0 || pM->iFacility > 23) {
		name = "invld";
	} else {
		name = syslog_number_names[pM->iFacility];
	}

	return name;
}

static inline char *getFacilityStr(msg_t *pM)
{
        char *name = NULL;

        if(pM == NULL)
                return "";

	if(pM->iFacility < 0 || pM->iFacility > 23) {
		name = "invld";
	} else {
		name = syslog_fac_names[pM->iFacility];
	}

	return name;
}


/* set flow control state (if not called, the default - NO_DELAY - is used)
 * This needs no locking because it is only done while the object is
 * not fully constructed (which also means you must not call this
 * method after the msg has been handed over to a queue).
 * rgerhards, 2008-03-14
 */
rsRetVal
MsgSetFlowControlType(msg_t *pMsg, flowControl_t eFlowCtl)
{
	DEFiRet;
	assert(pMsg != NULL);
	assert(eFlowCtl == eFLOWCTL_NO_DELAY || eFlowCtl == eFLOWCTL_LIGHT_DELAY || eFlowCtl == eFLOWCTL_FULL_DELAY);

	pMsg->flowCtlType = eFlowCtl;

	RETiRet;
}

/* set offset after which PRI in raw msg starts
 * rgerhards, 2009-06-16
 */
rsRetVal
MsgSetAfterPRIOffs(msg_t *pMsg, short offs)
{
	assert(pMsg != NULL);
	pMsg->offAfterPRI = offs;
	return RS_RET_OK;
}


/* rgerhards 2004-11-24: set APP-NAME in msg object
 * This is not locked, because it either is called during message
 * construction (where we need no locking) or later as part of a function
 * which already obtained the lock. So in general, this function here must
 * only be called when it it safe to do so without it aquiring a lock.
 */
rsRetVal MsgSetAPPNAME(msg_t *pMsg, char* pszAPPNAME)
{
	DEFiRet;
	assert(pMsg != NULL);
	if(pMsg->pCSAPPNAME == NULL) {
		/* we need to obtain the object first */
		CHKiRet(rsCStrConstruct(&pMsg->pCSAPPNAME));
	}
	/* if we reach this point, we have the object */
	iRet = rsCStrSetSzStr(pMsg->pCSAPPNAME, (uchar*) pszAPPNAME);

finalize_it:
	RETiRet;
}


/* rgerhards 2004-11-24: set PROCID in msg object
 */
rsRetVal MsgSetPROCID(msg_t *pMsg, char* pszPROCID)
{
	DEFiRet;
	ISOBJ_TYPE_assert(pMsg, msg);
	if(pMsg->pCSPROCID == NULL) {
		/* we need to obtain the object first */
		CHKiRet(cstrConstruct(&pMsg->pCSPROCID));
	}
	/* if we reach this point, we have the object */
	iRet = rsCStrSetSzStr(pMsg->pCSPROCID, (uchar*) pszPROCID);
	CHKiRet(cstrFinalize(pMsg->pCSPROCID));

finalize_it:
	RETiRet;
}


/* check if we have a procid, and, if not, try to aquire/emulate it.
 * This must be called WITHOUT the message lock being held.
 * rgerhards, 2009-06-26
 */
static inline void preparePROCID(msg_t *pM, bool bLockMutex)
{
	if(pM->pCSPROCID == NULL) {
		if(bLockMutex == LOCK_MUTEX)
			MsgLock(pM);
		/* re-query, things may have changed in the mean time... */
		if(pM->pCSPROCID == NULL)
			aquirePROCIDFromTAG(pM);
		if(bLockMutex == LOCK_MUTEX)
			MsgUnlock(pM);
	}
}


#if 0
/* rgerhards, 2005-11-24
 */
static inline int getPROCIDLen(msg_t *pM, bool bLockMutex)
{
	assert(pM != NULL);
	preparePROCID(pM, bLockMutex);
	return (pM->pCSPROCID == NULL) ? 1 : rsCStrLen(pM->pCSPROCID);
}
#endif


/* rgerhards, 2005-11-24
 */
char *getPROCID(msg_t *pM, bool bLockMutex)
{
	ISOBJ_TYPE_assert(pM, msg);
	preparePROCID(pM, bLockMutex);
	return (pM->pCSPROCID == NULL) ? "-" : (char*) cstrGetSzStrNoNULL(pM->pCSPROCID);
}


/* rgerhards 2004-11-24: set MSGID in msg object
 */
rsRetVal MsgSetMSGID(msg_t *pMsg, char* pszMSGID)
{
	DEFiRet;
	ISOBJ_TYPE_assert(pMsg, msg);
	if(pMsg->pCSMSGID == NULL) {
		/* we need to obtain the object first */
		CHKiRet(rsCStrConstruct(&pMsg->pCSMSGID));
	}
	/* if we reach this point, we have the object */
	iRet = rsCStrSetSzStr(pMsg->pCSMSGID, (uchar*) pszMSGID);

finalize_it:
	RETiRet;
}


/* rgerhards, 2005-11-24
 */
static inline char *getMSGID(msg_t *pM)
{
	return (pM->pCSMSGID == NULL) ? "-" : (char*) rsCStrGetSzStrNoNULL(pM->pCSMSGID);
}


/* rgerhards 2009-06-12: set associated ruleset
 */
void MsgSetRuleset(msg_t *pMsg, ruleset_t *pRuleset)
{
	assert(pMsg != NULL);
	pMsg->pRuleset = pRuleset;
}


/* set TAG in msg object
 * (rewritten 2009-06-18 rgerhards)
 */
void MsgSetTAG(msg_t *pMsg, uchar* pszBuf, size_t lenBuf)
{
	uchar *pBuf;
	assert(pMsg != NULL);

	freeTAG(pMsg);

	pMsg->iLenTAG = lenBuf;
	if(pMsg->iLenTAG < CONF_TAG_BUFSIZE) {
		/* small enough: use fixed buffer (faster!) */
		pBuf = pMsg->TAG.szBuf;
	} else {
<<<<<<< HEAD
		if((pBuf = (uchar*) MALLOC(pMsg->iLenTAG + 1)) == NULL) {
=======
		if((pBuf = (uchar*) malloc(pMsg->iLenTAG + 1)) == NULL) {
>>>>>>> 09a10603
			/* truncate message, better than completely loosing it... */
			pBuf = pMsg->TAG.szBuf;
			pMsg->iLenTAG = CONF_TAG_BUFSIZE - 1;
		} else {
			pMsg->TAG.pszTAG = pBuf;
		}
	}

	memcpy(pBuf, pszBuf, pMsg->iLenTAG);
	pBuf[pMsg->iLenTAG] = '\0'; /* this also works with truncation! */
}


/* This function tries to emulate the TAG if none is
 * set. Its primary purpose is to provide an old-style TAG
 * when a syslog-protocol message has been received. Then,
 * the tag is APP-NAME "[" PROCID "]". The function first checks
 * if there is a TAG and, if not, if it can emulate it.
 * rgerhards, 2005-11-24
 */
static inline void tryEmulateTAG(msg_t *pM, bool bLockMutex)
{
	size_t lenTAG;
	uchar bufTAG[CONF_TAG_MAXSIZE];
	assert(pM != NULL);

	if(bLockMutex == LOCK_MUTEX)
		MsgLock(pM);
	if(pM->iLenTAG > 0)
		return; /* done, no need to emulate */
	
	if(getProtocolVersion(pM) == 1) {
		if(!strcmp(getPROCID(pM, MUTEX_ALREADY_LOCKED), "-")) {
			/* no process ID, use APP-NAME only */
			MsgSetTAG(pM, (uchar*) getAPPNAME(pM, MUTEX_ALREADY_LOCKED), getAPPNAMELen(pM, MUTEX_ALREADY_LOCKED));
		} else {
			/* now we can try to emulate */
			lenTAG = snprintf((char*)bufTAG, CONF_TAG_MAXSIZE, "%s[%s]",
					  getAPPNAME(pM, MUTEX_ALREADY_LOCKED), getPROCID(pM, MUTEX_ALREADY_LOCKED));
			bufTAG[32] = '\0'; /* just to make sure... */
			MsgSetTAG(pM, bufTAG, lenTAG);
		}
	}
	if(bLockMutex == LOCK_MUTEX)
		MsgUnlock(pM);
}


static inline void
getTAG(msg_t *pM, uchar **ppBuf, int *piLen)
{
	if(pM == NULL) {
		*ppBuf = UCHAR_CONSTANT("");
		*piLen = 0;
	} else {
		if(pM->iLenTAG == 0)
			tryEmulateTAG(pM, LOCK_MUTEX);
		if(pM->iLenTAG == 0) {
			*ppBuf = UCHAR_CONSTANT("");
			*piLen = 0;
		} else {
			*ppBuf = (pM->iLenTAG < CONF_TAG_BUFSIZE) ? pM->TAG.szBuf : pM->TAG.pszTAG;
			*piLen = pM->iLenTAG;
		}
	}
}


int getHOSTNAMELen(msg_t *pM)
{
	if(pM == NULL)
		return 0;
	else
		if(pM->pszHOSTNAME == NULL)
			if(pM->pRcvFrom == NULL)
				return 0;
			else
				return prop.GetStringLen(pM->pRcvFrom);
		else
			return pM->iLenHOSTNAME;
}


char *getHOSTNAME(msg_t *pM)
{
	if(pM == NULL)
		return "";
	else
		if(pM->pszHOSTNAME == NULL) {
			if(pM->pRcvFrom == NULL) {
				return "";
			} else {
				uchar *psz;
				int len;
				prop.GetString(pM->pRcvFrom, &psz, &len);
				return (char*) psz;
			}
		} else {
			return (char*) pM->pszHOSTNAME;
		}
}


uchar *getRcvFrom(msg_t *pM)
{
	uchar *psz;
	int len;
	BEGINfunc
	if(pM == NULL) {
		psz = UCHAR_CONSTANT("");
	} else {
		if(pM->pRcvFrom == NULL)
			psz = UCHAR_CONSTANT("");
		else
			prop.GetString(pM->pRcvFrom, &psz, &len);
	}
	ENDfunc
	return psz;
}


/* rgerhards 2004-11-24: set STRUCTURED DATA in msg object
 */
rsRetVal MsgSetStructuredData(msg_t *pMsg, char* pszStrucData)
{
	DEFiRet;
	ISOBJ_TYPE_assert(pMsg, msg);
	if(pMsg->pCSStrucData == NULL) {
		/* we need to obtain the object first */
		CHKiRet(rsCStrConstruct(&pMsg->pCSStrucData));
	}
	/* if we reach this point, we have the object */
	iRet = rsCStrSetSzStr(pMsg->pCSStrucData, (uchar*) pszStrucData);

finalize_it:
	RETiRet;
}

/* get the length of the "STRUCTURED-DATA" sz string
 * rgerhards, 2005-11-24
 */
#if 0 /* This method is currently not called, be we like to preserve it */
static int getStructuredDataLen(msg_t *pM)
{
	return (pM->pCSStrucData == NULL) ? 1 : rsCStrLen(pM->pCSStrucData);
}
#endif


/* get the "STRUCTURED-DATA" as sz string
 * rgerhards, 2005-11-24
 */
static inline char *getStructuredData(msg_t *pM)
{
	return (pM->pCSStrucData == NULL) ? "-" : (char*) rsCStrGetSzStrNoNULL(pM->pCSStrucData);
}


/* check if we have a ProgramName, and, if not, try to aquire/emulate it.
 * rgerhards, 2009-06-26
 */
static inline void prepareProgramName(msg_t *pM, bool bLockMutex)
{
	if(pM->pCSProgName == NULL) {
		if(bLockMutex == LOCK_MUTEX)
			MsgLock(pM);

		/* re-query as things might have changed during locking */
		if(pM->pCSProgName == NULL)
			aquireProgramName(pM);

		if(bLockMutex == LOCK_MUTEX)
			MsgUnlock(pM);
	}
}


/* get the length of the "programname" sz string
 * rgerhards, 2005-10-19
 */
int getProgramNameLen(msg_t *pM, bool bLockMutex)
{
	assert(pM != NULL);
	prepareProgramName(pM, bLockMutex);
	return (pM->pCSProgName == NULL) ? 0 : rsCStrLen(pM->pCSProgName);
}


/* get the "programname" as sz string
 * rgerhards, 2005-10-19
 */
<<<<<<< HEAD
uchar *getProgramName(msg_t *pM, bool bLockMutex)
{
	prepareProgramName(pM, bLockMutex);
	return (pM->pCSProgName == NULL) ? UCHAR_CONSTANT("") : rsCStrGetSzStrNoNULL(pM->pCSProgName);
=======
char *getProgramName(msg_t *pM, bool bLockMutex)
{
	prepareProgramName(pM, bLockMutex);
	return (pM->pCSProgName == NULL) ? "" : (char*) rsCStrGetSzStrNoNULL(pM->pCSProgName);
>>>>>>> 09a10603
}


/* This function tries to emulate APPNAME if it is not present. Its
 * main use is when we have received a log record via legacy syslog and
 * now would like to send out the same one via syslog-protocol.
 * MUST be called with the Msg Lock locked!
 */
static void tryEmulateAPPNAME(msg_t *pM)
{
	assert(pM != NULL);
	if(pM->pCSAPPNAME != NULL)
		return; /* we are already done */

	if(getProtocolVersion(pM) == 0) {
		/* only then it makes sense to emulate */
<<<<<<< HEAD
		MsgSetAPPNAME(pM, (char*)getProgramName(pM, MUTEX_ALREADY_LOCKED));
=======
		MsgSetAPPNAME(pM, getProgramName(pM, MUTEX_ALREADY_LOCKED));
>>>>>>> 09a10603
	}
}



/* check if we have a APPNAME, and, if not, try to aquire/emulate it.
 * This must be called WITHOUT the message lock being held.
 * rgerhards, 2009-06-26
 */
static inline void prepareAPPNAME(msg_t *pM, bool bLockMutex)
{
	if(pM->pCSAPPNAME == NULL) {
		if(bLockMutex == LOCK_MUTEX)
			MsgLock(pM);

		/* re-query as things might have changed during locking */
		if(pM->pCSAPPNAME == NULL)
			tryEmulateAPPNAME(pM);

		if(bLockMutex == LOCK_MUTEX)
			MsgUnlock(pM);
	}
}

/* rgerhards, 2005-11-24
 */
char *getAPPNAME(msg_t *pM, bool bLockMutex)
{
	assert(pM != NULL);
	prepareAPPNAME(pM, bLockMutex);
	return (pM->pCSAPPNAME == NULL) ? "" : (char*) rsCStrGetSzStrNoNULL(pM->pCSAPPNAME);
}

/* rgerhards, 2005-11-24
 */
static int getAPPNAMELen(msg_t *pM, bool bLockMutex)
{
	assert(pM != NULL);
	prepareAPPNAME(pM, bLockMutex);
	return (pM->pCSAPPNAME == NULL) ? 0 : rsCStrLen(pM->pCSAPPNAME);
}

/* rgerhards 2008-09-10: set pszInputName in msg object. This calls AddRef()
 * on the property, because this must be done in all current cases and there
 * is no case expected where this may not be necessary.
 * rgerhards, 2009-06-16
 */
void MsgSetInputName(msg_t *pThis, prop_t *inputName)
{
	assert(pThis != NULL);

	prop.AddRef(inputName);
	if(pThis->pInputName != NULL)
		prop.Destruct(&pThis->pInputName);
	pThis->pInputName = inputName;
}


/* rgerhards 2008-09-10: set RcvFrom name in msg object. This calls AddRef()
 * on the property, because this must be done in all current cases and there
 * is no case expected where this may not be necessary.
 * rgerhards, 2009-06-30
 */
void MsgSetRcvFrom(msg_t *pThis, prop_t *new)
{
	assert(pThis != NULL);

	prop.AddRef(new);
	if(pThis->pRcvFrom != NULL)
		prop.Destruct(&pThis->pRcvFrom);
	pThis->pRcvFrom = new;
}


/* This is used to set the property via a string. This function should not be
 * called if there is a reliable way for a caller to make sure that the
 * same name can be used across multiple messages. However, if it can not
 * ensure that, calling this function is the second best thing, because it
 * will re-use the previously created property if it contained the same
 * name (but it works only for the immediate previous).
 * rgerhards, 2009-06-31
 */
void MsgSetRcvFromStr(msg_t *pThis, uchar *psz, int len, prop_t **ppProp)
{
	assert(pThis != NULL);
	assert(ppProp != NULL);

	prop.CreateOrReuseStringProp(ppProp, psz, len);
	MsgSetRcvFrom(pThis, *ppProp);
}


/* set RcvFromIP name in msg object. This calls AddRef()
 * on the property, because this must be done in all current cases and there
 * is no case expected where this may not be necessary.
 * rgerhards, 2009-06-30
 */
rsRetVal MsgSetRcvFromIP(msg_t *pThis, prop_t *new)
{
	assert(pThis != NULL);

	BEGINfunc
	prop.AddRef(new);
	if(pThis->pRcvFromIP != NULL)
		prop.Destruct(&pThis->pRcvFromIP);
	pThis->pRcvFromIP = new;
	ENDfunc
	return RS_RET_OK;
}


/* This is used to set the property via a string. This function should not be
 * called if there is a reliable way for a caller to make sure that the
 * same name can be used across multiple messages. However, if it can not
 * ensure that, calling this function is the second best thing, because it
 * will re-use the previously created property if it contained the same
 * name (but it works only for the immediate previous).
 * rgerhards, 2009-06-31
 */
rsRetVal MsgSetRcvFromIPStr(msg_t *pThis, uchar *psz, int len, prop_t **ppProp)
{
	DEFiRet;
	assert(pThis != NULL);

	CHKiRet(prop.CreateOrReuseStringProp(ppProp, psz, len));
<<<<<<< HEAD
	MsgSetRcvFrom(pThis, *ppProp);
=======
	MsgSetRcvFromIP(pThis, *ppProp);
>>>>>>> 09a10603

finalize_it:
	RETiRet;
}


/* rgerhards 2004-11-09: set HOSTNAME in msg object
 * rgerhards, 2007-06-21:
 * Does not return anything. If an error occurs, the hostname is
 * simply not set. I have changed this behaviour. The only problem
 * we can run into is memory shortage. If we have such, it is better
 * to loose the hostname than the full message. So we silently ignore
 * that problem and hope that memory will be available the next time
 * we need it. The rest of the code already knows how to handle an
 * unset HOSTNAME.
 */
void MsgSetHOSTNAME(msg_t *pThis, uchar* pszHOSTNAME, int lenHOSTNAME)
{
	assert(pThis != NULL);

	freeHOSTNAME(pThis);

	pThis->iLenHOSTNAME = lenHOSTNAME;
	if(pThis->iLenHOSTNAME < CONF_HOSTNAME_BUFSIZE) {
		/* small enough: use fixed buffer (faster!) */
		pThis->pszHOSTNAME = pThis->szHOSTNAME;
<<<<<<< HEAD
	} else if((pThis->pszHOSTNAME = (uchar*) MALLOC(pThis->iLenHOSTNAME + 1)) == NULL) {
=======
	} else if((pThis->pszHOSTNAME = (uchar*) malloc(pThis->iLenHOSTNAME + 1)) == NULL) {
>>>>>>> 09a10603
		/* truncate message, better than completely loosing it... */
		pThis->pszHOSTNAME = pThis->szHOSTNAME;
		pThis->iLenHOSTNAME = CONF_HOSTNAME_BUFSIZE - 1;
	}

	memcpy(pThis->pszHOSTNAME, pszHOSTNAME, pThis->iLenHOSTNAME);
	pThis->pszHOSTNAME[pThis->iLenHOSTNAME] = '\0'; /* this also works with truncation! */
}


/* set the offset of the MSG part into the raw msg buffer
<<<<<<< HEAD
 * Note that the offset may be higher than the length of the raw message 
 * (exactly by one). This can happen if we have a message that does not 
 * contain any MSG part.
=======
>>>>>>> 09a10603
 */
void MsgSetMSGoffs(msg_t *pMsg, short offs)
{
	ISOBJ_TYPE_assert(pMsg, msg);
<<<<<<< HEAD
	pMsg->offMSG = offs;
	if(offs > pMsg->iLenRawMsg) {
		assert(offs - 1 == pMsg->iLenRawMsg);
		pMsg->iLenMSG = 0;
	} else {
		pMsg->iLenMSG = pMsg->iLenRawMsg - offs;
	}
=======
	pMsg->iLenMSG = pMsg->iLenRawMsg - offs;
	pMsg->offMSG = offs;
>>>>>>> 09a10603
}


/* replace the MSG part of a message. The update actually takes place inside
 * rawmsg. 
 * There are two cases: either the new message will be larger than the new msg
 * or it will be less than or equal. If it is less than or equal, we can utilize
 * the previous message buffer. If it is larger, we can utilize the msg_t-included
 * message buffer if it fits in there. If this is not the case, we need to alloc
 * a new, larger, chunk and copy over the data to it. Note that this function is
 * (hopefully) relatively seldom being called, so some performance impact is
 * uncritical. In any case, pszMSG is copied, so if it was dynamically allocated,
 * the caller is responsible for freeing it.
 * rgerhards, 2009-06-23
 */
rsRetVal MsgReplaceMSG(msg_t *pThis, uchar* pszMSG, int lenMSG)
{
	int lenNew;
	uchar *bufNew;
	DEFiRet;
	ISOBJ_TYPE_assert(pThis, msg);
	assert(pszMSG != NULL);

	lenNew = pThis->iLenRawMsg + lenMSG - pThis->iLenMSG;
	if(lenMSG > pThis->iLenMSG && lenNew >= CONF_RAWMSG_BUFSIZE) {
		/*  we have lost our "bet" and need to alloc a new buffer ;) */
<<<<<<< HEAD
		CHKmalloc(bufNew = MALLOC(lenNew + 1));
=======
		CHKmalloc(bufNew = malloc(lenNew + 1));
>>>>>>> 09a10603
		memcpy(bufNew, pThis->pszRawMsg, pThis->offMSG);
		if(pThis->pszRawMsg != pThis->szRawMsg)
			free(pThis->pszRawMsg);
		pThis->pszRawMsg = bufNew;
	}
<<<<<<< HEAD

	if(lenMSG > 0)
		memcpy(pThis->pszRawMsg + pThis->offMSG, pszMSG, lenMSG);
	pThis->pszRawMsg[lenNew] = '\0'; /* this also works with truncation! */
	pThis->iLenRawMsg = lenNew;
	pThis->iLenMSG = lenMSG;

=======

	memcpy(pThis->pszRawMsg + pThis->offMSG, pszMSG, lenMSG);
	pThis->pszRawMsg[lenNew] = '\0'; /* this also works with truncation! */
	pThis->iLenRawMsg = lenNew;
	pThis->iLenMSG = lenMSG;

>>>>>>> 09a10603
finalize_it:
	RETiRet;
}


/* set raw message in message object. Size of message is provided.
 * rgerhards, 2009-06-16
 */
void MsgSetRawMsg(msg_t *pThis, char* pszRawMsg, size_t lenMsg)
{
	assert(pThis != NULL);
	if(pThis->pszRawMsg != pThis->szRawMsg)
		free(pThis->pszRawMsg);

	pThis->iLenRawMsg = lenMsg;
	if(pThis->iLenRawMsg < CONF_RAWMSG_BUFSIZE) {
		/* small enough: use fixed buffer (faster!) */
		pThis->pszRawMsg = pThis->szRawMsg;
<<<<<<< HEAD
	} else if((pThis->pszRawMsg = (uchar*) MALLOC(pThis->iLenRawMsg + 1)) == NULL) {
=======
	} else if((pThis->pszRawMsg = (uchar*) malloc(pThis->iLenRawMsg + 1)) == NULL) {
>>>>>>> 09a10603
		/* truncate message, better than completely loosing it... */
		pThis->pszRawMsg = pThis->szRawMsg;
		pThis->iLenRawMsg = CONF_RAWMSG_BUFSIZE - 1;
	}

	memcpy(pThis->pszRawMsg, pszRawMsg, pThis->iLenRawMsg);
	pThis->pszRawMsg[pThis->iLenRawMsg] = '\0'; /* this also works with truncation! */
}


/* set raw message in message object. Size of message is not provided. This
 * function should only be used when it is unavoidable (and over time we should
 * try to remove it altogether).
 * rgerhards, 2009-06-16
 */
void MsgSetRawMsgWOSize(msg_t *pMsg, char* pszRawMsg)
{
	MsgSetRawMsg(pMsg, pszRawMsg, strlen(pszRawMsg));
}


/* Decode a priority into textual information like auth.emerg.
 * The variable pRes must point to a user-supplied buffer and
 * pResLen must contain its size. The pointer to the buffer
 * is also returned, what makes this functiona suitable for
 * use in printf-like functions.
 * Note: a buffer size of 20 characters is always sufficient.
 * Interface to this function changed 2007-06-15 by RGerhards
 */
char *textpri(char *pRes, size_t pResLen, int pri)
{
	assert(pRes != NULL);
	assert(pResLen > 0);

	snprintf(pRes, pResLen, "%s.%s<%d>", syslog_fac_names[LOG_FAC(pri)],
		 syslog_severity_names[LOG_PRI(pri)], pri);

	return pRes;
}


/* This function returns the current date in different
 * variants. It is used to construct the $NOW series of
 * system properties. The returned buffer must be freed
 * by the caller when no longer needed. If the function
 * can not allocate memory, it returns a NULL pointer.
 * Added 2007-07-10 rgerhards
 */
typedef enum ENOWType { NOW_NOW, NOW_YEAR, NOW_MONTH, NOW_DAY, NOW_HOUR, NOW_HHOUR, NOW_QHOUR, NOW_MINUTE } eNOWType;
#define tmpBUFSIZE 16	/* size of formatting buffer */
static uchar *getNOW(eNOWType eNow)
{
	uchar *pBuf;
	struct syslogTime t;

	if((pBuf = (uchar*) MALLOC(sizeof(uchar) * tmpBUFSIZE)) == NULL) {
		return NULL;
	}

	datetime.getCurrTime(&t, NULL);
	switch(eNow) {
	case NOW_NOW:
		snprintf((char*) pBuf, tmpBUFSIZE, "%4.4d-%2.2d-%2.2d", t.year, t.month, t.day);
		break;
	case NOW_YEAR:
		snprintf((char*) pBuf, tmpBUFSIZE, "%4.4d", t.year);
		break;
	case NOW_MONTH:
		snprintf((char*) pBuf, tmpBUFSIZE, "%2.2d", t.month);
		break;
	case NOW_DAY:
		snprintf((char*) pBuf, tmpBUFSIZE, "%2.2d", t.day);
		break;
	case NOW_HOUR:
		snprintf((char*) pBuf, tmpBUFSIZE, "%2.2d", t.hour);
		break;
	case NOW_HHOUR:
		snprintf((char*) pBuf, tmpBUFSIZE, "%2.2d", t.minute / 30);
		break;
	case NOW_QHOUR:
		snprintf((char*) pBuf, tmpBUFSIZE, "%2.2d", t.minute / 15);
		break;
	case NOW_MINUTE:
		snprintf((char*) pBuf, tmpBUFSIZE, "%2.2d", t.minute);
		break;
	}

	return(pBuf);
}
#undef tmpBUFSIZE /* clean up */


/* This function returns a string-representation of the 
 * requested message property. This is a generic function used
 * to abstract properties so that these can be easier
 * queried. Returns NULL if property could not be found.
 * Actually, this function is a big if..elseif. What it does
 * is simply to map property names (from MonitorWare) to the
 * message object data fields.
 *
 * In case we need string forms of propertis we do not
 * yet have in string form, we do a memory allocation that
 * is sufficiently large (in all cases). Once the string
 * form has been obtained, it is saved until the Msg object
 * is finally destroyed. This is so that we save the processing
 * time in the (likely) case that this property is requested
 * again. It also saves us a lot of dynamic memory management
 * issues in the upper layers, because we so can guarantee that
 * the buffer will remain static AND available during the lifetime
 * of the object. Please note that both the max size allocation as
 * well as keeping things in memory might like look like a 
 * waste of memory (some might say it actually is...) - we
 * deliberately accept this because performance is more important
 * to us ;)
 * rgerhards 2004-11-18
 * Parameter "bMustBeFreed" is set by this function. It tells the
 * caller whether or not the string returned must be freed by the
 * caller itself. It is is 0, the caller MUST NOT free it. If it is
 * 1, the caller MUST free 1. Handling this wrongly leads to either
 * a memory leak of a program abort (do to double-frees or frees on
 * the constant memory pool). So be careful to do it right.
 * rgerhards 2004-11-23
 * regular expression support contributed by Andres Riancho merged
 * on 2005-09-13
 * changed so that it now an be called without a template entry (NULL).
 * In this case, only the (unmodified) property is returned. This will
 * be used in selector line processing.
 * rgerhards 2005-09-15
 */
uchar *MsgGetProp(msg_t *pMsg, struct templateEntry *pTpe,
                 propid_t propID, size_t *pPropLen,
		 unsigned short *pbMustBeFreed)
{
	uchar *pRes; /* result pointer */
	int bufLen = -1; /* length of string or -1, if not known */
	uchar *pBufStart;
	uchar *pBuf;
	int iLen;
	short iOffs;

	BEGINfunc
	assert(pMsg != NULL);
	assert(pbMustBeFreed != NULL);

#ifdef	FEATURE_REGEXP
	/* Variables necessary for regular expression matching */
	size_t nmatch = 10;
	regmatch_t pmatch[10];
#endif

	*pbMustBeFreed = 0;

	switch(propID) {
		case PROP_MSG:
			pRes = getMSG(pMsg);
			bufLen = getMSGLen(pMsg);
			break;
		case PROP_TIMESTAMP:
			pRes = (uchar*)getTimeReported(pMsg, pTpe->data.field.eDateFormat);
			break;
		case PROP_HOSTNAME:
			pRes = (uchar*)getHOSTNAME(pMsg);
<<<<<<< HEAD
			bufLen = getHOSTNAMELen(pMsg);
=======
>>>>>>> 09a10603
			break;
		case PROP_SYSLOGTAG:
			getTAG(pMsg, &pRes, &bufLen);
			break;
		case PROP_RAWMSG:
<<<<<<< HEAD
			getRawMsg(pMsg, &pRes, &bufLen);
=======
			pRes = (uchar*)getRawMsg(pMsg);
>>>>>>> 09a10603
			break;
		/* enable this, if someone actually uses UxTradMsg, delete after some  time has
		 * passed and nobody complained -- rgerhards, 2009-06-16
		case PROP_UXTRADMSG:
			pRes = getUxTradMsg(pMsg);
			break;
		*/
		case PROP_INPUTNAME:
			getInputName(pMsg, &pRes, &bufLen);
			break;
		case PROP_FROMHOST:
			pRes = getRcvFrom(pMsg);
			break;
		case PROP_FROMHOST_IP:
			pRes = getRcvFromIP(pMsg);
			break;
		case PROP_PRI:
			pRes = (uchar*)getPRI(pMsg);
			break;
		case PROP_PRI_TEXT:
<<<<<<< HEAD
			pBuf = MALLOC(20 * sizeof(uchar));
=======
			pBuf = malloc(20 * sizeof(uchar));
>>>>>>> 09a10603
			if(pBuf == NULL) {
				*pbMustBeFreed = 0;
				return UCHAR_CONSTANT("**OUT OF MEMORY**");
			} else {
				*pbMustBeFreed = 1;
				pRes = (uchar*)textpri((char*)pBuf, 20, getPRIi(pMsg));
			}
			break;
		case PROP_IUT:
			pRes = UCHAR_CONSTANT("1"); /* always 1 for syslog messages (a MonitorWare thing;)) */
<<<<<<< HEAD
			bufLen = 1;
=======
>>>>>>> 09a10603
			break;
		case PROP_SYSLOGFACILITY:
			pRes = (uchar*)getFacility(pMsg);
			break;
		case PROP_SYSLOGFACILITY_TEXT:
			pRes = (uchar*)getFacilityStr(pMsg);
			break;
		case PROP_SYSLOGSEVERITY:
			pRes = (uchar*)getSeverity(pMsg);
			break;
		case PROP_SYSLOGSEVERITY_TEXT:
			pRes = (uchar*)getSeverityStr(pMsg);
			break;
		case PROP_TIMEGENERATED:
			pRes = (uchar*)getTimeGenerated(pMsg, pTpe->data.field.eDateFormat);
			break;
		case PROP_PROGRAMNAME:
<<<<<<< HEAD
			pRes = getProgramName(pMsg, LOCK_MUTEX);
=======
			pRes = (uchar*)getProgramName(pMsg, LOCK_MUTEX);
>>>>>>> 09a10603
			break;
		case PROP_PROTOCOL_VERSION:
			pRes = (uchar*)getProtocolVersionString(pMsg);
			break;
		case PROP_STRUCTURED_DATA:
			pRes = (uchar*)getStructuredData(pMsg);
			break;
		case PROP_APP_NAME:
			pRes = (uchar*)getAPPNAME(pMsg, LOCK_MUTEX);
			break;
		case PROP_PROCID:
			pRes = (uchar*)getPROCID(pMsg, LOCK_MUTEX);
			break;
		case PROP_MSGID:
			pRes = (uchar*)getMSGID(pMsg);
			break;
		case PROP_SYS_NOW:
			if((pRes = getNOW(NOW_NOW)) == NULL) {
				return UCHAR_CONSTANT("**OUT OF MEMORY**");
			} else
				*pbMustBeFreed = 1;	/* all of these functions allocate dyn. memory */
			break;
		case PROP_SYS_YEAR:
			if((pRes = getNOW(NOW_YEAR)) == NULL) {
				return UCHAR_CONSTANT("**OUT OF MEMORY**");
			} else
				*pbMustBeFreed = 1;	/* all of these functions allocate dyn. memory */
			break;
		case PROP_SYS_MONTH:
			if((pRes = getNOW(NOW_MONTH)) == NULL) {
				return UCHAR_CONSTANT("**OUT OF MEMORY**");
			} else
				*pbMustBeFreed = 1;	/* all of these functions allocate dyn. memory */
			break;
		case PROP_SYS_DAY:
			if((pRes = getNOW(NOW_DAY)) == NULL) {
				return UCHAR_CONSTANT("**OUT OF MEMORY**");
			} else
				*pbMustBeFreed = 1;	/* all of these functions allocate dyn. memory */
			break;
		case PROP_SYS_HOUR:
			if((pRes = getNOW(NOW_HOUR)) == NULL) {
				return UCHAR_CONSTANT("**OUT OF MEMORY**");
			} else
				*pbMustBeFreed = 1;	/* all of these functions allocate dyn. memory */
			break;
		case PROP_SYS_HHOUR:
			if((pRes = getNOW(NOW_HHOUR)) == NULL) {
				return UCHAR_CONSTANT("**OUT OF MEMORY**");
			} else
				*pbMustBeFreed = 1;	/* all of these functions allocate dyn. memory */
			break;
		case PROP_SYS_QHOUR:
			if((pRes = getNOW(NOW_QHOUR)) == NULL) {
				return UCHAR_CONSTANT("**OUT OF MEMORY**");
			} else
				*pbMustBeFreed = 1;	/* all of these functions allocate dyn. memory */
			break;
		case PROP_SYS_MINUTE:
			if((pRes = getNOW(NOW_MINUTE)) == NULL) {
				return UCHAR_CONSTANT("**OUT OF MEMORY**");
			} else
				*pbMustBeFreed = 1;	/* all of these functions allocate dyn. memory */
			break;
		case PROP_SYS_MYHOSTNAME:
			pRes = glbl.GetLocalHostName();
			break;
		default:
			/* there is no point in continuing, we may even otherwise render the
			 * error message unreadable. rgerhards, 2007-07-10
			 */
			dbgprintf("invalid property id: '%d'\n", propID);
			return UCHAR_CONSTANT("**INVALID PROPERTY NAME**");
	}


	/* If we did not receive a template pointer, we are already done... */
	if(pTpe == NULL) {
		return pRes;
	}
	
	/* Now check if we need to make "temporary" transformations (these
	 * are transformations that do not go back into the message -
	 * memory must be allocated for them!).
	 */
	
	/* substring extraction */
	/* first we check if we need to extract by field number
	 * rgerhards, 2005-12-22
	 */
	if(pTpe->data.field.has_fields == 1) {
		size_t iCurrFld;
		uchar *pFld;
		uchar *pFldEnd;
		/* first, skip to the field in question. The field separator
		 * is always one character and is stored in the template entry.
		 */
		iCurrFld = 1;
		pFld = pRes;
		while(*pFld && iCurrFld < pTpe->data.field.iToPos) {
			/* skip fields until the requested field or end of string is found */
			while(*pFld && (uchar) *pFld != pTpe->data.field.field_delim)
				++pFld; /* skip to field terminator */
			if(*pFld == pTpe->data.field.field_delim) {
				++pFld; /* eat it */
				if (pTpe->data.field.field_expand != 0) {
					while (*pFld == pTpe->data.field.field_delim) {
						++pFld;
					}
				}
				++iCurrFld;
			}
		}
		dbgprintf("field requested %d, field found %d\n", pTpe->data.field.iToPos, (int) iCurrFld);
		
		if(iCurrFld == pTpe->data.field.iToPos) {
			/* field found, now extract it */
			/* first of all, we need to find the end */
			pFldEnd = pFld;
			while(*pFldEnd && *pFldEnd != pTpe->data.field.field_delim)
				++pFldEnd;
			--pFldEnd; /* we are already at the delimiter - so we need to
			            * step back a little not to copy it as part of the field. */
			/* we got our end pointer, now do the copy */
			/* TODO: code copied from below, this is a candidate for a separate function */
			iLen = pFldEnd - pFld + 1; /* the +1 is for an actual char, NOT \0! */
			pBufStart = pBuf = MALLOC((iLen + 1) * sizeof(char));
			if(pBuf == NULL) {
				if(*pbMustBeFreed == 1)
					free(pRes);
				*pbMustBeFreed = 0;
				return UCHAR_CONSTANT("**OUT OF MEMORY**");
			}
			/* now copy */
			memcpy(pBuf, pFld, iLen);
			bufLen = iLen;
			pBuf[iLen] = '\0'; /* terminate it */
			if(*pbMustBeFreed == 1)
				free(pRes);
			pRes = pBufStart;
			*pbMustBeFreed = 1;
			if(*(pFldEnd+1) != '\0')
				++pFldEnd; /* OK, skip again over delimiter char */
		} else {
			/* field not found, return error */
			if(*pbMustBeFreed == 1)
				free(pRes);
			*pbMustBeFreed = 0;
			return UCHAR_CONSTANT("**FIELD NOT FOUND**");
		}
	} else if(pTpe->data.field.iFromPos != 0 || pTpe->data.field.iToPos != 0) {
		/* we need to obtain a private copy */
		int iFrom, iTo;
		uchar *pSb;
		iFrom = pTpe->data.field.iFromPos;
		iTo = pTpe->data.field.iToPos;
		/* need to zero-base to and from (they are 1-based!) */
		if(iFrom > 0)
			--iFrom;
		if(iTo > 0)
			--iTo;
		if(bufLen == -1)
			bufLen = ustrlen(pRes);
		if(iFrom == 0 && iTo >=  bufLen) { 
			/* in this case, the requested string is a superset of what we already have,
			 * so there is no need to do any processing. This is a frequent case for size-limited
			 * fields like TAG in the default forwarding template (so it is a useful optimization
			 * to check for this condition ;)). -- rgerhards, 2009-07-09
			 */
			; /*DO NOTHING*/
		} else {
			iLen = iTo - iFrom + 1; /* the +1 is for an actual char, NOT \0! */
<<<<<<< HEAD
			pBufStart = pBuf = MALLOC((iLen + 1) * sizeof(char));
=======
			pBufStart = pBuf = malloc((iLen + 1) * sizeof(char));
>>>>>>> 09a10603
			if(pBuf == NULL) {
				if(*pbMustBeFreed == 1)
					free(pRes);
				*pbMustBeFreed = 0;
				return UCHAR_CONSTANT("**OUT OF MEMORY**");
			}
			pSb = pRes;
			if(iFrom) {
			/* skip to the start of the substring (can't do pointer arithmetic
			 * because the whole string might be smaller!!)
			 */
				while(*pSb && iFrom) {
					--iFrom;
					++pSb;
				}
			}
			/* OK, we are at the begin - now let's copy... */
			bufLen = iLen;
			while(*pSb && iLen) {
				*pBuf++ = *pSb;
				++pSb;
				--iLen;
			}
			*pBuf = '\0';
			bufLen -= iLen; /* subtract remaining length if the string was smaller! */
			if(*pbMustBeFreed == 1)
				free(pRes);
			pRes = pBufStart;
			*pbMustBeFreed = 1;
		}
#ifdef FEATURE_REGEXP
	} else {
		/* Check for regular expressions */
		if (pTpe->data.field.has_regex != 0) {
			if (pTpe->data.field.has_regex == 2)
				/* Could not compile regex before! */
				return UCHAR_CONSTANT("**NO MATCH** **BAD REGULAR EXPRESSION**");

			dbgprintf("string to match for regex is: %s\n", pRes);

			if(objUse(regexp, LM_REGEXP_FILENAME) == RS_RET_OK) {
				short iTry = 0;
				uchar bFound = 0;
				iOffs = 0;
				/* first see if we find a match, iterating through the series of
				 * potential matches over the string.
				 */
				while(!bFound) {
					int iREstat;
					iREstat = regexp.regexec(&pTpe->data.field.re, (char*)(pRes + iOffs), nmatch, pmatch, 0);
					dbgprintf("regexec return is %d\n", iREstat);
					if(iREstat == 0) {
						if(pmatch[0].rm_so == -1) {
							dbgprintf("oops ... start offset of successful regexec is -1\n");
							break;
						}
						if(iTry == pTpe->data.field.iMatchToUse) {
							bFound = 1;
						} else {
							dbgprintf("regex found at offset %d, new offset %d, tries %d\n",
								  iOffs, iOffs + pmatch[0].rm_eo, iTry);
							iOffs += pmatch[0].rm_eo;
							++iTry;
						}
					} else {
						break;
					}
				}
				dbgprintf("regex: end search, found %d\n", bFound);
				if(!bFound) {
					/* we got no match! */
					if(pTpe->data.field.nomatchAction != TPL_REGEX_NOMATCH_USE_WHOLE_FIELD) {
						if (*pbMustBeFreed == 1) {
							free(pRes);
							*pbMustBeFreed = 0;
						}
						if(pTpe->data.field.nomatchAction == TPL_REGEX_NOMATCH_USE_DFLTSTR)
							return UCHAR_CONSTANT("**NO MATCH**");
						else if(pTpe->data.field.nomatchAction == TPL_REGEX_NOMATCH_USE_ZERO)
							return UCHAR_CONSTANT("0");
						else
							return UCHAR_CONSTANT("");
					}
				} else {
					/* Match- but did it match the one we wanted? */
					/* we got no match! */
					if(pmatch[pTpe->data.field.iSubMatchToUse].rm_so == -1) {
						if(pTpe->data.field.nomatchAction != TPL_REGEX_NOMATCH_USE_WHOLE_FIELD) {
							if (*pbMustBeFreed == 1) {
								free(pRes);
								*pbMustBeFreed = 0;
							}
							if(pTpe->data.field.nomatchAction == TPL_REGEX_NOMATCH_USE_DFLTSTR)
								return UCHAR_CONSTANT("**NO MATCH**");
							else
								return UCHAR_CONSTANT("");
						}
					}
					/* OK, we have a usable match - we now need to malloc pB */
					int iLenBuf;
					uchar *pB;

					iLenBuf = pmatch[pTpe->data.field.iSubMatchToUse].rm_eo
						  - pmatch[pTpe->data.field.iSubMatchToUse].rm_so;
<<<<<<< HEAD
					pB = MALLOC((iLenBuf + 1) * sizeof(uchar));
=======
					pB = malloc((iLenBuf + 1) * sizeof(uchar));
>>>>>>> 09a10603

					if (pB == NULL) {
						if (*pbMustBeFreed == 1)
							free(pRes);
						*pbMustBeFreed = 0;
						return UCHAR_CONSTANT("**OUT OF MEMORY**");
					}

					/* Lets copy the matched substring to the buffer */
					memcpy(pB, pRes + iOffs +  pmatch[pTpe->data.field.iSubMatchToUse].rm_so, iLenBuf);
					bufLen = iLenBuf - 1;
					pB[iLenBuf] = '\0';/* terminate string, did not happen before */

					if (*pbMustBeFreed == 1)
						free(pRes);
					pRes = pB;
					*pbMustBeFreed = 1;
				}
			} else {
				/* we could not load regular expression support. This is quite unexpected at
				 * this stage of processing (after all, the config parser found it), but so
				 * it is. We return an error in that case. -- rgerhards, 2008-03-07
				 */
				dbgprintf("could not get regexp object pointer, so regexp can not be evaluated\n");
				if (*pbMustBeFreed == 1) {
					free(pRes);
					*pbMustBeFreed = 0;
				}
				return UCHAR_CONSTANT("***REGEXP NOT AVAILABLE***");
			}
		}
#endif /* #ifdef FEATURE_REGEXP */
	}

	/* now check if we need to do our "SP if first char is non-space" hack logic */
	if(*pRes && pTpe->data.field.options.bSPIffNo1stSP) {
		/* here, we always destruct the buffer and return a new one */
		uchar cFirst = *pRes; /* save first char */
		if(*pbMustBeFreed == 1)
			free(pRes);
		pRes = (cFirst == ' ') ? UCHAR_CONSTANT("") : UCHAR_CONSTANT(" ");
		bufLen = (cFirst == ' ') ? 0 : 1;
		*pbMustBeFreed = 0;
	}

	if(*pRes) {
		/* case conversations (should go after substring, because so we are able to
		 * work on the smallest possible buffer).
		 */
		if(pTpe->data.field.eCaseConv != tplCaseConvNo) {
			/* we need to obtain a private copy */
			if(bufLen == -1)
				bufLen = ustrlen(pRes);
			uchar *pBStart;
			uchar *pB;
			uchar *pSrc;
<<<<<<< HEAD
			pBStart = pB = MALLOC((bufLen + 1) * sizeof(char));
=======
			pBStart = pB = malloc((bufLen + 1) * sizeof(char));
>>>>>>> 09a10603
			if(pB == NULL) {
				if(*pbMustBeFreed == 1)
					free(pRes);
				*pbMustBeFreed = 0;
				return UCHAR_CONSTANT("**OUT OF MEMORY**");
			}
			pSrc = pRes;
			while(*pSrc) {
				*pB++ = (pTpe->data.field.eCaseConv == tplCaseConvUpper) ?
					(uchar)toupper((int)*pSrc) : (uchar)tolower((int)*pSrc);
				/* currently only these two exist */
				++pSrc;
			}
			*pB = '\0';
			if(*pbMustBeFreed == 1)
				free(pRes);
			pRes = pBStart;
			*pbMustBeFreed = 1;
		}

		/* now do control character dropping/escaping/replacement
		 * Only one of these can be used. If multiple options are given, the
		 * result is random (though currently there obviously is an order of
		 * preferrence, see code below. But this is NOT guaranteed.
		 * RGerhards, 2006-11-17
		 * We must copy the strings if we modify them, because they may either 
		 * point to static memory or may point into the message object, in which
		 * case we would actually modify the original property (which of course
		 * is wrong).
		 * This was found and fixed by varmojefkoj on 2007-09-11
		 */
		if(pTpe->data.field.options.bDropCC) {
			int iLenBuf = 0;
			uchar *pSrc = pRes;
			uchar *pDstStart;
			uchar *pDst;
			uchar bDropped = 0;
			
			while(*pSrc) {
				if(!iscntrl((int) *pSrc++))
					iLenBuf++;
				else
					bDropped = 1;
			}

			if(bDropped) {
				pDst = pDstStart = MALLOC(iLenBuf + 1);
				if(pDst == NULL) {
					if(*pbMustBeFreed == 1)
						free(pRes);
					*pbMustBeFreed = 0;
					return UCHAR_CONSTANT("**OUT OF MEMORY**");
				}
				for(pSrc = pRes; *pSrc; pSrc++) {
					if(!iscntrl((int) *pSrc))
						*pDst++ = *pSrc;
				}
				*pDst = '\0';
				if(*pbMustBeFreed == 1)
					free(pRes);
				pRes = pDstStart;
				bufLen = iLenBuf;
				*pbMustBeFreed = 1;
			}
		} else if(pTpe->data.field.options.bSpaceCC) {
			uchar *pSrc;
			uchar *pDstStart;
			uchar *pDst;
			
			if(*pbMustBeFreed == 1) {
				/* in this case, we already work on dynamic
				 * memory, so there is no need to copy it - we can
				 * modify it in-place without any harm. This is a
				 * performance optiomization.
				 */
				for(pDst = pRes; *pDst; pDst++) {
					if(iscntrl((int) *pDst))
						*pDst = ' ';
				}
			} else {
				if(bufLen == -1)
					bufLen = ustrlen(pRes);
<<<<<<< HEAD
				pDst = pDstStart = MALLOC(bufLen + 1);
=======
				pDst = pDstStart = malloc(bufLen + 1);
>>>>>>> 09a10603
				if(pDst == NULL) {
					if(*pbMustBeFreed == 1)
						free(pRes);
					*pbMustBeFreed = 0;
					return UCHAR_CONSTANT("**OUT OF MEMORY**");
				}
				for(pSrc = pRes; *pSrc; pSrc++) {
					if(iscntrl((int) *pSrc))
						*pDst++ = ' ';
					else
						*pDst++ = *pSrc;
				}
				*pDst = '\0';
				pRes = pDstStart;
				*pbMustBeFreed = 1;
			}
		} else if(pTpe->data.field.options.bEscapeCC) {
			/* we must first count how many control charactes are
			 * present, because we need this to compute the new string
			 * buffer length. While doing so, we also compute the string
			 * length.
			 */
			int iNumCC = 0;
			int iLenBuf = 0;
			uchar *pB;

			for(pB = pRes ; *pB ; ++pB) {
				++iLenBuf;
				if(iscntrl((int) *pB))
					++iNumCC;
			}

			if(iNumCC > 0) { /* if 0, there is nothing to escape, so we are done */
				/* OK, let's do the escaping... */
				uchar *pBStart;
				uchar szCCEsc[8]; /* buffer for escape sequence */
				int i;

				iLenBuf += iNumCC * 4;
<<<<<<< HEAD
				pBStart = pB = MALLOC((iLenBuf + 1) * sizeof(uchar));
=======
				pBStart = pB = malloc((iLenBuf + 1) * sizeof(uchar));
>>>>>>> 09a10603
				if(pB == NULL) {
					if(*pbMustBeFreed == 1)
						free(pRes);
					*pbMustBeFreed = 0;
					return UCHAR_CONSTANT("**OUT OF MEMORY**");
				}
				while(*pRes) {
					if(iscntrl((int) *pRes)) {
						snprintf((char*)szCCEsc, sizeof(szCCEsc), "#%3.3d", *pRes);
						for(i = 0 ; i < 4 ; ++i)
							*pB++ = szCCEsc[i];
					} else {
						*pB++ = *pRes;
					}
					++pRes;
				}
				*pB = '\0';
				if(*pbMustBeFreed == 1)
					free(pRes);
				pRes = pBStart;
				bufLen = -1;
				*pbMustBeFreed = 1;
			}
		}
	}

	/* Take care of spurious characters to make the property safe
	 * for a path definition
	 */
	if(pTpe->data.field.options.bSecPathDrop || pTpe->data.field.options.bSecPathReplace) {
		if(pTpe->data.field.options.bSecPathDrop) {
			int iLenBuf = 0;
			uchar *pSrc = pRes;
			uchar *pDstStart;
			uchar *pDst;
			uchar bDropped = 0;
			
			while(*pSrc) {
				if(*pSrc++ != '/')
					iLenBuf++;
				else
					bDropped = 1;
			}
			
			if(bDropped) {
				pDst = pDstStart = MALLOC(iLenBuf + 1);
				if(pDst == NULL) {
					if(*pbMustBeFreed == 1)
						free(pRes);
					*pbMustBeFreed = 0;
					return UCHAR_CONSTANT("**OUT OF MEMORY**");
				}
				for(pSrc = pRes; *pSrc; pSrc++) {
					if(*pSrc != '/')
						*pDst++ = *pSrc;
				}
				*pDst = '\0';
				if(*pbMustBeFreed == 1)
					free(pRes);
				pRes = pDstStart;
				bufLen = -1; /* TODO: can we do better? */
				*pbMustBeFreed = 1;
			}
		} else {
			uchar *pSrc;
			uchar *pDstStart;
			uchar *pDst;
			
			if(*pbMustBeFreed == 1) {
				/* here, again, we can modify the string as we already obtained
				 * a private buffer. As we do not change the size of that buffer,
				 * in-place modification is possible. This is a performance
				 * enhancement.
				 */
				for(pDst = pRes; *pDst; pDst++) {
					if(*pDst == '/')
						*pDst++ = '_';
				}
			} else {
				if(bufLen == -1)
					bufLen = ustrlen(pRes);
<<<<<<< HEAD
				pDst = pDstStart = MALLOC(bufLen + 1);
=======
				pDst = pDstStart = malloc(bufLen + 1);
>>>>>>> 09a10603
				if(pDst == NULL) {
					if(*pbMustBeFreed == 1)
						free(pRes);
					*pbMustBeFreed = 0;
					return UCHAR_CONSTANT("**OUT OF MEMORY**");
				}
				for(pSrc = pRes; *pSrc; pSrc++) {
					if(*pSrc == '/')
						*pDst++ = '_';
					else
						*pDst++ = *pSrc;
				}
				*pDst = '\0';
				/* we must NOT check if it needs to be freed, because we have done
				 * this in the if above. So if we come to hear, the pSrc string needs
				 * not to be freed (and we do not need to care about it).
				 */
				pRes = pDstStart;
				*pbMustBeFreed = 1;
			}
		}
		
		/* check for "." and ".." (note the parenthesis in the if condition!) */
		if((*pRes == '.') && (*(pRes + 1) == '\0' || (*(pRes + 1) == '.' && *(pRes + 2) == '\0'))) {
			uchar *pTmp = pRes;

			if(*(pRes + 1) == '\0')
				pRes = UCHAR_CONSTANT("_");
			else
				pRes = UCHAR_CONSTANT("_.");;
			if(*pbMustBeFreed == 1)
				free(pTmp);
			*pbMustBeFreed = 0;
		} else if(*pRes == '\0') {
			if(*pbMustBeFreed == 1)
				free(pRes);
			pRes = UCHAR_CONSTANT("_");
			bufLen = 1;
			*pbMustBeFreed = 0;
		}
	}

	/* Now drop last LF if present (pls note that this must not be done
	 * if bEscapeCC was set)!
	 */
	if(pTpe->data.field.options.bDropLastLF && !pTpe->data.field.options.bEscapeCC) {
		int iLn;
		uchar *pB;
		if(bufLen == -1)
			bufLen = ustrlen(pRes);
		iLn = bufLen;
		if(iLn > 0 && *(pRes + iLn - 1) == '\n') {
			/* we have a LF! */
			/* check if we need to obtain a private copy */
			if(*pbMustBeFreed == 0) {
				/* ok, original copy, need a private one */
<<<<<<< HEAD
				pB = MALLOC((iLn + 1) * sizeof(uchar));
=======
				pB = malloc((iLn + 1) * sizeof(uchar));
>>>>>>> 09a10603
				if(pB == NULL) {
					*pbMustBeFreed = 0;
					return UCHAR_CONSTANT("**OUT OF MEMORY**");
				}
				memcpy(pB, pRes, iLn - 1);
				pRes = pB;
				*pbMustBeFreed = 1;
			}
			*(pRes + iLn - 1) = '\0'; /* drop LF ;) */
			--bufLen;
		}
	}

	/* finally, we need to check if the property should be formatted in CSV
	 * format (we use RFC 4180, and always use double quotes). As of this writing,
	 * this should be the last action carried out on the property, but in the
	 * future there may be reasons to change that. -- rgerhards, 2009-04-02
	 */
	if(pTpe->data.field.options.bCSV) {
		/* we need to obtain a private copy, as we need to at least add the double quotes */
		int iBufLen;
		uchar *pBStart;
		uchar *pDst;
		uchar *pSrc;
		if(bufLen == -1)
			bufLen = ustrlen(pRes);
		iBufLen = bufLen;
		/* the malloc may be optimized, we currently use the worst case... */
<<<<<<< HEAD
		pBStart = pDst = MALLOC((2 * iBufLen + 3) * sizeof(uchar));
=======
		pBStart = pDst = malloc((2 * iBufLen + 3) * sizeof(uchar));
>>>>>>> 09a10603
		if(pDst == NULL) {
			if(*pbMustBeFreed == 1)
				free(pRes);
			*pbMustBeFreed = 0;
			return UCHAR_CONSTANT("**OUT OF MEMORY**");
		}
		pSrc = pRes;
		*pDst++ = '"'; /* starting quote */
		while(*pSrc) {
			if(*pSrc == '"')
				*pDst++ = '"'; /* need to add double double quote (see RFC4180) */
			*pDst++ = *pSrc++;
		}
		*pDst++ = '"';	/* ending quote */
		*pDst = '\0';
		if(*pbMustBeFreed == 1)
			free(pRes);
		pRes = pBStart;
		bufLen = -1;
		*pbMustBeFreed = 1;
	}

	if(bufLen == -1)
		bufLen = ustrlen(pRes);
	*pPropLen = bufLen;

	ENDfunc
	return(pRes);
}


/* The returns a message variable suitable for use with RainerScript. Most importantly, this means
 * that the value is returned in a var_t object. The var_t is constructed inside this function and
 * MUST be freed by the caller.
 * rgerhards, 2008-02-25
 */
rsRetVal
msgGetMsgVar(msg_t *pThis, cstr_t *pstrPropName, var_t **ppVar)
{
	DEFiRet;
	var_t *pVar;
	size_t propLen;
	uchar *pszProp = NULL;
	cstr_t *pstrProp;
	propid_t propid;
	unsigned short bMustBeFreed = 0;

	ISOBJ_TYPE_assert(pThis, msg);
	ASSERT(pstrPropName != NULL);
	ASSERT(ppVar != NULL);

	/* make sure we have a var_t instance */
	CHKiRet(var.Construct(&pVar));
	CHKiRet(var.ConstructFinalize(pVar));

	/* always call MsgGetProp() without a template specifier */
	/* TODO: optimize propNameToID() call -- rgerhards, 2009-06-26 */
	propNameToID(pstrPropName, &propid);
	pszProp = (uchar*) MsgGetProp(pThis, NULL, propid, &propLen, &bMustBeFreed);

	/* now create a string object out of it and hand that over to the var */
	CHKiRet(rsCStrConstructFromszStr(&pstrProp, pszProp));
	CHKiRet(var.SetString(pVar, pstrProp));

	/* finally store var */
	*ppVar = pVar;

finalize_it:
	if(bMustBeFreed)
		free(pszProp);

	RETiRet;
}
/* This function can be used as a generic way to set properties.
 * We have to handle a lot of legacy, so our return value is not always
 * 100% correct (called functions do not always provide one, should
 * change over time).
 * rgerhards, 2008-01-07
 */
#define isProp(name) !rsCStrSzStrCmp(pProp->pcsName, (uchar*) name, sizeof(name) - 1)
rsRetVal MsgSetProperty(msg_t *pThis, var_t *pProp)
{
	prop_t *myProp;
	prop_t *propRcvFrom = NULL;
	prop_t *propRcvFromIP = NULL;
	DEFiRet;

	ISOBJ_TYPE_assert(pThis, msg);
	assert(pProp != NULL);

 	if(isProp("iProtocolVersion")) {
		setProtocolVersion(pThis, pProp->val.num);
 	} else if(isProp("iSeverity")) {
		pThis->iSeverity = pProp->val.num;
 	} else if(isProp("iFacility")) {
		pThis->iFacility = pProp->val.num;
 	} else if(isProp("msgFlags")) {
		pThis->msgFlags = pProp->val.num;
 	} else if(isProp("offMSG")) {
		MsgSetMSGoffs(pThis, pProp->val.num);
	} else if(isProp("pszRawMsg")) {
		MsgSetRawMsg(pThis, (char*) rsCStrGetSzStrNoNULL(pProp->val.pStr), cstrLen(pProp->val.pStr));
 	/* enable this, if someone actually uses UxTradMsg, delete after some  time has
	 * passed and nobody complained -- rgerhards, 2009-06-16
	} else if(isProp("offAfterPRI")) {
		pThis->offAfterPRI = pProp->val.num;
	*/
	} else if(isProp("pszUxTradMsg")) {
		/*IGNORE*/; /* this *was* a property, but does no longer exist */
	} else if(isProp("pszTAG")) {
		MsgSetTAG(pThis, rsCStrGetSzStrNoNULL(pProp->val.pStr), cstrLen(pProp->val.pStr));
	} else if(isProp("pszInputName")) {
		/* we need to create a property */ 
		CHKiRet(prop.Construct(&myProp));
		CHKiRet(prop.SetString(myProp, rsCStrGetSzStrNoNULL(pProp->val.pStr), rsCStrLen(pProp->val.pStr)));
		CHKiRet(prop.ConstructFinalize(myProp));
		MsgSetInputName(pThis, myProp);
		prop.Destruct(&myProp);
	} else if(isProp("pszRcvFromIP")) {
		MsgSetRcvFromIPStr(pThis, rsCStrGetSzStrNoNULL(pProp->val.pStr), rsCStrLen(pProp->val.pStr), &propRcvFromIP);
		prop.Destruct(&propRcvFromIP);
	} else if(isProp("pszRcvFrom")) {
		MsgSetRcvFromStr(pThis, rsCStrGetSzStrNoNULL(pProp->val.pStr), rsCStrLen(pProp->val.pStr), &propRcvFrom);
		prop.Destruct(&propRcvFrom);
	} else if(isProp("pszHOSTNAME")) {
		MsgSetHOSTNAME(pThis, rsCStrGetSzStrNoNULL(pProp->val.pStr), rsCStrLen(pProp->val.pStr));
	} else if(isProp("pCSStrucData")) {
		MsgSetStructuredData(pThis, (char*) rsCStrGetSzStrNoNULL(pProp->val.pStr));
	} else if(isProp("pCSAPPNAME")) {
		MsgSetAPPNAME(pThis, (char*) rsCStrGetSzStrNoNULL(pProp->val.pStr));
	} else if(isProp("pCSPROCID")) {
		MsgSetPROCID(pThis, (char*) rsCStrGetSzStrNoNULL(pProp->val.pStr));
	} else if(isProp("pCSMSGID")) {
		MsgSetMSGID(pThis, (char*) rsCStrGetSzStrNoNULL(pProp->val.pStr));
 	} else if(isProp("ttGenTime")) {
		pThis->ttGenTime = pProp->val.num;
	} else if(isProp("tRcvdAt")) {
		memcpy(&pThis->tRcvdAt, &pProp->val.vSyslogTime, sizeof(struct syslogTime));
	} else if(isProp("tTIMESTAMP")) {
		memcpy(&pThis->tTIMESTAMP, &pProp->val.vSyslogTime, sizeof(struct syslogTime));
	} else if(isProp("pszMSG")) {
		dbgprintf("no longer supported property pszMSG silently ignored\n");
	}

finalize_it:
	RETiRet;
}
#undef	isProp


/* This is a construction finalizer that must be called after all properties
 * have been set. It does some final work on the message object. After this
 * is done, the object is considered ready for full processing.
 * rgerhards, 2008-07-08
 */
static rsRetVal msgConstructFinalizer(msg_t *pThis)
{
	MsgPrepareEnqueue(pThis);
	return RS_RET_OK;
}


/* get the severity - this is an entry point that
 * satisfies the base object class getSeverity semantics.
 * rgerhards, 2008-01-14
 */
static rsRetVal
MsgGetSeverity(obj_t *pThis, int *piSeverity)
{
	ISOBJ_TYPE_assert(pThis, msg);
	assert(piSeverity != NULL);
	*piSeverity = ((msg_t*) pThis)->iSeverity;
	return RS_RET_OK;
}


/* dummy */
rsRetVal msgQueryInterface(void) { return RS_RET_NOT_IMPLEMENTED; }

/* Initialize the message class. Must be called as the very first method
 * before anything else is called inside this class.
 * rgerhards, 2008-01-04
 */
BEGINObjClassInit(msg, 1, OBJ_IS_CORE_MODULE)
	/* request objects we use */
	CHKiRet(objUse(var, CORE_COMPONENT));
	CHKiRet(objUse(datetime, CORE_COMPONENT));
	CHKiRet(objUse(glbl, CORE_COMPONENT));
	CHKiRet(objUse(prop, CORE_COMPONENT));

	/* set our own handlers */
	OBJSetMethodHandler(objMethod_SERIALIZE, MsgSerialize);
	OBJSetMethodHandler(objMethod_SETPROPERTY, MsgSetProperty);
	OBJSetMethodHandler(objMethod_CONSTRUCTION_FINALIZER, msgConstructFinalizer);
	OBJSetMethodHandler(objMethod_GETSEVERITY, MsgGetSeverity);
	/* initially, we have no need to lock message objects */
	funcLock = MsgLockingDummy;
	funcUnlock = MsgLockingDummy;
	funcDeleteMutex = MsgLockingDummy;
	funcMsgPrepareEnqueue = MsgLockingDummy;
ENDObjClassInit(msg)
/* vim:set ai:
 */<|MERGE_RESOLUTION|>--- conflicted
+++ resolved
@@ -288,11 +288,7 @@
 getInputName(msg_t *pM, uchar **ppsz, int *plen)
 {
 	BEGINfunc
-<<<<<<< HEAD
 	if(pM == NULL || pM->pInputName == NULL) {
-=======
-	if(pM == NULL) {
->>>>>>> 09a10603
 		*ppsz = UCHAR_CONSTANT("");
 		*plen = 0;
 	} else {
@@ -630,20 +626,12 @@
 	msg_t *pM;
 
 	assert(ppThis != NULL);
-<<<<<<< HEAD
 	CHKmalloc(pM = MALLOC(sizeof(msg_t)));
-=======
-	CHKmalloc(pM = malloc(sizeof(msg_t)));
->>>>>>> 09a10603
 	objConstructSetObjInfo(pM); /* intialize object helper entities */
 
 	/* initialize members in ORDER they appear in structure (think "cache line"!) */
 	pM->flowCtlType = 0;
 	pM->bDoLock = 0;
-<<<<<<< HEAD
-=======
-	pM->bParseHOSTNAME = 0;
->>>>>>> 09a10603
 	pM->iRefCount = 1;
 	pM->iSeverity = -1;
 	pM->iFacility = -1;
@@ -1177,30 +1165,17 @@
 
 
 int getMSGLen(msg_t *pM)
-<<<<<<< HEAD
 {
 	return((pM == NULL) ? 0 : pM->iLenMSG);
 }
 
 uchar *getMSG(msg_t *pM)
 {
-=======
-{
-	return((pM == NULL) ? 0 : pM->iLenMSG);
-}
-
-uchar *getMSG(msg_t *pM)
-{
->>>>>>> 09a10603
 	uchar *ret;
 	if(pM == NULL)
 		ret = UCHAR_CONSTANT("");
 	else {
-<<<<<<< HEAD
 		if(pM->iLenMSG == 0)
-=======
-		if(pM->offMSG == -1)
->>>>>>> 09a10603
 			ret = UCHAR_CONSTANT("");
 		else
 			ret = pM->pszRawMsg + pM->offMSG;
@@ -1599,11 +1574,7 @@
 		/* small enough: use fixed buffer (faster!) */
 		pBuf = pMsg->TAG.szBuf;
 	} else {
-<<<<<<< HEAD
 		if((pBuf = (uchar*) MALLOC(pMsg->iLenTAG + 1)) == NULL) {
-=======
-		if((pBuf = (uchar*) malloc(pMsg->iLenTAG + 1)) == NULL) {
->>>>>>> 09a10603
 			/* truncate message, better than completely loosing it... */
 			pBuf = pMsg->TAG.szBuf;
 			pMsg->iLenTAG = CONF_TAG_BUFSIZE - 1;
@@ -1795,17 +1766,10 @@
 /* get the "programname" as sz string
  * rgerhards, 2005-10-19
  */
-<<<<<<< HEAD
 uchar *getProgramName(msg_t *pM, bool bLockMutex)
 {
 	prepareProgramName(pM, bLockMutex);
 	return (pM->pCSProgName == NULL) ? UCHAR_CONSTANT("") : rsCStrGetSzStrNoNULL(pM->pCSProgName);
-=======
-char *getProgramName(msg_t *pM, bool bLockMutex)
-{
-	prepareProgramName(pM, bLockMutex);
-	return (pM->pCSProgName == NULL) ? "" : (char*) rsCStrGetSzStrNoNULL(pM->pCSProgName);
->>>>>>> 09a10603
 }
 
 
@@ -1822,11 +1786,7 @@
 
 	if(getProtocolVersion(pM) == 0) {
 		/* only then it makes sense to emulate */
-<<<<<<< HEAD
 		MsgSetAPPNAME(pM, (char*)getProgramName(pM, MUTEX_ALREADY_LOCKED));
-=======
-		MsgSetAPPNAME(pM, getProgramName(pM, MUTEX_ALREADY_LOCKED));
->>>>>>> 09a10603
 	}
 }
 
@@ -1952,11 +1912,7 @@
 	assert(pThis != NULL);
 
 	CHKiRet(prop.CreateOrReuseStringProp(ppProp, psz, len));
-<<<<<<< HEAD
-	MsgSetRcvFrom(pThis, *ppProp);
-=======
 	MsgSetRcvFromIP(pThis, *ppProp);
->>>>>>> 09a10603
 
 finalize_it:
 	RETiRet;
@@ -1983,11 +1939,7 @@
 	if(pThis->iLenHOSTNAME < CONF_HOSTNAME_BUFSIZE) {
 		/* small enough: use fixed buffer (faster!) */
 		pThis->pszHOSTNAME = pThis->szHOSTNAME;
-<<<<<<< HEAD
 	} else if((pThis->pszHOSTNAME = (uchar*) MALLOC(pThis->iLenHOSTNAME + 1)) == NULL) {
-=======
-	} else if((pThis->pszHOSTNAME = (uchar*) malloc(pThis->iLenHOSTNAME + 1)) == NULL) {
->>>>>>> 09a10603
 		/* truncate message, better than completely loosing it... */
 		pThis->pszHOSTNAME = pThis->szHOSTNAME;
 		pThis->iLenHOSTNAME = CONF_HOSTNAME_BUFSIZE - 1;
@@ -1999,17 +1951,13 @@
 
 
 /* set the offset of the MSG part into the raw msg buffer
-<<<<<<< HEAD
  * Note that the offset may be higher than the length of the raw message 
  * (exactly by one). This can happen if we have a message that does not 
  * contain any MSG part.
-=======
->>>>>>> 09a10603
  */
 void MsgSetMSGoffs(msg_t *pMsg, short offs)
 {
 	ISOBJ_TYPE_assert(pMsg, msg);
-<<<<<<< HEAD
 	pMsg->offMSG = offs;
 	if(offs > pMsg->iLenRawMsg) {
 		assert(offs - 1 == pMsg->iLenRawMsg);
@@ -2017,10 +1965,6 @@
 	} else {
 		pMsg->iLenMSG = pMsg->iLenRawMsg - offs;
 	}
-=======
-	pMsg->iLenMSG = pMsg->iLenRawMsg - offs;
-	pMsg->offMSG = offs;
->>>>>>> 09a10603
 }
 
 
@@ -2047,17 +1991,12 @@
 	lenNew = pThis->iLenRawMsg + lenMSG - pThis->iLenMSG;
 	if(lenMSG > pThis->iLenMSG && lenNew >= CONF_RAWMSG_BUFSIZE) {
 		/*  we have lost our "bet" and need to alloc a new buffer ;) */
-<<<<<<< HEAD
 		CHKmalloc(bufNew = MALLOC(lenNew + 1));
-=======
-		CHKmalloc(bufNew = malloc(lenNew + 1));
->>>>>>> 09a10603
 		memcpy(bufNew, pThis->pszRawMsg, pThis->offMSG);
 		if(pThis->pszRawMsg != pThis->szRawMsg)
 			free(pThis->pszRawMsg);
 		pThis->pszRawMsg = bufNew;
 	}
-<<<<<<< HEAD
 
 	if(lenMSG > 0)
 		memcpy(pThis->pszRawMsg + pThis->offMSG, pszMSG, lenMSG);
@@ -2065,14 +2004,6 @@
 	pThis->iLenRawMsg = lenNew;
 	pThis->iLenMSG = lenMSG;
 
-=======
-
-	memcpy(pThis->pszRawMsg + pThis->offMSG, pszMSG, lenMSG);
-	pThis->pszRawMsg[lenNew] = '\0'; /* this also works with truncation! */
-	pThis->iLenRawMsg = lenNew;
-	pThis->iLenMSG = lenMSG;
-
->>>>>>> 09a10603
 finalize_it:
 	RETiRet;
 }
@@ -2091,11 +2022,7 @@
 	if(pThis->iLenRawMsg < CONF_RAWMSG_BUFSIZE) {
 		/* small enough: use fixed buffer (faster!) */
 		pThis->pszRawMsg = pThis->szRawMsg;
-<<<<<<< HEAD
 	} else if((pThis->pszRawMsg = (uchar*) MALLOC(pThis->iLenRawMsg + 1)) == NULL) {
-=======
-	} else if((pThis->pszRawMsg = (uchar*) malloc(pThis->iLenRawMsg + 1)) == NULL) {
->>>>>>> 09a10603
 		/* truncate message, better than completely loosing it... */
 		pThis->pszRawMsg = pThis->szRawMsg;
 		pThis->iLenRawMsg = CONF_RAWMSG_BUFSIZE - 1;
@@ -2258,20 +2185,13 @@
 			break;
 		case PROP_HOSTNAME:
 			pRes = (uchar*)getHOSTNAME(pMsg);
-<<<<<<< HEAD
 			bufLen = getHOSTNAMELen(pMsg);
-=======
->>>>>>> 09a10603
 			break;
 		case PROP_SYSLOGTAG:
 			getTAG(pMsg, &pRes, &bufLen);
 			break;
 		case PROP_RAWMSG:
-<<<<<<< HEAD
 			getRawMsg(pMsg, &pRes, &bufLen);
-=======
-			pRes = (uchar*)getRawMsg(pMsg);
->>>>>>> 09a10603
 			break;
 		/* enable this, if someone actually uses UxTradMsg, delete after some  time has
 		 * passed and nobody complained -- rgerhards, 2009-06-16
@@ -2292,11 +2212,7 @@
 			pRes = (uchar*)getPRI(pMsg);
 			break;
 		case PROP_PRI_TEXT:
-<<<<<<< HEAD
 			pBuf = MALLOC(20 * sizeof(uchar));
-=======
-			pBuf = malloc(20 * sizeof(uchar));
->>>>>>> 09a10603
 			if(pBuf == NULL) {
 				*pbMustBeFreed = 0;
 				return UCHAR_CONSTANT("**OUT OF MEMORY**");
@@ -2307,10 +2223,7 @@
 			break;
 		case PROP_IUT:
 			pRes = UCHAR_CONSTANT("1"); /* always 1 for syslog messages (a MonitorWare thing;)) */
-<<<<<<< HEAD
 			bufLen = 1;
-=======
->>>>>>> 09a10603
 			break;
 		case PROP_SYSLOGFACILITY:
 			pRes = (uchar*)getFacility(pMsg);
@@ -2328,11 +2241,7 @@
 			pRes = (uchar*)getTimeGenerated(pMsg, pTpe->data.field.eDateFormat);
 			break;
 		case PROP_PROGRAMNAME:
-<<<<<<< HEAD
 			pRes = getProgramName(pMsg, LOCK_MUTEX);
-=======
-			pRes = (uchar*)getProgramName(pMsg, LOCK_MUTEX);
->>>>>>> 09a10603
 			break;
 		case PROP_PROTOCOL_VERSION:
 			pRes = (uchar*)getProtocolVersionString(pMsg);
@@ -2505,11 +2414,7 @@
 			; /*DO NOTHING*/
 		} else {
 			iLen = iTo - iFrom + 1; /* the +1 is for an actual char, NOT \0! */
-<<<<<<< HEAD
 			pBufStart = pBuf = MALLOC((iLen + 1) * sizeof(char));
-=======
-			pBufStart = pBuf = malloc((iLen + 1) * sizeof(char));
->>>>>>> 09a10603
 			if(pBuf == NULL) {
 				if(*pbMustBeFreed == 1)
 					free(pRes);
@@ -2614,11 +2519,7 @@
 
 					iLenBuf = pmatch[pTpe->data.field.iSubMatchToUse].rm_eo
 						  - pmatch[pTpe->data.field.iSubMatchToUse].rm_so;
-<<<<<<< HEAD
 					pB = MALLOC((iLenBuf + 1) * sizeof(uchar));
-=======
-					pB = malloc((iLenBuf + 1) * sizeof(uchar));
->>>>>>> 09a10603
 
 					if (pB == NULL) {
 						if (*pbMustBeFreed == 1)
@@ -2675,11 +2576,7 @@
 			uchar *pBStart;
 			uchar *pB;
 			uchar *pSrc;
-<<<<<<< HEAD
 			pBStart = pB = MALLOC((bufLen + 1) * sizeof(char));
-=======
-			pBStart = pB = malloc((bufLen + 1) * sizeof(char));
->>>>>>> 09a10603
 			if(pB == NULL) {
 				if(*pbMustBeFreed == 1)
 					free(pRes);
@@ -2762,11 +2659,7 @@
 			} else {
 				if(bufLen == -1)
 					bufLen = ustrlen(pRes);
-<<<<<<< HEAD
 				pDst = pDstStart = MALLOC(bufLen + 1);
-=======
-				pDst = pDstStart = malloc(bufLen + 1);
->>>>>>> 09a10603
 				if(pDst == NULL) {
 					if(*pbMustBeFreed == 1)
 						free(pRes);
@@ -2806,11 +2699,7 @@
 				int i;
 
 				iLenBuf += iNumCC * 4;
-<<<<<<< HEAD
 				pBStart = pB = MALLOC((iLenBuf + 1) * sizeof(uchar));
-=======
-				pBStart = pB = malloc((iLenBuf + 1) * sizeof(uchar));
->>>>>>> 09a10603
 				if(pB == NULL) {
 					if(*pbMustBeFreed == 1)
 						free(pRes);
@@ -2892,11 +2781,7 @@
 			} else {
 				if(bufLen == -1)
 					bufLen = ustrlen(pRes);
-<<<<<<< HEAD
 				pDst = pDstStart = MALLOC(bufLen + 1);
-=======
-				pDst = pDstStart = malloc(bufLen + 1);
->>>>>>> 09a10603
 				if(pDst == NULL) {
 					if(*pbMustBeFreed == 1)
 						free(pRes);
@@ -2953,11 +2838,7 @@
 			/* check if we need to obtain a private copy */
 			if(*pbMustBeFreed == 0) {
 				/* ok, original copy, need a private one */
-<<<<<<< HEAD
 				pB = MALLOC((iLn + 1) * sizeof(uchar));
-=======
-				pB = malloc((iLn + 1) * sizeof(uchar));
->>>>>>> 09a10603
 				if(pB == NULL) {
 					*pbMustBeFreed = 0;
 					return UCHAR_CONSTANT("**OUT OF MEMORY**");
@@ -2986,11 +2867,7 @@
 			bufLen = ustrlen(pRes);
 		iBufLen = bufLen;
 		/* the malloc may be optimized, we currently use the worst case... */
-<<<<<<< HEAD
 		pBStart = pDst = MALLOC((2 * iBufLen + 3) * sizeof(uchar));
-=======
-		pBStart = pDst = malloc((2 * iBufLen + 3) * sizeof(uchar));
->>>>>>> 09a10603
 		if(pDst == NULL) {
 			if(*pbMustBeFreed == 1)
 				free(pRes);
