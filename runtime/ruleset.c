/* ruleset.c - rsyslog's ruleset object
 *
 * We have a two-way structure of linked lists: one config-specifc linked list
 * (conf->rulesets.llRulesets) hold alls rule sets that we know. Included in each
 * list is a list of rules (which contain a list of actions, but that's
 * a different story).
 *
 * Usually, only a single rule set is executed. However, there exist some
 * situations where all rules must be iterated over, for example on HUP. Thus,
 * we also provide interfaces to do that.
 *
 * Module begun 2009-06-10 by Rainer Gerhards
 *
 * Copyright 2009-2012 Rainer Gerhards and Adiscon GmbH.
 *
 * This file is part of the rsyslog runtime library.
 *
 * Licensed under the Apache License, Version 2.0 (the "License");
 * you may not use this file except in compliance with the License.
 * You may obtain a copy of the License at
 * 
 *       http://www.apache.org/licenses/LICENSE-2.0
 *       -or-
 *       see COPYING.ASL20 in the source distribution
 * 
 * Unless required by applicable law or agreed to in writing, software
 * distributed under the License is distributed on an "AS IS" BASIS,
 * WITHOUT WARRANTIES OR CONDITIONS OF ANY KIND, either express or implied.
 * See the License for the specific language governing permissions and
 * limitations under the License.
 */
#include "config.h"
#include <stdlib.h>
#include <assert.h>
#include <ctype.h>

#include "rsyslog.h"
#include "obj.h"
#include "cfsysline.h"
#include "msg.h"
#include "ruleset.h"
#include "errmsg.h"
#include "parser.h"
#include "batch.h"
#include "unicode-helper.h"
#include "rsconf.h"
#include "action.h"
#include "rainerscript.h"
#include "srUtils.h"
#include "modules.h"
#include "dirty.h" /* for main ruleset queue creation */

/* static data */
DEFobjStaticHelpers
DEFobjCurrIf(errmsg)
DEFobjCurrIf(parser)

/* tables for interfacing with the v6 config system (as far as we need to) */
static struct cnfparamdescr rspdescr[] = {
	{ "name", eCmdHdlrString, CNFPARAM_REQUIRED },
	{ "parser", eCmdHdlrArray, 0 }
};
static struct cnfparamblk rspblk =
	{ CNFPARAMBLK_VERSION,
	  sizeof(rspdescr)/sizeof(struct cnfparamdescr),
	  rspdescr
	};

/* forward definitions */
static rsRetVal processBatch(batch_t *pBatch);
static rsRetVal scriptExec(struct cnfstmt *root, batch_t *pBatch, sbool *active);


/* ---------- linked-list key handling functions (ruleset) ---------- */

/* destructor for linked list keys.
 */
rsRetVal
rulesetKeyDestruct(void __attribute__((unused)) *pData)
{
	free(pData);
	return RS_RET_OK;
}
/* ---------- END linked-list key handling functions (ruleset) ---------- */


/* iterate over all actions in a script (stmt subtree) */
static void
scriptIterateAllActions(struct cnfstmt *root, rsRetVal (*pFunc)(void*, void*), void* pParam)
{
	struct cnfstmt *stmt;
	for(stmt = root ; stmt != NULL ; stmt = stmt->next) {
		switch(stmt->nodetype) {
		case S_NOP:
		case S_STOP:
		case S_CALL:/* call does not need to do anything - done in called ruleset! */
			break;
		case S_ACT:
			DBGPRINTF("iterateAllActions calling into action %p\n", stmt->d.act);
			pFunc(stmt->d.act, pParam);
			break;
		case S_IF:
			if(stmt->d.s_if.t_then != NULL)
				scriptIterateAllActions(stmt->d.s_if.t_then,
							pFunc, pParam);
			if(stmt->d.s_if.t_else != NULL)
				scriptIterateAllActions(stmt->d.s_if.t_else,
							pFunc, pParam);
			break;
		case S_PRIFILT:
			if(stmt->d.s_prifilt.t_then != NULL)
				scriptIterateAllActions(stmt->d.s_prifilt.t_then,
							pFunc, pParam);
			if(stmt->d.s_prifilt.t_else != NULL)
				scriptIterateAllActions(stmt->d.s_prifilt.t_else,
							pFunc, pParam);
			break;
		case S_PROPFILT:
			scriptIterateAllActions(stmt->d.s_propfilt.t_then,
						pFunc, pParam);
			break;
		default:
			dbgprintf("error: unknown stmt type %u during iterateAll\n",
				(unsigned) stmt->nodetype);
			break;
		}
	}
}

/* driver to iterate over all of this ruleset actions */
typedef struct iterateAllActions_s {
	rsRetVal (*pFunc)(void*, void*);
	void *pParam;
} iterateAllActions_t;
/* driver to iterate over all actions */
DEFFUNC_llExecFunc(doIterateAllActions)
{
	DEFiRet;
	ruleset_t* pThis = (ruleset_t*) pData;
	iterateAllActions_t *pMyParam = (iterateAllActions_t*) pParam;
	scriptIterateAllActions(pThis->root, pMyParam->pFunc, pMyParam->pParam);
	RETiRet;
}
/* iterate over ALL actions present in the WHOLE system.
 * this is often needed, for example when HUP processing 
 * must be done or a shutdown is pending.
 */
static rsRetVal
iterateAllActions(rsconf_t *conf, rsRetVal (*pFunc)(void*, void*), void* pParam)
{
	iterateAllActions_t params;
	DEFiRet;
	assert(pFunc != NULL);

	params.pFunc = pFunc;
	params.pParam = pParam;
	CHKiRet(llExecFunc(&(conf->rulesets.llRulesets), doIterateAllActions, &params));

finalize_it:
	RETiRet;
}


/* This function is similar to processBatch(), but works on a batch that
 * contains rules from multiple rulesets. In this case, we can not push
 * the whole batch through the ruleset. Instead, we examine it and
 * partition it into sub-rulesets which we then push through the system.
 * rgerhards, 2010-06-15
 */
static inline rsRetVal
processBatchMultiRuleset(batch_t *pBatch)
{
	ruleset_t *currRuleset;
	batch_t snglRuleBatch;
	int i;
	int iStart;	/* start index of partial batch */
	int iNew;	/* index for new (temporary) batch */
	int bHaveUnprocessed;	/* do we (still) have unprocessed entries? (loop term predicate) */
	DEFiRet;

	do {
		bHaveUnprocessed = 0;
		/* search for first unprocessed element */
		for(iStart = 0 ; iStart < pBatch->nElem && pBatch->eltState[iStart] == BATCH_STATE_DISC ; ++iStart)
			/* just search, no action */;
		if(iStart == pBatch->nElem)
			break; /* everything processed */

		/* prepare temporary batch */
		CHKiRet(batchInit(&snglRuleBatch, pBatch->nElem));
		snglRuleBatch.pbShutdownImmediate = pBatch->pbShutdownImmediate;
		currRuleset = batchElemGetRuleset(pBatch, iStart);
		iNew = 0;
		for(i = iStart ; i < pBatch->nElem ; ++i) {
			if(batchElemGetRuleset(pBatch, i) == currRuleset) {
				/* for performance reasons, we copy only those members that we actually need */
				snglRuleBatch.pElem[iNew].pMsg = pBatch->pElem[i].pMsg;
				snglRuleBatch.eltState[iNew] = pBatch->eltState[i];
				++iNew;
				/* We indicate the element also as done, so it will not be processed again */
				pBatch->eltState[i] = BATCH_STATE_DISC;
			} else {
				bHaveUnprocessed = 1;
			}
		}
		snglRuleBatch.nElem = iNew; /* was left just right by the for loop */
		batchSetSingleRuleset(&snglRuleBatch, 1);
		/* process temp batch */
		processBatch(&snglRuleBatch);
		batchFree(&snglRuleBatch);
	} while(bHaveUnprocessed == 1);

finalize_it:
	RETiRet;
}

/* return a new "active" structure for the batch. Free with freeActive(). */
static inline sbool *newActive(batch_t *pBatch)
{
	return malloc(sizeof(sbool) * batchNumMsgs(pBatch));
	
}
static inline void freeActive(sbool *active) { free(active); }


/* for details, see scriptExec() header comment! */
/* call action for all messages with filter on */
static rsRetVal
execAct(struct cnfstmt *stmt, batch_t *pBatch, sbool *active)
{
	DEFiRet;
dbgprintf("RRRR: execAct [%s]: batch of %d elements, active %p\n", modGetName(stmt->d.act->pMod), batchNumMsgs(pBatch), active);
	pBatch->active = active;
	stmt->d.act->submitToActQ(stmt->d.act, pBatch);
	RETiRet;
}

static rsRetVal
execSet(struct cnfstmt *stmt, batch_t *pBatch, sbool *active)
{
	int i;
	struct var result;
	DEFiRet;
	for(i = 0 ; i < batchNumMsgs(pBatch) && !*(pBatch->pbShutdownImmediate) ; ++i) {
		if(   pBatch->eltState[i] != BATCH_STATE_DISC
		   && (active == NULL || active[i])) {
			cnfexprEval(stmt->d.s_set.expr, &result, pBatch->pElem[i].pMsg);
			msgSetJSONFromVar(pBatch->pElem[i].pMsg, stmt->d.s_set.varname,
					  &result);
			varDelete(&result);
		}
	}
	RETiRet;
}

static rsRetVal
execUnset(struct cnfstmt *stmt, batch_t *pBatch, sbool *active)
{
	int i;
	DEFiRet;
	for(i = 0 ; i < batchNumMsgs(pBatch) && !*(pBatch->pbShutdownImmediate) ; ++i) {
		if(   pBatch->eltState[i] != BATCH_STATE_DISC
		   && (active == NULL || active[i])) {
			msgUnsetJSON(pBatch->pElem[i].pMsg, stmt->d.s_unset.varname);
		}
	}
	RETiRet;
}

/* for details, see scriptExec() header comment! */
/* "stop" simply discards the filtered items - it's just a (hopefully more intuitive
 * shortcut for users.
 */
static rsRetVal
execStop(batch_t *pBatch, sbool *active)
{
	int i;
	DEFiRet;
	for(i = 0 ; i < batchNumMsgs(pBatch) && !*(pBatch->pbShutdownImmediate) ; ++i) {
		if(   pBatch->eltState[i] != BATCH_STATE_DISC
		   && (active == NULL || active[i])) {
			pBatch->eltState[i] = BATCH_STATE_DISC;
		}
	}
	RETiRet;
}

/* for details, see scriptExec() header comment! */
// save current filter, evaluate new one
// perform then (if any message)
// if ELSE given:
//    set new filter, inverted
//    perform else (if any messages)
static rsRetVal
execIf(struct cnfstmt *stmt, batch_t *pBatch, sbool *active)
{
	sbool *newAct;
	int i;
	sbool bRet;
	sbool allInactive = 1;
	DEFiRet;
	newAct = newActive(pBatch);
	for(i = 0 ; i < batchNumMsgs(pBatch) ; ++i) {
		if(*(pBatch->pbShutdownImmediate))
			FINALIZE;
		if(pBatch->eltState[i] == BATCH_STATE_DISC)
			continue; /* will be ignored in any case */
		if(active == NULL || active[i]) {
<<<<<<< HEAD
			bRet = cnfexprEvalBool(stmt->d.s_if.expr, pBatch->pElem[i].pMsg);
=======
			bRet = cnfexprEvalBool(stmt->d.s_if.expr,
					       (msg_t*)(pBatch->pElem[i].pUsrp));
			allInactive = 0;
>>>>>>> 2de4a04b
		} else 
			bRet = 0;
		newAct[i] = bRet;
		DBGPRINTF("batch: item %d: expr eval: %d\n", i, bRet);
	}

	if(allInactive) {
		DBGPRINTF("execIf: all batch elements are inactive, holding execution\n");
		freeActive(newAct);
		FINALIZE;
	}

	if(stmt->d.s_if.t_then != NULL) {
		scriptExec(stmt->d.s_if.t_then, pBatch, newAct);
	}
	if(stmt->d.s_if.t_else != NULL) {
		for(i = 0 ; i < batchNumMsgs(pBatch) ; ++i) {
			if(*(pBatch->pbShutdownImmediate))
				FINALIZE;
<<<<<<< HEAD
			if(pBatch->eltState[i] != BATCH_STATE_DISC)
=======
			if(pBatch->pElem[i].state != BATCH_STATE_DISC
			   && (active == NULL || active[i]))
>>>>>>> 2de4a04b
				newAct[i] = !newAct[i];
			}
		scriptExec(stmt->d.s_if.t_else, pBatch, newAct);
	}
	freeActive(newAct);
finalize_it:
	RETiRet;
}

/* for details, see scriptExec() header comment! */
static void
execPRIFILT(struct cnfstmt *stmt, batch_t *pBatch, sbool *active)
{
	sbool *newAct;
	msg_t *pMsg;
	int bRet;
	int i;
	newAct = newActive(pBatch);
	for(i = 0 ; i < batchNumMsgs(pBatch) ; ++i) {
		if(*(pBatch->pbShutdownImmediate))
			return;
		if(pBatch->eltState[i] == BATCH_STATE_DISC)
			continue; /* will be ignored in any case */
		pMsg = pBatch->pElem[i].pMsg;
		if(active == NULL || active[i]) {
			if( (stmt->d.s_prifilt.pmask[pMsg->iFacility] == TABLE_NOPRI) ||
			   ((stmt->d.s_prifilt.pmask[pMsg->iFacility]
			            & (1<<pMsg->iSeverity)) == 0) )
				bRet = 0;
			else
				bRet = 1;
		} else 
			bRet = 0;
		newAct[i] = bRet;
		DBGPRINTF("batch: item %d PRIFILT %d\n", i, newAct[i]);
	}

	if(stmt->d.s_prifilt.t_then != NULL) {
		scriptExec(stmt->d.s_prifilt.t_then, pBatch, newAct);
	}
	if(stmt->d.s_prifilt.t_else != NULL) {
		for(i = 0 ; i < batchNumMsgs(pBatch) ; ++i) {
			if(*(pBatch->pbShutdownImmediate))
				return;
<<<<<<< HEAD
			if(pBatch->eltState[i] != BATCH_STATE_DISC)
=======
			if(pBatch->pElem[i].state != BATCH_STATE_DISC
			   && (active == NULL || active[i]))
>>>>>>> 2de4a04b
				newAct[i] = !newAct[i];
			}
		scriptExec(stmt->d.s_prifilt.t_else, pBatch, newAct);
	}
	freeActive(newAct);
}


/* helper to execPROPFILT(), as the evaluation itself is quite lengthy */
static int
evalPROPFILT(struct cnfstmt *stmt, msg_t *pMsg)
{
	unsigned short pbMustBeFreed;
	uchar *pszPropVal;
	int bRet = 0;
	rs_size_t propLen;

	if(stmt->d.s_propfilt.propID == PROP_INVALID)
		goto done;

	pszPropVal = MsgGetProp(pMsg, NULL, stmt->d.s_propfilt.propID,
				stmt->d.s_propfilt.propName, &propLen,
				&pbMustBeFreed, NULL);

	/* Now do the compares (short list currently ;)) */
	switch(stmt->d.s_propfilt.operation ) {
	case FIOP_CONTAINS:
		if(rsCStrLocateInSzStr(stmt->d.s_propfilt.pCSCompValue, (uchar*) pszPropVal) != -1)
			bRet = 1;
		break;
	case FIOP_ISEMPTY:
		if(propLen == 0)
			bRet = 1; /* process message! */
		break;
	case FIOP_ISEQUAL:
		if(rsCStrSzStrCmp(stmt->d.s_propfilt.pCSCompValue,
				  pszPropVal, propLen) == 0)
			bRet = 1; /* process message! */
		break;
	case FIOP_STARTSWITH:
		if(rsCStrSzStrStartsWithCStr(stmt->d.s_propfilt.pCSCompValue,
				  pszPropVal, propLen) == 0)
			bRet = 1; /* process message! */
		break;
	case FIOP_REGEX:
		if(rsCStrSzStrMatchRegex(stmt->d.s_propfilt.pCSCompValue,
				(unsigned char*) pszPropVal, 0, &stmt->d.s_propfilt.regex_cache) == RS_RET_OK)
			bRet = 1;
		break;
	case FIOP_EREREGEX:
		if(rsCStrSzStrMatchRegex(stmt->d.s_propfilt.pCSCompValue,
				  (unsigned char*) pszPropVal, 1, &stmt->d.s_propfilt.regex_cache) == RS_RET_OK)
			bRet = 1;
		break;
	default:
		/* here, it handles NOP (for performance reasons) */
		assert(stmt->d.s_propfilt.operation == FIOP_NOP);
		bRet = 1; /* as good as any other default ;) */
		break;
	}

	/* now check if the value must be negated */
	if(stmt->d.s_propfilt.isNegated)
		bRet = (bRet == 1) ?  0 : 1;

	if(Debug) {
		char *cstr;
		if(stmt->d.s_propfilt.propID == PROP_CEE) {
			cstr = es_str2cstr(stmt->d.s_propfilt.propName, NULL);
			DBGPRINTF("Filter: check for CEE property '%s' (value '%s') ",
				cstr, pszPropVal);
			free(cstr);
		} else {
			DBGPRINTF("Filter: check for property '%s' (value '%s') ",
				propIDToName(stmt->d.s_propfilt.propID), pszPropVal);
		}
		if(stmt->d.s_propfilt.isNegated)
			DBGPRINTF("NOT ");
		if(stmt->d.s_propfilt.operation == FIOP_ISEMPTY) {
			DBGPRINTF("%s : %s\n",
			       getFIOPName(stmt->d.s_propfilt.operation),
			       bRet ? "TRUE" : "FALSE");
		} else {
			DBGPRINTF("%s '%s': %s\n",
			       getFIOPName(stmt->d.s_propfilt.operation),
			       rsCStrGetSzStrNoNULL(stmt->d.s_propfilt.pCSCompValue),
			       bRet ? "TRUE" : "FALSE");
		}
	}

	/* cleanup */
	if(pbMustBeFreed)
		free(pszPropVal);
done:
	return bRet;
}

/* for details, see scriptExec() header comment! */
static void
execPROPFILT(struct cnfstmt *stmt, batch_t *pBatch, sbool *active)
{
	sbool *thenAct;
	sbool bRet;
	int i;
	thenAct = newActive(pBatch);
	for(i = 0 ; i < batchNumMsgs(pBatch) ; ++i) {
		if(*(pBatch->pbShutdownImmediate))
			return;
		if(pBatch->eltState[i] == BATCH_STATE_DISC)
			continue; /* will be ignored in any case */
		if(active == NULL || active[i]) {
			bRet = evalPROPFILT(stmt, pBatch->pElem[i].pMsg);
		} else 
			bRet = 0;
		thenAct[i] = bRet;
		DBGPRINTF("batch: item %d PROPFILT %d\n", i, thenAct[i]);
	}

	scriptExec(stmt->d.s_propfilt.t_then, pBatch, thenAct);
	freeActive(thenAct);
}

/* The rainerscript execution engine. It is debatable if that would be better
 * contained in grammer/rainerscript.c, HOWEVER, that file focusses primarily
 * on the parsing and object creation part. So as an actual executor, it is
 * better suited here.
 * param active: if NULL, all messages are active (to be processed), if non-null
 *               this is an array of the same size as the batch. If 1, the message
 *               is to be processed, otherwise not.
 * NOTE: this function must receive batches which contain a single ruleset ONLY!
 * rgerhards, 2012-09-04
 */
static rsRetVal
scriptExec(struct cnfstmt *root, batch_t *pBatch, sbool *active)
{
	DEFiRet;
	struct cnfstmt *stmt;

	for(stmt = root ; stmt != NULL ; stmt = stmt->next) {
		if(Debug) {
			dbgprintf("scriptExec: batch of %d elements, active %p, active[0]:%d\n",
				  batchNumMsgs(pBatch), active, (active == NULL ? 1 : active[0]));
			cnfstmtPrintOnly(stmt, 2, 0);
		}
		switch(stmt->nodetype) {
		case S_NOP:
			break;
		case S_STOP:
			execStop(pBatch, active);
			break;
		case S_ACT:
			execAct(stmt, pBatch, active);
			break;
		case S_SET:
			execSet(stmt, pBatch, active);
			break;
		case S_UNSET:
			execUnset(stmt, pBatch, active);
			break;
		case S_CALL:
			scriptExec(stmt->d.s_call.stmt, pBatch, active);
			break;
		case S_IF:
			execIf(stmt, pBatch, active);
			break;
		case S_PRIFILT:
			execPRIFILT(stmt, pBatch, active);
			break;
		case S_PROPFILT:
			execPROPFILT(stmt, pBatch, active);
			break;
		default:
			dbgprintf("error: unknown stmt type %u during exec\n",
				(unsigned) stmt->nodetype);
			break;
		}
	}
	RETiRet;
}


/* Process (consume) a batch of messages. Calls the actions configured.
 * If the whole batch uses a singel ruleset, we can process the batch as 
 * a whole. Otherwise, we need to process it slower, on a message-by-message
 * basis (what can be optimized to a per-ruleset basis)
 * rgerhards, 2005-10-13
 */
static rsRetVal
processBatch(batch_t *pBatch)
{
	ruleset_t *pThis;
	DEFiRet;
	assert(pBatch != NULL);

	DBGPRINTF("processBatch: batch of %d elements must be processed\n", pBatch->nElem);
	if(pBatch->bSingleRuleset) {
		pThis = batchGetRuleset(pBatch);
		if(pThis == NULL)
			pThis = ourConf->rulesets.pDflt;
		ISOBJ_TYPE_assert(pThis, ruleset);
		CHKiRet(scriptExec(pThis->root, pBatch, NULL));
	} else {
		CHKiRet(processBatchMultiRuleset(pBatch));
	}

finalize_it:
	DBGPRINTF("ruleset.ProcessMsg() returns %d\n", iRet);
	RETiRet;
}


/* return the ruleset-assigned parser list. NULL means use the default
 * parser list.
 * rgerhards, 2009-11-04
 */
static parserList_t*
GetParserList(rsconf_t *conf, msg_t *pMsg)
{
	return (pMsg->pRuleset == NULL) ? conf->rulesets.pDflt->pParserLst : pMsg->pRuleset->pParserLst;
}


/* Add a script block to the current ruleset */
static void
addScript(ruleset_t *pThis, struct cnfstmt *script)
{
	if(pThis->last == NULL)
		pThis->root = pThis->last = script;
	else {
		pThis->last->next = script;
		pThis->last = script;
	}
}


/* set name for ruleset */
static rsRetVal rulesetSetName(ruleset_t *pThis, uchar *pszName)
{
	DEFiRet;
	free(pThis->pszName);
	CHKmalloc(pThis->pszName = ustrdup(pszName));

finalize_it:
	RETiRet;
}


/* get current ruleset
 * We use a non-standard calling interface, as nothing can go wrong and it
 * is really much more natural to return the pointer directly.
 */
static ruleset_t*
GetCurrent(rsconf_t *conf)
{
	return conf->rulesets.pCurr;
}


/* get main queue associated with ruleset. If no ruleset-specifc main queue
 * is set, the primary main message queue is returned.
 * We use a non-standard calling interface, as nothing can go wrong and it
 * is really much more natural to return the pointer directly.
 */
static qqueue_t*
GetRulesetQueue(ruleset_t *pThis)
{
	ISOBJ_TYPE_assert(pThis, ruleset);
	return (pThis->pQueue == NULL) ? pMsgQueue : pThis->pQueue;
}


/* Find the ruleset with the given name and return a pointer to its object.
 */
rsRetVal
rulesetGetRuleset(rsconf_t *conf, ruleset_t **ppRuleset, uchar *pszName)
{
	DEFiRet;
	assert(ppRuleset != NULL);
	assert(pszName != NULL);

	CHKiRet(llFind(&(conf->rulesets.llRulesets), pszName, (void*) ppRuleset));

finalize_it:
	RETiRet;
}


/* Set a new default rule set. If the default can not be found, no change happens.
 */
static rsRetVal
SetDefaultRuleset(rsconf_t *conf, uchar *pszName)
{
	ruleset_t *pRuleset;
	DEFiRet;
	assert(pszName != NULL);

	CHKiRet(rulesetGetRuleset(conf, &pRuleset, pszName));
	conf->rulesets.pDflt = pRuleset;
	DBGPRINTF("default rule set changed to %p: '%s'\n", pRuleset, pszName);

finalize_it:
	RETiRet;
}


/* Set a new current rule set. If the ruleset can not be found, no change happens */
static rsRetVal
SetCurrRuleset(rsconf_t *conf, uchar *pszName)
{
	ruleset_t *pRuleset;
	DEFiRet;
	assert(pszName != NULL);

	CHKiRet(rulesetGetRuleset(conf, &pRuleset, pszName));
	conf->rulesets.pCurr = pRuleset;
	DBGPRINTF("current rule set changed to %p: '%s'\n", pRuleset, pszName);

finalize_it:
	RETiRet;
}


/* Standard-Constructor
 */
BEGINobjConstruct(ruleset) /* be sure to specify the object type also in END macro! */
	pThis->root = NULL;
	pThis->last = NULL;
ENDobjConstruct(ruleset)


/* ConstructionFinalizer
 * This also adds the rule set to the list of all known rulesets.
 */
static rsRetVal
rulesetConstructFinalize(rsconf_t *conf, ruleset_t *pThis)
{
	uchar *keyName;
	DEFiRet;
	ISOBJ_TYPE_assert(pThis, ruleset);

	/* we must duplicate our name, as the key destructer would also
	 * free it, resulting in a double-free. It's also cleaner to have
	 * two separate copies.
	 */
	CHKmalloc(keyName = ustrdup(pThis->pszName));
	CHKiRet(llAppend(&(conf->rulesets.llRulesets), keyName, pThis));

	/* and also the default, if so far none has been set */
	if(conf->rulesets.pDflt == NULL)
		conf->rulesets.pDflt = pThis;

finalize_it:
	RETiRet;
}


/* destructor for the ruleset object */
BEGINobjDestruct(ruleset) /* be sure to specify the object type also in END and CODESTART macros! */
CODESTARTobjDestruct(ruleset)
	DBGPRINTF("destructing ruleset %p, name %p\n", pThis, pThis->pszName);
	if(pThis->pQueue != NULL) {
		qqueueDestruct(&pThis->pQueue);
	}
	if(pThis->pParserLst != NULL) {
		parser.DestructParserList(&pThis->pParserLst);
	}
	free(pThis->pszName);
	cnfstmtDestruct(pThis->root);
ENDobjDestruct(ruleset)


/* destruct ALL rule sets that reside in the system. This must
 * be callable before unloading this module as the module may
 * not be unloaded before unload of the actions is required. This is
 * kind of a left-over from previous logic and may be optimized one
 * everything runs stable again. -- rgerhards, 2009-06-10
 */
static rsRetVal
destructAllActions(rsconf_t *conf)
{
	DEFiRet;

	CHKiRet(llDestroy(&(conf->rulesets.llRulesets)));
	CHKiRet(llInit(&(conf->rulesets.llRulesets), rulesetDestructForLinkedList, rulesetKeyDestruct, strcasecmp));
	conf->rulesets.pDflt = NULL;

finalize_it:
	RETiRet;
}

/* this is a special destructor for the linkedList class. LinkedList does NOT
 * provide a pointer to the pointer, but rather the raw pointer itself. So we 
 * must map this, otherwise the destructor will abort.
 */
rsRetVal
rulesetDestructForLinkedList(void *pData)
{
	ruleset_t *pThis = (ruleset_t*) pData;
	return rulesetDestruct(&pThis);
}

/* debugprint for the ruleset object */
BEGINobjDebugPrint(ruleset) /* be sure to specify the object type also in END and CODESTART macros! */
CODESTARTobjDebugPrint(ruleset)
	dbgoprint((obj_t*) pThis, "rsyslog ruleset %s:\n", pThis->pszName);
	cnfstmtPrint(pThis->root, 0);
	dbgoprint((obj_t*) pThis, "ruleset %s assigned parser list:\n", pThis->pszName);
	printParserList(pThis->pParserLst);
ENDobjDebugPrint(ruleset)


/* helper for debugPrintAll(), prints a single ruleset */
DEFFUNC_llExecFunc(doDebugPrintAll)
{
	return rulesetDebugPrint((ruleset_t*) pData);
}
/* debug print all rulesets
 */
static rsRetVal
debugPrintAll(rsconf_t *conf)
{
	DEFiRet;
	dbgprintf("All Rulesets:\n");
	llExecFunc(&(conf->rulesets.llRulesets), doDebugPrintAll, NULL);
	dbgprintf("End of Rulesets.\n");
	RETiRet;
}

static inline void
rulesetOptimize(ruleset_t *pRuleset)
{
	if(Debug) {
		dbgprintf("ruleset '%s' before optimization:\n",
			  pRuleset->pszName);
		rulesetDebugPrint((ruleset_t*) pRuleset);
	}
	cnfstmtOptimize(pRuleset->root);
	if(Debug) {
		dbgprintf("ruleset '%s' after optimization:\n",
			  pRuleset->pszName);
		rulesetDebugPrint((ruleset_t*) pRuleset);
	}
}

/* helper for rulsetOptimizeAll(), optimizes a single ruleset */
DEFFUNC_llExecFunc(doRulesetOptimizeAll)
{
	rulesetOptimize((ruleset_t*) pData);
	return RS_RET_OK;
}
/* optimize all rulesets
 */
rsRetVal
rulesetOptimizeAll(rsconf_t *conf)
{
	DEFiRet;
	dbgprintf("begin ruleset optimization phase\n");
	llExecFunc(&(conf->rulesets.llRulesets), doRulesetOptimizeAll, NULL);
	dbgprintf("ruleset optimization phase finished.\n");
	RETiRet;
}


/* Create a ruleset-specific "main" queue for this ruleset. If one is already
 * defined, an error message is emitted but nothing else is done.
 * Note: we use the main message queue parameters for queue creation and access
 * syslogd.c directly to obtain these. This is far from being perfect, but
 * considered acceptable for the time being.
 * rgerhards, 2009-10-27
 */
static inline rsRetVal
doRulesetCreateQueue(rsconf_t *conf, int *pNewVal)
{
	uchar *rsname;
	DEFiRet;

	if(conf->rulesets.pCurr == NULL) {
		errmsg.LogError(0, RS_RET_NO_CURR_RULESET, "error: currently no specific ruleset specified, thus a "
				"queue can not be added to it");
		ABORT_FINALIZE(RS_RET_NO_CURR_RULESET);
	}

	if(conf->rulesets.pCurr->pQueue != NULL) {
		errmsg.LogError(0, RS_RET_RULES_QUEUE_EXISTS, "error: ruleset already has a main queue, can not "
				"add another one");
		ABORT_FINALIZE(RS_RET_RULES_QUEUE_EXISTS);
	}

	if(pNewVal == 0)
		FINALIZE; /* if it is turned off, we do not need to change anything ;) */

	rsname = (conf->rulesets.pCurr->pszName == NULL) ? (uchar*) "[ruleset]" : conf->rulesets.pCurr->pszName;
	DBGPRINTF("adding a ruleset-specific \"main\" queue for ruleset '%s'\n", rsname);
	CHKiRet(createMainQueue(&conf->rulesets.pCurr->pQueue, rsname, NULL));

finalize_it:
	RETiRet;
}

static rsRetVal
rulesetCreateQueue(void __attribute__((unused)) *pVal, int *pNewVal)
{
	return doRulesetCreateQueue(ourConf, pNewVal);
}

/* Add a ruleset specific parser to the ruleset. Note that adding the first
 * parser automatically disables the default parsers. If they are needed as well,
 * the must be added via explicit config directives.
 * Note: this is the only spot in the code that requires the parser object. In order
 * to solve some class init bootstrap sequence problems, we get the object handle here
 * instead of during module initialization. Note that objUse() is capable of being 
 * called multiple times.
 * rgerhards, 2009-11-04
 */
static rsRetVal
doRulesetAddParser(ruleset_t *pRuleset, uchar *pName)
{
	parser_t *pParser;
	DEFiRet;

	CHKiRet(objUse(parser, CORE_COMPONENT));
	iRet = parser.FindParser(&pParser, pName);
	if(iRet == RS_RET_PARSER_NOT_FOUND) {
		errmsg.LogError(0, RS_RET_PARSER_NOT_FOUND, "error: parser '%s' unknown at this time "
			  	"(maybe defined too late in rsyslog.conf?)", pName);
		ABORT_FINALIZE(RS_RET_NO_CURR_RULESET);
	} else if(iRet != RS_RET_OK) {
		errmsg.LogError(0, iRet, "error trying to find parser '%s'\n", pName);
		FINALIZE;
	}

	CHKiRet(parser.AddParserToList(&pRuleset->pParserLst, pParser));

	DBGPRINTF("added parser '%s' to ruleset '%s'\n", pName, pRuleset->pszName);

finalize_it:
	d_free(pName); /* no longer needed */

	RETiRet;
}

static rsRetVal
rulesetAddParser(void __attribute__((unused)) *pVal, uchar *pName)
{
	return doRulesetAddParser(ourConf->rulesets.pCurr, pName);
}


/* Process ruleset() objects */
rsRetVal
rulesetProcessCnf(struct cnfobj *o)
{
	struct cnfparamvals *pvals;
	struct cnfparamvals *queueParams;
	rsRetVal localRet;
	uchar *rsName = NULL;
	uchar *parserName;
	int nameIdx, parserIdx;
	ruleset_t *pRuleset;
	struct cnfarray *ar;
	int i;
	uchar *rsname;
	DEFiRet;

	pvals = nvlstGetParams(o->nvlst, &rspblk, NULL);
	if(pvals == NULL) {
		ABORT_FINALIZE(RS_RET_CONFIG_ERROR);
	}
	DBGPRINTF("ruleset param blk after rulesetProcessCnf:\n");
	cnfparamsPrint(&rspblk, pvals);
	nameIdx = cnfparamGetIdx(&rspblk, "name");
	rsName = (uchar*)es_str2cstr(pvals[nameIdx].val.d.estr, NULL);
	localRet = rulesetGetRuleset(loadConf, &pRuleset, rsName);
	if(localRet == RS_RET_OK) {
		errmsg.LogError(0, RS_RET_RULESET_EXISTS,
			"error: ruleset '%s' specified more than once",
			rsName);
		cnfstmtDestruct(o->script);
		ABORT_FINALIZE(RS_RET_RULESET_EXISTS);
	} else if(localRet != RS_RET_NOT_FOUND) {
		ABORT_FINALIZE(localRet);
	}
	CHKiRet(rulesetConstruct(&pRuleset));
	CHKiRet(rulesetSetName(pRuleset, rsName));
	CHKiRet(rulesetConstructFinalize(loadConf, pRuleset));
	addScript(pRuleset, o->script);

	/* we have only two params, so we do NOT do the usual param loop */
	parserIdx = cnfparamGetIdx(&rspblk, "parser");
	if(parserIdx != -1  && pvals[parserIdx].bUsed) {
		ar = pvals[parserIdx].val.d.ar;
		for(i = 0 ; i <  ar->nmemb ; ++i) {
			parserName = (uchar*)es_str2cstr(ar->arr[i], NULL);
			doRulesetAddParser(pRuleset, parserName);
			free(parserName);
		}
	}

	/* pick up ruleset queue parameters */
	qqueueDoCnfParams(o->nvlst, &queueParams);
	if(queueCnfParamsSet(queueParams)) {
		rsname = (pRuleset->pszName == NULL) ? (uchar*) "[ruleset]" : pRuleset->pszName;
		DBGPRINTF("adding a ruleset-specific \"main\" queue for ruleset '%s'\n", rsname);
		CHKiRet(createMainQueue(&pRuleset->pQueue, rsname, queueParams));
	}

finalize_it:
	free(rsName);
	cnfparamvalsDestruct(pvals, &rspblk);
	RETiRet;
}


/* queryInterface function
 * rgerhards, 2008-02-21
 */
BEGINobjQueryInterface(ruleset)
CODESTARTobjQueryInterface(ruleset)
	if(pIf->ifVersion != rulesetCURR_IF_VERSION) { /* check for current version, increment on each change */
		ABORT_FINALIZE(RS_RET_INTERFACE_NOT_SUPPORTED);
	}

	/* ok, we have the right interface, so let's fill it
	 * Please note that we may also do some backwards-compatibility
	 * work here (if we can support an older interface version - that,
	 * of course, also affects the "if" above).
	 */
	pIf->Construct = rulesetConstruct;
	pIf->ConstructFinalize = rulesetConstructFinalize;
	pIf->Destruct = rulesetDestruct;
	pIf->DebugPrint = rulesetDebugPrint;

	pIf->IterateAllActions = iterateAllActions;
	pIf->DestructAllActions = destructAllActions;
	pIf->AddScript = addScript;
	pIf->ProcessBatch = processBatch;
	pIf->SetName = rulesetSetName;
	pIf->DebugPrintAll = debugPrintAll;
	pIf->GetCurrent = GetCurrent;
	pIf->GetRuleset = rulesetGetRuleset;
	pIf->SetDefaultRuleset = SetDefaultRuleset;
	pIf->SetCurrRuleset = SetCurrRuleset;
	pIf->GetRulesetQueue = GetRulesetQueue;
	pIf->GetParserList = GetParserList;
finalize_it:
ENDobjQueryInterface(ruleset)


/* Exit the ruleset class.
 * rgerhards, 2009-04-06
 */
BEGINObjClassExit(ruleset, OBJ_IS_CORE_MODULE) /* class, version */
	objRelease(errmsg, CORE_COMPONENT);
	objRelease(parser, CORE_COMPONENT);
ENDObjClassExit(ruleset)


/* Initialize the ruleset class. Must be called as the very first method
 * before anything else is called inside this class.
 * rgerhards, 2008-02-19
 */
BEGINObjClassInit(ruleset, 1, OBJ_IS_CORE_MODULE) /* class, version */
	/* request objects we use */
	CHKiRet(objUse(errmsg, CORE_COMPONENT));

	/* set our own handlers */
	OBJSetMethodHandler(objMethod_DEBUGPRINT, rulesetDebugPrint);
	OBJSetMethodHandler(objMethod_CONSTRUCTION_FINALIZER, rulesetConstructFinalize);

	/* config file handlers */
	CHKiRet(regCfSysLineHdlr((uchar *)"rulesetparser", 0, eCmdHdlrGetWord, rulesetAddParser, NULL, NULL));
	CHKiRet(regCfSysLineHdlr((uchar *)"rulesetcreatemainqueue", 0, eCmdHdlrBinary, rulesetCreateQueue, NULL, NULL));
ENDObjClassInit(ruleset)

/* vi:set ai:
 */<|MERGE_RESOLUTION|>--- conflicted
+++ resolved
@@ -11,7 +11,7 @@
  *
  * Module begun 2009-06-10 by Rainer Gerhards
  *
- * Copyright 2009-2012 Rainer Gerhards and Adiscon GmbH.
+ * Copyright 2009-2013 Rainer Gerhards and Adiscon GmbH.
  *
  * This file is part of the rsyslog runtime library.
  *
@@ -306,13 +306,8 @@
 		if(pBatch->eltState[i] == BATCH_STATE_DISC)
 			continue; /* will be ignored in any case */
 		if(active == NULL || active[i]) {
-<<<<<<< HEAD
 			bRet = cnfexprEvalBool(stmt->d.s_if.expr, pBatch->pElem[i].pMsg);
-=======
-			bRet = cnfexprEvalBool(stmt->d.s_if.expr,
-					       (msg_t*)(pBatch->pElem[i].pUsrp));
 			allInactive = 0;
->>>>>>> 2de4a04b
 		} else 
 			bRet = 0;
 		newAct[i] = bRet;
@@ -332,12 +327,8 @@
 		for(i = 0 ; i < batchNumMsgs(pBatch) ; ++i) {
 			if(*(pBatch->pbShutdownImmediate))
 				FINALIZE;
-<<<<<<< HEAD
-			if(pBatch->eltState[i] != BATCH_STATE_DISC)
-=======
-			if(pBatch->pElem[i].state != BATCH_STATE_DISC
+			if(pBatch->eltState[i] != BATCH_STATE_DISC
 			   && (active == NULL || active[i]))
->>>>>>> 2de4a04b
 				newAct[i] = !newAct[i];
 			}
 		scriptExec(stmt->d.s_if.t_else, pBatch, newAct);
@@ -382,12 +373,8 @@
 		for(i = 0 ; i < batchNumMsgs(pBatch) ; ++i) {
 			if(*(pBatch->pbShutdownImmediate))
 				return;
-<<<<<<< HEAD
-			if(pBatch->eltState[i] != BATCH_STATE_DISC)
-=======
-			if(pBatch->pElem[i].state != BATCH_STATE_DISC
+			if(pBatch->eltState[i] != BATCH_STATE_DISC
 			   && (active == NULL || active[i]))
->>>>>>> 2de4a04b
 				newAct[i] = !newAct[i];
 			}
 		scriptExec(stmt->d.s_prifilt.t_else, pBatch, newAct);
