--- conflicted
+++ resolved
@@ -1473,11 +1473,7 @@
 {
 	DEFiRet;
 	int i;
-<<<<<<< HEAD
-	int64 ll;
-=======
 	int64 l;
->>>>>>> f76b8269
 
 	ISOBJ_TYPE_assert(pThis, strm);
 	ISOBJ_TYPE_assert(pStrm, strm);
@@ -1499,13 +1495,8 @@
 	i = pThis->tOpenMode;
 	objSerializeSCALAR_VAR(pStrm, tOpenMode, INT, i);
 
-<<<<<<< HEAD
-	ll = pThis->iCurrOffs;
-	objSerializeSCALAR_VAR(pStrm, iCurrOffs, INT64, ll);
-=======
 	l = pThis->iCurrOffs;
 	objSerializeSCALAR_VAR(pStrm, iCurrOffs, INT64, l);
->>>>>>> f76b8269
 
 	CHKiRet(obj.EndSerialize(pStrm));
 
