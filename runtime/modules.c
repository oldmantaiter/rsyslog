/* modules.c
 * This is the implementation of syslogd modules object.
 * This object handles plug-ins and build-in modules of all kind.
 *
 * Modules are reference-counted. Anyone who access a module must call
 * Use() before any function is accessed and Release() when he is done.
 * When the reference count reaches 0, rsyslog unloads the module (that
 * may be changed in the future to cache modules). Rsyslog does NOT
 * unload modules with a reference count > 0, even if the unload
 * method is called!
 *
 * File begun on 2007-07-22 by RGerhards
 *
 * Copyright 2007-2011 Rainer Gerhards and Adiscon GmbH.
 *
 * This file is part of the rsyslog runtime library.
 *
 * The rsyslog runtime library is free software: you can redistribute it and/or modify
 * it under the terms of the GNU Lesser General Public License as published by
 * the Free Software Foundation, either version 3 of the License, or
 * (at your option) any later version.
 *
 * The rsyslog runtime library is distributed in the hope that it will be useful,
 * but WITHOUT ANY WARRANTY; without even the implied warranty of
 * MERCHANTABILITY or FITNESS FOR A PARTICULAR PURPOSE.  See the
 * GNU Lesser General Public License for more details.
 *
 * You should have received a copy of the GNU Lesser General Public License
 * along with the rsyslog runtime library.  If not, see <http://www.gnu.org/licenses/>.
 *
 * A copy of the GPL can be found in the file "COPYING" in this distribution.
 * A copy of the LGPL can be found in the file "COPYING.LESSER" in this distribution.
 */
#include "config.h"
#include "rsyslog.h"
#include <stdio.h>
#include <stdarg.h>
#include <stdlib.h>
#include <string.h>
#include <time.h>
#include <assert.h>
#include <errno.h>
#include <pthread.h>
#ifdef	OS_BSD
#	include "libgen.h"
#endif

#include <dlfcn.h> /* TODO: replace this with the libtools equivalent! */

#include <unistd.h>
#include <sys/file.h>

#ifdef OS_SOLARIS
#	define PATH_MAX MAXPATHLEN
#endif

#include "cfsysline.h"
#include "rsconf.h"
#include "modules.h"
#include "errmsg.h"
#include "parser.h"
#include "strgen.h"

/* static data */
DEFobjStaticHelpers
DEFobjCurrIf(errmsg)
DEFobjCurrIf(parser)
DEFobjCurrIf(strgen)

static modInfo_t *pLoadedModules = NULL;	/* list of currently-loaded modules */
static modInfo_t *pLoadedModulesLast = NULL;	/* tail-pointer */

/* already dlopen()-ed libs */
static struct dlhandle_s *pHandles = NULL;

static uchar *pModDir;		/* directory where loadable modules are found */

/* we provide a set of dummy functions for modules that do not support the
 * some interfaces.
 * On the commit feature: As the modules do not support it, they commit each message they
 * receive, and as such the dummies can always return RS_RET_OK without causing
 * harm. This simplifies things as in action processing we do not need to check
 * if the transactional entry points exist.
 */
static rsRetVal
dummyBeginTransaction() 
{
	return RS_RET_OK;
}
static rsRetVal
dummyEndTransaction() 
{
	return RS_RET_OK;
}
static rsRetVal
dummyIsCompatibleWithFeature() 
{
	return RS_RET_INCOMPATIBLE;
}
static rsRetVal
dummynewActInst(uchar *modName, struct nvlst __attribute__((unused)) *dummy1,
	  	void __attribute__((unused)) **dummy2, omodStringRequest_t __attribute__((unused)) **dummy3) 
{
	errmsg.LogError(0, RS_RET_CONFOBJ_UNSUPPORTED, "config objects are not "
			"supported by module '%s' -- legacy config options "
			"MUST be used instead", modName);
	return RS_RET_CONFOBJ_UNSUPPORTED;
}

#ifdef DEBUG
/* we add some home-grown support to track our users (and detect who does not free us). In
 * the long term, this should probably be migrated into debug.c (TODO). -- rgerhards, 2008-03-11
 */

/* add a user to the current list of users (always at the root) */
static void
modUsrAdd(modInfo_t *pThis, char *pszUsr)
{
	modUsr_t *pUsr;

	BEGINfunc
	if((pUsr = calloc(1, sizeof(modUsr_t))) == NULL)
		goto finalize_it;

	if((pUsr->pszFile = strdup(pszUsr)) == NULL) {
		free(pUsr);
		goto finalize_it;
	}

	if(pThis->pModUsrRoot != NULL) {
		pUsr->pNext = pThis->pModUsrRoot;
	}
	pThis->pModUsrRoot = pUsr;

finalize_it:
	ENDfunc;
}


/* remove a user from the current user list
 * rgerhards, 2008-03-11
 */
static void
modUsrDel(modInfo_t *pThis, char *pszUsr)
{
	modUsr_t *pUsr;
	modUsr_t *pPrev = NULL;

	for(pUsr = pThis->pModUsrRoot ; pUsr != NULL ; pUsr = pUsr->pNext) {
		if(!strcmp(pUsr->pszFile, pszUsr))
			break;
		else
			pPrev = pUsr;
	}

	if(pUsr == NULL) {
		dbgprintf("oops - tried to delete user %s from module %s and it wasn't registered as one...\n",
			  pszUsr, pThis->pszName);
	} else {
		if(pPrev == NULL) {
			/* This was at the root! */
			pThis->pModUsrRoot = pUsr->pNext;
		} else {
			pPrev->pNext = pUsr->pNext;
		}
		/* free ressources */
		free(pUsr->pszFile);
		free(pUsr);
		pUsr = NULL; /* just to make sure... */
	}
}


/* print a short list all all source files using the module in question
 * rgerhards, 2008-03-11
 */
static void
modUsrPrint(modInfo_t *pThis)
{
	modUsr_t *pUsr;

	for(pUsr = pThis->pModUsrRoot ; pUsr != NULL ; pUsr = pUsr->pNext) {
		dbgprintf("\tmodule %s is currently in use by file %s\n",
			  pThis->pszName, pUsr->pszFile);
	}
}


/* print all loaded modules and who is accessing them. This is primarily intended
 * to be called at end of run to detect "module leaks" and who is causing them.
 * rgerhards, 2008-03-11
 */
//static void
void
modUsrPrintAll(void)
{
	modInfo_t *pMod;

	BEGINfunc
	for(pMod = pLoadedModules ; pMod != NULL ; pMod = pMod->pNext) {
		dbgprintf("printing users of loadable module %s, refcount %u, ptr %p, type %d\n", pMod->pszName, pMod->uRefCnt, pMod, pMod->eType);
		modUsrPrint(pMod);
	}
	ENDfunc
}

#endif /* #ifdef DEBUG */


/* Construct a new module object
 */
static rsRetVal moduleConstruct(modInfo_t **pThis)
{
	modInfo_t *pNew;

	if((pNew = calloc(1, sizeof(modInfo_t))) == NULL)
		return RS_RET_OUT_OF_MEMORY;

	/* OK, we got the element, now initialize members that should
	 * not be zero-filled.
	 */

	*pThis = pNew;
	return RS_RET_OK;
}


/* Destructs a module object. The object must not be linked to the
 * linked list of modules. Please note that all other dependencies on this
 * modules must have been removed before (e.g. CfSysLineHandlers!)
 */
static void moduleDestruct(modInfo_t *pThis)
{
	assert(pThis != NULL);
	free(pThis->pszName);
	free(pThis->cnfName);
	if(pThis->pModHdlr != NULL) {
#	ifdef	VALGRIND
#		warning "dlclose disabled for valgrind"
#	else
		if (pThis->eKeepType == eMOD_NOKEEP) {
			dlclose(pThis->pModHdlr);
		}
#	endif
	}

	free(pThis);
}


/* This enables a module to query the core for specific features.
 * rgerhards, 2009-04-22
 */
static rsRetVal queryCoreFeatureSupport(int *pBool, unsigned uFeat)
{
	DEFiRet;

	if((pBool == NULL))
		ABORT_FINALIZE(RS_RET_PARAM_ERROR);

	*pBool = (uFeat & CORE_FEATURE_BATCHING) ? 1 : 0;

finalize_it:
	RETiRet;
}


/* The following function is the queryEntryPoint for host-based entry points.
 * Modules may call it to get access to core interface functions. Please note
 * that utility functions can be accessed via shared libraries - at least this
 * is my current shool of thinking.
 * Please note that the implementation as a query interface allows to take
 * care of plug-in interface version differences. -- rgerhards, 2007-07-31
 * ... but often it better not to use a new interface. So we now add core
 * functions here that a plugin may request. -- rgerhards, 2009-04-22
 */
static rsRetVal queryHostEtryPt(uchar *name, rsRetVal (**pEtryPoint)())
{
	DEFiRet;

	if((name == NULL) || (pEtryPoint == NULL))
		ABORT_FINALIZE(RS_RET_PARAM_ERROR);

	if(!strcmp((char*) name, "regCfSysLineHdlr")) {
		*pEtryPoint = regCfSysLineHdlr;
	} else if(!strcmp((char*) name, "objGetObjInterface")) {
		*pEtryPoint = objGetObjInterface;
	} else if(!strcmp((char*) name, "OMSRgetSupportedTplOpts")) {
		*pEtryPoint = OMSRgetSupportedTplOpts;
	} else if(!strcmp((char*) name, "queryCoreFeatureSupport")) {
		*pEtryPoint = queryCoreFeatureSupport;
	} else {
		*pEtryPoint = NULL; /* to  be on the safe side */
		ABORT_FINALIZE(RS_RET_ENTRY_POINT_NOT_FOUND);
	}

finalize_it:
	RETiRet;
}


/* get the name of a module
 */
static uchar *modGetName(modInfo_t *pThis)
{
	return((pThis->pszName == NULL) ? (uchar*) "" : pThis->pszName);
}


/* get the state-name of a module. The state name is its name
 * together with a short description of the module state (which
 * is pulled from the module itself.
 * rgerhards, 2007-07-24
 * TODO: the actual state name is not yet pulled
 */
static uchar *modGetStateName(modInfo_t *pThis)
{
	return(modGetName(pThis));
}


/* Add a module to the loaded module linked list
 */
static inline void
addModToGlblList(modInfo_t *pThis)
{
	assert(pThis != NULL);

	if(pLoadedModules == NULL) {
		pLoadedModules = pLoadedModulesLast = pThis;
	} else {
		/* there already exist entries */
		pThis->pPrev = pLoadedModulesLast;
		pLoadedModulesLast->pNext = pThis;
		pLoadedModulesLast = pThis;
	}
}


/* Add a module to the config module list for current loadConf
 */
rsRetVal
addModToCnfList(modInfo_t *pThis)
{
	cfgmodules_etry_t *pNew;
	cfgmodules_etry_t *pLast;
	DEFiRet;
	assert(pThis != NULL);

	if(loadConf == NULL) {
		/* we are in an early init state */
		FINALIZE;
	}

	/* check for duplicates and, as a side-activity, identify last node */
	pLast = loadConf->modules.root; 
	if(pLast != NULL) {
		while(1) { /* loop broken inside */
			if(pLast->pMod == pThis) {
				DBGPRINTF("module '%s' already in this config\n", modGetName(pThis));
				FINALIZE;
			}
			if(pLast->next == NULL)
				break;
			pLast = pLast -> next;
		}
	}

	/* if we reach this point, pLast is the tail pointer and this module is new
	 * inside the currently loaded config. So, iff it is an input module, let's
	 * pass it a pointer which it can populate with a pointer to its module conf.
	 */

	CHKmalloc(pNew = MALLOC(sizeof(cfgmodules_etry_t)));
	pNew->canActivate = 1;
	pNew->next = NULL;
	pNew->pMod = pThis;

	if(pThis->beginCnfLoad != NULL) {
		CHKiRet(pThis->beginCnfLoad(&pNew->modCnf, loadConf));
	}

	if(pLast == NULL) {
		loadConf->modules.root = pNew;
	} else {
		/* there already exist entries */
		pLast->next = pNew;
	}

finalize_it:
	RETiRet;
}


/* Get the next module pointer - this is used to traverse the list.
 * The function returns the next pointer or NULL, if there is no next one.
 * The last object must be provided to the function. If NULL is provided,
 * it starts at the root of the list. Even in this case, NULL may be 
 * returned - then, the list is empty.
 * rgerhards, 2007-07-23
 */
static modInfo_t *GetNxt(modInfo_t *pThis)
{
	modInfo_t *pNew;

	if(pThis == NULL)
		pNew = pLoadedModules;
	else
		pNew = pThis->pNext;

	return(pNew);
}


/* this function is like GetNxt(), but it returns pointers to
 * the configmodules entry, which than can be used to obtain the
 * actual module pointer. Note that it returns those for
 * modules of specific type only. Only modules from the provided
 * config are returned. Note that processing speed could be improved,
 * but this is really not relevant, as config file loading is not really
 * something we are concerned about in regard to runtime.
 */
static cfgmodules_etry_t
*GetNxtCnfType(rsconf_t *cnf, cfgmodules_etry_t *node, eModType_t rqtdType)
{
	if(node == NULL) { /* start at beginning of module list */
		node = cnf->modules.root;
	} else {
		node = node->next;
	}

	if(rqtdType != eMOD_ANY) { /* if any, we already have the right one! */
		while(node != NULL && node->pMod->eType != rqtdType) {
			node = node->next;
		}
	}

	return node;
}


/* Find a module with the given conf name and type. Returns NULL if none
 * can be found, otherwise module found.
 */
static modInfo_t *
FindWithCnfName(rsconf_t *cnf, uchar *name, eModType_t rqtdType)
{
	cfgmodules_etry_t *node;

	;
	for(  node = cnf->modules.root
	    ; node != NULL
	    ; node = node->next) {
		if(node->pMod->eType != rqtdType || node->pMod->cnfName == NULL)
			continue;
		if(!strcasecmp((char*)node->pMod->cnfName, (char*)name))
			break;
	}

	return node == NULL ? NULL : node->pMod;
}


/* Prepare a module for unloading.
 * This is currently a dummy, to be filled when we have a plug-in
 * interface - rgerhards, 2007-08-09
 * rgerhards, 2007-11-21:
 * When this function is called, all instance-data must already have
 * been destroyed. In the case of output modules, this happens when the
 * rule set is being destroyed. When we implement other module types, we
 * need to think how we handle it there (and if we have any instance data).
 * rgerhards, 2008-03-10: reject unload request if the module has a reference
 * count > 0.
 */
static rsRetVal
modPrepareUnload(modInfo_t *pThis)
{
	DEFiRet;
	void *pModCookie;

	assert(pThis != NULL);

	if(pThis->uRefCnt > 0) {
		dbgprintf("rejecting unload of module '%s' because it has a refcount of %d\n",
			  pThis->pszName, pThis->uRefCnt);
		ABORT_FINALIZE(RS_RET_MODULE_STILL_REFERENCED);
	}

	CHKiRet(pThis->modGetID(&pModCookie));
	pThis->modExit(); /* tell the module to get ready for unload */
	CHKiRet(unregCfSysLineHdlrs4Owner(pModCookie));

finalize_it:
	RETiRet;
}


/* Add an already-loaded module to the module linked list. This function does
 * everything needed to fully initialize the module.
 */
static rsRetVal
doModInit(rsRetVal (*modInit)(int, int*, rsRetVal(**)(), rsRetVal(*)(), modInfo_t*),
	  uchar *name, void *pModHdlr, modInfo_t **pNewModule)
{
	rsRetVal localRet;
	modInfo_t *pNew = NULL;
	uchar *pName;
	parser_t *pParser; /* used for parser modules */
	strgen_t *pStrgen; /* used for strgen modules */
	rsRetVal (*GetName)(uchar**);
	rsRetVal (*modGetType)(eModType_t *pType);
	rsRetVal (*modGetKeepType)(eModKeepType_t *pKeepType);
	struct dlhandle_s *pHandle = NULL;
	rsRetVal (*getModCnfName)(uchar **cnfName);
	uchar *cnfName;
	DEFiRet;

	assert(modInit != NULL);

	if((iRet = moduleConstruct(&pNew)) != RS_RET_OK) {
		pNew = NULL;
		ABORT_FINALIZE(iRet);
	}

	CHKiRet((*modInit)(CURR_MOD_IF_VERSION, &pNew->iIFVers, &pNew->modQueryEtryPt, queryHostEtryPt, pNew));

	if(pNew->iIFVers != CURR_MOD_IF_VERSION) {
		ABORT_FINALIZE(RS_RET_MISSING_INTERFACE);
	}

	/* We now poll the module to see what type it is. We do this only once as this
	 * can never change in the lifetime of an module. -- rgerhards, 2007-12-14
	 */
	CHKiRet((*pNew->modQueryEtryPt)((uchar*)"getType", &modGetType));
	CHKiRet((*modGetType)(&pNew->eType));
	CHKiRet((*pNew->modQueryEtryPt)((uchar*)"getKeepType", &modGetKeepType));
	CHKiRet((*modGetKeepType)(&pNew->eKeepType));
	dbgprintf("module %s of type %d being loaded.\n", name, pNew->eType);
	
	/* OK, we know we can successfully work with the module. So we now fill the
	 * rest of the data elements. First we load the interfaces common to all
	 * module types.
	 */
	CHKiRet((*pNew->modQueryEtryPt)((uchar*)"modGetID", &pNew->modGetID));
	CHKiRet((*pNew->modQueryEtryPt)((uchar*)"modExit", &pNew->modExit));
	localRet = (*pNew->modQueryEtryPt)((uchar*)"isCompatibleWithFeature", &pNew->isCompatibleWithFeature);
	if(localRet == RS_RET_MODULE_ENTRY_POINT_NOT_FOUND)
		pNew->isCompatibleWithFeature = dummyIsCompatibleWithFeature;
	else if(localRet != RS_RET_OK)
		ABORT_FINALIZE(localRet);

	/* optional calls for new config system */
	localRet = (*pNew->modQueryEtryPt)((uchar*)"getModCnfName", &getModCnfName);
	if(localRet == RS_RET_OK) {
		if(getModCnfName(&cnfName) == RS_RET_OK)
			pNew->cnfName = (uchar*) strdup((char*)cnfName);
			  /**< we do not care if strdup() fails, we can accept that */
		else
			pNew->cnfName = NULL;
		dbgprintf("module config name is '%s'\n", cnfName);
	}
	localRet = (*pNew->modQueryEtryPt)((uchar*)"beginCnfLoad", &pNew->beginCnfLoad);
	if(localRet == RS_RET_OK) {
		dbgprintf("module %s supports rsyslog v6 config interface\n", name);
		CHKiRet((*pNew->modQueryEtryPt)((uchar*)"endCnfLoad", &pNew->endCnfLoad));
		CHKiRet((*pNew->modQueryEtryPt)((uchar*)"freeCnf", &pNew->freeCnf));
		CHKiRet((*pNew->modQueryEtryPt)((uchar*)"checkCnf", &pNew->checkCnf));
		CHKiRet((*pNew->modQueryEtryPt)((uchar*)"activateCnf", &pNew->activateCnf));
		localRet = (*pNew->modQueryEtryPt)((uchar*)"activateCnfPrePrivDrop", &pNew->activateCnfPrePrivDrop);
		if(localRet == RS_RET_MODULE_ENTRY_POINT_NOT_FOUND) {
			pNew->activateCnfPrePrivDrop = NULL;
		} else {
			CHKiRet(localRet);
		}
	} else if(localRet == RS_RET_MODULE_ENTRY_POINT_NOT_FOUND) {
		pNew->beginCnfLoad = NULL; /* flag as non-present */
	} else {
		ABORT_FINALIZE(localRet);
	}
	/* ... and now the module-specific interfaces */
	switch(pNew->eType) {
		case eMOD_IN:
			CHKiRet((*pNew->modQueryEtryPt)((uchar*)"runInput", &pNew->mod.im.runInput));
			CHKiRet((*pNew->modQueryEtryPt)((uchar*)"willRun", &pNew->mod.im.willRun));
			CHKiRet((*pNew->modQueryEtryPt)((uchar*)"afterRun", &pNew->mod.im.afterRun));
			pNew->mod.im.bCanRun = 0;
			break;
		case eMOD_OUT:
			CHKiRet((*pNew->modQueryEtryPt)((uchar*)"freeInstance", &pNew->freeInstance));
			CHKiRet((*pNew->modQueryEtryPt)((uchar*)"dbgPrintInstInfo", &pNew->dbgPrintInstInfo));
			CHKiRet((*pNew->modQueryEtryPt)((uchar*)"doAction", &pNew->mod.om.doAction));
			CHKiRet((*pNew->modQueryEtryPt)((uchar*)"parseSelectorAct", &pNew->mod.om.parseSelectorAct));
			CHKiRet((*pNew->modQueryEtryPt)((uchar*)"tryResume", &pNew->tryResume));
			/* try load optional interfaces */
			localRet = (*pNew->modQueryEtryPt)((uchar*)"doHUP", &pNew->doHUP);
			if(localRet != RS_RET_OK && localRet != RS_RET_MODULE_ENTRY_POINT_NOT_FOUND)
				ABORT_FINALIZE(localRet);

			localRet = (*pNew->modQueryEtryPt)((uchar*)"beginTransaction", &pNew->mod.om.beginTransaction);
			if(localRet == RS_RET_MODULE_ENTRY_POINT_NOT_FOUND)
				pNew->mod.om.beginTransaction = dummyBeginTransaction;
			else if(localRet != RS_RET_OK)
				ABORT_FINALIZE(localRet);

			localRet = (*pNew->modQueryEtryPt)((uchar*)"endTransaction", &pNew->mod.om.endTransaction);
			if(localRet == RS_RET_MODULE_ENTRY_POINT_NOT_FOUND) {
				pNew->mod.om.endTransaction = dummyEndTransaction;
			} else if(localRet != RS_RET_OK) {
				ABORT_FINALIZE(localRet);
			}

			localRet = (*pNew->modQueryEtryPt)((uchar*)"newActInst", &pNew->mod.om.newActInst);
			if(localRet == RS_RET_MODULE_ENTRY_POINT_NOT_FOUND) {
				pNew->mod.om.newActInst = dummynewActInst;
			} else if(localRet != RS_RET_OK) {
				ABORT_FINALIZE(localRet);
			}
			break;
		case eMOD_LIB:
			break;
		case eMOD_PARSER:
			/* first, we need to obtain the parser object. We could not do that during
			 * init as that would have caused class bootstrap issues which are not
			 * absolutely necessary. Note that we can call objUse() multiple times, it
			 * handles that.
			 */
			CHKiRet(objUse(parser, CORE_COMPONENT));
			/* here, we create a new parser object */
			CHKiRet((*pNew->modQueryEtryPt)((uchar*)"parse", &pNew->mod.pm.parse));
			CHKiRet((*pNew->modQueryEtryPt)((uchar*)"GetParserName", &GetName));
			CHKiRet(GetName(&pName));
			CHKiRet(parser.Construct(&pParser));

			/* check some features */
			localRet = pNew->isCompatibleWithFeature(sFEATUREAutomaticSanitazion);
			if(localRet == RS_RET_OK){
				CHKiRet(parser.SetDoSanitazion(pParser, TRUE));
			}
			localRet = pNew->isCompatibleWithFeature(sFEATUREAutomaticPRIParsing);
			if(localRet == RS_RET_OK){
				CHKiRet(parser.SetDoPRIParsing(pParser, TRUE));
			}

			CHKiRet(parser.SetName(pParser, pName));
			CHKiRet(parser.SetModPtr(pParser, pNew));
			CHKiRet(parser.ConstructFinalize(pParser));
			break;
		case eMOD_STRGEN:
			/* first, we need to obtain the strgen object. We could not do that during
			 * init as that would have caused class bootstrap issues which are not
			 * absolutely necessary. Note that we can call objUse() multiple times, it
			 * handles that.
			 */
			CHKiRet(objUse(strgen, CORE_COMPONENT));
			/* here, we create a new parser object */
			CHKiRet((*pNew->modQueryEtryPt)((uchar*)"strgen", &pNew->mod.sm.strgen));
			CHKiRet((*pNew->modQueryEtryPt)((uchar*)"GetName", &GetName));
			CHKiRet(GetName(&pName));
			CHKiRet(strgen.Construct(&pStrgen));
			CHKiRet(strgen.SetName(pStrgen, pName));
			CHKiRet(strgen.SetModPtr(pStrgen, pNew));
			CHKiRet(strgen.ConstructFinalize(pStrgen));
			break;
		case eMOD_ANY: /* this is mostly to keep the compiler happy! */
			DBGPRINTF("PROGRAM ERROR: eMOD_ANY set as module type\n");
			assert(0);
			break;
	}

	pNew->pszName = (uchar*) strdup((char*)name); /* we do not care if strdup() fails, we can accept that */
	pNew->pModHdlr = pModHdlr;
	if(pModHdlr == NULL) {
		pNew->eLinkType = eMOD_LINK_STATIC;
	} else {
		pNew->eLinkType = eMOD_LINK_DYNAMIC_LOADED;

		/* if we need to keep the linked module, save it */
		if (pNew->eKeepType == eMOD_KEEP) {
			/* see if we have this one already */
			for (pHandle = pHandles; pHandle; pHandle = pHandle->next) {
				if (!strcmp((char *)name, (char *)pHandle->pszName))
					break;
			}

			/* not found, create it */
			if (!pHandle) {
				if((pHandle = malloc(sizeof (*pHandle))) == NULL) {
					ABORT_FINALIZE(RS_RET_OUT_OF_MEMORY);
				}
				if((pHandle->pszName = (uchar*) strdup((char*)name)) == NULL) {
					free(pHandle);
					ABORT_FINALIZE(RS_RET_OUT_OF_MEMORY);
				}
				pHandle->pModHdlr = pModHdlr;
				pHandle->next = pHandles;

				pHandles = pHandle;
			}
		}
	}

	/* we initialized the structure, now let's add it to the linked list of modules */
	addModToGlblList(pNew);
	*pNewModule = pNew;

finalize_it:
	if(iRet != RS_RET_OK) {
		if(pNew != NULL)
			moduleDestruct(pNew);
		*pNewModule = NULL;
	}

	RETiRet;
}

/* Print loaded modules. This is more or less a 
 * debug or test aid, but anyhow I think it's worth it...
 * This only works if the dbgprintf() subsystem is initialized.
 * TODO: update for new input modules!
 */
static void modPrintList(void)
{
	modInfo_t *pMod;

	pMod = GetNxt(NULL);
	while(pMod != NULL) {
		dbgprintf("Loaded Module: Name='%s', IFVersion=%d, ",
			(char*) modGetName(pMod), pMod->iIFVers);
		dbgprintf("type=");
		switch(pMod->eType) {
		case eMOD_OUT:
			dbgprintf("output");
			break;
		case eMOD_IN:
			dbgprintf("input");
			break;
		case eMOD_LIB:
			dbgprintf("library");
			break;
		case eMOD_PARSER:
			dbgprintf("parser");
			break;
		case eMOD_STRGEN:
			dbgprintf("strgen");
			break;
		case eMOD_ANY: /* this is mostly to keep the compiler happy! */
			DBGPRINTF("PROGRAM ERROR: eMOD_ANY set as module type\n");
			assert(0);
			break;
		}
		dbgprintf(" module.\n");
		dbgprintf("Entry points:\n");
		dbgprintf("\tqueryEtryPt:        0x%lx\n", (unsigned long) pMod->modQueryEtryPt);
		dbgprintf("\tdbgPrintInstInfo:   0x%lx\n", (unsigned long) pMod->dbgPrintInstInfo);
		dbgprintf("\tfreeInstance:       0x%lx\n", (unsigned long) pMod->freeInstance);
		dbgprintf("\tbeginCnfLoad:       0x%lx\n", (unsigned long) pMod->beginCnfLoad);
		dbgprintf("\tcheckCnf:           0x%lx\n", (unsigned long) pMod->checkCnf);
		dbgprintf("\tactivateCnfPrePrivDrop: 0x%lx\n", (unsigned long) pMod->activateCnfPrePrivDrop);
		dbgprintf("\tactivateCnf:        0x%lx\n", (unsigned long) pMod->activateCnf);
		dbgprintf("\tfreeCnf:            0x%lx\n", (unsigned long) pMod->freeCnf);
		switch(pMod->eType) {
		case eMOD_OUT:
			dbgprintf("Output Module Entry Points:\n");
			dbgprintf("\tdoAction:           %p\n", pMod->mod.om.doAction);
			dbgprintf("\tparseSelectorAct:   %p\n", pMod->mod.om.parseSelectorAct);
			dbgprintf("\tnewActInst:         %p\n", (pMod->mod.om.newActInst == dummynewActInst) ?
								    NULL :  pMod->mod.om.newActInst);
			dbgprintf("\ttryResume:          %p\n", pMod->tryResume);
			dbgprintf("\tdoHUP:              %p\n", pMod->doHUP);
			dbgprintf("\tBeginTransaction:   %p\n", ((pMod->mod.om.beginTransaction == dummyBeginTransaction) ?
								   NULL :  pMod->mod.om.beginTransaction));
			dbgprintf("\tEndTransaction:     %p\n", ((pMod->mod.om.endTransaction == dummyEndTransaction) ?
								   NULL :  pMod->mod.om.endTransaction));
			break;
		case eMOD_IN:
			dbgprintf("Input Module Entry Points\n");
			dbgprintf("\trunInput:           0x%lx\n", (unsigned long) pMod->mod.im.runInput);
			dbgprintf("\twillRun:            0x%lx\n", (unsigned long) pMod->mod.im.willRun);
			dbgprintf("\tafterRun:           0x%lx\n", (unsigned long) pMod->mod.im.afterRun);
			break;
		case eMOD_LIB:
			break;
		case eMOD_PARSER:
			dbgprintf("Parser Module Entry Points\n");
			dbgprintf("\tparse:              0x%lx\n", (unsigned long) pMod->mod.pm.parse);
			break;
		case eMOD_STRGEN:
			dbgprintf("Strgen Module Entry Points\n");
			dbgprintf("\tstrgen:            0x%lx\n", (unsigned long) pMod->mod.sm.strgen);
			break;
		case eMOD_ANY: /* this is mostly to keep the compiler happy! */
			break;
		}
		dbgprintf("\n");
		pMod = GetNxt(pMod); /* done, go next */
	}
}


/* unlink and destroy a module. The caller must provide a pointer to the module
 * itself as well as one to its immediate predecessor.
 * rgerhards, 2008-02-26
 */
static rsRetVal
modUnlinkAndDestroy(modInfo_t **ppThis)
{
	DEFiRet;
	modInfo_t *pThis;

	assert(ppThis != NULL);
	pThis = *ppThis;
	assert(pThis != NULL);

	pthread_mutex_lock(&mutObjGlobalOp);

	/* first check if we are permitted to unload */
	if(pThis->eType == eMOD_LIB) {
		if(pThis->uRefCnt > 0) {
			dbgprintf("module %s NOT unloaded because it still has a refcount of %u\n",
				  pThis->pszName, pThis->uRefCnt);
#			ifdef DEBUG
			//modUsrPrintAll();
#			endif
			ABORT_FINALIZE(RS_RET_MODULE_STILL_REFERENCED);
		}
	}

	/* we need to unlink the module before we can destruct it -- rgerhards, 2008-02-26 */
	if(pThis->pPrev == NULL) {
		/* module is root, so we need to set a new root */
		pLoadedModules = pThis->pNext;
	} else {
		pThis->pPrev->pNext = pThis->pNext;
	}

	if(pThis->pNext == NULL) {
		pLoadedModulesLast = pThis->pPrev;
	} else {
		pThis->pNext->pPrev = pThis->pPrev;
	}

	/* finally, we are ready for the module to go away... */
	dbgprintf("Unloading module %s\n", modGetName(pThis));
	CHKiRet(modPrepareUnload(pThis));
	*ppThis = pThis->pNext;

	moduleDestruct(pThis);

finalize_it:
	pthread_mutex_unlock(&mutObjGlobalOp);
	RETiRet;
}


/* unload all loaded modules of a specific type (use eMOD_ALL if you want to
 * unload all module types). The unload happens only if the module is no longer
 * referenced. So some modules may survive this call.
 * rgerhards, 2008-03-11
 */
static rsRetVal
modUnloadAndDestructAll(eModLinkType_t modLinkTypesToUnload)
{
	DEFiRet;
	modInfo_t *pModCurr; /* module currently being processed */

	pModCurr = GetNxt(NULL);
	while(pModCurr != NULL) {
		if(modLinkTypesToUnload == eMOD_LINK_ALL || pModCurr->eLinkType == modLinkTypesToUnload) {
			if(modUnlinkAndDestroy(&pModCurr) == RS_RET_MODULE_STILL_REFERENCED) {
				pModCurr = GetNxt(pModCurr);
			} else {
				/* Note: if the module was successfully unloaded, it has updated the
				 * pModCurr pointer to the next module. However, the unload process may
				 * still have indirectly referenced the pointer list in a way that the
				 * unloaded module is not aware of. So we restart the unload process
				 * to make sure we do not fall into a trap (what we did ;)). The
				 * performance toll is minimal. -- rgerhards, 2008-04-28
				 */
				pModCurr = GetNxt(NULL);
			}
		} else {
			pModCurr = GetNxt(pModCurr);
		}
	}

#	ifdef DEBUG
	/* DEV DEBUG only!
		if(pLoadedModules != NULL) {
			dbgprintf("modules still loaded after module.UnloadAndDestructAll:\n");
			modUsrPrintAll();
		}
	*/
#	endif

	RETiRet;
}

/* find module with given name in global list */
static inline rsRetVal
findModule(uchar *pModName, int iModNameLen, modInfo_t **pMod)
{
	modInfo_t *pModInfo;
	uchar *pModNameCmp;
	DEFiRet;

	pModInfo = GetNxt(NULL);
	while(pModInfo != NULL) {
		if(!strncmp((char *) pModName, (char *) (pModNameCmp = modGetName(pModInfo)), iModNameLen) &&
		   (!*(pModNameCmp + iModNameLen) || !strcmp((char *) pModNameCmp + iModNameLen, ".so"))) {
			dbgprintf("Module '%s' found\n", pModName);
			break;
		}
		pModInfo = GetNxt(pModInfo);
	}
	*pMod = pModInfo;
	RETiRet;
}


/* load a module and initialize it, based on doModLoad() from conf.c
 * rgerhards, 2008-03-05
 * varmojfekoj added support for dynamically loadable modules on 2007-08-13
 * rgerhards, 2007-09-25: please note that the non-threadsafe function dlerror() is
 * called below. This is ok because modules are currently only loaded during
 * configuration file processing, which is executed on a single thread. Should we
 * change that design at any stage (what is unlikely), we need to find a
 * replacement.
 * rgerhards, 2011-04-27:
 * Parameter "bConfLoad" tells us if the load was triggered by a config handler, in
 * which case we need to tie the loaded module to the current config. If bConfLoad == 0,
 * the system loads a module for internal reasons, this is not directly tied to a
 * configuration. We could also think if it would be useful to add only certain types
 * of modules, but the current implementation at least looks simpler.
 */
static rsRetVal
Load(uchar *pModName, sbool bConfLoad)
{
	DEFiRet;
	
	size_t iPathLen, iModNameLen;
	uchar *pModNameCmp;
	int bHasExtension;
        void *pModHdlr, *pModInit;
	modInfo_t *pModInfo;
	uchar *pModDirCurr, *pModDirNext;
	int iLoadCnt;
	struct dlhandle_s *pHandle = NULL;
#	ifdef PATH_MAX
	uchar pathBuf[PATH_MAX+1];
#	else
	uchar pathBuf[4096];
#	endif
	uchar *pPathBuf = pathBuf;
	size_t lenPathBuf = sizeof(pathBuf);

	assert(pModName != NULL);
	dbgprintf("Requested to load module '%s'\n", pModName);

	iModNameLen = strlen((char*)pModName);
	/* overhead for a full path is potentially 1 byte for a slash,
	 * three bytes for ".so" and one byte for '\0'.
	 */
#	define PATHBUF_OVERHEAD 1 + iModNameLen + 3 + 1

	pthread_mutex_lock(&mutObjGlobalOp);

	if(iModNameLen > 3 && !strcmp((char *) pModName + iModNameLen - 3, ".so")) {
		iModNameLen -= 3;
		bHasExtension = TRUE;
	} else
		bHasExtension = FALSE;

	CHKiRet(findModule(pModName, iModNameLen, &pModInfo));
	if(pModInfo != NULL) {
		if(bConfLoad)
			addModToCnfList(pModInfo);
		dbgprintf("Module '%s' already loaded\n", pModName);
		FINALIZE;
	}

	pModDirCurr = (uchar *)((pModDir == NULL) ?
		      _PATH_MODDIR : (char *)pModDir);
	pModDirNext = NULL;
	pModHdlr    = NULL;
	iLoadCnt    = 0;
	do {	/* now build our load module name */
		if(*pModName == '/' || *pModName == '.') {
			if(lenPathBuf < PATHBUF_OVERHEAD) {
				if(pPathBuf != pathBuf) /* already malloc()ed memory? */
					free(pPathBuf);
				/* we always alloc enough memory for everything we potentiall need to add */
				lenPathBuf = PATHBUF_OVERHEAD;
				CHKmalloc(pPathBuf = malloc(sizeof(char)*lenPathBuf));
			}
			*pPathBuf = '\0';	/* we do not need to append the path - its already in the module name */
			iPathLen = 0;
		} else {
			*pPathBuf = '\0';

			iPathLen = strlen((char *)pModDirCurr);
			pModDirNext = (uchar *)strchr((char *)pModDirCurr, ':');
			if(pModDirNext)
				iPathLen = (size_t)(pModDirNext - pModDirCurr);

			if(iPathLen == 0) {
				if(pModDirNext) {
					pModDirCurr = pModDirNext + 1;
					continue;
				}
				break;
			} else if(iPathLen > lenPathBuf - PATHBUF_OVERHEAD) {
				if(pPathBuf != pathBuf) /* already malloc()ed memory? */
					free(pPathBuf);
				/* we always alloc enough memory for everything we potentiall need to add */
				lenPathBuf = iPathLen + PATHBUF_OVERHEAD;
				CHKmalloc(pPathBuf = malloc(sizeof(char)*lenPathBuf));
			}

			memcpy((char *) pPathBuf, (char *)pModDirCurr, iPathLen);
			if((pPathBuf[iPathLen - 1] != '/')) {
				/* we have space, made sure in previous check */
				pPathBuf[iPathLen++] = '/';
			}
			pPathBuf[iPathLen] = '\0';

			if(pModDirNext)
				pModDirCurr = pModDirNext + 1;
		}

		/* ... add actual name ... */
		strncat((char *) pPathBuf, (char *) pModName, lenPathBuf - iPathLen - 1);

		/* now see if we have an extension and, if not, append ".so" */
		if(!bHasExtension) {
			/* we do not have an extension and so need to add ".so"
			 * TODO: I guess this is highly importable, so we should change the
			 * algo over time... -- rgerhards, 2008-03-05
			 */
			strncat((char *) pPathBuf, ".so", lenPathBuf - strlen((char*) pPathBuf) - 1);
			iPathLen += 3;
		}

		/* complete load path constructed, so ... GO! */
		dbgprintf("loading module '%s'\n", pPathBuf);

		/* see if we have this one already */
		for (pHandle = pHandles; pHandle; pHandle = pHandle->next) {
			if (!strcmp((char *)pModName, (char *)pHandle->pszName)) {
				pModHdlr = pHandle->pModHdlr;
				break;
			}
		}

		/* not found, try to dynamically link it */
		if (!pModHdlr) {
			pModHdlr = dlopen((char *) pPathBuf, RTLD_NOW);
		}

		iLoadCnt++;
	
	} while(pModHdlr == NULL && *pModName != '/' && pModDirNext);

	if(!pModHdlr) {
		if(iLoadCnt) {
			errmsg.LogError(0, RS_RET_MODULE_LOAD_ERR_DLOPEN, "could not load module '%s', dlopen: %s\n",
					pPathBuf, dlerror());
		} else {
			errmsg.LogError(0, NO_ERRCODE, "could not load module '%s', ModDir was '%s'\n", pPathBuf,
			                               ((pModDir == NULL) ? _PATH_MODDIR : (char *)pModDir));
		}
		ABORT_FINALIZE(RS_RET_MODULE_LOAD_ERR_DLOPEN);
	}
	if(!(pModInit = dlsym(pModHdlr, "modInit"))) {
		errmsg.LogError(0, RS_RET_MODULE_LOAD_ERR_NO_INIT,
			 	"could not load module '%s', dlsym: %s\n", pPathBuf, dlerror());
		dlclose(pModHdlr);
		ABORT_FINALIZE(RS_RET_MODULE_LOAD_ERR_NO_INIT);
	}
	if((iRet = doModInit(pModInit, (uchar*) pModName, pModHdlr, &pModInfo)) != RS_RET_OK) {
		errmsg.LogError(0, RS_RET_MODULE_LOAD_ERR_INIT_FAILED,
				"could not load module '%s', rsyslog error %d\n", pPathBuf, iRet);
		dlclose(pModHdlr);
		ABORT_FINALIZE(RS_RET_MODULE_LOAD_ERR_INIT_FAILED);
	}
	if(bConfLoad)
		addModToCnfList(pModInfo);

finalize_it:
	if(pPathBuf != pathBuf) /* used malloc()ed memory? */
		free(pPathBuf);
	pthread_mutex_unlock(&mutObjGlobalOp);
	RETiRet;
}


/* set the default module load directory. A NULL value may be provided, in
 * which case any previous value is deleted but no new one set. The caller-provided
 * string is duplicated. If it needs to be freed, that's the caller's duty.
 * rgerhards, 2008-03-07
 */
static rsRetVal
SetModDir(uchar *pszModDir)
{
	DEFiRet;

	dbgprintf("setting default module load directory '%s'\n", pszModDir);
	if(pModDir != NULL) {
		free(pModDir);
	}

	pModDir = (uchar*) strdup((char*)pszModDir);

	RETiRet;
}


/* Reference-Counting object access: add 1 to the current reference count. Must be
 * called by anyone interested in using a module. -- rgerhards, 20080-03-10
 */
static rsRetVal
Use(char *srcFile, modInfo_t *pThis)
{
	DEFiRet;

	assert(pThis != NULL);
	pThis->uRefCnt++;
	dbgprintf("source file %s requested reference for module '%s', reference count now %u\n",
		  srcFile, pThis->pszName, pThis->uRefCnt);

#	ifdef DEBUG
	modUsrAdd(pThis, srcFile);
#	endif

	RETiRet;

}


/* Reference-Counting object access: subract one from the current refcount. Must
 * by called by anyone who no longer needs a module. If count reaches 0, the 
 * module is unloaded. -- rgerhards, 20080-03-10
 */
static rsRetVal
Release(char *srcFile, modInfo_t **ppThis)
{
	DEFiRet;
	modInfo_t *pThis;

	assert(ppThis != NULL);
	pThis = *ppThis;
	assert(pThis != NULL);
	if(pThis->uRefCnt == 0) {
		/* oops, we are already at 0? */
		dbgprintf("internal error: module '%s' already has a refcount of 0 (released by %s)!\n",
			  pThis->pszName, srcFile);
	} else {
		--pThis->uRefCnt;
		dbgprintf("file %s released module '%s', reference count now %u\n",
			  srcFile, pThis->pszName, pThis->uRefCnt);
#		ifdef DEBUG
		modUsrDel(pThis, srcFile);
		modUsrPrint(pThis);
#		endif
	}

	if(pThis->uRefCnt == 0) {
		/* we have a zero refcount, so we must unload the module */
		dbgprintf("module '%s' has zero reference count, unloading...\n", pThis->pszName);
		modUnlinkAndDestroy(&pThis);
		/* we must NOT do a *ppThis = NULL, because ppThis now points into freed memory!
		 * If in doubt, see obj.c::ReleaseObj() for how we are called.
		 */
	}

	RETiRet;

}


/* exit our class
 * rgerhards, 2008-03-11
 */
BEGINObjClassExit(module, OBJ_IS_LOADABLE_MODULE) /* CHANGE class also in END MACRO! */
CODESTARTObjClassExit(module)
	/* release objects we no longer need */
	objRelease(errmsg, CORE_COMPONENT);
	objRelease(parser, CORE_COMPONENT);
<<<<<<< HEAD
	/* We have a problem in our reference counting, which leads to this function
	 * being called too early. This usually is no problem, but if we destroy
	 * the mutex object, we get into trouble. So rather than finding the root cause,
	 * we do not release the mutex right now and have a very, very slight leak.
	 * We know that otherwise no bad effects happen, so this acceptable for the 
	 * time being. -- rgerhards, 2009-05-25
	 *
	 * TODO: add again: pthread_mutex_destroy(&mutLoadUnload);
	 */

	free(pModDir);
=======
>>>>>>> 29cd8139
#	ifdef DEBUG
	modUsrPrintAll(); /* debug aid - TODO: integrate with debug.c, at least the settings! */
#	endif
ENDObjClassExit(module)


/* queryInterface function
 * rgerhards, 2008-03-05
 */
BEGINobjQueryInterface(module)
CODESTARTobjQueryInterface(module)
	if(pIf->ifVersion != moduleCURR_IF_VERSION) { /* check for current version, increment on each change */
		ABORT_FINALIZE(RS_RET_INTERFACE_NOT_SUPPORTED);
	}

	/* ok, we have the right interface, so let's fill it
	 * Please note that we may also do some backwards-compatibility
	 * work here (if we can support an older interface version - that,
	 * of course, also affects the "if" above).
	 */
	pIf->GetNxt = GetNxt;
	pIf->GetNxtCnfType = GetNxtCnfType;
	pIf->GetName = modGetName;
	pIf->GetStateName = modGetStateName;
	pIf->PrintList = modPrintList;
	pIf->FindWithCnfName = FindWithCnfName;
	pIf->UnloadAndDestructAll = modUnloadAndDestructAll;
	pIf->doModInit = doModInit;
	pIf->SetModDir = SetModDir;
	pIf->Load = Load;
	pIf->Use = Use;
	pIf->Release = Release;
finalize_it:
ENDobjQueryInterface(module)


/* Initialize our class. Must be called as the very first method
 * before anything else is called inside this class.
 * rgerhards, 2008-03-05
 */
BEGINAbstractObjClassInit(module, 1, OBJ_IS_CORE_MODULE) /* class, version - CHANGE class also in END MACRO! */
	uchar *pModPath;

	/* use any module load path specified in the environment */
	if((pModPath = (uchar*) getenv("RSYSLOG_MODDIR")) != NULL) {
		SetModDir(pModPath);
	}

	/* now check if another module path was set via the command line (-M)
	 * if so, that overrides the environment. Please note that we must use
	 * a global setting here because the command line parser can NOT call
	 * into the module object, because it is not initialized at that point. So
	 * instead a global setting is changed and we pick it up as soon as we
	 * initialize -- rgerhards, 2008-04-04
	 */
	if(glblModPath != NULL) {
		SetModDir(glblModPath);
	}

	/* request objects we use */
	CHKiRet(objUse(errmsg, CORE_COMPONENT));
ENDObjClassInit(module)

/* vi:set ai:
 */<|MERGE_RESOLUTION|>--- conflicted
+++ resolved
@@ -1185,20 +1185,7 @@
 	/* release objects we no longer need */
 	objRelease(errmsg, CORE_COMPONENT);
 	objRelease(parser, CORE_COMPONENT);
-<<<<<<< HEAD
-	/* We have a problem in our reference counting, which leads to this function
-	 * being called too early. This usually is no problem, but if we destroy
-	 * the mutex object, we get into trouble. So rather than finding the root cause,
-	 * we do not release the mutex right now and have a very, very slight leak.
-	 * We know that otherwise no bad effects happen, so this acceptable for the 
-	 * time being. -- rgerhards, 2009-05-25
-	 *
-	 * TODO: add again: pthread_mutex_destroy(&mutLoadUnload);
-	 */
-
 	free(pModDir);
-=======
->>>>>>> 29cd8139
 #	ifdef DEBUG
 	modUsrPrintAll(); /* debug aid - TODO: integrate with debug.c, at least the settings! */
 #	endif
