/* modules.c
 * This is the implementation of syslogd modules object.
 * This object handles plug-ins and build-in modules of all kind.
 *
 * Modules are reference-counted. Anyone who access a module must call
 * Use() before any function is accessed and Release() when he is done.
 * When the reference count reaches 0, rsyslog unloads the module (that
 * may be changed in the future to cache modules). Rsyslog does NOT
 * unload modules with a reference count > 0, even if the unload
 * method is called!
 *
 * File begun on 2007-07-22 by RGerhards
 *
 * Copyright 2007, 2009 Rainer Gerhards and Adiscon GmbH.
 *
 * This file is part of the rsyslog runtime library.
 *
 * The rsyslog runtime library is free software: you can redistribute it and/or modify
 * it under the terms of the GNU Lesser General Public License as published by
 * the Free Software Foundation, either version 3 of the License, or
 * (at your option) any later version.
 *
 * The rsyslog runtime library is distributed in the hope that it will be useful,
 * but WITHOUT ANY WARRANTY; without even the implied warranty of
 * MERCHANTABILITY or FITNESS FOR A PARTICULAR PURPOSE.  See the
 * GNU Lesser General Public License for more details.
 *
 * You should have received a copy of the GNU Lesser General Public License
 * along with the rsyslog runtime library.  If not, see <http://www.gnu.org/licenses/>.
 *
 * A copy of the GPL can be found in the file "COPYING" in this distribution.
 * A copy of the LGPL can be found in the file "COPYING.LESSER" in this distribution.
 */
#include "config.h"
#include "rsyslog.h"
#include <stdio.h>
#include <stdarg.h>
#include <stdlib.h>
#include <string.h>
#include <time.h>
#include <assert.h>
#include <errno.h>
#include <pthread.h>
#ifdef	OS_BSD
#	include "libgen.h"
#endif

#include <dlfcn.h> /* TODO: replace this with the libtools equivalent! */

#include <unistd.h>
#include <sys/file.h>

#ifdef OS_SOLARIS
#	define PATH_MAX MAXPATHLEN
#endif

#include "cfsysline.h"
#include "modules.h"
#include "errmsg.h"
#include "parser.h"
#include "strgen.h"

/* static data */
DEFobjStaticHelpers
DEFobjCurrIf(errmsg)
DEFobjCurrIf(parser)
DEFobjCurrIf(strgen)

static modInfo_t *pLoadedModules = NULL;	/* list of currently-loaded modules */
static modInfo_t *pLoadedModulesLast = NULL;	/* tail-pointer */

/* already dlopen()-ed libs */
static struct dlhandle_s *pHandles = NULL;

/* config settings */
uchar	*pModDir = NULL; /* read-only after startup */


/* we provide a set of dummy functions for modules that do not support the
 * some interfaces.
 * On the commit feature: As the modules do not support it, they commit each message they
 * receive, and as such the dummies can always return RS_RET_OK without causing
 * harm. This simplifies things as in action processing we do not need to check
 * if the transactional entry points exist.
 */
static rsRetVal dummyBeginTransaction() 
{
	return RS_RET_OK;
}
static rsRetVal dummyEndTransaction() 
{
	return RS_RET_OK;
}
static rsRetVal dummyIsCompatibleWithFeature() 
{
	return RS_RET_INCOMPATIBLE;
}

#ifdef DEBUG
/* we add some home-grown support to track our users (and detect who does not free us). In
 * the long term, this should probably be migrated into debug.c (TODO). -- rgerhards, 2008-03-11
 */

/* add a user to the current list of users (always at the root) */
static void
modUsrAdd(modInfo_t *pThis, char *pszUsr)
{
	modUsr_t *pUsr;

	BEGINfunc
	if((pUsr = calloc(1, sizeof(modUsr_t))) == NULL)
		goto finalize_it;

	if((pUsr->pszFile = strdup(pszUsr)) == NULL) {
		free(pUsr);
		goto finalize_it;
	}

	if(pThis->pModUsrRoot != NULL) {
		pUsr->pNext = pThis->pModUsrRoot;
	}
	pThis->pModUsrRoot = pUsr;

finalize_it:
	ENDfunc;
}


/* remove a user from the current user list
 * rgerhards, 2008-03-11
 */
static void
modUsrDel(modInfo_t *pThis, char *pszUsr)
{
	modUsr_t *pUsr;
	modUsr_t *pPrev = NULL;

	for(pUsr = pThis->pModUsrRoot ; pUsr != NULL ; pUsr = pUsr->pNext) {
		if(!strcmp(pUsr->pszFile, pszUsr))
			break;
		else
			pPrev = pUsr;
	}

	if(pUsr == NULL) {
		dbgprintf("oops - tried to delete user %s from module %s and it wasn't registered as one...\n",
			  pszUsr, pThis->pszName);
	} else {
		if(pPrev == NULL) {
			/* This was at the root! */
			pThis->pModUsrRoot = pUsr->pNext;
		} else {
			pPrev->pNext = pUsr->pNext;
		}
		/* free ressources */
		free(pUsr->pszFile);
		free(pUsr);
		pUsr = NULL; /* just to make sure... */
	}
}


/* print a short list all all source files using the module in question
 * rgerhards, 2008-03-11
 */
static void
modUsrPrint(modInfo_t *pThis)
{
	modUsr_t *pUsr;

	for(pUsr = pThis->pModUsrRoot ; pUsr != NULL ; pUsr = pUsr->pNext) {
		dbgprintf("\tmodule %s is currently in use by file %s\n",
			  pThis->pszName, pUsr->pszFile);
	}
}


/* print all loaded modules and who is accessing them. This is primarily intended
 * to be called at end of run to detect "module leaks" and who is causing them.
 * rgerhards, 2008-03-11
 */
//static void
void
modUsrPrintAll(void)
{
	modInfo_t *pMod;

	BEGINfunc
	for(pMod = pLoadedModules ; pMod != NULL ; pMod = pMod->pNext) {
		dbgprintf("printing users of loadable module %s, refcount %u, ptr %p, type %d\n", pMod->pszName, pMod->uRefCnt, pMod, pMod->eType);
		modUsrPrint(pMod);
	}
	ENDfunc
}

#endif /* #ifdef DEBUG */


/* Construct a new module object
 */
static rsRetVal moduleConstruct(modInfo_t **pThis)
{
	modInfo_t *pNew;

	if((pNew = calloc(1, sizeof(modInfo_t))) == NULL)
		return RS_RET_OUT_OF_MEMORY;

	/* OK, we got the element, now initialize members that should
	 * not be zero-filled.
	 */

	*pThis = pNew;
	return RS_RET_OK;
}


/* Destructs a module object. The object must not be linked to the
 * linked list of modules. Please note that all other dependencies on this
 * modules must have been removed before (e.g. CfSysLineHandlers!)
 */
static void moduleDestruct(modInfo_t *pThis)
{
	assert(pThis != NULL);
	if(pThis->pszName != NULL)
		free(pThis->pszName);
	if(pThis->pModHdlr != NULL) {
#	ifdef	VALGRIND
#		warning "dlclose disabled for valgrind"
#	else
		if (pThis->eKeepType == eMOD_NOKEEP) {
			dlclose(pThis->pModHdlr);
		}
#	endif
	}

	free(pThis);
}


/* This enables a module to query the core for specific features.
 * rgerhards, 2009-04-22
 */
static rsRetVal queryCoreFeatureSupport(int *pBool, unsigned uFeat)
{
	DEFiRet;

	if((pBool == NULL))
		ABORT_FINALIZE(RS_RET_PARAM_ERROR);

	*pBool = (uFeat & CORE_FEATURE_BATCHING) ? 1 : 0;

finalize_it:
	RETiRet;
}


/* The following function is the queryEntryPoint for host-based entry points.
 * Modules may call it to get access to core interface functions. Please note
 * that utility functions can be accessed via shared libraries - at least this
 * is my current shool of thinking.
 * Please note that the implementation as a query interface allows to take
 * care of plug-in interface version differences. -- rgerhards, 2007-07-31
 * ... but often it better not to use a new interface. So we now add core
 * functions here that a plugin may request. -- rgerhards, 2009-04-22
 */
static rsRetVal queryHostEtryPt(uchar *name, rsRetVal (**pEtryPoint)())
{
	DEFiRet;

	if((name == NULL) || (pEtryPoint == NULL))
		ABORT_FINALIZE(RS_RET_PARAM_ERROR);

	if(!strcmp((char*) name, "regCfSysLineHdlr")) {
		*pEtryPoint = regCfSysLineHdlr;
	} else if(!strcmp((char*) name, "objGetObjInterface")) {
		*pEtryPoint = objGetObjInterface;
	} else if(!strcmp((char*) name, "OMSRgetSupportedTplOpts")) {
		*pEtryPoint = OMSRgetSupportedTplOpts;
	} else if(!strcmp((char*) name, "queryCoreFeatureSupport")) {
		*pEtryPoint = queryCoreFeatureSupport;
	} else {
		*pEtryPoint = NULL; /* to  be on the safe side */
		ABORT_FINALIZE(RS_RET_ENTRY_POINT_NOT_FOUND);
	}

finalize_it:
	RETiRet;
}


/* get the name of a module
 */
static uchar *modGetName(modInfo_t *pThis)
{
	return((pThis->pszName == NULL) ? (uchar*) "" : pThis->pszName);
}


/* get the state-name of a module. The state name is its name
 * together with a short description of the module state (which
 * is pulled from the module itself.
 * rgerhards, 2007-07-24
 * TODO: the actual state name is not yet pulled
 */
static uchar *modGetStateName(modInfo_t *pThis)
{
	return(modGetName(pThis));
}


/* Add a module to the loaded module linked list
 */
static inline void
addModToList(modInfo_t *pThis)
{
	assert(pThis != NULL);

	if(pLoadedModules == NULL) {
		pLoadedModules = pLoadedModulesLast = pThis;
	} else {
		/* there already exist entries */
		pThis->pPrev = pLoadedModulesLast;
		pLoadedModulesLast->pNext = pThis;
		pLoadedModulesLast = pThis;
	}
}


/* Get the next module pointer - this is used to traverse the list.
 * The function returns the next pointer or NULL, if there is no next one.
 * The last object must be provided to the function. If NULL is provided,
 * it starts at the root of the list. Even in this case, NULL may be 
 * returned - then, the list is empty.
 * rgerhards, 2007-07-23
 */
static modInfo_t *GetNxt(modInfo_t *pThis)
{
	modInfo_t *pNew;

	if(pThis == NULL)
		pNew = pLoadedModules;
	else
		pNew = pThis->pNext;

	return(pNew);
}


/* this function is like GetNxt(), but it returns pointers to
 * modules of specific type only. As we currently deal just with output modules,
 * it is a dummy, to be filled with real code later.
 * rgerhards, 2007-07-24
 */
static modInfo_t *GetNxtType(modInfo_t *pThis, eModType_t rqtdType)
{
	modInfo_t *pMod = pThis;

	do {
		pMod = GetNxt(pMod);
	} while(!(pMod == NULL || pMod->eType == rqtdType)); /* warning: do ... while() */

	return pMod;
}


/* Prepare a module for unloading.
 * This is currently a dummy, to be filled when we have a plug-in
 * interface - rgerhards, 2007-08-09
 * rgerhards, 2007-11-21:
 * When this function is called, all instance-data must already have
 * been destroyed. In the case of output modules, this happens when the
 * rule set is being destroyed. When we implement other module types, we
 * need to think how we handle it there (and if we have any instance data).
 * rgerhards, 2008-03-10: reject unload request if the module has a reference
 * count > 0.
 */
static rsRetVal
modPrepareUnload(modInfo_t *pThis)
{
	DEFiRet;
	void *pModCookie;

	assert(pThis != NULL);

	if(pThis->uRefCnt > 0) {
		dbgprintf("rejecting unload of module '%s' because it has a refcount of %d\n",
			  pThis->pszName, pThis->uRefCnt);
		ABORT_FINALIZE(RS_RET_MODULE_STILL_REFERENCED);
	}

	CHKiRet(pThis->modGetID(&pModCookie));
	pThis->modExit(); /* tell the module to get ready for unload */
	CHKiRet(unregCfSysLineHdlrs4Owner(pModCookie));

finalize_it:
	RETiRet;
}


/* Add an already-loaded module to the module linked list. This function does
 * everything needed to fully initialize the module.
 */
static rsRetVal
doModInit(rsRetVal (*modInit)(int, int*, rsRetVal(**)(), rsRetVal(*)(), modInfo_t*), uchar *name, void *pModHdlr)
{
	rsRetVal localRet;
	modInfo_t *pNew = NULL;
	uchar *pName;
	parser_t *pParser; /* used for parser modules */
	strgen_t *pStrgen; /* used for strgen modules */
	rsRetVal (*GetName)(uchar**);
	rsRetVal (*modGetType)(eModType_t *pType);
	rsRetVal (*modGetKeepType)(eModKeepType_t *pKeepType);
	struct dlhandle_s *pHandle = NULL;
	DEFiRet;

	assert(modInit != NULL);

	if((iRet = moduleConstruct(&pNew)) != RS_RET_OK) {
		pNew = NULL;
		ABORT_FINALIZE(iRet);
	}

	CHKiRet((*modInit)(CURR_MOD_IF_VERSION, &pNew->iIFVers, &pNew->modQueryEtryPt, queryHostEtryPt, pNew));

	if(pNew->iIFVers != CURR_MOD_IF_VERSION) {
		ABORT_FINALIZE(RS_RET_MISSING_INTERFACE);
	}

	/* We now poll the module to see what type it is. We do this only once as this
	 * can never change in the lifetime of an module. -- rgerhards, 2007-12-14
	 */
	CHKiRet((*pNew->modQueryEtryPt)((uchar*)"getType", &modGetType));
	CHKiRet((*modGetType)(&pNew->eType));
	CHKiRet((*pNew->modQueryEtryPt)((uchar*)"getKeepType", &modGetKeepType));
	CHKiRet((*modGetKeepType)(&pNew->eKeepType));
	dbgprintf("module of type %d being loaded.\n", pNew->eType);
	
	/* OK, we know we can successfully work with the module. So we now fill the
	 * rest of the data elements. First we load the interfaces common to all
	 * module types.
	 */
	CHKiRet((*pNew->modQueryEtryPt)((uchar*)"modGetID", &pNew->modGetID));
	CHKiRet((*pNew->modQueryEtryPt)((uchar*)"modExit", &pNew->modExit));
	localRet = (*pNew->modQueryEtryPt)((uchar*)"isCompatibleWithFeature", &pNew->isCompatibleWithFeature);
	if(localRet == RS_RET_MODULE_ENTRY_POINT_NOT_FOUND)
		pNew->isCompatibleWithFeature = dummyIsCompatibleWithFeature;
	else if(localRet != RS_RET_OK)
		ABORT_FINALIZE(localRet);

	/* ... and now the module-specific interfaces */
	switch(pNew->eType) {
		case eMOD_IN:
			CHKiRet((*pNew->modQueryEtryPt)((uchar*)"runInput", &pNew->mod.im.runInput));
			CHKiRet((*pNew->modQueryEtryPt)((uchar*)"willRun", &pNew->mod.im.willRun));
			CHKiRet((*pNew->modQueryEtryPt)((uchar*)"afterRun", &pNew->mod.im.afterRun));
			pNew->mod.im.bCanRun = 0;
			break;
		case eMOD_OUT:
			CHKiRet((*pNew->modQueryEtryPt)((uchar*)"freeInstance", &pNew->freeInstance));
			CHKiRet((*pNew->modQueryEtryPt)((uchar*)"dbgPrintInstInfo", &pNew->dbgPrintInstInfo));
			CHKiRet((*pNew->modQueryEtryPt)((uchar*)"doAction", &pNew->mod.om.doAction));
			CHKiRet((*pNew->modQueryEtryPt)((uchar*)"parseSelectorAct", &pNew->mod.om.parseSelectorAct));
			CHKiRet((*pNew->modQueryEtryPt)((uchar*)"tryResume", &pNew->tryResume));
			/* try load optional interfaces */
			localRet = (*pNew->modQueryEtryPt)((uchar*)"doHUP", &pNew->doHUP);
			if(localRet != RS_RET_OK && localRet != RS_RET_MODULE_ENTRY_POINT_NOT_FOUND)
				ABORT_FINALIZE(localRet);

			localRet = (*pNew->modQueryEtryPt)((uchar*)"beginTransaction", &pNew->mod.om.beginTransaction);
			if(localRet == RS_RET_MODULE_ENTRY_POINT_NOT_FOUND)
				pNew->mod.om.beginTransaction = dummyBeginTransaction;
			else if(localRet != RS_RET_OK)
				ABORT_FINALIZE(localRet);

			localRet = (*pNew->modQueryEtryPt)((uchar*)"endTransaction", &pNew->mod.om.endTransaction);
			if(localRet == RS_RET_MODULE_ENTRY_POINT_NOT_FOUND) {
				pNew->mod.om.endTransaction = dummyEndTransaction;
			} else if(localRet != RS_RET_OK) {
				ABORT_FINALIZE(localRet);
			}
			break;
		case eMOD_LIB:
			break;
		case eMOD_PARSER:
			/* first, we need to obtain the parser object. We could not do that during
			 * init as that would have caused class bootstrap issues which are not
			 * absolutely necessary. Note that we can call objUse() multiple times, it
			 * handles that.
			 */
			CHKiRet(objUse(parser, CORE_COMPONENT));
			/* here, we create a new parser object */
			CHKiRet((*pNew->modQueryEtryPt)((uchar*)"parse", &pNew->mod.pm.parse));
			CHKiRet((*pNew->modQueryEtryPt)((uchar*)"GetParserName", &GetName));
			CHKiRet(GetName(&pName));
			CHKiRet(parser.Construct(&pParser));

			/* check some features */
			localRet = pNew->isCompatibleWithFeature(sFEATUREAutomaticSanitazion);
			if(localRet == RS_RET_OK){
				CHKiRet(parser.SetDoSanitazion(pParser, TRUE));
			}
			localRet = pNew->isCompatibleWithFeature(sFEATUREAutomaticPRIParsing);
			if(localRet == RS_RET_OK){
				CHKiRet(parser.SetDoPRIParsing(pParser, TRUE));
			}

			CHKiRet(parser.SetName(pParser, pName));
			CHKiRet(parser.SetModPtr(pParser, pNew));
			CHKiRet(parser.ConstructFinalize(pParser));
			break;
		case eMOD_STRGEN:
			/* first, we need to obtain the strgen object. We could not do that during
			 * init as that would have caused class bootstrap issues which are not
			 * absolutely necessary. Note that we can call objUse() multiple times, it
			 * handles that.
			 */
			CHKiRet(objUse(strgen, CORE_COMPONENT));
			/* here, we create a new parser object */
			CHKiRet((*pNew->modQueryEtryPt)((uchar*)"strgen", &pNew->mod.sm.strgen));
			CHKiRet((*pNew->modQueryEtryPt)((uchar*)"GetName", &GetName));
			CHKiRet(GetName(&pName));
			CHKiRet(strgen.Construct(&pStrgen));
			CHKiRet(strgen.SetName(pStrgen, pName));
			CHKiRet(strgen.SetModPtr(pStrgen, pNew));
			CHKiRet(strgen.ConstructFinalize(pStrgen));
			break;
	}

	pNew->pszName = (uchar*) strdup((char*)name); /* we do not care if strdup() fails, we can accept that */
	pNew->pModHdlr = pModHdlr;
	/* TODO: take this from module */
	if(pModHdlr == NULL) {
		pNew->eLinkType = eMOD_LINK_STATIC;
	} else {
		pNew->eLinkType = eMOD_LINK_DYNAMIC_LOADED;

		/* if we need to keep the linked module, save it */
		if (pNew->eKeepType == eMOD_KEEP) {
			/* see if we have this one already */
			for (pHandle = pHandles; pHandle; pHandle = pHandle->next) {
				if (!strcmp((char *)name, (char *)pHandle->pszName))
					break;
			}

			/* not found, create it */
			if (!pHandle) {
				if((pHandle = malloc(sizeof (*pHandle))) == NULL) {
					ABORT_FINALIZE(RS_RET_OUT_OF_MEMORY);
				}
				if((pHandle->pszName = (uchar*) strdup((char*)name)) == NULL) {
					free(pHandle);
					ABORT_FINALIZE(RS_RET_OUT_OF_MEMORY);
				}
				pHandle->pModHdlr = pModHdlr;
				pHandle->next = pHandles;

				pHandles = pHandle;
			}
		}
	}

	/* we initialized the structure, now let's add it to the linked list of modules */
	addModToList(pNew);

finalize_it:
	if(iRet != RS_RET_OK) {
		if(pNew != NULL)
			moduleDestruct(pNew);
	}

	RETiRet;
}

/* Print loaded modules. This is more or less a 
 * debug or test aid, but anyhow I think it's worth it...
 * This only works if the dbgprintf() subsystem is initialized.
 * TODO: update for new input modules!
 */
static void modPrintList(void)
{
	modInfo_t *pMod;

	pMod = GetNxt(NULL);
	while(pMod != NULL) {
		dbgprintf("Loaded Module: Name='%s', IFVersion=%d, ",
			(char*) modGetName(pMod), pMod->iIFVers);
		dbgprintf("type=");
		switch(pMod->eType) {
		case eMOD_OUT:
			dbgprintf("output");
			break;
		case eMOD_IN:
			dbgprintf("input");
			break;
		case eMOD_LIB:
			dbgprintf("library");
			break;
		case eMOD_PARSER:
			dbgprintf("parser");
			break;
		case eMOD_STRGEN:
			dbgprintf("strgen");
			break;
		}
		dbgprintf(" module.\n");
		dbgprintf("Entry points:\n");
		dbgprintf("\tqueryEtryPt:        0x%lx\n", (unsigned long) pMod->modQueryEtryPt);
		dbgprintf("\tdbgPrintInstInfo:   0x%lx\n", (unsigned long) pMod->dbgPrintInstInfo);
		dbgprintf("\tfreeInstance:       0x%lx\n", (unsigned long) pMod->freeInstance);
		switch(pMod->eType) {
		case eMOD_OUT:
			dbgprintf("Output Module Entry Points:\n");
			dbgprintf("\tdoAction:           0x%lx\n", (unsigned long) pMod->mod.om.doAction);
			dbgprintf("\tparseSelectorAct:   0x%lx\n", (unsigned long) pMod->mod.om.parseSelectorAct);
			dbgprintf("\ttryResume:          0x%lx\n", (unsigned long) pMod->tryResume);
			dbgprintf("\tdoHUP:              0x%lx\n", (unsigned long) pMod->doHUP);
			dbgprintf("\tBeginTransaction:   0x%lx\n", (unsigned long)
								   ((pMod->mod.om.beginTransaction == dummyBeginTransaction) ?
								    0 :  pMod->mod.om.beginTransaction));
			dbgprintf("\tEndTransaction:     0x%lx\n", (unsigned long)
								   ((pMod->mod.om.endTransaction == dummyEndTransaction) ?
								    0 :  pMod->mod.om.endTransaction));
			break;
		case eMOD_IN:
			dbgprintf("Input Module Entry Points\n");
			dbgprintf("\trunInput:           0x%lx\n", (unsigned long) pMod->mod.im.runInput);
			dbgprintf("\twillRun:            0x%lx\n", (unsigned long) pMod->mod.im.willRun);
			dbgprintf("\tafterRun:           0x%lx\n", (unsigned long) pMod->mod.im.afterRun);
			break;
		case eMOD_LIB:
			break;
		case eMOD_PARSER:
			dbgprintf("Parser Module Entry Points\n");
			dbgprintf("\tparse:              0x%lx\n", (unsigned long) pMod->mod.pm.parse);
			break;
		case eMOD_STRGEN:
			dbgprintf("Strgen Module Entry Points\n");
			dbgprintf("\tstrgen:            0x%lx\n", (unsigned long) pMod->mod.sm.strgen);
			break;
		}
		dbgprintf("\n");
		pMod = GetNxt(pMod); /* done, go next */
	}
}


/* unlink and destroy a module. The caller must provide a pointer to the module
 * itself as well as one to its immediate predecessor.
 * rgerhards, 2008-02-26
 */
static rsRetVal
modUnlinkAndDestroy(modInfo_t **ppThis)
{
	DEFiRet;
	modInfo_t *pThis;

	assert(ppThis != NULL);
	pThis = *ppThis;
	assert(pThis != NULL);

	pthread_mutex_lock(&mutObjGlobalOp);

	/* first check if we are permitted to unload */
	if(pThis->eType == eMOD_LIB) {
		if(pThis->uRefCnt > 0) {
			dbgprintf("module %s NOT unloaded because it still has a refcount of %u\n",
				  pThis->pszName, pThis->uRefCnt);
#			ifdef DEBUG
			//modUsrPrintAll();
#			endif
			ABORT_FINALIZE(RS_RET_MODULE_STILL_REFERENCED);
		}
	}

	/* we need to unlink the module before we can destruct it -- rgerhards, 2008-02-26 */
	if(pThis->pPrev == NULL) {
		/* module is root, so we need to set a new root */
		pLoadedModules = pThis->pNext;
	} else {
		pThis->pPrev->pNext = pThis->pNext;
	}

	if(pThis->pNext == NULL) {
		pLoadedModulesLast = pThis->pPrev;
	} else {
		pThis->pNext->pPrev = pThis->pPrev;
	}

	/* finally, we are ready for the module to go away... */
	dbgprintf("Unloading module %s\n", modGetName(pThis));
	CHKiRet(modPrepareUnload(pThis));
	*ppThis = pThis->pNext;

	moduleDestruct(pThis);

finalize_it:
	pthread_mutex_unlock(&mutObjGlobalOp);
	RETiRet;
}


/* unload all loaded modules of a specific type (use eMOD_ALL if you want to
 * unload all module types). The unload happens only if the module is no longer
 * referenced. So some modules may survive this call.
 * rgerhards, 2008-03-11
 */
static rsRetVal
modUnloadAndDestructAll(eModLinkType_t modLinkTypesToUnload)
{
	DEFiRet;
	modInfo_t *pModCurr; /* module currently being processed */

	pModCurr = GetNxt(NULL);
	while(pModCurr != NULL) {
		if(modLinkTypesToUnload == eMOD_LINK_ALL || pModCurr->eLinkType == modLinkTypesToUnload) {
			if(modUnlinkAndDestroy(&pModCurr) == RS_RET_MODULE_STILL_REFERENCED) {
				pModCurr = GetNxt(pModCurr);
			} else {
				/* Note: if the module was successfully unloaded, it has updated the
				 * pModCurr pointer to the next module. However, the unload process may
				 * still have indirectly referenced the pointer list in a way that the
				 * unloaded module is not aware of. So we restart the unload process
				 * to make sure we do not fall into a trap (what we did ;)). The
				 * performance toll is minimal. -- rgerhards, 2008-04-28
				 */
				pModCurr = GetNxt(NULL);
			}
		} else {
			pModCurr = GetNxt(pModCurr);
		}
	}

#	ifdef DEBUG
	/* DEV DEBUG only!
		if(pLoadedModules != NULL) {
			dbgprintf("modules still loaded after module.UnloadAndDestructAll:\n");
			modUsrPrintAll();
		}
	*/
#	endif

	RETiRet;
}


/* load a module and initialize it, based on doModLoad() from conf.c
 * rgerhards, 2008-03-05
 * varmojfekoj added support for dynamically loadable modules on 2007-08-13
 * rgerhards, 2007-09-25: please note that the non-threadsafe function dlerror() is
 * called below. This is ok because modules are currently only loaded during
 * configuration file processing, which is executed on a single thread. Should we
 * change that design at any stage (what is unlikely), we need to find a
 * replacement.
 */
static rsRetVal
Load(uchar *pModName)
{
	DEFiRet;
	
	size_t iPathLen, iModNameLen;
	uchar *pModNameCmp;
	int bHasExtension;
        void *pModHdlr, *pModInit;
	modInfo_t *pModInfo;
	uchar *pModDirCurr, *pModDirNext;
	int iLoadCnt;
	struct dlhandle_s *pHandle = NULL;
#	ifdef PATH_MAX
	uchar pathBuf[PATH_MAX+1];
#	else
	uchar pathBuf[4096];
#	endif
	uchar *pPathBuf = pathBuf;
	size_t lenPathBuf = sizeof(pathBuf);

	assert(pModName != NULL);
	dbgprintf("Requested to load module '%s'\n", pModName);

<<<<<<< HEAD
	iModNameLen = strlen((char*)pModName);
	/* overhead for a full path is potentially 1 byte for a slash,
	 * three bytes for ".so" and one byte for '\0'.
	 */
#	define PATHBUF_OVERHEAD 1 + iModNameLen + 3 + 1

	pthread_mutex_lock(&mutLoadUnload);
=======
	pthread_mutex_lock(&mutObjGlobalOp);
>>>>>>> 7f109cca

	if(iModNameLen > 3 && !strcmp((char *) pModName + iModNameLen - 3, ".so")) {
		iModNameLen -= 3;
		bHasExtension = TRUE;
	} else
		bHasExtension = FALSE;

	pModInfo = GetNxt(NULL);
	while(pModInfo != NULL) {
		if(!strncmp((char *) pModName, (char *) (pModNameCmp = modGetName(pModInfo)), iModNameLen) &&
		   (!*(pModNameCmp + iModNameLen) || !strcmp((char *) pModNameCmp + iModNameLen, ".so"))) {
			dbgprintf("Module '%s' already loaded\n", pModName);
			ABORT_FINALIZE(RS_RET_OK);
		}
		pModInfo = GetNxt(pModInfo);
	}

	pModDirCurr = (uchar *)((pModDir == NULL) ? _PATH_MODDIR : (char *)pModDir);
	pModDirNext = NULL;
	pModHdlr    = NULL;
	iLoadCnt    = 0;
	do {	/* now build our load module name */
		if(*pModName == '/' || *pModName == '.') {
			if(lenPathBuf < PATHBUF_OVERHEAD) {
				if(pPathBuf != pathBuf) /* already malloc()ed memory? */
					free(pPathBuf);
				/* we always alloc enough memory for everything we potentiall need to add */
				lenPathBuf = PATHBUF_OVERHEAD;
				CHKmalloc(pPathBuf = malloc(sizeof(char)*lenPathBuf));
			}
			*pPathBuf = '\0';	/* we do not need to append the path - its already in the module name */
			iPathLen = 0;
		} else {
			*pPathBuf = '\0';

			iPathLen = strlen((char *)pModDirCurr);
			pModDirNext = (uchar *)strchr((char *)pModDirCurr, ':');
			if(pModDirNext)
				iPathLen = (size_t)(pModDirNext - pModDirCurr);

			if(iPathLen == 0) {
				if(pModDirNext) {
					pModDirCurr = pModDirNext + 1;
					continue;
				}
				break;
			} else if(iPathLen > lenPathBuf - PATHBUF_OVERHEAD) {
				if(pPathBuf != pathBuf) /* already malloc()ed memory? */
					free(pPathBuf);
				/* we always alloc enough memory for everything we potentiall need to add */
				lenPathBuf = iPathLen + PATHBUF_OVERHEAD;
				CHKmalloc(pPathBuf = malloc(sizeof(char)*lenPathBuf));
			}

			memcpy((char *) pPathBuf, (char *)pModDirCurr, iPathLen);
			if((pPathBuf[iPathLen - 1] != '/')) {
				/* we have space, made sure in previous check */
				pPathBuf[iPathLen++] = '/';
			}
			pPathBuf[iPathLen] = '\0';

			if(pModDirNext)
				pModDirCurr = pModDirNext + 1;
		}

		/* ... add actual name ... */
		strncat((char *) pPathBuf, (char *) pModName, lenPathBuf - iPathLen - 1);

		/* now see if we have an extension and, if not, append ".so" */
		if(!bHasExtension) {
			/* we do not have an extension and so need to add ".so"
			 * TODO: I guess this is highly importable, so we should change the
			 * algo over time... -- rgerhards, 2008-03-05
			 */
			/* ... so now add the extension */
			strncat((char *) pPathBuf, ".so", lenPathBuf - strlen((char*) pPathBuf) - 1);
			iPathLen += 3;
		}

		/* complete load path constructed, so ... GO! */
		dbgprintf("loading module '%s'\n", pPathBuf);

		/* see if we have this one already */
		for (pHandle = pHandles; pHandle; pHandle = pHandle->next) {
			if (!strcmp((char *)pModName, (char *)pHandle->pszName)) {
				pModHdlr = pHandle->pModHdlr;
				break;
			}
		}

		/* not found, try to dynamically link it */
		if (!pModHdlr) {
			pModHdlr = dlopen((char *) pPathBuf, RTLD_NOW);
		}

		iLoadCnt++;
	
	} while(pModHdlr == NULL && *pModName != '/' && pModDirNext);

	if(!pModHdlr) {
		if(iLoadCnt) {
			errmsg.LogError(0, RS_RET_MODULE_LOAD_ERR_DLOPEN, "could not load module '%s', dlopen: %s\n",
					pPathBuf, dlerror());
		} else {
			errmsg.LogError(0, NO_ERRCODE, "could not load module '%s', ModDir was '%s'\n", pPathBuf,
			                               ((pModDir == NULL) ? _PATH_MODDIR : (char *)pModDir));
		}
		ABORT_FINALIZE(RS_RET_MODULE_LOAD_ERR_DLOPEN);
	}
	if(!(pModInit = dlsym(pModHdlr, "modInit"))) {
		errmsg.LogError(0, RS_RET_MODULE_LOAD_ERR_NO_INIT, "could not load module '%s', dlsym: %s\n", pPathBuf, dlerror());
		dlclose(pModHdlr);
		ABORT_FINALIZE(RS_RET_MODULE_LOAD_ERR_NO_INIT);
	}
	if((iRet = doModInit(pModInit, (uchar*) pModName, pModHdlr)) != RS_RET_OK) {
		errmsg.LogError(0, RS_RET_MODULE_LOAD_ERR_INIT_FAILED, "could not load module '%s', rsyslog error %d\n", pPathBuf, iRet);
		dlclose(pModHdlr);
		ABORT_FINALIZE(RS_RET_MODULE_LOAD_ERR_INIT_FAILED);
	}

finalize_it:
<<<<<<< HEAD
	if(pPathBuf != pathBuf) /* used malloc()ed memory? */
		free(pPathBuf);
	pthread_mutex_unlock(&mutLoadUnload);
=======
	pthread_mutex_unlock(&mutObjGlobalOp);
>>>>>>> 7f109cca
	RETiRet;
}


/* set the default module load directory. A NULL value may be provided, in
 * which case any previous value is deleted but no new one set. The caller-provided
 * string is duplicated. If it needs to be freed, that's the caller's duty.
 * rgerhards, 2008-03-07
 */
static rsRetVal
SetModDir(uchar *pszModDir)
{
	DEFiRet;

	dbgprintf("setting default module load directory '%s'\n", pszModDir);
	if(pModDir != NULL) {
		free(pModDir);
	}

	pModDir = (uchar*) strdup((char*)pszModDir);

	RETiRet;
}


/* Reference-Counting object access: add 1 to the current reference count. Must be
 * called by anyone interested in using a module. -- rgerhards, 20080-03-10
 */
static rsRetVal
Use(char *srcFile, modInfo_t *pThis)
{
	DEFiRet;

	assert(pThis != NULL);
	pThis->uRefCnt++;
	dbgprintf("source file %s requested reference for module '%s', reference count now %u\n",
		  srcFile, pThis->pszName, pThis->uRefCnt);

#	ifdef DEBUG
	modUsrAdd(pThis, srcFile);
#	endif

	RETiRet;

}


/* Reference-Counting object access: subract one from the current refcount. Must
 * by called by anyone who no longer needs a module. If count reaches 0, the 
 * module is unloaded. -- rgerhards, 20080-03-10
 */
static rsRetVal
Release(char *srcFile, modInfo_t **ppThis)
{
	DEFiRet;
	modInfo_t *pThis;

	assert(ppThis != NULL);
	pThis = *ppThis;
	assert(pThis != NULL);
	if(pThis->uRefCnt == 0) {
		/* oops, we are already at 0? */
		dbgprintf("internal error: module '%s' already has a refcount of 0 (released by %s)!\n",
			  pThis->pszName, srcFile);
	} else {
		--pThis->uRefCnt;
		dbgprintf("file %s released module '%s', reference count now %u\n",
			  srcFile, pThis->pszName, pThis->uRefCnt);
#		ifdef DEBUG
		modUsrDel(pThis, srcFile);
		modUsrPrint(pThis);
#		endif
	}

	if(pThis->uRefCnt == 0) {
		/* we have a zero refcount, so we must unload the module */
		dbgprintf("module '%s' has zero reference count, unloading...\n", pThis->pszName);
		modUnlinkAndDestroy(&pThis);
		/* we must NOT do a *ppThis = NULL, because ppThis now points into freed memory!
		 * If in doubt, see obj.c::ReleaseObj() for how we are called.
		 */
	}

	RETiRet;

}


/* exit our class
 * rgerhards, 2008-03-11
 */
BEGINObjClassExit(module, OBJ_IS_LOADABLE_MODULE) /* CHANGE class also in END MACRO! */
CODESTARTObjClassExit(module)
	/* release objects we no longer need */
	objRelease(errmsg, CORE_COMPONENT);
	objRelease(parser, CORE_COMPONENT);
#	ifdef DEBUG
	modUsrPrintAll(); /* debug aid - TODO: integrate with debug.c, at least the settings! */
#	endif
ENDObjClassExit(module)


/* queryInterface function
 * rgerhards, 2008-03-05
 */
BEGINobjQueryInterface(module)
CODESTARTobjQueryInterface(module)
	if(pIf->ifVersion != moduleCURR_IF_VERSION) { /* check for current version, increment on each change */
		ABORT_FINALIZE(RS_RET_INTERFACE_NOT_SUPPORTED);
	}

	/* ok, we have the right interface, so let's fill it
	 * Please note that we may also do some backwards-compatibility
	 * work here (if we can support an older interface version - that,
	 * of course, also affects the "if" above).
	 */
	pIf->GetNxt = GetNxt;
	pIf->GetNxtType = GetNxtType;
	pIf->GetName = modGetName;
	pIf->GetStateName = modGetStateName;
	pIf->PrintList = modPrintList;
	pIf->UnloadAndDestructAll = modUnloadAndDestructAll;
	pIf->doModInit = doModInit;
	pIf->SetModDir = SetModDir;
	pIf->Load = Load;
	pIf->Use = Use;
	pIf->Release = Release;
finalize_it:
ENDobjQueryInterface(module)


/* Initialize our class. Must be called as the very first method
 * before anything else is called inside this class.
 * rgerhards, 2008-03-05
 */
BEGINAbstractObjClassInit(module, 1, OBJ_IS_CORE_MODULE) /* class, version - CHANGE class also in END MACRO! */
	uchar *pModPath;

	/* use any module load path specified in the environment */
	if((pModPath = (uchar*) getenv("RSYSLOG_MODDIR")) != NULL) {
		SetModDir(pModPath);
	}

	/* now check if another module path was set via the command line (-M)
	 * if so, that overrides the environment. Please note that we must use
	 * a global setting here because the command line parser can NOT call
	 * into the module object, because it is not initialized at that point. So
	 * instead a global setting is changed and we pick it up as soon as we
	 * initialize -- rgerhards, 2008-04-04
	 */
	if(glblModPath != NULL) {
		SetModDir(glblModPath);
	}

	/* request objects we use */
	CHKiRet(objUse(errmsg, CORE_COMPONENT));
ENDObjClassInit(module)

/* vi:set ai:
 */<|MERGE_RESOLUTION|>--- conflicted
+++ resolved
@@ -777,17 +777,13 @@
 	assert(pModName != NULL);
 	dbgprintf("Requested to load module '%s'\n", pModName);
 
-<<<<<<< HEAD
 	iModNameLen = strlen((char*)pModName);
 	/* overhead for a full path is potentially 1 byte for a slash,
 	 * three bytes for ".so" and one byte for '\0'.
 	 */
 #	define PATHBUF_OVERHEAD 1 + iModNameLen + 3 + 1
 
-	pthread_mutex_lock(&mutLoadUnload);
-=======
 	pthread_mutex_lock(&mutObjGlobalOp);
->>>>>>> 7f109cca
 
 	if(iModNameLen > 3 && !strcmp((char *) pModName + iModNameLen - 3, ".so")) {
 		iModNameLen -= 3;
@@ -909,13 +905,9 @@
 	}
 
 finalize_it:
-<<<<<<< HEAD
 	if(pPathBuf != pathBuf) /* used malloc()ed memory? */
 		free(pPathBuf);
-	pthread_mutex_unlock(&mutLoadUnload);
-=======
 	pthread_mutex_unlock(&mutObjGlobalOp);
->>>>>>> 7f109cca
 	RETiRet;
 }
 
