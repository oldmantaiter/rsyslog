--- conflicted
+++ resolved
@@ -4,11 +4,7 @@
  *
  * Module begun 2009-06-10 by Rainer Gerhards
  *
-<<<<<<< HEAD
- * Copyright 2009-2011 Rainer Gerhards and Adiscon GmbH.
-=======
  * Copyright 2009-2012 Adiscon GmbH.
->>>>>>> 92f7e549
  *
  * This file is part of the rsyslog runtime library.
  *
