--- conflicted
+++ resolved
@@ -846,12 +846,7 @@
 	pEnd = pData + iLen; /* this is one off, which is intensional */
 
 	while(pData < pEnd) {
-<<<<<<< HEAD
-dbgprintf("DDDDD: processing char[%x] '%c'\n", *pData, *pData);
-		CHKiRet(processDataRcvd(pThis, *pData++, &stTime, ttGenTime, &multiSub));
-=======
 		CHKiRet(processDataRcvd(pThis, *pData++, stTime, ttGenTime, &multiSub));
->>>>>>> 54a4e889
 	}
 
 	iRet = multiSubmitFlush(&multiSub);
