--- conflicted
+++ resolved
@@ -117,11 +117,6 @@
 	ptcpsrv_t *pNext;		/* linked list maintenance */
 	uchar *port;			/* Port to listen to */
 	uchar *lstnIP;			/* which IP we should listen on? */
-<<<<<<< HEAD
-=======
-	sbool bEmitMsgOnClose;
-	sbool bSuppOctetFram;
->>>>>>> c6714bc4
 	int iAddtlFrameDelim;
 	int iKeepAliveIntvl;
 	int iKeepAliveProbes;
@@ -133,6 +128,7 @@
 	ptcpsess_t *pSess;		/* root of our sessions */
 	sbool bKeepAlive;		/* support keep-alive packets */
 	sbool bEmitMsgOnClose;
+	sbool bSuppOctetFram;
 };
 
 /* the ptcp session object. Describes a single active session.
@@ -999,14 +995,11 @@
 	CHKmalloc(pSrv = malloc(sizeof(ptcpsrv_t)));
 	pSrv->pSess = NULL;
 	pSrv->pLstn = NULL;
-<<<<<<< HEAD
 	pSrv->bKeepAlive = cs.bKeepAlive;
 	pSrv->iKeepAliveIntvl = cs.iKeepAliveTime;
 	pSrv->iKeepAliveProbes = cs.iKeepAliveProbes;
 	pSrv->iKeepAliveTime = cs.iKeepAliveTime;
-=======
 	pSrv->bSuppOctetFram = cs.bSuppOctetFram;
->>>>>>> c6714bc4
 	pSrv->bEmitMsgOnClose = cs.bEmitMsgOnClose;
 	pSrv->port = pNewVal;
 	pSrv->iAddtlFrameDelim = cs.iAddtlFrameDelim;
@@ -1272,14 +1265,11 @@
 resetConfigVariables(uchar __attribute__((unused)) *pp, void __attribute__((unused)) *pVal)
 {
 	cs.bEmitMsgOnClose = 0;
-<<<<<<< HEAD
 	cs.bKeepAlive = 0;
 	cs.iKeepAliveProbes = 0;
 	cs.iKeepAliveTime = 0;
 	cs.iKeepAliveIntvl = 0;
-=======
 	cs.bSuppOctetFram = 1;
->>>>>>> c6714bc4
 	cs.iAddtlFrameDelim = TCPSRV_NO_ADDTL_DELIMITER;
 	free(cs.pszInputName);
 	cs.pszInputName = NULL;
@@ -1313,7 +1303,6 @@
 	/* register config file handlers */
 	CHKiRet(omsdRegCFSLineHdlr(UCHAR_CONSTANT("inputptcpserverrun"), 0, eCmdHdlrGetWord,
 				   addTCPListener, NULL, STD_LOADABLE_MODULE_ID));
-<<<<<<< HEAD
 	CHKiRet(omsdRegCFSLineHdlr(UCHAR_CONSTANT("inputptcpserverkeepalive"), 0, eCmdHdlrBinary,
 				   NULL, &cs.bKeepAlive, STD_LOADABLE_MODULE_ID));
 	CHKiRet(omsdRegCFSLineHdlr(UCHAR_CONSTANT("inputptcpserverkeepalive_probes"), 0, eCmdHdlrInt,
@@ -1322,10 +1311,8 @@
 				   NULL, &cs.iKeepAliveTime, STD_LOADABLE_MODULE_ID));
 	CHKiRet(omsdRegCFSLineHdlr(UCHAR_CONSTANT("inputptcpserverkeepalive_intvl"), 0, eCmdHdlrInt,
 				   NULL, &cs.iKeepAliveIntvl, STD_LOADABLE_MODULE_ID));
-=======
 	CHKiRet(omsdRegCFSLineHdlr(UCHAR_CONSTANT("inputptcpserversupportoctetcountedframing"), 0, eCmdHdlrBinary,
 				   NULL, &cs.bSuppOctetFram, STD_LOADABLE_MODULE_ID));
->>>>>>> c6714bc4
 	CHKiRet(omsdRegCFSLineHdlr(UCHAR_CONSTANT("inputptcpservernotifyonconnectionclose"), 0,
 				   eCmdHdlrBinary, NULL, &cs.bEmitMsgOnClose, STD_LOADABLE_MODULE_ID));
 	CHKiRet(omsdRegCFSLineHdlr(UCHAR_CONSTANT("inputptcpserveraddtlframedelimiter"), 0, eCmdHdlrInt,
