--- conflicted
+++ resolved
@@ -217,10 +217,6 @@
 	int numCharsRead;
 	char *newptr;
 
-<<<<<<< HEAD
-=======
-	DBGPRINTF("mmexternal: checking prog output, fd %d\n", pWrkrData->fdPipeIn);
->>>>>>> 752d32f6
 	numCharsRead = 0;
 	do {
 		if(pWrkrData->maxLenRespBuf < numCharsRead + 256) { /* 256 to permit at least a decent read */
@@ -245,10 +241,6 @@
 			strcpy(pWrkrData->respBuf, "{}\n");
 			numCharsRead = 3;
 		}
-<<<<<<< HEAD
-=======
-		DBGPRINTF("mmexternal: read state %lld, data '%s'\n", (long long) r, pWrkrData->respBuf);
->>>>>>> 752d32f6
 		if(Debug && r == -1) {
 			DBGPRINTF("mmexternal: error reading from external program: %s\n",
 				   rs_strerror_r(errno, errStr, sizeof(errStr)));
@@ -519,10 +511,6 @@
 BEGINdoAction
 	instanceData *pData;
 CODESTARTdoAction
-<<<<<<< HEAD
-=======
-	DBGPRINTF("DDDD:mmexternal processing message\n");
->>>>>>> 752d32f6
 	pData = pWrkrData->pData;
 	if(pData->bForceSingleInst)
 		pthread_mutex_lock(&pData->mut);
@@ -536,10 +524,6 @@
 		iRet = RS_RET_SUSPENDED;
 	if(pData->bForceSingleInst)
 		pthread_mutex_unlock(&pData->mut);
-<<<<<<< HEAD
-=======
-	DBGPRINTF("DDDD:mmexternal DONE processing message\n");
->>>>>>> 752d32f6
 ENDdoAction
 
 
