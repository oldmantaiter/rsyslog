--- conflicted
+++ resolved
@@ -855,16 +855,7 @@
 	if(pLstn->bWritePid)
 		fixPID(bufParseTAG, &i, cred);
 	MsgSetTAG(pMsg, bufParseTAG, i);
-<<<<<<< HEAD
-
-	if (pLstn->bAnnotate) {
-		MsgSetMSGoffs(pMsg, pMsg->iLenRawMsg - lenMsg - 16);
-	} else {
-		MsgSetMSGoffs(pMsg, pMsg->iLenRawMsg - lenMsg);
-	}
-=======
 	MsgSetMSGoffs(pMsg, pMsg->iLenRawMsg - lenMsg);
->>>>>>> 6ed28016
 
 	if(pLstn->bParseHost) {
 		pMsg->msgFlags  = pLstn->flags | PARSE_HOSTNAME;
