--- conflicted
+++ resolved
@@ -386,15 +386,11 @@
 	}
 
 	if(iRet == RELP_RET_OK) {
-<<<<<<< HEAD
 		pWrkrData->bIsConnected = 1;
-=======
-		pData->bIsConnected = 1;
 	} else if(iRet == RELP_RET_ERR_NO_TLS) {
 		errmsg.LogError(0, RS_RET_RELP_NO_TLS, "Could not connect, librelp does NOT "
 				"support TLS");
 		ABORT_FINALIZE(RS_RET_RELP_NO_TLS);
->>>>>>> 31efd850
 	} else {
 		pWrkrData->bIsConnected = 0;
 		iRet = RS_RET_SUSPENDED;
