--- conflicted
+++ resolved
@@ -344,15 +344,6 @@
 
 BEGINwillRun
 CODESTARTwillRun
-<<<<<<< HEAD
-=======
-	/* we need to create the inputName property (only once during our lifetime) */
-	CHKiRet(prop.CreateStringProp(&pInputName, UCHAR_CONSTANT("imklog"), sizeof("imklog") - 1));
-	pLocalHostIP = glbl.GetLocalHostIP();
-
-        iRet = klogWillRun();
-finalize_it:
->>>>>>> bd8d972a
 ENDwillRun
 
 
@@ -366,13 +357,8 @@
 CODESTARTmodExit
 	if(pInputName != NULL)
 		prop.Destruct(&pInputName);
-<<<<<<< HEAD
 	if(pLocalHostIP != NULL)
 		prop.Destruct(&pLocalHostIP);
-=======
-ENDafterRun
-
->>>>>>> bd8d972a
 
 	/* release objects we used */
 	objRelease(glbl, CORE_COMPONENT);
