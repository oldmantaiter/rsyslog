/* imudp.c
 * This is the implementation of the UDP input module.
 *
 * NOTE: read comments in module-template.h to understand how this file
 *       works!
 *
 * File begun on 2007-12-21 by RGerhards (extracted from syslogd.c)
 *
 * Copyright 2007-2009 Rainer Gerhards and Adiscon GmbH.
 *
 * This file is part of rsyslog.
 *
 * Rsyslog is free software: you can redistribute it and/or modify
 * it under the terms of the GNU General Public License as published by
 * the Free Software Foundation, either version 3 of the License, or
 * (at your option) any later version.
 *
 * Rsyslog is distributed in the hope that it will be useful,
 * but WITHOUT ANY WARRANTY; without even the implied warranty of
 * MERCHANTABILITY or FITNESS FOR A PARTICULAR PURPOSE.  See the
 * GNU General Public License for more details.
 *
 * You should have received a copy of the GNU General Public License
 * along with Rsyslog.  If not, see <http://www.gnu.org/licenses/>.
 *
 * A copy of the GPL can be found in the file "COPYING" in this distribution.
 */
#include "config.h"
#include <stdlib.h>
#include <assert.h>
#include <string.h>
#include <errno.h>
#include <unistd.h>
#include <netdb.h>
#if HAVE_SYS_EPOLL_H
#	include <sys/epoll.h>
#endif
#include "rsyslog.h"
#include "dirty.h"
#include "net.h"
#include "cfsysline.h"
#include "module-template.h"
#include "srUtils.h"
#include "errmsg.h"
#include "glbl.h"
#include "msg.h"
#include "parser.h"
#include "datetime.h"
#include "prop.h"
#include "ruleset.h"
#include "unicode-helper.h"
#include "unlimited_select.h"

MODULE_TYPE_INPUT

/* defines */

/* Module static data */
DEF_IMOD_STATIC_DATA
DEFobjCurrIf(errmsg)
DEFobjCurrIf(glbl)
DEFobjCurrIf(net)
DEFobjCurrIf(datetime)
DEFobjCurrIf(prop)
DEFobjCurrIf(ruleset)

static int bDoACLCheck;			/* are ACL checks neeed? Cached once immediately before listener startup */
static int iMaxLine;			/* maximum UDP message size supported */
static time_t ttLastDiscard = 0;	/* timestamp when a message from a non-permitted sender was last discarded
					 * This shall prevent remote DoS when the "discard on disallowed sender"
					 * message is configured to be logged on occurance of such a case.
					 */
static int *udpLstnSocks = NULL;	/* Internet datagram sockets, first element is nbr of elements
					 * read-only after init(), but beware of restart! */
static ruleset_t **udpRulesets = NULL;	/* ruleset to be used with sockets in question (entry 0 is empty) */
static uchar *pszBindAddr = NULL;	/* IP to bind socket to */
static uchar *pRcvBuf = NULL;		/* receive buffer (for a single packet). We use a global and alloc
					 * it so that we can check available memory in willRun() and request
					 * termination if we can not get it. -- rgerhards, 2007-12-27
					 */
static prop_t *pInputName = NULL;	/* our inputName currently is always "imudp", and this will hold it */
static ruleset_t *pBindRuleset = NULL;	/* ruleset to bind listener to (use system default if unspecified) */
#define TIME_REQUERY_DFLT 2
static int iTimeRequery = TIME_REQUERY_DFLT;/* how often is time to be queried inside tight recv loop? 0=always */

/* config settings */


/* This function is called when a new listener shall be added. It takes
 * the configured parameters, tries to bind the socket and, if that
 * succeeds, adds it to the list of existing listen sockets.
 * rgerhards, 2007-12-27
 */
static rsRetVal addListner(void __attribute__((unused)) *pVal, uchar *pNewVal)
{
	DEFiRet;
	uchar *bindAddr;
	int *newSocks;
	int *tmpSocks;
	int iSrc, iDst;
	ruleset_t **tmpRulesets;

	/* check which address to bind to. We could do this more compact, but have not
	 * done so in order to make the code more readable. -- rgerhards, 2007-12-27
	 */
	if(pszBindAddr == NULL)
		bindAddr = NULL;
	else if(pszBindAddr[0] == '*' && pszBindAddr[1] == '\0')
		bindAddr = NULL;
	else
		bindAddr = pszBindAddr;

	DBGPRINTF("Trying to open syslog UDP ports at %s:%s.\n",
		  (bindAddr == NULL) ? (uchar*)"*" : bindAddr, pNewVal);

	newSocks = net.create_udp_socket(bindAddr, (pNewVal == NULL || *pNewVal == '\0') ? (uchar*) "514" : pNewVal, 1);
	if(newSocks != NULL) {
		/* we now need to add the new sockets to the existing set */
		if(udpLstnSocks == NULL) {
			/* esay, we can just replace it */
			udpLstnSocks = newSocks;
			CHKmalloc(udpRulesets = (ruleset_t**) MALLOC(sizeof(ruleset_t*) * (newSocks[0] + 1)));
			for(iDst = 1 ; iDst <= newSocks[0] ; ++iDst)
				udpRulesets[iDst] = pBindRuleset;
		} else {
			/* we need to add them */
			tmpSocks = (int*) MALLOC(sizeof(int) * (1 + newSocks[0] + udpLstnSocks[0]));
			tmpRulesets = (ruleset_t**) MALLOC(sizeof(ruleset_t*) * (1 + newSocks[0] + udpLstnSocks[0]));
			if(tmpSocks == NULL || tmpRulesets == NULL) {
				DBGPRINTF("out of memory trying to allocate udp listen socket array\n");
				/* in this case, we discard the new sockets but continue with what we
				 * already have
				 */
				free(newSocks);
				free(tmpSocks);
				free(tmpRulesets);
				ABORT_FINALIZE(RS_RET_OUT_OF_MEMORY);
			} else {
				/* ready to copy */
				iDst = 1;
				for(iSrc = 1 ; iSrc <= udpLstnSocks[0] ; ++iSrc, ++iDst) {
					tmpSocks[iDst] = udpLstnSocks[iSrc];
					tmpRulesets[iDst] = udpRulesets[iSrc];
				}
				for(iSrc = 1 ; iSrc <= newSocks[0] ; ++iSrc, ++iDst) {
					tmpSocks[iDst] = newSocks[iSrc];
					tmpRulesets[iDst] = pBindRuleset;
				}
				tmpSocks[0] = udpLstnSocks[0] + newSocks[0];
				free(newSocks);
				free(udpLstnSocks);
				udpLstnSocks = tmpSocks;
				free(udpRulesets);
				udpRulesets = tmpRulesets;
			}
		}
	}

finalize_it:
	free(pNewVal); /* in any case, this is no longer needed */

	RETiRet;
}


/* accept a new ruleset to bind. Checks if it exists and complains, if not */
static rsRetVal
setRuleset(void __attribute__((unused)) *pVal, uchar *pszName)
{
	ruleset_t *pRuleset;
	rsRetVal localRet;
	DEFiRet;

	localRet = ruleset.GetRuleset(&pRuleset, pszName);
	if(localRet == RS_RET_NOT_FOUND) {
		errmsg.LogError(0, NO_ERRCODE, "error: ruleset '%s' not found - ignored", pszName);
	}
	CHKiRet(localRet);
	pBindRuleset = pRuleset;
	DBGPRINTF("imudp current bind ruleset %p: '%s'\n", pRuleset, pszName);

finalize_it:
	free(pszName); /* no longer needed */
	RETiRet;
}


/* This function is a helper to runInput. I have extracted it
 * from the main loop just so that we do not have that large amount of code
 * in a single place. This function takes a socket and pulls messages from
 * it until the socket does not have any more waiting.
 * rgerhards, 2008-01-08
 * We try to read from the file descriptor until there
 * is no more data. This is done in the hope to get better performance
 * out of the system. However, this also means that a descriptor
 * monopolizes processing while it contains data. This can lead to
 * data loss in other descriptors. However, if the system is incapable of
 * handling the workload, we will loss data in any case. So it doesn't really
 * matter where the actual loss occurs - it is always random, because we depend
 * on scheduling order. -- rgerhards, 2008-10-02
 */
static inline rsRetVal
processSocket(thrdInfo_t *pThrd, int fd, struct sockaddr_storage *frominetPrev, int *pbIsPermitted,
	      ruleset_t *pRuleset)
{
	DEFiRet;
	int iNbrTimeUsed;
	time_t ttGenTime;
	struct syslogTime stTime;
	socklen_t socklen;
	ssize_t lenRcvBuf;
	struct sockaddr_storage frominet;
	msg_t *pMsg;
	prop_t *propFromHost = NULL;
	prop_t *propFromHostIP = NULL;
	char errStr[1024];

	assert(pThrd != NULL);
	iNbrTimeUsed = 0;
	while(1) { /* loop is terminated if we have a bad receive, done below in the body */
		if(pThrd->bShallStop == TRUE)
			ABORT_FINALIZE(RS_RET_FORCE_TERM);
		socklen = sizeof(struct sockaddr_storage);
		lenRcvBuf = recvfrom(fd, (char*) pRcvBuf, iMaxLine, 0, (struct sockaddr *)&frominet, &socklen);
		if(lenRcvBuf < 0) {
			if(errno != EINTR && errno != EAGAIN) {
				rs_strerror_r(errno, errStr, sizeof(errStr));
				DBGPRINTF("INET socket error: %d = %s.\n", errno, errStr);
				errmsg.LogError(errno, NO_ERRCODE, "recvfrom inet");
			}
			ABORT_FINALIZE(RS_RET_ERR); // this most often is NOT an error, state is not checked by caller!
		}

		if(lenRcvBuf == 0)
			continue; /* this looks a bit strange, but practice shows it happens... */

		/* if we reach this point, we had a good receive and can process the packet received */
		/* check if we have a different sender than before, if so, we need to query some new values */
		if(bDoACLCheck) {
			if(net.CmpHost(&frominet, frominetPrev, socklen) != 0) {
				memcpy(frominetPrev, &frominet, socklen); /* update cache indicator */
				/* Here we check if a host is permitted to send us syslog messages. If it isn't,
				 * we do not further process the message but log a warning (if we are
				 * configured to do this). However, if the check would require name resolution,
				 * it is postponed to the main queue. See also my blog post at
				 * http://blog.gerhards.net/2009/11/acls-imudp-and-accepting-messages.html
				 * rgerhards, 2009-11-16
				 */
				*pbIsPermitted = net.isAllowedSender2((uchar*)"UDP",
						    (struct sockaddr *)&frominet, "", 0);
		
				if(*pbIsPermitted == 0) {
					DBGPRINTF("msg is not from an allowed sender\n");
					if(glbl.GetOption_DisallowWarning) {
						time_t tt;
						datetime.GetTime(&tt);
						if(tt > ttLastDiscard + 60) {
							ttLastDiscard = tt;
							errmsg.LogError(0, NO_ERRCODE,
							"UDP message from disallowed sender discarded");
						}
					}
				}
			}
		} else {
			*pbIsPermitted = 1; /* no check -> everything permitted */
		}

		DBGPRINTF("recv(%d,%d),acl:%d,msg:%.80s\n", fd, (int) lenRcvBuf, *pbIsPermitted, pRcvBuf);

		if(*pbIsPermitted != 0)  {
			if((iTimeRequery == 0) || (iNbrTimeUsed++ % iTimeRequery) == 0) {
				datetime.getCurrTime(&stTime, &ttGenTime);
			}
			/* we now create our own message object and submit it to the queue */
			CHKiRet(msgConstructWithTime(&pMsg, &stTime, ttGenTime));
			MsgSetRawMsg(pMsg, (char*)pRcvBuf, lenRcvBuf);
			MsgSetInputName(pMsg, pInputName);
			MsgSetRuleset(pMsg, pRuleset);
			MsgSetFlowControlType(pMsg, eFLOWCTL_NO_DELAY);
			pMsg->msgFlags  = NEEDS_PARSING | PARSE_HOSTNAME | NEEDS_DNSRESOL;
			if(*pbIsPermitted == 2)
				pMsg->msgFlags  |= NEEDS_ACLCHK_U; /* request ACL check after resolution */
			CHKiRet(msgSetFromSockinfo(pMsg, &frominet));
			CHKiRet(submitMsg(pMsg));
		}
	}

finalize_it:
	if(propFromHost != NULL)
		prop.Destruct(&propFromHost);
	if(propFromHostIP != NULL)
		prop.Destruct(&propFromHostIP);

	RETiRet;
}


/* This function implements the main reception loop. Depending on the environment,
 * we either use the traditional (but slower) select() or the Linux-specific epoll()
 * interface. ./configure settings control which one is used.
 * rgerhards, 2009-09-09
 */
#if defined(HAVE_EPOLL_CREATE1) || defined(HAVE_EPOLL_CREATE)
#define NUM_EPOLL_EVENTS 10
rsRetVal rcvMainLoop(thrdInfo_t *pThrd)
{
	DEFiRet;
	int nfds;
	int efd;
	int i;
	struct sockaddr_storage frominetPrev;
	int bIsPermitted;
	struct epoll_event *udpEPollEvt = NULL;
	struct epoll_event currEvt[NUM_EPOLL_EVENTS];
	char errStr[1024];

	/* start "name caching" algo by making sure the previous system indicator
	 * is invalidated.
	 */
	bIsPermitted = 0;
	memset(&frominetPrev, 0, sizeof(frominetPrev));

	CHKmalloc(udpEPollEvt = calloc(udpLstnSocks[0], sizeof(struct epoll_event)));

#	if defined(EPOLL_CLOEXEC) && defined(HAVE_EPOLL_CREATE1)
		DBGPRINTF("imudp uses epoll_create1()\n");
		efd = epoll_create1(EPOLL_CLOEXEC);
#	else
		DBGPRINTF("imudp uses epoll_create()\n");
		efd = epoll_create(NUM_EPOLL_EVENTS);
#	endif
	if(efd < 0) {
		DBGPRINTF("epoll_create1() could not create fd\n");
		ABORT_FINALIZE(RS_RET_IO_ERROR);
	}

	/* fill the epoll set - we need to do this only once, as the set
	 * can not change dyamically.
	 */
	for (i = 0; i < *udpLstnSocks; i++) {
		if (udpLstnSocks[i+1] != -1) {
			udpEPollEvt[i].events = EPOLLIN | EPOLLET;
			udpEPollEvt[i].data.u64 = i+1;
			if(epoll_ctl(efd, EPOLL_CTL_ADD,  udpLstnSocks[i+1], &(udpEPollEvt[i])) < 0) {
				rs_strerror_r(errno, errStr, sizeof(errStr));
				errmsg.LogError(errno, NO_ERRCODE, "epoll_ctrl failed on fd %d with %s\n",
					udpLstnSocks[i+1], errStr);
			}
		}
	}

	while(1) {
		/* wait for io to become ready */
		nfds = epoll_wait(efd, currEvt, NUM_EPOLL_EVENTS, -1);
		DBGPRINTF("imudp: epoll_wait() returned with %d fds\n", nfds);

		if(pThrd->bShallStop == TRUE)
			break; /* terminate input! */

		for(i = 0 ; i < nfds ; ++i) {
			processSocket(pThrd, udpLstnSocks[currEvt[i].data.u64], &frominetPrev, &bIsPermitted,
				      udpRulesets[currEvt[i].data.u64]);
		}
	}

finalize_it:
	if(udpEPollEvt != NULL)
		free(udpEPollEvt);

	RETiRet;
}
#else /* #if HAVE_EPOLL_CREATE1 */
/* this is the code for the select() interface */
rsRetVal rcvMainLoop(thrdInfo_t *pThrd)
{
	DEFiRet;
	int maxfds;
	int nfds;
	int i;
	struct sockaddr_storage frominetPrev;
	int bIsPermitted;
	uchar fromHost[NI_MAXHOST];
	uchar fromHostIP[NI_MAXHOST];
	uchar fromHostFQDN[NI_MAXHOST];
<<<<<<< HEAD

=======
#ifdef USE_UNLIMITED_SELECT
        fd_set  *pReadfds = malloc(glbl.GetFdSetSize());
#else
        fd_set  readfds;
        fd_set *pReadfds = &readfds;
#endif

CODESTARTrunInput
>>>>>>> 9e28d47a
	/* start "name caching" algo by making sure the previous system indicator
	 * is invalidated.
	 */
	bIsPermitted = 0;
	memset(&frominetPrev, 0, sizeof(frominetPrev));
	DBGPRINTF("imudp uses select()\n");

	while(1) {
		/* Add the Unix Domain Sockets to the list of read
		 * descriptors.
		 * rgerhards 2005-08-01: we must now check if there are
		 * any local sockets to listen to at all. If the -o option
		 * is given without -a, we do not need to listen at all..
		 */
	        maxfds = 0;
	        FD_ZERO (pReadfds);

		/* Add the UDP listen sockets to the list of read descriptors. */
		for (i = 0; i < *udpLstnSocks; i++) {
			if (udpLstnSocks[i+1] != -1) {
				if(Debug)
					net.debugListenInfo(udpLstnSocks[i+1], "UDP");
				FD_SET(udpLstnSocks[i+1], pReadfds);
				if(udpLstnSocks[i+1]>maxfds) maxfds=udpLstnSocks[i+1];
			}
		}
		if(Debug) {
			dbgprintf("--------imUDP calling select, active file descriptors (max %d): ", maxfds);
			for (nfds = 0; nfds <= maxfds; ++nfds)
				if ( FD_ISSET(nfds, pReadfds) )
					dbgprintf("%d ", nfds);
			dbgprintf("\n");
		}

		/* wait for io to become ready */
<<<<<<< HEAD
		nfds = select(maxfds+1, (fd_set *) &readfds, NULL, NULL, NULL);
		if(glbl.GetGlobalInputTermState() == 1)
			break; /* terminate input! */

	       for(i = 0; nfds && i < *udpLstnSocks; i++) {
			if(FD_ISSET(udpLstnSocks[i+1], &readfds)) {
		       		processSocket(pThrd, udpLstnSocks[i+1], &frominetPrev, &bIsPermitted,
					      fromHost, fromHostFQDN, fromHostIP, udpRulesets[i+1]);
=======
		nfds = select(maxfds+1, (fd_set *) pReadfds, NULL, NULL, NULL);

	       for(i = 0; nfds && i < *udpLstnSocks; i++) {
			if(FD_ISSET(udpLstnSocks[i+1], pReadfds)) {
		       		processSocket(udpLstnSocks[i+1], &frominetPrev, &bIsPermitted,
					      fromHost, fromHostFQDN, fromHostIP);
>>>>>>> 9e28d47a
			--nfds; /* indicate we have processed one descriptor */
			}
	       }
	       /* end of a run, back to loop for next recv() */
	}

<<<<<<< HEAD
	RETiRet;
}
#endif /* #if HAVE_EPOLL_CREATE1 */

/* This function is called to gather input.
 * Note that udpLstnSocks must be non-NULL because otherwise we would not have
 * indicated that we want to run (or we have a programming error ;)). -- rgerhards, 2008-10-02
 */
BEGINrunInput
CODESTARTrunInput
	iRet = rcvMainLoop(pThrd);
=======
	freeFdSet(pReadfds);
	return iRet;
>>>>>>> 9e28d47a
ENDrunInput


/* initialize and return if will run or not */
BEGINwillRun
CODESTARTwillRun
	/* we need to create the inputName property (only once during our lifetime) */
	CHKiRet(prop.Construct(&pInputName));
	CHKiRet(prop.SetString(pInputName, UCHAR_CONSTANT("imudp"), sizeof("imudp") - 1));
	CHKiRet(prop.ConstructFinalize(pInputName));

	net.PrintAllowedSenders(1); /* UDP */
	net.HasRestrictions(UCHAR_CONSTANT("UDP"), &bDoACLCheck); /* UDP */

	/* if we could not set up any listners, there is no point in running... */
	if(udpLstnSocks == NULL)
		ABORT_FINALIZE(RS_RET_NO_RUN);

	iMaxLine = glbl.GetMaxLine();

	CHKmalloc(pRcvBuf = MALLOC((iMaxLine + 1) * sizeof(char)));
finalize_it:
ENDwillRun


BEGINafterRun
CODESTARTafterRun
	/* do cleanup here */
	net.clearAllowedSenders((uchar*)"UDP");
	if(udpLstnSocks != NULL) {
		net.closeUDPListenSockets(udpLstnSocks);
		udpLstnSocks = NULL;
		free(udpRulesets);
		udpRulesets = NULL;
	}
	if(pRcvBuf != NULL) {
		free(pRcvBuf);
		pRcvBuf = NULL;
	}
	if(pInputName != NULL)
		prop.Destruct(&pInputName);
ENDafterRun


BEGINmodExit
CODESTARTmodExit
	/* release what we no longer need */
	objRelease(errmsg, CORE_COMPONENT);
	objRelease(glbl, CORE_COMPONENT);
	objRelease(datetime, CORE_COMPONENT);
	objRelease(prop, CORE_COMPONENT);
	objRelease(ruleset, CORE_COMPONENT);
	objRelease(net, LM_NET_FILENAME);
ENDmodExit


BEGINisCompatibleWithFeature
CODESTARTisCompatibleWithFeature
	if(eFeat == sFEATURENonCancelInputTermination)
		iRet = RS_RET_OK;
ENDisCompatibleWithFeature


BEGINqueryEtryPt
CODESTARTqueryEtryPt
CODEqueryEtryPt_STD_IMOD_QUERIES
CODEqueryEtryPt_IsCompatibleWithFeature_IF_OMOD_QUERIES
ENDqueryEtryPt

static rsRetVal resetConfigVariables(uchar __attribute__((unused)) *pp, void __attribute__((unused)) *pVal)
{
	if(pszBindAddr != NULL) {
		free(pszBindAddr);
		pszBindAddr = NULL;
	}
	iTimeRequery = TIME_REQUERY_DFLT;/* the default is to query only every second time */
	return RS_RET_OK;
}


BEGINmodInit()
CODESTARTmodInit
	*ipIFVersProvided = CURR_MOD_IF_VERSION; /* we only support the current interface specification */
CODEmodInit_QueryRegCFSLineHdlr
	CHKiRet(objUse(errmsg, CORE_COMPONENT));
	CHKiRet(objUse(glbl, CORE_COMPONENT));
	CHKiRet(objUse(datetime, CORE_COMPONENT));
	CHKiRet(objUse(prop, CORE_COMPONENT));
	CHKiRet(objUse(ruleset, CORE_COMPONENT));
	CHKiRet(objUse(net, LM_NET_FILENAME));

	/* register config file handlers */
	CHKiRet(omsdRegCFSLineHdlr((uchar *)"inputudpserverbindruleset", 0, eCmdHdlrGetWord,
		setRuleset, NULL, STD_LOADABLE_MODULE_ID));
	CHKiRet(omsdRegCFSLineHdlr((uchar *)"udpserverrun", 0, eCmdHdlrGetWord,
		addListner, NULL, STD_LOADABLE_MODULE_ID));
	CHKiRet(omsdRegCFSLineHdlr((uchar *)"udpserveraddress", 0, eCmdHdlrGetWord,
		NULL, &pszBindAddr, STD_LOADABLE_MODULE_ID));
	CHKiRet(omsdRegCFSLineHdlr((uchar *)"udpservertimerequery", 0, eCmdHdlrInt,
		NULL, &iTimeRequery, STD_LOADABLE_MODULE_ID));
	CHKiRet(omsdRegCFSLineHdlr((uchar *)"resetconfigvariables", 1, eCmdHdlrCustomHandler,
		resetConfigVariables, NULL, STD_LOADABLE_MODULE_ID));
ENDmodInit
/* vim:set ai:
 */<|MERGE_RESOLUTION|>--- conflicted
+++ resolved
@@ -49,7 +49,6 @@
 #include "prop.h"
 #include "ruleset.h"
 #include "unicode-helper.h"
-#include "unlimited_select.h"
 
 MODULE_TYPE_INPUT
 
@@ -383,18 +382,7 @@
 	uchar fromHost[NI_MAXHOST];
 	uchar fromHostIP[NI_MAXHOST];
 	uchar fromHostFQDN[NI_MAXHOST];
-<<<<<<< HEAD
-
-=======
-#ifdef USE_UNLIMITED_SELECT
-        fd_set  *pReadfds = malloc(glbl.GetFdSetSize());
-#else
-        fd_set  readfds;
-        fd_set *pReadfds = &readfds;
-#endif
-
-CODESTARTrunInput
->>>>>>> 9e28d47a
+
 	/* start "name caching" algo by making sure the previous system indicator
 	 * is invalidated.
 	 */
@@ -430,7 +418,6 @@
 		}
 
 		/* wait for io to become ready */
-<<<<<<< HEAD
 		nfds = select(maxfds+1, (fd_set *) &readfds, NULL, NULL, NULL);
 		if(glbl.GetGlobalInputTermState() == 1)
 			break; /* terminate input! */
@@ -439,21 +426,12 @@
 			if(FD_ISSET(udpLstnSocks[i+1], &readfds)) {
 		       		processSocket(pThrd, udpLstnSocks[i+1], &frominetPrev, &bIsPermitted,
 					      fromHost, fromHostFQDN, fromHostIP, udpRulesets[i+1]);
-=======
-		nfds = select(maxfds+1, (fd_set *) pReadfds, NULL, NULL, NULL);
-
-	       for(i = 0; nfds && i < *udpLstnSocks; i++) {
-			if(FD_ISSET(udpLstnSocks[i+1], pReadfds)) {
-		       		processSocket(udpLstnSocks[i+1], &frominetPrev, &bIsPermitted,
-					      fromHost, fromHostFQDN, fromHostIP);
->>>>>>> 9e28d47a
 			--nfds; /* indicate we have processed one descriptor */
 			}
 	       }
 	       /* end of a run, back to loop for next recv() */
 	}
 
-<<<<<<< HEAD
 	RETiRet;
 }
 #endif /* #if HAVE_EPOLL_CREATE1 */
@@ -465,10 +443,6 @@
 BEGINrunInput
 CODESTARTrunInput
 	iRet = rcvMainLoop(pThrd);
-=======
-	freeFdSet(pReadfds);
-	return iRet;
->>>>>>> 9e28d47a
 ENDrunInput
 
 
