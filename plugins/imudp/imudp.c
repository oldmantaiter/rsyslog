--- conflicted
+++ resolved
@@ -51,14 +51,11 @@
 DEFobjCurrIf(glbl)
 DEFobjCurrIf(net)
 
-<<<<<<< HEAD
 static int iMaxLine;			/* maximum UDP message size supported */
-=======
 static time_t ttLastDiscard = 0;	/* timestamp when a message from a non-permitted sender was last discarded
 					 * This shall prevent remote DoS when the "discard on disallowed sender"
 					 * message is configured to be logged on occurance of such a case.
 					 */
->>>>>>> afdcccee
 static int *udpLstnSocks = NULL;	/* Internet datagram sockets, first element is nbr of elements
 					 * read-only after init(), but beware of restart! */
 static uchar *pszBindAddr = NULL;	/* IP to bind socket to */
