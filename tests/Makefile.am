--- conflicted
+++ resolved
@@ -66,12 +66,9 @@
 	   testsuites/1.inputname_imtcp_12516 \
 	   omod-if-array.sh \
 	   diag.sh \
-<<<<<<< HEAD
 	   daqueue-persist.sh \
 	   daqueue-persist-drvr.sh \
-=======
 	   testsuites/diag-common.conf \
->>>>>>> ba6be8f3
 	   queue-persist.sh \
 	   queue-persist-drvr.sh \
 	   testsuites/queue-persist.conf \
