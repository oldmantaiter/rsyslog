#!/bin/bash
# 
# this shell script provides commands to the common diag system. It enables
# test scripts to wait for certain conditions and initiate certain actions.
# needs support in config file.
# NOTE: this file should be included with ". diag.sh", as it otherwise is
# not always able to convey back states to the upper-level test driver
# begun 2009-05-27 by rgerhards
# This file is part of the rsyslog project, released under GPLv3
#
# This file can be customized to environment specifics via environment
# variables:
# RS_SORTCMD    Sort command to use (must support -g option). If unset,
#		"sort" is used. E.g. Solaris needs "gsort"
#

# environment variables:
# USE_AUTO_DEBUG "on" --> enables automatic debugging, anything else
#                turns it off

# diag system internal environment variables
# these variables are for use by test scripts - they CANNOT be
# overriden by the user
# TCPFLOOD_EXTRA_OPTS   enables to set extra options for tcpflood, usually
#                       used in tests that have a common driver where it
#                       is too hard to set these options otherwise

#valgrind="valgrind --malloc-fill=ff --free-fill=fe --log-fd=1"

# **** use the line below for very hard to find leaks! *****
#valgrind="valgrind --leak-check=full --show-leak-kinds=all --malloc-fill=ff --free-fill=fe --log-fd=1"

#valgrind="valgrind --tool=drd --log-fd=1"
#valgrind="valgrind --tool=helgrind --log-fd=1"
#valgrind="valgrind --tool=exp-ptrcheck --log-fd=1"
#set -o xtrace
#export RSYSLOG_DEBUG="debug nologfuncflow noprintmutexaction nostdout"
#export RSYSLOG_DEBUGLOG="log"
TB_TIMEOUT_STARTSTOP=3000 # timeout for start/stop rsyslogd in tenths (!) of a second 3000 => 5 min
case $1 in
   'init')	$srcdir/killrsyslog.sh # kill rsyslogd if it runs for some reason
		if [ -z $RS_SORTCMD ]; then
			RS_SORTCMD=sort
		fi  
		if [ "x$2" != "x" ]; then
			echo "------------------------------------------------------------"
			echo "Test: $0"
			echo "------------------------------------------------------------"
		fi
		cp $srcdir/testsuites/diag-common.conf diag-common.conf
		cp $srcdir/testsuites/diag-common2.conf diag-common2.conf
		rm -f rsyslogd.started work-*.conf rsyslog.random.data
		rm -f rsyslogd2.started work-*.conf
		rm -f work rsyslog.out.log rsyslog2.out.log rsyslog.out.log.save # common work files
		rm -rf test-spool test-logdir stat-file1
		rm -f rsyslog.out.*.log work-presort rsyslog.pipe
		rm -f rsyslog.input rsyslog.empty
		rm -f rsyslog.errorfile
		rm -f core.* vgcore.*
		# Note: rsyslog.action.*.include must NOT be deleted, as it
		# is used to setup some parameters BEFORE calling init. This
		# happens in chained test scripts. Delete on exit is fine,
		# though.
		mkdir test-spool
		ulimit -c 4000000000
		# note: TCPFLOOD_EXTRA_OPTS MUST NOT be unset in init, because
		# some tests need to set it BEFORE calling init to accomodate
		# their generic test drivers.
		if [ "$TCPFLOOD_EXTRA_OPTS" != '' ] ; then
		        echo TCPFLOOD_EXTRA_OPTS set: $TCPFLOOD_EXTRA_OPTS
                fi
		if [ "$USE_AUTO_DEBUG" != 'on' ] ; then
			rm -f IN_AUTO_DEBUG
                fi
		if [ -e IN_AUTO_DEBUG ]; then
			export valgrind="valgrind --malloc-fill=ff --free-fill=fe --log-fd=1"
		fi
		;;
   'exit')	rm -f rsyslogd.started work-*.conf diag-common.conf
   		rm -f rsyslogd2.started diag-common2.conf rsyslog.action.*.include
		rm -f work rsyslog.out.log rsyslog2.out.log rsyslog.out.log.save # common work files
		rm -rf test-spool test-logdir stat-file1
		rm -f rsyslog.out.*.log rsyslog.random.data work-presort rsyslog.pipe
		rm -f rsyslog.input rsyslog.conf.tlscert stat-file1 rsyslog.empty
		rm -f rsyslog.errorfile
		rm -f HOSTNAME imfile-state:.-rsyslog.input
		unset TCPFLOOD_EXTRA_OPTS
		echo  -------------------------------------------------------------------------------
		;;
   'es-init')   # initialize local Elasticsearch *testbench* instance for the next
                # test. NOTE: do NOT put anything useful on that instance!
		curl -XDELETE localhost:9200/rsyslog_testbench
		;;
   'es-getdata') # read data from ES to a local file so that we can process
   		# it with out regular tooling.
		# Note: param 2 MUST be number of records to read (ES does
		# not return the full set unless you tell it explicitely).
		curl localhost:9200/rsyslog_testbench/_search?size=$2 > work
		python $srcdir/es_response_get_msgnum.py > rsyslog.out.log
		;;
   'startup')   # start rsyslogd with default params. $2 is the config file name to use
   		# returns only after successful startup, $3 is the instance (blank or 2!)
		if [ ! -f $srcdir/testsuites/$2 ]; then
		    echo "ERROR: config file '$srcdir/testsuites/$2' not found!"
		    exit 1
		fi
		$valgrind ../tools/rsyslogd -C -n -irsyslog$3.pid -M../runtime/.libs:../.libs -f$srcdir/testsuites/$2 &
		. $srcdir/diag.sh wait-startup $3
		;;
   'startup-silent')   # start rsyslogd with default params. $2 is the config file name to use
   		# returns only after successful startup, $3 is the instance (blank or 2!)
		if [ ! -f $srcdir/testsuites/$2 ]; then
		    echo "ERROR: config file '$srcdir/testsuites/$2' not found!"
		    exit 1
		fi
		$valgrind ../tools/rsyslogd -C -n -irsyslog$3.pid -M../runtime/.libs:../.libs -f$srcdir/testsuites/$2 2>/dev/null &
		. $srcdir/diag.sh wait-startup $3
		;;
   'startup-vg') # start rsyslogd with default params under valgrind control. $2 is the config file name to use
   		# returns only after successful startup, $3 is the instance (blank or 2!)
		if [ ! -f $srcdir/testsuites/$2 ]; then
		    echo "ERROR: config file '$srcdir/testsuites/$2' not found!"
		    exit 1
		fi
		valgrind $RS_TESTBENCH_VALGRIND_EXTRA_OPTS --log-fd=1 --error-exitcode=10 --malloc-fill=ff --free-fill=fe --leak-check=full ../tools/rsyslogd -C -n -irsyslog$3.pid -M../runtime/.libs:../.libs -f$srcdir/testsuites/$2 &
		. $srcdir/diag.sh wait-startup $3
		echo startup-vg still running
		;;
   'startup-vg-noleak') # same as startup-vg, except that --leak-check is set to "none". This
   		# is meant to be used in cases where we have to deal with libraries (and such
		# that) we don't can influence and where we cannot provide suppressions as
		# they are platform-dependent. In that case, we can't test for leak checks
		# (obviously), but we can check for access violations, what still is useful.
		if [ ! -f $srcdir/testsuites/$2 ]; then
		    echo "ERROR: config file '$srcdir/testsuites/$2' not found!"
		    exit 1
		fi
		valgrind $RS_TESTBENCH_VALGRIND_EXTRA_OPTS --log-fd=1 --error-exitcode=10 --malloc-fill=ff --free-fill=fe --leak-check=no ../tools/rsyslogd -C -n -irsyslog$3.pid -M../runtime/.libs:../.libs -f$srcdir/testsuites/$2 &
		. $srcdir/diag.sh wait-startup $3
		echo startup-vg still running
		;;
	 'msleep')
   	$srcdir/msleep $2
		;;

   'wait-startup') # wait for rsyslogd startup ($2 is the instance)
		i=0
		while test ! -f rsyslog$2.pid; do
			./msleep 100 # wait 100 milliseconds
			let "i++"
			if test $i -gt $TB_TIMEOUT_STARTSTOP
			then
			   echo "ABORT! Timeout waiting on startup (pid file)"
			   . $srcdir/diag.sh error-exit 1
			fi
		done
		i=0
		while test ! -f rsyslogd$2.started; do
			./msleep 100 # wait 100 milliseconds
			let "i++"
			if test $i -gt $TB_TIMEOUT_STARTSTOP
			then
			   echo "ABORT! Timeout waiting on startup ('started' file)"
			   . $srcdir/diag.sh error-exit 1
			fi
		done
		echo "rsyslogd$2 started with pid " `cat rsyslog$2.pid`
		;;
   'wait-shutdown')  # actually, we wait for rsyslog.pid to be deleted. $2 is the
   		# instance
		i=0
		while test -f rsyslog$2.pid; do
			./msleep 100 # wait 100 milliseconds
			let "i++"
			if test $i -gt $TB_TIMEOUT_STARTSTOP
			then
			   echo "ABORT! Timeout waiting on shutdown"
			   echo "Instance is possibly still running and may need"
			   echo "manual cleanup."
			   exit 1
			fi
		done
		if [ -e core.* ]
		then
		   echo "ABORT! core file exists"
		   . $srcdir/diag.sh error-exit  1
		fi
		;;
   'wait-shutdown-vg')  # actually, we wait for rsyslog.pid to be deleted. $2 is the
   		# instance
		wait `cat rsyslog.pid`
		export RSYSLOGD_EXIT=$?
		echo rsyslogd run exited with $RSYSLOGD_EXIT
		if [ -e vgcore.* ]
		then
		   echo "ABORT! core file exists"
		   . $srcdir/diag.sh error-exit 1
		fi
		;;
   'check-exit-vg') # wait for main message queue to be empty. $2 is the instance.
		if [ "$RSYSLOGD_EXIT" -eq "10" ]
		then
			echo "valgrind run FAILED with exceptions - terminating"
			exit 1
		fi
		;;
   'get-mainqueuesize') # show the current main queue size
		if [ "$2" == "2" ]
		then
			echo getmainmsgqueuesize | ./diagtalker -p13501 || . $srcdir/diag.sh error-exit  $?
		else
			echo getmainmsgqueuesize | ./diagtalker || . $srcdir/diag.sh error-exit  $?
		fi
		;;
   'wait-queueempty') # wait for main message queue to be empty. $2 is the instance.
		if [ "$2" == "2" ]
		then
			echo WaitMainQueueEmpty | ./diagtalker -p13501 || . $srcdir/diag.sh error-exit  $?
		else
			echo WaitMainQueueEmpty | ./diagtalker || . $srcdir/diag.sh error-exit  $?
		fi
		;;
   'await-lookup-table-reload') # wait for all pending lookup table reloads to complete $2 is the instance.
		if [ "$2" == "2" ]
		then
			echo AwaitLookupTableReload | ./diagtalker -p13501 || . $srcdir/diag.sh error-exit  $?
		else
			echo AwaitLookupTableReload | ./diagtalker || . $srcdir/diag.sh error-exit  $?
		fi
		;;
   'issue-HUP') # shut rsyslogd down when main queue is empty. $2 is the instance.
		kill -HUP `cat rsyslog$2.pid`
		./msleep 1000
		;;
   'shutdown-when-empty') # shut rsyslogd down when main queue is empty. $2 is the instance.
		if [ "$2" == "2" ]
		then
		   echo Shutting down instance 2
		fi
		. $srcdir/diag.sh wait-queueempty $2
		./msleep 1000 # wait a bit (think about slow testbench machines!)
		kill `cat rsyslog$2.pid`
		# note: we do not wait for the actual termination!
		;;
   'shutdown-immediate') # shut rsyslogd down without emptying the queue. $2 is the instance.
		kill `cat rsyslog.pid`
		# note: we do not wait for the actual termination!
		;;
   'tcpflood') # do a tcpflood run and check if it worked params are passed to tcpflood
		shift 1
		eval ./tcpflood $* $TCPFLOOD_EXTRA_OPTS
		if [ "$?" -ne "0" ]; then
		  echo "error during tcpflood! see rsyslog.out.log.save for what was written"
		  cp rsyslog.out.log rsyslog.out.log.save
		  . $srcdir/diag.sh error-exit 1
		fi
		;;
   'injectmsg') # inject messages via our inject interface (imdiag)
		echo injecting $3 messages
		echo injectmsg $2 $3 $4 $5 | ./diagtalker || . $srcdir/diag.sh error-exit  $?
		# TODO: some return state checking? (does it really make sense here?)
		;;
    'injectmsg-litteral') # inject litteral-payload  via our inject interface (imdiag)
		echo injecting msg payload from: $2
    cat $2 | sed -e 's/^/injectmsg litteral /g' | ./diagtalker || . $srcdir/diag.sh error-exit  $?
		# TODO: some return state checking? (does it really make sense here?)
		;;
   'check-mainq-spool') # check if mainqueue spool files exist, if not abort (we just check .qi).
		echo There must exist some files now:
		ls -l test-spool
		if test ! -f test-spool/mainq.qi; then
		  echo "error: mainq.qi does not exist where expected to do so!"
		  ls -l test-spool
		  . $srcdir/diag.sh error-exit 1
		fi
		;;
   'seq-check') # do the usual sequence check to see if everything was properly received. $2 is the instance.
		rm -f work
		cp rsyslog.out.log work-presort
		$RS_SORTCMD -g < rsyslog.out.log > work
		# $4... are just to have the abilit to pass in more options...
		# add -v to chkseq if you need more verbose output
		./chkseq -fwork -s$2 -e$3 $4 $5 $6 $7
		if [ "$?" -ne "0" ]; then
		  echo "sequence error detected"
		  . $srcdir/diag.sh error-exit 1
		fi
		;;
   'seq-check2') # do the usual sequence check to see if everything was properly received. This is
   		# a duplicateof seq-check, but we could not change its calling conventions without
		# breaking a lot of exitings test cases, so we preferred to duplicate the code here.
		rm -f work2
		$RS_SORTCMD -g < rsyslog2.out.log > work2
		# $4... are just to have the abilit to pass in more options...
		# add -v to chkseq if you need more verbose output
		./chkseq -fwork2 -s$2 -e$3 $4 $5 $6 $7
		if [ "$?" -ne "0" ]; then
		  echo "sequence error detected"
		  . $srcdir/diag.sh error-exit 1
		fi
		rm -f work2
		;;
   'content-check') 
		cat rsyslog.out.log | grep -qF "$2"
		if [ "$?" -ne "0" ]; then
		    echo content-check failed to find "'$2'", content is
		    cat rsyslog.out.log
		    . $srcdir/diag.sh error-exit 1
		fi
		;;
<<<<<<< HEAD
   'content-check-with-count') 
		count=$(cat rsyslog.out.log | grep -qF "$2" | wc -l)
		if [ "x$count" == "x$3" ]; then
		    echo content-check failed, expected $2 to occure $3 times, but found it $count times
		    . $srcdir/diag.sh error-exit 1
		fi
=======
	 'wait-for-stats-flush')
		echo "will wait for stats push"
		while [[ ! -f $2 ]]; do
				echo waiting for stats file "'$2'" to be created
				./msleep 100
		done
		prev_count=$(cat $2 | grep 'BEGIN$' | wc -l)
		new_count=$prev_count
		while [[ "x$prev_count" == "x$new_count" ]]; do
				new_count=$(cat $2 | grep 'BEGIN$' | wc -l) # busy spin, because it allows as close timing-coordination in actual test run as possible
		done
		echo "stats push registered"
>>>>>>> 37e83b23
		;;
   'custom-content-check') 
		cat $3 | grep -qF "$2"
		if [ "$?" -ne "0" ]; then
		    echo content-check failed to find "'$2'" inside "'$3'"
		    . $srcdir/diag.sh error-exit 1
		fi
		;;
   'first-column-sum-check') 
		sum=$(cat $4 | grep $3 | sed -e $2 | awk '{s+=$1} END {print s}')
		if [ "x${sum}" != "x$5" ]; then
		    echo sum of first column with edit-expr "'$2'" run over lines from file "'$4'" matched by "'$3'" equals "'$sum'" which is not equal to expected value of "'$5'"
		    . $srcdir/diag.sh error-exit 1
		fi
		;;
   'assert-first-column-sum-greater-than') 
		sum=$(cat $4 | grep $3 | sed -e $2 | awk '{s+=$1} END {print s}')
		if [ ! $sum -gt $5 ]; then
		    echo sum of first column with edit-expr "'$2'" run over lines from file "'$4'" matched by "'$3'" equals "'$sum'" which is smaller than expected lower-limit of "'$5'"
		    . $srcdir/diag.sh error-exit 1
		fi
		;;
   'content-pattern-check') 
		cat rsyslog.out.log | grep -q "$2"
		if [ "$?" -ne "0" ]; then
		    echo content-check failed, not every line matched pattern "'$2'"
		    . $srcdir/diag.sh error-exit 1
		fi
		;;
   'assert-content-missing') 
		cat rsyslog.out.log | grep -qF "$2"
		if [ "$?" -eq "0" ]; then
<<<<<<< HEAD
		    echo content-missing assertion failed
=======
				echo content-missing assertion failed, some line matched pattern "'$2'"
		    . $srcdir/diag.sh error-exit 1
		fi
		;;
   'custom-assert-content-missing') 
		cat $3 | grep -qF "$2"
		if [ "$?" -eq "0" ]; then
				echo content-missing assertion failed, some line in "'$3'" matched pattern "'$2'"
>>>>>>> 37e83b23
		    . $srcdir/diag.sh error-exit 1
		fi
		;;
   'gzip-seq-check') # do the usual sequence check, but for gzip files
		rm -f work
		ls -l rsyslog.out.log
		gunzip < rsyslog.out.log | $RS_SORTCMD -g > work
		ls -l work
		# $4... are just to have the abilit to pass in more options...
		./chkseq -fwork -v -s$2 -e$3 $4 $5 $6 $7
		if [ "$?" -ne "0" ]; then
		  echo "sequence error detected"
		  . $srcdir/diag.sh error-exit 1
		fi
		;;
   'nettester') # perform nettester-based tests
   		# use -v for verbose output!
		./nettester -t$2 -i$3 $4
		if [ "$?" -ne "0" ]; then
		  . $srcdir/diag.sh error-exit 1
		fi
		;;
   'setzcat')   # find out name of zcat tool
		if [ `uname` == SunOS ]; then
		   ZCAT=gzcat
		else
		   ZCAT=zcat
		fi
		;;
   'generate-HOSTNAME')   # generate the HOSTNAME file
		. $srcdir/diag.sh startup gethostname.conf
		. $srcdir/diag.sh tcpflood -m1 -M "\"<128>\""
		./msleep 100
		. $srcdir/diag.sh shutdown-when-empty # shut down rsyslogd when done processing messages
		. $srcdir/diag.sh wait-shutdown	# we need to wait until rsyslogd is finished!
		;;
   'error-exit') # this is called if we had an error and need to abort. Here, we
                # try to gather as much information as possible. That's most important
		# for systems like Travis-CI where we cannot debug on the machine itself.
		# our $2 is the to-be-used exit code.
		if [[ ! -e IN_AUTO_DEBUG &&  "$USE_AUTO_DEBUG" == 'on' ]]; then
			touch IN_AUTO_DEBUG
			if [ -e core* ]
			then
				echo trying to analyze core for main rsyslogd binary
				echo note: this may not be the correct file, check it
				CORE=`ls core*`
				echo "set pagination off" >gdb.in
				echo "core $CORE" >>gdb.in
				echo "info thread" >> gdb.in
				echo "thread apply all bt full" >> gdb.in
				echo "q" >> gdb.in
				gdb ../tools/rsyslogd < gdb.in
				CORE=
				rm gdb.in
			fi

			# OK, we have the testname and can re-run under valgrind
			echo re-running under valgrind control
			current_test="./$(basename $0)" # this path is probably wrong -- theinric
			$current_test
			# wait a little bit so that valgrind can finish
			./msleep 4000
			# next let's try us to get a debug log
			RSYSLOG_DEBUG_SAVE=$RSYSLOG_DEBUG
			export RSYSLOG_DEBUG="debug nologfuncflow noprintmutexaction"
			$current_test
			./msleep 4000
			RSYSLOG_DEBUG=$RSYSLOG_DEBUG_SAVE
			rm IN_AUTO_DEBUG
		fi
		exit $2
		;;
   *)		echo "invalid argument" $1
esac<|MERGE_RESOLUTION|>--- conflicted
+++ resolved
@@ -308,14 +308,13 @@
 		    . $srcdir/diag.sh error-exit 1
 		fi
 		;;
-<<<<<<< HEAD
    'content-check-with-count') 
 		count=$(cat rsyslog.out.log | grep -qF "$2" | wc -l)
 		if [ "x$count" == "x$3" ]; then
 		    echo content-check failed, expected $2 to occure $3 times, but found it $count times
 		    . $srcdir/diag.sh error-exit 1
 		fi
-=======
+		;;
 	 'wait-for-stats-flush')
 		echo "will wait for stats push"
 		while [[ ! -f $2 ]]; do
@@ -328,7 +327,6 @@
 				new_count=$(cat $2 | grep 'BEGIN$' | wc -l) # busy spin, because it allows as close timing-coordination in actual test run as possible
 		done
 		echo "stats push registered"
->>>>>>> 37e83b23
 		;;
    'custom-content-check') 
 		cat $3 | grep -qF "$2"
@@ -361,9 +359,6 @@
    'assert-content-missing') 
 		cat rsyslog.out.log | grep -qF "$2"
 		if [ "$?" -eq "0" ]; then
-<<<<<<< HEAD
-		    echo content-missing assertion failed
-=======
 				echo content-missing assertion failed, some line matched pattern "'$2'"
 		    . $srcdir/diag.sh error-exit 1
 		fi
@@ -372,7 +367,6 @@
 		cat $3 | grep -qF "$2"
 		if [ "$?" -eq "0" ]; then
 				echo content-missing assertion failed, some line in "'$3'" matched pattern "'$2'"
->>>>>>> 37e83b23
 		    . $srcdir/diag.sh error-exit 1
 		fi
 		;;
