--- conflicted
+++ resolved
@@ -1,18 +1,13 @@
 #!/bin/bash
 echo \[imuxsock_ccmiddle.sh\]: test trailing LF handling in imuxsock
-<<<<<<< HEAD
-. $srcdir/diag.sh init
-. $srcdir/diag.sh startup imuxsock_ccmiddle.conf
-=======
 ./syslog_caller -fsyslog_inject-l -m0 > /dev/null 2>&1
 no_liblogging_stdlog=$?
 if [ $no_liblogging_stdlog -ne 0 ];then
   echo "liblogging-stdlog not available - skipping test"
   exit 77
 fi
-source $srcdir/diag.sh init
-source $srcdir/diag.sh startup imuxsock_ccmiddle.conf
->>>>>>> f21b3f96
+. $srcdir/diag.sh init
+. $srcdir/diag.sh startup imuxsock_ccmiddle.conf
 # send a message with trailing LF
 ./syslog_caller -fsyslog_inject-c -m1 -C "uxsock:testbench_socket"
 # the sleep below is needed to prevent too-early termination of rsyslogd
