<<<<<<< HEAD
#!/bin/bash
. $srcdir/diag.sh init
. $srcdir/diag.sh startup imuxsock_traillf.conf
=======
./syslog_caller -fsyslog_inject-l -m0 > /dev/null 2>&1
no_liblogging_stdlog=$?
if [ $no_liblogging_stdlog -ne 0 ];then
  echo "liblogging-stdlog not available - skipping test"
  exit 77
fi
source $srcdir/diag.sh init
source $srcdir/diag.sh startup imuxsock_traillf.conf
>>>>>>> f21b3f96
# send a message with trailing LF
./syslog_caller -fsyslog_inject-l -m1 -C "uxsock:testbench_socket"
# the sleep below is needed to prevent too-early termination of rsyslogd
./msleep 100
. $srcdir/diag.sh shutdown-when-empty # shut down rsyslogd when done processing messages
. $srcdir/diag.sh wait-shutdown	# we need to wait until rsyslogd is finished!
cmp rsyslog.out.log $srcdir/resultdata/imuxsock_traillf.log
if [ ! $? -eq 0 ]; then
  echo "imuxsock_traillf_root.sh failed"
  exit 1
fi;
. $srcdir/diag.sh exit<|MERGE_RESOLUTION|>--- conflicted
+++ resolved
@@ -1,17 +1,12 @@
-<<<<<<< HEAD
 #!/bin/bash
-. $srcdir/diag.sh init
-. $srcdir/diag.sh startup imuxsock_traillf.conf
-=======
 ./syslog_caller -fsyslog_inject-l -m0 > /dev/null 2>&1
 no_liblogging_stdlog=$?
 if [ $no_liblogging_stdlog -ne 0 ];then
   echo "liblogging-stdlog not available - skipping test"
   exit 77
 fi
-source $srcdir/diag.sh init
-source $srcdir/diag.sh startup imuxsock_traillf.conf
->>>>>>> f21b3f96
+. $srcdir/diag.sh init
+. $srcdir/diag.sh startup imuxsock_traillf.conf
 # send a message with trailing LF
 ./syslog_caller -fsyslog_inject-l -m1 -C "uxsock:testbench_socket"
 # the sleep below is needed to prevent too-early termination of rsyslogd
