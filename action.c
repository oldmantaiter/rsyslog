/* action.c
 *
 * Implementation of the action object.
 *
 * File begun on 2007-08-06 by RGerhards (extracted from syslogd.c)
 *
 * Some notes on processing (this hopefully makes it easier to find
 * the right code in question): For performance reasons, this module
 * uses different methods of message submission based on the user-selected
 * configuration. This code is similar, but can not be abstracted because
 * of the performanse-affecting differences in it. As such, it is often
 * necessary to triple-check that everything works well in *all* modes.
 * The different modes (and calling sequence) are:
 *
 * if set iExecEveryNthOccur > 1 || f_ReduceRepeated || iSecsExecOnceInterval
 * - doSubmitToActionQComplexBatch
 * - helperSubmitToActionQComplexBatch
 * - doActionCallAction
 *   handles duplicate message processing, but in essence calls
 * - actionWriteToAction
 * - qqueueEnqObj
 *   (now queue engine processing)
 * if(pThis->bWriteAllMarkMsgs == FALSE) - this is the DEFAULT
 * - doSubmitToActionQNotAllMarkBatch
 * - doSubmitToActionQBatch (and from here like in the else case below!)
 * else
 * - doSubmitToActionQBatch
 * - doSubmitToActionQ
 * - qqueueEnqObj
 *   (now queue engine processing)
 *
 * Note that bWriteAllMakrMsgs on or off creates almost the same processing.
 * The difference ist that if WriteAllMarkMsgs is not set, we need to
 * preprocess the batch and drop mark messages which are not yet due for
 * writing.
 *
 * After dequeue, processing is as follows:
 * - processBatchMain
 * - processAction
 * - submitBatch
 * - tryDoAction
 * - ...
 *
 * MORE ON PROCESSING, QUEUES and FILTERING
 * All filtering needs to be done BEFORE messages are enqueued to an
 * action. In previous code, part of the filtering was done at the
 * "remote end" of the action queue, which lead to problems in
 * non-direct mode (because then things run asynchronously). In order
 * to solve this problem once and for all, I have changed the code so
 * that all filtering is done before enq, and processing on the
 * dequeue side of action processing now always executes whatever is
 * enqueued. This is the only way to handle things consistently and
 * (as much as possible) in a queue-type agnostic way. However, it is
 * a rather radical change, which I unfortunately needed to make from
 * stable version 5.8.1 to 5.8.2. If new problems pop up, you now know
 * what may be their cause. In any case, the way it is done now is the
 * only correct one.
 * A problem is that, under fortunate conditions, we use the current
 * batch for the output system as well. This is very good from a performance
 * point of view, but makes the distinction between enq and deq side of
 * the queue a bit hard. The current idea is that the filter condition
 * alone is checked at the deq side of the queue (seems to be unavoidable
 * to do it that way), but all other complex conditons (like failover
 * handling) go into the computation of the filter condition. For
 * non-direct queues, we still enqueue only what is acutally necessary.
 * Note that in this case the rest of the code must ensure that the filter
 * is set to "true". While this is not perfect and not as simple as
 * we would like to see it, it looks like the best way to tackle that
 * beast.
 * rgerhards, 2011-06-15
 *
 * Copyright 2007-2011 Rainer Gerhards and Adiscon GmbH.
 *
 * This file is part of rsyslog.
 *
 * Rsyslog is free software: you can redistribute it and/or modify
 * it under the terms of the GNU General Public License as published by
 * the Free Software Foundation, either version 3 of the License, or
 * (at your option) any later version.
 *
 * Rsyslog is distributed in the hope that it will be useful,
 * but WITHOUT ANY WARRANTY; without even the implied warranty of
 * MERCHANTABILITY or FITNESS FOR A PARTICULAR PURPOSE.  See the
 * GNU General Public License for more details.
 *
 * You should have received a copy of the GNU General Public License
 * along with Rsyslog.  If not, see <http://www.gnu.org/licenses/>.
 *
 * A copy of the GPL can be found in the file "COPYING" in this distribution.
 */
#include "config.h"
#include "rsyslog.h"
#include <stdio.h>
#include <assert.h>
#include <stdarg.h>
#include <stdlib.h>
#include <string.h>
#include <strings.h>
#include <time.h>
#include <errno.h>

#include "dirty.h"
#include "template.h"
#include "action.h"
#include "modules.h"
#include "sync.h"
#include "cfsysline.h"
#include "srUtils.h"
#include "errmsg.h"
#include "batch.h"
#include "wti.h"
#include "datetime.h"
#include "unicode-helper.h"
#include "atomic.h"

#define NO_TIME_PROVIDED 0 /* indicate we do not provide any cached time */

/* forward definitions */
static rsRetVal processBatchMain(action_t *pAction, batch_t *pBatch, int*);
static rsRetVal doSubmitToActionQComplexBatch(action_t *pAction, batch_t *pBatch);
static rsRetVal doSubmitToActionQNotAllMarkBatch(action_t *pAction, batch_t *pBatch);
static rsRetVal doSubmitToActionQBatch(action_t *pAction, batch_t *pBatch);

/* object static data (once for all instances) */
/* TODO: make this an object! DEFobjStaticHelpers -- rgerhards, 2008-03-05 */
DEFobjCurrIf(obj)
DEFobjCurrIf(datetime)
DEFobjCurrIf(module)
DEFobjCurrIf(errmsg)

static int iActExecOnceInterval = 0; /* execute action once every nn seconds */
static int iActExecEveryNthOccur = 0; /* execute action every n-th occurence (0,1=always) */
static time_t iActExecEveryNthOccurTO = 0; /* timeout for n-occurence setting (in seconds, 0=never) */
static int glbliActionResumeInterval = 30;
int glbliActionResumeRetryCount = 0;		/* how often should suspended actions be retried? */
static int bActionRepMsgHasMsg = 0;		/* last messsage repeated... has msg fragment in it */

static int bActionWriteAllMarkMsgs = FALSE;			/* should all mark messages be unconditionally written? */
static uchar *pszActionName;					/* short name for the action */
/* action queue and its configuration parameters */
static queueType_t ActionQueType = QUEUETYPE_DIRECT;		/* type of the main message queue above */
static int iActionQueueSize = 1000;				/* size of the main message queue above */
static int iActionQueueDeqBatchSize = 16;			/* batch size for action queues */
static int iActionQHighWtrMark = 800;				/* high water mark for disk-assisted queues */
static int iActionQLowWtrMark = 200;				/* low water mark for disk-assisted queues */
static int iActionQDiscardMark = 9800;				/* begin to discard messages */
static int iActionQDiscardSeverity = 8;				/* by default, discard nothing to prevent unintentional loss */
static int iActionQueueNumWorkers = 1;				/* number of worker threads for the mm queue above */
static uchar *pszActionQFName = NULL;				/* prefix for the main message queue file */
static int64 iActionQueMaxFileSize = 1024*1024;
static int iActionQPersistUpdCnt = 0;				/* persist queue info every n updates */
static int bActionQSyncQeueFiles = 0;				/* sync queue files */
static int iActionQtoQShutdown = 0;				/* queue shutdown */ 
static int iActionQtoActShutdown = 1000;			/* action shutdown (in phase 2) */ 
static int iActionQtoEnq = 2000;				/* timeout for queue enque */ 
static int iActionQtoWrkShutdown = 60000;			/* timeout for worker thread shutdown */
static int iActionQWrkMinMsgs = 100;				/* minimum messages per worker needed to start a new one */
static int bActionQSaveOnShutdown = 1;				/* save queue on shutdown (when DA enabled)? */
static int64 iActionQueMaxDiskSpace = 0;			/* max disk space allocated 0 ==> unlimited */
static int iActionQueueDeqSlowdown = 0;				/* dequeue slowdown (simple rate limiting) */
static int iActionQueueDeqtWinFromHr = 0;			/* hour begin of time frame when queue is to be dequeued */
static int iActionQueueDeqtWinToHr = 25;			/* hour begin of time frame when queue is to be dequeued */

/* the counter below counts actions created. It is used to obtain unique IDs for the action. They
 * should not be relied on for any long-term activity (e.g. disk queue names!), but they are nice
 * to have during one instance of an rsyslogd run. For example, I use them to name actions when there
 * is no better name available. Note that I do NOT recover previous numbers on HUP - we simply keep
 * counting. -- rgerhards, 2008-01-29
 */
static int iActionNbr = 0;

/* ------------------------------ methods ------------------------------ */ 

/* This function returns the "current" time for this action. Current time
 * is not necessarily real-time. In order to enhance performance, current
 * system time is obtained the first time an action needs to know the time
 * and then kept cached inside the action structure. Later requests will
 * always return that very same time. Wile not totally accurate, it is far
 * accurate in most cases and considered "acurate enough" for all cases.
 * When changing the threading model, please keep in mind that this
 * logic needs to be changed should we once allow more than one parallel
 * call into the same action (object). As this is currently not supported,
 * we simply cache the time inside the action object itself, after it
 * is under mutex protection.
 * Side-note: the value -1 is used as tActNow, because it also is the
 * error return value of time(). So we would do a retry with the next
 * invocation if time() failed. Then, of course, we would probably already
 * be in trouble, but for the sake of performance we accept this very,
 * very slight risk.
 * This logic has been added as part of an overall performance improvment
 * effort inspired by David Lang. -- rgerhards, 2008-09-16
 * Note: this function does not use the usual iRet call conventions
 * because that would provide little to no benefit but complicate things
 * a lot. So we simply return the system time.
 */
static inline time_t
getActNow(action_t *pThis)
{
	assert(pThis != NULL);
	if(pThis->tActNow == -1) {
		pThis->tActNow = datetime.GetTime(NULL); /* good time call - the only one done */
		if(pThis->tLastExec > pThis->tActNow) {
			/* if we are traveling back in time, reset tLastExec */
			pThis->tLastExec = (time_t) 0;
		}
	}

	return pThis->tActNow;
}


/* resets action queue parameters to their default values. This happens
 * after each action has been created in order to prevent any wild defaults
 * to be used. It is somewhat against the original spirit of the config file
 * reader, but I think it is a good thing to do.
 * rgerhards, 2008-01-29
 */
static rsRetVal
actionResetQueueParams(void)
{
	DEFiRet;

	ActionQueType = QUEUETYPE_DIRECT;		/* type of the main message queue above */
	iActionQueueSize = 1000;			/* size of the main message queue above */
	iActionQueueDeqBatchSize = 16;			/* default batch size */
	iActionQHighWtrMark = 800;			/* high water mark for disk-assisted queues */
	iActionQLowWtrMark = 200;			/* low water mark for disk-assisted queues */
	iActionQDiscardMark = 9800;			/* begin to discard messages */
	iActionQDiscardSeverity = 8;			/* discard warning and above */
	iActionQueueNumWorkers = 1;			/* number of worker threads for the mm queue above */
	iActionQueMaxFileSize = 1024*1024;
	iActionQPersistUpdCnt = 0;			/* persist queue info every n updates */
	bActionQSyncQeueFiles = 0;
	iActionQtoQShutdown = 0;			/* queue shutdown */ 
	iActionQtoActShutdown = 1000;			/* action shutdown (in phase 2) */ 
	iActionQtoEnq = 2000;				/* timeout for queue enque */ 
	iActionQtoWrkShutdown = 60000;			/* timeout for worker thread shutdown */
	iActionQWrkMinMsgs = 100;			/* minimum messages per worker needed to start a new one */
	bActionQSaveOnShutdown = 1;			/* save queue on shutdown (when DA enabled)? */
	iActionQueMaxDiskSpace = 0;
	iActionQueueDeqSlowdown = 0;
	iActionQueueDeqtWinFromHr = 0;
	iActionQueueDeqtWinToHr = 25;			/* 25 disables time windowed dequeuing */

	glbliActionResumeRetryCount = 0;		/* I guess it is smart to reset this one, too */

	d_free(pszActionQFName);
	pszActionQFName = NULL;				/* prefix for the main message queue file */

	RETiRet;
}


/* destructs an action descriptor object
 * rgerhards, 2007-08-01
 */
rsRetVal actionDestruct(action_t *pThis)
{
	DEFiRet;
	ASSERT(pThis != NULL);

	if(pThis->pQueue != NULL) {
		qqueueDestruct(&pThis->pQueue);
	}

	if(pThis->pMod != NULL)
		pThis->pMod->freeInstance(pThis->pModData);

	if(pThis->f_pMsg != NULL)
		msgDestruct(&pThis->f_pMsg);

	SYNC_OBJ_TOOL_EXIT(pThis);
	pthread_mutex_destroy(&pThis->mutActExec);
	d_free(pThis->pszName);
	d_free(pThis->ppTpl);

	d_free(pThis);
	
	RETiRet;
}


/* create a new action descriptor object
 * rgerhards, 2007-08-01
 */
rsRetVal actionConstruct(action_t **ppThis)
{
	DEFiRet;
	action_t *pThis;

	ASSERT(ppThis != NULL);
	
	CHKmalloc(pThis = (action_t*) calloc(1, sizeof(action_t)));
	pThis->iResumeInterval = glbliActionResumeInterval;
	pThis->iResumeRetryCount = glbliActionResumeRetryCount;
	pThis->tLastOccur = datetime.GetTime(NULL);	/* done once per action on startup only */
	pthread_mutex_init(&pThis->mutActExec, NULL);
	INIT_ATOMIC_HELPER_MUT(pThis->mutCAS);
	SYNC_OBJ_TOOL_INIT(pThis);

	/* indicate we have a new action */
	++iActionNbr;

finalize_it:
	*ppThis = pThis;
	RETiRet;
}


/* action construction finalizer
 */
rsRetVal
actionConstructFinalize(action_t *pThis)
{
	DEFiRet;
	uchar pszQName[64]; /* friendly name of our queue */

	ASSERT(pThis != NULL);

	/* find a name for our queue */
	snprintf((char*) pszQName, sizeof(pszQName)/sizeof(uchar), "action %d queue", iActionNbr);

	/* now check if we can run the action in "firehose mode" during stage one of 
	 * its processing (that is before messages are enqueued into the action q).
	 * This is only possible if some features, which require strict sequence, are
	 * not used. Thankfully, that is usually the case. The benefit of firehose
	 * mode is much faster processing (and simpler code) -- rgerhards, 2010-06-08
	 */
	if(   pThis->iExecEveryNthOccur > 1
	   || pThis->f_ReduceRepeated
	   || pThis->iSecsExecOnceInterval
	  ) {
		DBGPRINTF("info: firehose mode disabled for action because "
		          "iExecEveryNthOccur=%d, "
		          "ReduceRepeated=%d, "
		          "iSecsExecOnceInterval=%d\n",
			  pThis->iExecEveryNthOccur, pThis->f_ReduceRepeated,
			  pThis->iSecsExecOnceInterval
			  );
		pThis->submitToActQ = doSubmitToActionQComplexBatch;
	} else if(pThis->bWriteAllMarkMsgs == FALSE) {
		/* nearly full-speed submission mode, default case */
		pThis->submitToActQ = doSubmitToActionQNotAllMarkBatch;
	} else {
		/* full firehose submission mode */
		pThis->submitToActQ = doSubmitToActionQBatch;
	}

	/* we need to make a safety check: if the queue is NOT in direct mode, a single 
	 * message object may be accessed by multiple threads. As such, we need to enable
	 * msg object thread safety in this case (this costs a bit performance and thus
	 * is not enabled by default. -- rgerhards, 2008-02-20
	 */
	if(ActionQueType != QUEUETYPE_DIRECT)
		MsgEnableThreadSafety();

	/* create queue */
	/* action queues always (for now) have just one worker. This may change when
	 * we begin to implement an interface the enable output modules to request
	 * to be run on multiple threads. So far, this is forbidden by the interface
	 * spec. -- rgerhards, 2008-01-30
	 */
	CHKiRet(qqueueConstruct(&pThis->pQueue, ActionQueType, 1, iActionQueueSize,
					(rsRetVal (*)(void*, batch_t*, int*))processBatchMain));
	obj.SetName((obj_t*) pThis->pQueue, pszQName);

	/* ... set some properties ... */
#	define setQPROP(func, directive, data) \
	CHKiRet_Hdlr(func(pThis->pQueue, data)) { \
		errmsg.LogError(0, NO_ERRCODE, "Invalid " #directive ", error %d. Ignored, running with default setting", iRet); \
	}
#	define setQPROPstr(func, directive, data) \
	CHKiRet_Hdlr(func(pThis->pQueue, data, (data == NULL)? 0 : strlen((char*) data))) { \
		errmsg.LogError(0, NO_ERRCODE, "Invalid " #directive ", error %d. Ignored, running with default setting", iRet); \
	}

	qqueueSetpUsr(pThis->pQueue, pThis);
	setQPROP(qqueueSetsizeOnDiskMax, "$ActionQueueMaxDiskSpace", iActionQueMaxDiskSpace);
	setQPROP(qqueueSetiDeqBatchSize, "$ActionQueueDequeueBatchSize", iActionQueueDeqBatchSize);
	setQPROP(qqueueSetMaxFileSize, "$ActionQueueFileSize", iActionQueMaxFileSize);
	setQPROPstr(qqueueSetFilePrefix, "$ActionQueueFileName", pszActionQFName);
	setQPROP(qqueueSetiPersistUpdCnt, "$ActionQueueCheckpointInterval", iActionQPersistUpdCnt);
	setQPROP(qqueueSetbSyncQueueFiles, "$ActionQueueSyncQueueFiles", bActionQSyncQeueFiles);
	setQPROP(qqueueSettoQShutdown, "$ActionQueueTimeoutShutdown", iActionQtoQShutdown );
	setQPROP(qqueueSettoActShutdown, "$ActionQueueTimeoutActionCompletion", iActionQtoActShutdown);
	setQPROP(qqueueSettoWrkShutdown, "$ActionQueueWorkerTimeoutThreadShutdown", iActionQtoWrkShutdown);
	setQPROP(qqueueSettoEnq, "$ActionQueueTimeoutEnqueue", iActionQtoEnq);
	setQPROP(qqueueSetiHighWtrMrk, "$ActionQueueHighWaterMark", iActionQHighWtrMark);
	setQPROP(qqueueSetiLowWtrMrk, "$ActionQueueLowWaterMark", iActionQLowWtrMark);
	setQPROP(qqueueSetiDiscardMrk, "$ActionQueueDiscardMark", iActionQDiscardMark);
	setQPROP(qqueueSetiDiscardSeverity, "$ActionQueueDiscardSeverity", iActionQDiscardSeverity);
	setQPROP(qqueueSetiMinMsgsPerWrkr, "$ActionQueueWorkerThreadMinimumMessages", iActionQWrkMinMsgs);
	setQPROP(qqueueSetbSaveOnShutdown, "$ActionQueueSaveOnShutdown", bActionQSaveOnShutdown);
	setQPROP(qqueueSetiDeqSlowdown,    "$ActionQueueDequeueSlowdown", iActionQueueDeqSlowdown);
	setQPROP(qqueueSetiDeqtWinFromHr,  "$ActionQueueDequeueTimeBegin", iActionQueueDeqtWinFromHr);
	setQPROP(qqueueSetiDeqtWinToHr,    "$ActionQueueDequeueTimeEnd", iActionQueueDeqtWinToHr);

#	undef setQPROP
#	undef setQPROPstr

	dbgoprint((obj_t*) pThis->pQueue, "save on shutdown %d, max disk space allowed %lld\n",
		   bActionQSaveOnShutdown, iActionQueMaxDiskSpace);
 	

	CHKiRet(qqueueStart(pThis->pQueue));
	DBGPRINTF("Action %p: queue %p created\n", pThis, pThis->pQueue);
	
	/* and now reset the queue params (see comment in its function header!) */
	actionResetQueueParams();

finalize_it:
	RETiRet;
}



/* set the global resume interval
 */
rsRetVal actionSetGlobalResumeInterval(int iNewVal)
{
	glbliActionResumeInterval = iNewVal;
	return RS_RET_OK;
}


/* returns the action state name in human-readable form
 * returned string must not be modified.
 * rgerhards, 2009-05-07
 */
static uchar *getActStateName(action_t *pThis)
{
	switch(pThis->eState) {
		case ACT_STATE_RDY:
			return (uchar*) "rdy";
		case ACT_STATE_ITX:
			return (uchar*) "itx";
		case ACT_STATE_RTRY:
			return (uchar*) "rtry";
		case ACT_STATE_SUSP:
			return (uchar*) "susp";
		case ACT_STATE_DIED:
			return (uchar*) "died";
		case ACT_STATE_COMM:
			return (uchar*) "comm";
		default:
			return (uchar*) "ERROR/UNKNWON";
	}
}


/* returns a suitable return code based on action state
 * rgerhards, 2009-05-07
 */
static rsRetVal getReturnCode(action_t *pThis)
{
	DEFiRet;

	ASSERT(pThis != NULL);
	switch(pThis->eState) {
		case ACT_STATE_RDY:
			iRet = RS_RET_OK;
			break;
		case ACT_STATE_ITX:
			if(pThis->bHadAutoCommit) {
				pThis->bHadAutoCommit = 0; /* auto-reset */
				iRet = RS_RET_PREVIOUS_COMMITTED;
			} else {
				iRet = RS_RET_DEFER_COMMIT;
			}
			break;
		case ACT_STATE_RTRY:
			iRet = RS_RET_SUSPENDED;
			break;
		case ACT_STATE_SUSP:
		case ACT_STATE_DIED:
			iRet = RS_RET_ACTION_FAILED;
			break;
		default:
			DBGPRINTF("Invalid action engine state %d, program error\n",
					(int) pThis->eState);
			iRet = RS_RET_ERR;
			break;
	}

	RETiRet;
}


/* set the action to a new state
 * rgerhards, 2007-08-02
 */
static inline void actionSetState(action_t *pThis, action_state_t newState)
{
	pThis->eState = newState;
	DBGPRINTF("Action %p transitioned to state: %s\n", pThis, getActStateName(pThis));
}

/* Handles the transient commit state. So far, this is
 * mostly a dummy...
 * rgerhards, 2007-08-02
 */
static void actionCommitted(action_t *pThis)
{
	actionSetState(pThis, ACT_STATE_RDY);
}


/* set action to "rtry" state.
 * rgerhards, 2007-08-02
 */
static void actionRetry(action_t *pThis)
{
	actionSetState(pThis, ACT_STATE_RTRY);
	pThis->iResumeOKinRow++;
}


/* Disable action, this means it will never again be usable
 * until rsyslog is reloaded. Use only as a last resort, but
 * depends on output module.
 * rgerhards, 2007-08-02
 */
static void actionDisable(action_t *pThis)
{
	actionSetState(pThis, ACT_STATE_DIED);
}


/* Suspend action, this involves changing the acton state as well
 * as setting the next retry time.
 * if we have more than 10 retries, we prolong the
 * retry interval. If something is really stalled, it will
 * get re-tried only very, very seldom - but that saves
 * CPU time. TODO: maybe a config option for that?
 * rgerhards, 2007-08-02
 */
static inline void actionSuspend(action_t *pThis, time_t ttNow)
{
	if(ttNow == NO_TIME_PROVIDED)
		datetime.GetTime(&ttNow);
	pThis->ttResumeRtry = ttNow + pThis->iResumeInterval * (pThis->iNbrResRtry / 10 + 1);
	actionSetState(pThis, ACT_STATE_SUSP);
	DBGPRINTF("earliest retry=%d\n", (int) pThis->ttResumeRtry);
}


/* actually do retry processing. Note that the function receives a timestamp so
 * that we do not need to call the (expensive) time() API.
 * Note that we do the full retry processing here, doing the configured number of
 * iterations. -- rgerhards, 2009-05-07
 * We need to guard against module which always return RS_RET_OK from their tryResume()
 * entry point. This is invalid, but has harsh consequences: it will cause the rsyslog
 * engine to go into a tight loop. That obviously is not acceptable. As such, we track the
 * count of iterations that a tryResume returning RS_RET_OK is immediately followed by
 * an unsuccessful call to doAction(). If that happens more than 1,000 times, we assume 
 * the return acutally is a RS_RET_SUSPENDED. In order to go through the various 
 * resumption stages, we do this for every 1000 requests. This magic number 1000 may
 * not be the most appropriate, but it should be thought of a "if nothing else helps"
 * kind of facility: in the first place, the module should return a proper indication
 * of its inability to recover. -- rgerhards, 2010-04-26.
 */
static inline rsRetVal
actionDoRetry(action_t *pThis, time_t ttNow, int *pbShutdownImmediate)
{
	int iRetries;
	int iSleepPeriod;
	int bTreatOKasSusp;
	DEFiRet;

	ASSERT(pThis != NULL);

	iRetries = 0;
	while((*pbShutdownImmediate == 0) && pThis->eState == ACT_STATE_RTRY) {
		iRet = pThis->pMod->tryResume(pThis->pModData);
		if((pThis->iResumeOKinRow > 999) && (pThis->iResumeOKinRow % 1000 == 0)) {
			bTreatOKasSusp = 1;
			pThis->iResumeOKinRow = 0;
		} else {
			bTreatOKasSusp = 0;
		}
		if((iRet == RS_RET_OK) && (!bTreatOKasSusp)) {
			actionSetState(pThis, ACT_STATE_RDY);
		} else if(iRet == RS_RET_SUSPENDED || bTreatOKasSusp) {
			/* max retries reached? */
			if((pThis->iResumeRetryCount != -1 && iRetries >= pThis->iResumeRetryCount)) {
				actionSuspend(pThis, ttNow);
			} else {
				++pThis->iNbrResRtry;
				++iRetries;
				iSleepPeriod = pThis->iResumeInterval;
				ttNow += iSleepPeriod; /* not truly exact, but sufficiently... */
				srSleep(iSleepPeriod, 0);
				if(*pbShutdownImmediate) {
					ABORT_FINALIZE(RS_RET_FORCE_TERM);
				}
			}
		} else if(iRet == RS_RET_DISABLE_ACTION) {
			actionDisable(pThis);
		}
	}

	if(pThis->eState == ACT_STATE_RDY) {
		pThis->iNbrResRtry = 0;
	}

finalize_it:
	RETiRet;
}


/* try to resume an action -- rgerhards, 2007-08-02
 * changed to new action state engine -- rgerhards, 2009-05-07
 */
static rsRetVal actionTryResume(action_t *pThis, int *pbShutdownImmediate)
{
	DEFiRet;
	time_t ttNow = NO_TIME_PROVIDED;

	ASSERT(pThis != NULL);

<<<<<<< HEAD
	if(pThis->eState == ACT_STATE_SUSP) {
		/* if we are suspended, we need to check if the timeout expired.
		 * for this handling, we must always obtain a fresh timestamp. We used
		 * to use the action timestamp, but in this case we will never reach a
		 * point where a resumption is actually tried, because the action timestamp
		 * is always in the past. So we can not avoid doing a fresh time() call
		 * here. -- rgerhards, 2009-03-18
		 */
		datetime.GetTime(&ttNow); /* cache "now" */
		if(ttNow > pThis->ttResumeRtry) {
			actionSetState(pThis, ACT_STATE_RTRY); /* back to retries */
=======
	/* for resume handling, we must always obtain a fresh timestamp. We used
	 * to use the action timestamp, but in this case we will never reach a
	 * point where a resumption is actually tried, because the action timestamp
	 * is always in the past. So we can not avoid doing a fresh time() call
	 * here. -- rgerhards, 2009-03-18
	 */
	time(&ttNow); /* cache "now" */

	/* first check if it is time for a re-try */
	if(ttNow >= pThis->ttResumeRtry) {
		iRet = pThis->pMod->tryResume(pThis->pModData);
		if(iRet == RS_RET_SUSPENDED) {
			/* set new tryResume time */
			++pThis->iNbrResRtry;
			/* if we have more than 10 retries, we prolong the
			 * retry interval. If something is really stalled, it will
			 * get re-tried only very, very seldom - but that saves
			 * CPU time. TODO: maybe a config option for that?
			 * rgerhards, 2007-08-02
			 */
			pThis->ttResumeRtry = ttNow + pThis->iResumeInterval * (pThis->iNbrResRtry / 10 + 1);
>>>>>>> cb0087ec
		}
	}

	if(pThis->eState == ACT_STATE_RTRY) {
		if(ttNow == NO_TIME_PROVIDED) /* use cached result if we have it */
			datetime.GetTime(&ttNow);
		CHKiRet(actionDoRetry(pThis, ttNow, pbShutdownImmediate));
	}

	if(Debug && (pThis->eState == ACT_STATE_RTRY ||pThis->eState == ACT_STATE_SUSP)) {
		DBGPRINTF("actionTryResume: action %p state: %s, next retry (if applicable): %u [now %u]\n",
			pThis, getActStateName(pThis), (unsigned) pThis->ttResumeRtry, (unsigned) ttNow);
	}

finalize_it:
	RETiRet;
}


/* prepare an action for performing work. This involves trying to recover it,
 * depending on its current state.
 * rgerhards, 2009-05-07
 */
static inline rsRetVal actionPrepare(action_t *pThis, int *pbShutdownImmediate)
{
	DEFiRet;

	assert(pThis != NULL);
	CHKiRet(actionTryResume(pThis, pbShutdownImmediate));

	/* if we are now ready, we initialize the transaction and advance
	 * action state accordingly
	 */
	if(pThis->eState == ACT_STATE_RDY) {
		iRet = pThis->pMod->mod.om.beginTransaction(pThis->pModData);
		switch(iRet) {
			case RS_RET_OK:
				actionSetState(pThis, ACT_STATE_ITX);
				break;
			case RS_RET_SUSPENDED:
				actionRetry(pThis);
				break;
			case RS_RET_DISABLE_ACTION:
				actionDisable(pThis);
				break;
			default:FINALIZE;
		}
	}

finalize_it:
	RETiRet;
}


/* debug-print the contents of an action object
 * rgerhards, 2007-08-02
 */
rsRetVal actionDbgPrint(action_t *pThis)
{
	DEFiRet;
	char *sz;

	dbgprintf("%s: ", module.GetStateName(pThis->pMod));
	pThis->pMod->dbgPrintInstInfo(pThis->pModData);
	dbgprintf("\n\tInstance data: 0x%lx\n", (unsigned long) pThis->pModData);
	dbgprintf("\tRepeatedMsgReduction: %d\n", pThis->f_ReduceRepeated);
	dbgprintf("\tResume Interval: %d\n", pThis->iResumeInterval);
	if(pThis->eState == ACT_STATE_SUSP) {
		dbgprintf("\tresume next retry: %u, number retries: %d",
			  (unsigned) pThis->ttResumeRtry, pThis->iNbrResRtry);
	}
	dbgprintf("\tState: %s\n", getActStateName(pThis));
	dbgprintf("\tExec only when previous is suspended: %d\n", pThis->bExecWhenPrevSusp);
	if(pThis->submitToActQ == doSubmitToActionQComplexBatch) {
			sz = "slow, but feature-rich";
	} else if(pThis->submitToActQ == doSubmitToActionQNotAllMarkBatch) {
			sz = "fast, but supports partial mark messages";
	} else if(pThis->submitToActQ == doSubmitToActionQBatch) {
			sz = "firehose (fastest)";
	} else {
			sz = "unknown (need to update debug display?)";
	}
	dbgprintf("\tsubmission mode: %s\n", sz);
	dbgprintf("\n");

	RETiRet;
}


/* prepare the calling parameters for doAction()
 * rgerhards, 2009-05-07
 */
static rsRetVal prepareDoActionParams(action_t *pAction, batch_obj_t *pElem)
{
	int i;
	msg_t *pMsg;
	DEFiRet;

	ASSERT(pAction != NULL);
	ASSERT(pElem != NULL);

	pMsg = (msg_t*) pElem->pUsrp;
	/* here we must loop to process all requested strings */
	for(i = 0 ; i < pAction->iNumTpls ; ++i) {
		switch(pAction->eParamPassing) {
			case ACT_STRING_PASSING:
				CHKiRet(tplToString(pAction->ppTpl[i], pMsg, &(pElem->staticActStrings[i]),
					&pElem->staticLenStrings[i]));
				pElem->staticActParams[i] = pElem->staticActStrings[i];
				break;
			case ACT_ARRAY_PASSING:
				CHKiRet(tplToArray(pAction->ppTpl[i], pMsg, (uchar***) &(pElem->staticActParams[i])));
				break;
			case ACT_MSG_PASSING:
				pElem->staticActParams[i] = (void*) pMsg;
				break;
			default:dbgprintf("software bug/error: unknown pAction->eParamPassing %d in prepareDoActionParams\n",
					   (int) pAction->eParamPassing);
				assert(0); /* software bug if this happens! */
				break;
		}
	}

finalize_it:
	RETiRet;
}


/* free a batches ressources, but not string buffers (because they will
 * most probably be reused). String buffers are only deleted upon final
 * destruction of the batch.
 * This function here must be called only when the batch is actually no
 * longer used, also not for retrying actions or such. It invalidates
 * buffers.
 * rgerhards, 2010-12-17
 */
static rsRetVal releaseBatch(action_t *pAction, batch_t *pBatch)
{
	int jArr;
	int i, j;
	batch_obj_t *pElem;
	uchar ***ppMsgs;
	DEFiRet;

	ASSERT(pAction != NULL);

	for(i = 0 ; i < batchNumMsgs(pBatch) && !*(pBatch->pbShutdownImmediate) ; ++i) {
		pElem = &(pBatch->pElem[i]);
		if(pElem->bFilterOK && pElem->state != BATCH_STATE_DISC) {
			switch(pAction->eParamPassing) {
			case ACT_ARRAY_PASSING:
				ppMsgs = (uchar***) pElem->staticActParams;
				for(j = 0 ; j < pAction->iNumTpls ; ++j) {
					if(((uchar**)ppMsgs)[j] != NULL) {
						jArr = 0;
						while(ppMsgs[j][jArr] != NULL) {
							d_free(ppMsgs[j][jArr++]);
							ppMsgs[j][jArr++] = NULL;
						}
						d_free(((uchar**)ppMsgs)[j]);
						((uchar**)ppMsgs)[j] = NULL;
					}
				}
				break;
			case ACT_STRING_PASSING:
			case ACT_MSG_PASSING:
				/* nothing to do in that case */
				/* TODO ... and yet we do something ;) This is considered not
				 * really needed, but I was not bold enough to remove that while
				 * fixing the stable. It should be removed in a devel version
				 * soon (I really don't see a reason why we would need it).
				 * rgerhards, 2010-12-16
				 */
				for(j = 0 ; j < pAction->iNumTpls ; ++j) {
					((uchar**)pElem->staticActParams)[j] = NULL;
				}
				break;
			}
		}
	}

	RETiRet;
}


/* call the DoAction output plugin entry point
 * rgerhards, 2008-01-28
 */
rsRetVal
actionCallDoAction(action_t *pThis, msg_t *pMsg, void *actParams)
{
	DEFiRet;

	ASSERT(pThis != NULL);
	ISOBJ_TYPE_assert(pMsg, msg);

	DBGPRINTF("entering actionCalldoAction(), state: %s\n", getActStateName(pThis));

	pThis->bHadAutoCommit = 0;
	iRet = pThis->pMod->mod.om.doAction(actParams, pMsg->msgFlags, pThis->pModData);
	switch(iRet) {
		case RS_RET_OK:
			actionCommitted(pThis);
			pThis->iResumeOKinRow = 0; /* we had a successful call! */
			break;
		case RS_RET_DEFER_COMMIT:
			pThis->iResumeOKinRow = 0; /* we had a successful call! */
			/* we are done, action state remains the same */
			break;
		case RS_RET_PREVIOUS_COMMITTED:
			/* action state remains the same, but we had a commit. */
			pThis->bHadAutoCommit = 1;
			pThis->iResumeOKinRow = 0; /* we had a successful call! */
			break;
		case RS_RET_SUSPENDED:
			actionRetry(pThis);
			break;
		case RS_RET_DISABLE_ACTION:
			actionDisable(pThis);
			break;
		default:/* permanent failure of this message - no sense in retrying. This is
			 * not yet handled (but easy TODO)
			 */
			FINALIZE;
	}
	iRet = getReturnCode(pThis);

finalize_it:
	RETiRet;
}


/* process a message
 * this readies the action and then calls doAction()
 * rgerhards, 2008-01-28
 */
static inline rsRetVal
actionProcessMessage(action_t *pThis, msg_t *pMsg, void *actParams, int *pbShutdownImmediate)
{
	DEFiRet;

	ASSERT(pThis != NULL);
	ISOBJ_TYPE_assert(pMsg, msg);

	CHKiRet(actionPrepare(pThis, pbShutdownImmediate));
	if(pThis->eState == ACT_STATE_ITX)
		CHKiRet(actionCallDoAction(pThis, pMsg, actParams));

	iRet = getReturnCode(pThis);
finalize_it:
	RETiRet;
}


/* finish processing a batch. Most importantly, that means we commit if we 
 * need to do so.
 * rgerhards, 2008-01-28
 */
static rsRetVal
finishBatch(action_t *pThis, batch_t *pBatch)
{
	int i;
	DEFiRet;

	ASSERT(pThis != NULL);

	if(pThis->eState == ACT_STATE_RDY) {
		/* we just need to flag the batch as commited */
		FINALIZE; /* nothing to do */
	}

	CHKiRet(actionPrepare(pThis, pBatch->pbShutdownImmediate));
	if(pThis->eState == ACT_STATE_ITX) {
		iRet = pThis->pMod->mod.om.endTransaction(pThis->pModData);
		switch(iRet) {
			case RS_RET_OK:
				actionCommitted(pThis);
				/* flag messages as committed */
				for(i = 0 ; i < pBatch->nElem ; ++i) {
					batchSetElemState(pBatch, i, BATCH_STATE_COMM);
					pBatch->pElem[i].bPrevWasSuspended = 0; /* we had success! */
				}
				break;
			case RS_RET_SUSPENDED:
				actionRetry(pThis);
				break;
			case RS_RET_DISABLE_ACTION:
				actionDisable(pThis);
				break;
			case RS_RET_DEFER_COMMIT:
				DBGPRINTF("output plugin error: endTransaction() returns RS_RET_DEFER_COMMIT "
					  "- ignored\n");
				actionCommitted(pThis);
				break;
			case RS_RET_PREVIOUS_COMMITTED:
				DBGPRINTF("output plugin error: endTransaction() returns RS_RET_PREVIOUS_COMMITTED "
					  "- ignored\n");
				actionCommitted(pThis);
				break;
			default:/* permanent failure of this message - no sense in retrying. This is
				 * not yet handled (but easy TODO)
				 */
				FINALIZE;
		}
	}
	iRet = getReturnCode(pThis);

finalize_it:
	RETiRet;
}


/* try to submit a partial batch of elements.
 * rgerhards, 2009-05-12
 */
static inline rsRetVal
tryDoAction(action_t *pAction, batch_t *pBatch, int *pnElem)
{
	int i;
	int iElemProcessed;
	int iCommittedUpTo;
	msg_t *pMsg;
	rsRetVal localRet;
	DEFiRet;

	assert(pBatch != NULL);
	assert(pnElem != NULL);

	i = pBatch->iDoneUpTo;	/* all messages below that index are processed */
	iElemProcessed = 0;
	iCommittedUpTo = i;
dbgprintf("XXXXX:  tryDoAction %p, pnElem %d, nElem %d\n", pAction, *pnElem, pBatch->nElem);
	while(iElemProcessed <= *pnElem && i < pBatch->nElem) {
		if(*(pBatch->pbShutdownImmediate))
			ABORT_FINALIZE(RS_RET_FORCE_TERM);
		/* NOTE: do NOT extend the filter below! Anything else must be done on the
		 * enq side of the queue (see file header comment)! -- rgerhards, 2011-06-15
		 */
		if(   pBatch->pElem[i].bFilterOK
		    && pBatch->pElem[i].state != BATCH_STATE_DISC) {
			pMsg = (msg_t*) pBatch->pElem[i].pUsrp;
			localRet = actionProcessMessage(pAction, pMsg, pBatch->pElem[i].staticActParams,
							pBatch->pbShutdownImmediate);
			DBGPRINTF("action %p call returned %d\n", pAction, localRet);
			/* Note: we directly modify the batch object state, because we know that
			 * wo do not overwrite BATCH_STATE_DISC indicators!
			 */
			if(localRet == RS_RET_OK) {
				/* mark messages as committed */
				while(iCommittedUpTo <= i) {
					pBatch->pElem[iCommittedUpTo].bPrevWasSuspended = 0; /* we had success! */
					batchSetElemState(pBatch, iCommittedUpTo, BATCH_STATE_COMM);
					++iCommittedUpTo;
					//pBatch->pElem[iCommittedUpTo++].state = BATCH_STATE_COMM;
				}
			} else if(localRet == RS_RET_PREVIOUS_COMMITTED) {
				/* mark messages as committed */
				while(iCommittedUpTo < i) {
					pBatch->pElem[iCommittedUpTo].bPrevWasSuspended = 0; /* we had success! */
					batchSetElemState(pBatch, iCommittedUpTo, BATCH_STATE_COMM);
					++iCommittedUpTo;
					//pBatch->pElem[iCommittedUpTo++].state = BATCH_STATE_COMM;
				}
				pBatch->pElem[i].state = BATCH_STATE_SUB;
			} else if(localRet == RS_RET_DEFER_COMMIT) {
				pBatch->pElem[i].state = BATCH_STATE_SUB;
			} else if(localRet == RS_RET_DISCARDMSG) {
				pBatch->pElem[i].state = BATCH_STATE_DISC;
			} else {
				dbgprintf("tryDoAction: unexpected error code %d[nElem %d, Commited UpTo %d], finalizing\n",
					  localRet, *pnElem, iCommittedUpTo);
				iRet = localRet;
				FINALIZE;
			}
		}
		++i;
		++iElemProcessed;
	}

finalize_it:
	if(pBatch->iDoneUpTo != iCommittedUpTo) {
		pBatch->iDoneUpTo = iCommittedUpTo;
	}
	RETiRet;
}

/* debug aid */
static void displayBatchState(batch_t *pBatch)
{
	int i;
	for(i = 0 ; i < pBatch->nElem ; ++i) {
		dbgprintf("XXXXX: displayBatchState2 %p[%d]: %d\n", pBatch, i, pBatch->pElem[i].state);
	}
}


/* submit a batch for actual action processing.
 * The first nElem elements are processed. This function calls itself
 * recursively if it needs to handle errors.
 * Note: we don't need the number of the first message to be processed as a parameter,
 * because this is kept track of inside the batch itself (iDoneUpTo).
 * rgerhards, 2009-05-12
 */
static rsRetVal
submitBatch(action_t *pAction, batch_t *pBatch, int nElem)
{
	int i;
	int bDone;
	rsRetVal localRet;
	int wasDoneTo;
	DEFiRet;

	assert(pBatch != NULL);

	wasDoneTo = pBatch->iDoneUpTo;
	bDone = 0;
	do {
		localRet = tryDoAction(pAction, pBatch, &nElem);
		if(localRet == RS_RET_FORCE_TERM) {
			ABORT_FINALIZE(RS_RET_FORCE_TERM);
		}
		if(   localRet == RS_RET_OK
		   || localRet == RS_RET_PREVIOUS_COMMITTED
		   || localRet == RS_RET_DEFER_COMMIT) {
			/* try commit transaction, once done, we can simply do so as if
			 * that return state was returned from tryDoAction().
			 */
			localRet = finishBatch(pAction, pBatch);
		}

		if(   localRet == RS_RET_OK
		   || localRet == RS_RET_PREVIOUS_COMMITTED
		   || localRet == RS_RET_DEFER_COMMIT) {
			bDone = 1;
		} else if(localRet == RS_RET_SUSPENDED) {
			; /* do nothing, this will retry the full batch */
		} else if(localRet == RS_RET_ACTION_FAILED) {
			/* in this case, everything not yet committed is BAD */
			for(i = pBatch->iDoneUpTo ; i < wasDoneTo + nElem ; ++i) {
				if(   pBatch->pElem[i].state != BATCH_STATE_DISC
				   && pBatch->pElem[i].state != BATCH_STATE_COMM ) {
					pBatch->pElem[i].state = BATCH_STATE_BAD;
					pBatch->pElem[i].bPrevWasSuspended = 1;
				}
			}
			bDone = 1;
		} else {
			if(nElem == 1) {
				batchSetElemState(pBatch, pBatch->iDoneUpTo, BATCH_STATE_BAD);
				bDone = 1;
			} else {
				/* retry with half as much. Depth is log_2 batchsize, so recursion is not too deep */
				DBGPRINTF("submitBatch recursing trying to find and exclude the culprit "
				          "for iRet %d\n", localRet);
				submitBatch(pAction, pBatch, nElem / 2);
				submitBatch(pAction, pBatch, nElem - (nElem / 2));
				bDone = 1;
			}
		}
	} while(!bDone && !*(pBatch->pbShutdownImmediate)); /* do .. while()! */

	if(*(pBatch->pbShutdownImmediate))
		ABORT_FINALIZE(RS_RET_FORCE_TERM);

finalize_it:
	RETiRet;
}



/* The following function prepares a batch for processing, that it is
 * reinitializes batch states, generates strings and does everything else
 * that needs to be done in order to make the batch ready for submission to
 * the actual output module. Note that we look at the precomputed
 * filter OK condition and process only those messages, that actually matched
 * the filter.
 * rgerhards, 2010-06-14
 */
static inline rsRetVal
prepareBatch(action_t *pAction, batch_t *pBatch)
{
	int i;
	batch_obj_t *pElem;
	DEFiRet;

	pBatch->iDoneUpTo = 0;
	for(i = 0 ; i < batchNumMsgs(pBatch) && !*(pBatch->pbShutdownImmediate) ; ++i) {
		pElem = &(pBatch->pElem[i]);
		if(pElem->bFilterOK && pElem->state != BATCH_STATE_DISC) {
			pElem->state = BATCH_STATE_RDY;
			if(prepareDoActionParams(pAction, pElem) != RS_RET_OK)
				pElem->bFilterOK = FALSE;
		}
	}
	RETiRet;
}


/* receive a batch and process it. This includes retry handling.
 * rgerhards, 2009-05-12
 */
static inline rsRetVal
processAction(action_t *pAction, batch_t *pBatch)
{
	DEFiRet;

	assert(pBatch != NULL);
	CHKiRet(submitBatch(pAction, pBatch, pBatch->nElem));
	iRet = finishBatch(pAction, pBatch);

finalize_it:
	RETiRet;
}


#pragma GCC diagnostic ignored "-Wempty-body"
/* receive an array of to-process user pointers and submit them
 * for processing.
 * rgerhards, 2009-04-22
 */
static rsRetVal
processBatchMain(action_t *pAction, batch_t *pBatch, int *pbShutdownImmediate)
{
	int *pbShutdownImmdtSave;
	rsRetVal localRet;
	DEFiRet;

	assert(pBatch != NULL);

	pbShutdownImmdtSave = pBatch->pbShutdownImmediate;
	pBatch->pbShutdownImmediate = pbShutdownImmediate;
	CHKiRet(prepareBatch(pAction, pBatch));

	/* We now must guard the output module against execution by multiple threads. The
	 * plugin interface specifies that output modules must not be thread-safe (except
	 * if they notify us they are - functionality not yet implemented...).
	 * rgerhards, 2008-01-30
	 */
	d_pthread_mutex_lock(&pAction->mutActExec);
	pthread_cleanup_push(mutexCancelCleanup, &pAction->mutActExec);

	iRet = processAction(pAction, pBatch);

	pthread_cleanup_pop(1); /* unlock mutex */

	/* even if processAction failed, we need to release the batch (else we
	 * have a memory leak). So we do this first, and then check if we need to
	 * return an error code. If so, the code from processAction has priority.
	 * rgerhards, 2010-12-17
	 */
	localRet = releaseBatch(pAction, pBatch);

	if(iRet == RS_RET_OK)
		iRet = localRet;

finalize_it:
	pBatch->pbShutdownImmediate = pbShutdownImmdtSave;
	RETiRet;
}
#pragma GCC diagnostic warning "-Wempty-body"


/* call the HUP handler for a given action, if such a handler is defined. The
 * action mutex is locked, because the HUP handler most probably needs to modify
 * some internal state information.
 * rgerhards, 2008-10-22
 */
#pragma GCC diagnostic ignored "-Wempty-body"
rsRetVal
actionCallHUPHdlr(action_t *pAction)
{
	DEFiRet;

	ASSERT(pAction != NULL);
	DBGPRINTF("Action %p checks HUP hdlr: %p\n", pAction, pAction->pMod->doHUP);

	if(pAction->pMod->doHUP == NULL) {
		FINALIZE;	/* no HUP handler, so we are done ;) */
	}

	d_pthread_mutex_lock(&pAction->mutActExec);
	pthread_cleanup_push(mutexCancelCleanup, &pAction->mutActExec);
	CHKiRet(pAction->pMod->doHUP(pAction->pModData));
	pthread_cleanup_pop(1); /* unlock mutex */

finalize_it:
	RETiRet;
}
#pragma GCC diagnostic warning "-Wempty-body"


/* set the action message queue mode
 * TODO: probably move this into queue object, merge with MainMsgQueue!
 * rgerhards, 2008-01-28
 */
static rsRetVal setActionQueType(void __attribute__((unused)) *pVal, uchar *pszType)
{
	DEFiRet;

	if (!strcasecmp((char *) pszType, "fixedarray")) {
		ActionQueType = QUEUETYPE_FIXED_ARRAY;
		DBGPRINTF("action queue type set to FIXED_ARRAY\n");
	} else if (!strcasecmp((char *) pszType, "linkedlist")) {
		ActionQueType = QUEUETYPE_LINKEDLIST;
		DBGPRINTF("action queue type set to LINKEDLIST\n");
	} else if (!strcasecmp((char *) pszType, "disk")) {
		ActionQueType = QUEUETYPE_DISK;
		DBGPRINTF("action queue type set to DISK\n");
	} else if (!strcasecmp((char *) pszType, "direct")) {
		ActionQueType = QUEUETYPE_DIRECT;
		DBGPRINTF("action queue type set to DIRECT (no queueing at all)\n");
	} else {
		errmsg.LogError(0, RS_RET_INVALID_PARAMS, "unknown actionqueue parameter: %s", (char *) pszType);
		iRet = RS_RET_INVALID_PARAMS;
	}
	d_free(pszType); /* no longer needed */

	RETiRet;
}


/* This submits the message to the action queue in case we do NOT need to handle repeat
 * message processing. That case permits us to gain lots of freedom during processing
 * and thus speed. This is also utilized to submit messages in complex case once
 * the complex logic has been applied ;)
 * rgerhards, 2010-06-08
 */
static inline rsRetVal
doSubmitToActionQ(action_t *pAction, msg_t *pMsg)
{
	DEFiRet;

	if(pAction->pQueue->qType == QUEUETYPE_DIRECT)
		iRet = qqueueEnqObjDirect(pAction->pQueue, (void*) MsgAddRef(pMsg));
	else
		iRet = qqueueEnqObj(pAction->pQueue, pMsg->flowCtlType, (void*) MsgAddRef(pMsg));

	RETiRet;
}


/* This function builds up a batch of messages to be (later)
 * submitted to the action queue.
 * Important: this function MUST not be called with messages that are to
 * be discarded due to their "prevWasSuspended" state. It will not check for
 * this and submit all messages to the queue for execution. So these must
 * be filtered out before calling us (what is done currently!).
 */
rsRetVal
actionWriteToAction(action_t *pAction)
{
	msg_t *pMsgSave;	/* to save current message pointer, necessary to restore
				   it in case it needs to be updated (e.g. repeated msgs) */
	DEFiRet;

	pMsgSave = NULL;	/* indicate message poiner not saved */

	/* first, we check if the action should actually be called. The action-specific
	 * $ActionExecOnlyEveryNthTime permits us to execute an action only every Nth
	 * time. So we need to check if we need to drop the (otherwise perfectly executable)
	 * action for this reason. Note that in case we need to drop it, we return RS_RET_OK
	 * as the action was properly "passed to execution" from the upper layer's point
	 * of view. -- rgerhards, 2008-08-07.
	 */
	if(pAction->iExecEveryNthOccur > 1) {
		/* we need to care about multiple occurences */
		if(   pAction->iExecEveryNthOccurTO > 0
		   && (getActNow(pAction) - pAction->tLastOccur) > pAction->iExecEveryNthOccurTO) {
		  	DBGPRINTF("n-th occurence handling timed out (%d sec), restarting from 0\n",
				  (int) (getActNow(pAction) - pAction->tLastOccur));
			pAction->iNbrNoExec = 0;
			pAction->tLastOccur = getActNow(pAction);
		   }
		if(pAction->iNbrNoExec < pAction->iExecEveryNthOccur - 1) {
			++pAction->iNbrNoExec;
			DBGPRINTF("action %p passed %d times to execution - less than neded - discarding\n",
			  pAction, pAction->iNbrNoExec);
			FINALIZE;
		} else {
			pAction->iNbrNoExec = 0; /* we execute the action now, so the number of no execs is down to */
		}
	}

	/* then check if this is a regular message or the repeation of
	 * a previous message. If so, we need to change the message text
	 * to "last message repeated n times" and then go ahead and write
	 * it. Please note that we can not modify the message object, because
	 * that would update it in other selectors as well. As such, we first
	 * need to create a local copy of the message, which we than can update.
	 * rgerhards, 2007-07-10
	 */
	if(pAction->f_prevcount > 1) {
		msg_t *pMsg;
		size_t lenRepMsg;
		uchar szRepMsg[1024];

		if((pMsg = MsgDup(pAction->f_pMsg)) == NULL) {
			/* it failed - nothing we can do against it... */
			DBGPRINTF("Message duplication failed, dropping repeat message.\n");
			ABORT_FINALIZE(RS_RET_ERR);
		}

		if(pAction->bRepMsgHasMsg == 0) { /* old format repeat message? */
			lenRepMsg = snprintf((char*)szRepMsg, sizeof(szRepMsg), " last message repeated %d times",
			    pAction->f_prevcount);
		} else {
			lenRepMsg = snprintf((char*)szRepMsg, sizeof(szRepMsg), " message repeated %d times: [%.800s]",
			    pAction->f_prevcount, getMSG(pAction->f_pMsg));
		}

		/* We now need to update the other message properties. Please note that digital
		 * signatures inside the message are also invalidated.
		 */
		datetime.getCurrTime(&(pMsg->tRcvdAt), &(pMsg->ttGenTime));
		memcpy(&pMsg->tTIMESTAMP, &pMsg->tRcvdAt, sizeof(struct syslogTime));
		MsgReplaceMSG(pMsg, szRepMsg, lenRepMsg);
		pMsgSave = pAction->f_pMsg;	/* save message pointer for later restoration */
		pAction->f_pMsg = pMsg;	/* use the new msg (pointer will be restored below) */
	}

	DBGPRINTF("Called action(complex case), logging to %s\n", module.GetStateName(pAction->pMod));

	/* now check if we need to drop the message because otherwise the action would be too
	 * frequently called. -- rgerhards, 2008-04-08
	 * Note that the check for "pAction->iSecsExecOnceInterval > 0" is not necessary from
	 * a purely logical point of view. However, if safes us to check the system time in
	 * (those common) cases where ExecOnceInterval is not used. -- rgerhards, 2008-09-16
	 */
	if(pAction->iSecsExecOnceInterval > 0 &&
	   pAction->iSecsExecOnceInterval + pAction->tLastExec > getActNow(pAction)) {
		/* in this case we need to discard the message - its not yet time to exec the action */
		DBGPRINTF("action not yet ready again to be executed, onceInterval %d, tCurr %d, tNext %d\n",
			  (int) pAction->iSecsExecOnceInterval, (int) getActNow(pAction),
			  (int) (pAction->iSecsExecOnceInterval + pAction->tLastExec));
		FINALIZE;
	}

	/* we use reception time, not dequeue time - this is considered more appropriate and also faster ;)
	 * rgerhards, 2008-09-17 */
	pAction->tLastExec = getActNow(pAction); /* re-init time flags */
	pAction->f_time = pAction->f_pMsg->ttGenTime;

	/* When we reach this point, we have a valid, non-disabled action.
	 * So let's enqueue our message for execution. -- rgerhards, 2007-07-24
	 */
	iRet = doSubmitToActionQ(pAction, pAction->f_pMsg);

	if(iRet == RS_RET_OK)
		pAction->f_prevcount = 0; /* message processed, so we start a new cycle */

finalize_it:
	if(pMsgSave != NULL) {
		/* we had saved the original message pointer. That was
		 * done because we needed to create a temporary one
		 * (most often for "message repeated n time" handling). If so,
		 * we need to restore the original one now, so that procesing
		 * can continue as normal. We also need to discard the temporary
		 * one, as we do not like memory leaks ;) Please note that the original
		 * message object will be discarded by our callers, so this is nothing
		 * of our business. rgerhards, 2007-07-10
		 */
		msgDestruct(&pAction->f_pMsg);
		pAction->f_pMsg = pMsgSave;	/* restore it */
	}

	RETiRet;
}


/* helper to actonCallAction, mostly needed because of this damn
 * pthread_cleanup_push() POSIX macro...
 */
static inline rsRetVal
doActionCallAction(action_t *pAction, batch_t *pBatch, int idxBtch)
{
	msg_t *pMsg;
	DEFiRet;

	pMsg = (msg_t*)(pBatch->pElem[idxBtch].pUsrp);
	pAction->tActNow = -1; /* we do not yet know our current time (clear prev. value) */

	/* don't output marks to recently written outputs */
	if(pAction->bWriteAllMarkMsgs == FALSE
	   && (pMsg->msgFlags & MARK) && (getActNow(pAction) - pAction->f_time) < MarkInterval / 2) {
		ABORT_FINALIZE(RS_RET_OK);
	}

	/* suppress duplicate messages */
	if ((pAction->f_ReduceRepeated == 1) && pAction->f_pMsg != NULL &&
	    (pMsg->msgFlags & MARK) == 0 && getMSGLen(pMsg) == getMSGLen(pAction->f_pMsg) &&
	    !ustrcmp(getMSG(pMsg), getMSG(pAction->f_pMsg)) &&
	    !strcmp(getHOSTNAME(pMsg), getHOSTNAME(pAction->f_pMsg)) &&
	    !strcmp(getPROCID(pMsg, LOCK_MUTEX), getPROCID(pAction->f_pMsg, LOCK_MUTEX)) &&
	    !strcmp(getAPPNAME(pMsg, LOCK_MUTEX), getAPPNAME(pAction->f_pMsg, LOCK_MUTEX))) {
		pAction->f_prevcount++;
		DBGPRINTF("msg repeated %d times, %ld sec of %d.\n",
		    pAction->f_prevcount, (long) getActNow(pAction) - pAction->f_time,
		    repeatinterval[pAction->f_repeatcount]);
		/* use current message, so we have the new timestamp (means we need to discard previous one) */
		msgDestruct(&pAction->f_pMsg);
		pAction->f_pMsg = MsgAddRef(pMsg);
		/* If domark would have logged this by now, flush it now (so we don't hold
		 * isolated messages), but back off so we'll flush less often in the future.
		 */
		if(getActNow(pAction) > REPEATTIME(pAction)) {
			iRet = actionWriteToAction(pAction);
			BACKOFF(pAction);
		}
	} else {/* new message, save it */
		/* first check if we have a previous message stored
		 * if so, emit and then discard it first
		 */
		if(pAction->f_pMsg != NULL) {
			if(pAction->f_prevcount > 0)
				actionWriteToAction(pAction);
				/* we do not care about iRet above - I think it's right but if we have
				 * some troubles, you know where to look at ;) -- rgerhards, 2007-08-01
				 */
			msgDestruct(&pAction->f_pMsg);
		}
		pAction->f_pMsg = MsgAddRef(pMsg);
		/* call the output driver */
		iRet = actionWriteToAction(pAction);
	}

finalize_it:
	/* we need to update the batch to handle failover processing correctly */
	if(iRet == RS_RET_OK) {
		pBatch->pElem[idxBtch].bPrevWasSuspended = 0;
	} else if(iRet == RS_RET_ACTION_FAILED) {
		pBatch->pElem[idxBtch].bPrevWasSuspended = 1;
	}

	RETiRet;
}


/* This submits the message to the action queue in case where we need to handle
 * bWriteAllMarkMessage == FALSE only. Note that we use a non-blocking CAS loop
 * for the synchronization. Here, we just modify the filter condition to be false when
 * a mark message must not be written. However, in this case we must save the previous
 * filter as we may need it in the next action (potential future optimization: check if this is
 * the last action TODO).
 * rgerhards, 2010-06-08
 */
static rsRetVal
doSubmitToActionQNotAllMarkBatch(action_t *pAction, batch_t *pBatch)
{
	time_t now = 0;
	time_t lastAct;
	int i;
	int bModifiedFilter;
	sbool FilterSave[1024];
	sbool *pFilterSave;
	DEFiRet;

	if(batchNumMsgs(pBatch) <= (int) (sizeof(FilterSave)/sizeof(sbool))) {
		pFilterSave = FilterSave;
	} else {
		CHKmalloc(pFilterSave = malloc(batchNumMsgs(pBatch) * sizeof(sbool)));
	}

	bModifiedFilter = 0;
	for(i = 0 ; i < batchNumMsgs(pBatch) ; ++i) {
		if(!pBatch->pElem[i].bFilterOK)
			continue;
		pFilterSave[i] = pBatch->pElem[i].bFilterOK;
		if(now == 0) {
			now = datetime.GetTime(NULL); /* good time call - the only one done */
		}
		/* CAS loop, we write back a bit early, but that's OK... */
		/* we use reception time, not dequeue time - this is considered more appropriate and
		 * also faster ;) -- rgerhards, 2008-09-17 */
		do {
			lastAct = pAction->f_time;
			if(((msg_t*)(pBatch->pElem[i].pUsrp))->msgFlags & MARK) {
				if((now - lastAct) < MarkInterval / 2) {
					pBatch->pElem[i].bFilterOK = 0;
					bModifiedFilter = 1;
					DBGPRINTF("action was recently called, ignoring mark message\n");
					break; /* do not update timestamp for non-written mark messages */
				}
			}
		} while(ATOMIC_CAS_time_t(&pAction->f_time, lastAct,
			((msg_t*)(pBatch->pElem[i].pUsrp))->ttGenTime, &pAction->mutCAS) == 0);
		if(pBatch->pElem[i].bFilterOK) {
			DBGPRINTF("Called action(NotAllMark), processing batch[%d] via '%s'\n",
				  i, module.GetStateName(pAction->pMod));
		}
	}

	iRet = doSubmitToActionQBatch(pAction, pBatch);

	if(bModifiedFilter) {
		/* in this case, we need to restore previous state */
		for(i = 0 ; i < batchNumMsgs(pBatch) ; ++i) {
			/* note: clang static code analyzer reports a false positive below */
			pBatch->pElem[i].bFilterOK = pFilterSave[i];
		}
	}

finalize_it:
	if(pFilterSave != FilterSave)
		free(pFilterSave);

	RETiRet;
}


/* enqueue a batch in direct mode. We have put this into its own function just to avoid
 * cluttering the actual submit function.
 * rgerhards, 2011-06-16
 */
static inline rsRetVal
doQueueEnqObjDirectBatch(action_t *pAction, batch_t *pBatch)
{
	sbool FilterSave[1024];
	sbool *pFilterSave;
	sbool bNeedSubmit;
	sbool bModifiedFilter;
	int i;
	DEFiRet;

	if(batchNumMsgs(pBatch) <= (int) (sizeof(FilterSave)/sizeof(sbool))) {
		pFilterSave = FilterSave;
	} else {
		CHKmalloc(pFilterSave = malloc(batchNumMsgs(pBatch) * sizeof(sbool)));
	}

	/* note: for direct mode, we need to adjust the filter property. For non-direct
	 * this is not necessary, because in that case we enqueue only what actually needs
	 * to be processed.
	 */
	if(pAction->bExecWhenPrevSusp) {
		bNeedSubmit = 0;
		bModifiedFilter = 0;
		for(i = 0 ; i < batchNumMsgs(pBatch) && !*(pBatch->pbShutdownImmediate) ; ++i) {
			pFilterSave[i] = pBatch->pElem[i].bFilterOK;
			if(!pBatch->pElem[i].bPrevWasSuspended) {
				DBGPRINTF("action enq stage: change bFilterOK to 0 due to "
					  "failover case in elem %d\n", i);
				pBatch->pElem[i].bFilterOK = 0;
				bModifiedFilter = 1;
			}
			if(pBatch->pElem[i].bFilterOK)
				bNeedSubmit = 1;
			DBGPRINTF("action %p[%d]: filterOK:%d state:%d execWhenPrev:%d prevWasSusp:%d\n",
				   pAction, i, pBatch->pElem[i].bFilterOK,  pBatch->pElem[i].state,
				   pAction->bExecWhenPrevSusp, pBatch->pElem[i].bPrevWasSuspended);
		}
		if(bNeedSubmit) {
			iRet = qqueueEnqObjDirectBatch(pAction->pQueue, pBatch);
		} else {
			DBGPRINTF("no need to submit batch, all bFilterOK==0\n");
		}
		if(bModifiedFilter) {
			for(i = 0 ; i < batchNumMsgs(pBatch) ; ++i) {
				DBGPRINTF("action %p: filterOK:%d state:%d execWhenPrev:%d prevWasSusp:%d\n",
					   pAction, pBatch->pElem[i].bFilterOK,  pBatch->pElem[i].state,
					   pAction->bExecWhenPrevSusp, pBatch->pElem[i].bPrevWasSuspended);
				/* note: clang static code analyzer reports a false positive below */
				pBatch->pElem[i].bFilterOK = pFilterSave[i];
			}
		}
	} else {
		iRet = qqueueEnqObjDirectBatch(pAction->pQueue, pBatch);
	}

finalize_it:
	RETiRet;
}

/* This submits the message to the action queue in case we do NOT need to handle repeat
 * message processing. That case permits us to gain lots of freedom during processing
 * and thus speed.
 * rgerhards, 2010-06-08
 */
static rsRetVal
doSubmitToActionQBatch(action_t *pAction, batch_t *pBatch)
{
	int i;
	DEFiRet;

	DBGPRINTF("Called action(Batch), logging to %s\n", module.GetStateName(pAction->pMod));

	if(pAction->pQueue->qType == QUEUETYPE_DIRECT) {
		iRet = doQueueEnqObjDirectBatch(pAction, pBatch);
	} else {/* in this case, we do single submits to the queue. 
		 * TODO: optimize this, we may do at least a multi-submit!
		 */
		for(i = 0 ; i < batchNumMsgs(pBatch) && !*(pBatch->pbShutdownImmediate) ; ++i) {
			DBGPRINTF("action %p: filterOK:%d state:%d execWhenPrev:%d prevWasSusp:%d\n",
		           pAction, pBatch->pElem[i].bFilterOK,  pBatch->pElem[i].state,
			   pAction->bExecWhenPrevSusp, pBatch->pElem[i].bPrevWasSuspended);
			if(   pBatch->pElem[i].bFilterOK
			   && pBatch->pElem[i].state != BATCH_STATE_DISC
			   && (pAction->bExecWhenPrevSusp == 0 || pBatch->pElem[i].bPrevWasSuspended == 1)) {
				doSubmitToActionQ(pAction, (msg_t*)(pBatch->pElem[i].pUsrp));
			}
		}
	}

	RETiRet;
}



/* Helper to submit a batch of actions to the engine. Note that we have rather
 * complicated processing here, so we need to do this one message after another.
 * rgerhards, 2010-06-23
 */
static inline rsRetVal
helperSubmitToActionQComplexBatch(action_t *pAction, batch_t *pBatch)
{
	int i;
	DEFiRet;

	DBGPRINTF("Called action %p (complex case), logging to %s\n",
		  pAction, module.GetStateName(pAction->pMod));
	for(i = 0 ; i < batchNumMsgs(pBatch) && !*(pBatch->pbShutdownImmediate) ; ++i) {
		DBGPRINTF("action %p: filterOK:%d state:%d execWhenPrev:%d prevWasSusp:%d\n",
		           pAction, pBatch->pElem[i].bFilterOK,  pBatch->pElem[i].state,
			   pAction->bExecWhenPrevSusp, pBatch->pElem[i].bPrevWasSuspended);
		if(   pBatch->pElem[i].bFilterOK
                   && pBatch->pElem[i].state != BATCH_STATE_DISC
		   && ((pAction->bExecWhenPrevSusp  == 0) || pBatch->pElem[i].bPrevWasSuspended) ) {
			doActionCallAction(pAction, pBatch, i);
		}
	}

	RETiRet;
}

/* Call configured action, most complex case with all features supported (and thus slow).
 * rgerhards, 2010-06-08
 */
#pragma GCC diagnostic ignored "-Wempty-body"
static rsRetVal
doSubmitToActionQComplexBatch(action_t *pAction, batch_t *pBatch)
{
	DEFiRet;

	LockObj(pAction);
	pthread_cleanup_push(mutexCancelCleanup, pAction->Sync_mut);
	iRet = helperSubmitToActionQComplexBatch(pAction, pBatch);
	UnlockObj(pAction);
	pthread_cleanup_pop(0); /* remove mutex cleanup handler */

	RETiRet;
}
#pragma GCC diagnostic warning "-Wempty-body"

/* add an Action to the current selector
 * The pOMSR is freed, as it is not needed after this function.
 * Note: this function pulls global data that specifies action config state.
 * rgerhards, 2007-07-27
 */
rsRetVal
addAction(action_t **ppAction, modInfo_t *pMod, void *pModData, omodStringRequest_t *pOMSR, int bSuspended)
{
	DEFiRet;
	int i;
	int iTplOpts;
	uchar *pTplName;
	action_t *pAction;
	char errMsg[512];

	assert(ppAction != NULL);
	assert(pMod != NULL);
	assert(pOMSR != NULL);
	DBGPRINTF("Module %s processed this config line.\n", module.GetName(pMod));

	CHKiRet(actionConstruct(&pAction)); /* create action object first */
	pAction->pMod = pMod;
	pAction->pModData = pModData;
	pAction->pszName = pszActionName;
	pszActionName = NULL;	/* free again! */
	pAction->bWriteAllMarkMsgs = bActionWriteAllMarkMsgs;
	bActionWriteAllMarkMsgs = FALSE; /* reset */
	pAction->bExecWhenPrevSusp = bActExecWhenPrevSusp;
	pAction->iSecsExecOnceInterval = iActExecOnceInterval;
	pAction->iExecEveryNthOccur = iActExecEveryNthOccur;
	pAction->iExecEveryNthOccurTO = iActExecEveryNthOccurTO;
	pAction->bRepMsgHasMsg = bActionRepMsgHasMsg;
	iActExecEveryNthOccur = 0; /* auto-reset */
	iActExecEveryNthOccurTO = 0; /* auto-reset */

	/* check if we can obtain the template pointers - TODO: move to separate function? */
	pAction->iNumTpls = OMSRgetEntryCount(pOMSR);
	assert(pAction->iNumTpls >= 0); /* only debug check because this "can not happen" */
	/* please note: iNumTpls may validly be zero. This is the case if the module
	 * does not request any templates. This sounds unlikely, but an actual example is
	 * the discard action, which does not require a string. -- rgerhards, 2007-07-30
	 */
	if(pAction->iNumTpls > 0) {
		/* we first need to create the template pointer array */
		CHKmalloc(pAction->ppTpl = (struct template **)calloc(pAction->iNumTpls, sizeof(struct template *)));
	}
	
	for(i = 0 ; i < pAction->iNumTpls ; ++i) {
		CHKiRet(OMSRgetEntry(pOMSR, i, &pTplName, &iTplOpts));
		/* Ok, we got everything, so it now is time to look up the template
		 * (Hint: templates MUST be defined before they are used!)
		 */
		if((pAction->ppTpl[i] = tplFind((char*)pTplName, strlen((char*)pTplName))) == NULL) {
			snprintf(errMsg, sizeof(errMsg) / sizeof(char),
				 " Could not find template '%s' - action disabled\n",
				 pTplName);
			errno = 0;
			errmsg.LogError(0, RS_RET_NOT_FOUND, "%s", errMsg);
			ABORT_FINALIZE(RS_RET_NOT_FOUND);
		}
		/* check required template options */
		if(   (iTplOpts & OMSR_RQD_TPL_OPT_SQL)
		   && (pAction->ppTpl[i]->optFormatForSQL == 0)) {
			errno = 0;
			errmsg.LogError(0, RS_RET_RQD_TPLOPT_MISSING, "Action disabled. To use this action, you have to specify "
				"the SQL or stdSQL option in your template!\n");
			ABORT_FINALIZE(RS_RET_RQD_TPLOPT_MISSING);
		}

		/* set parameter-passing mode */
		if(iTplOpts & OMSR_TPL_AS_ARRAY) {
			pAction->eParamPassing = ACT_ARRAY_PASSING;
		} else if(iTplOpts & OMSR_TPL_AS_MSG) {
			pAction->eParamPassing = ACT_MSG_PASSING;
		} else {
			pAction->eParamPassing = ACT_STRING_PASSING;
		}

		DBGPRINTF("template: '%s' assigned\n", pTplName);
	}

	pAction->pMod = pMod;
	pAction->pModData = pModData;
	/* now check if the module is compatible with select features */
	if(pMod->isCompatibleWithFeature(sFEATURERepeatedMsgReduction) == RS_RET_OK)
		pAction->f_ReduceRepeated = bReduceRepeatMsgs;
	else {
		DBGPRINTF("module is incompatible with RepeatedMsgReduction - turned off\n");
		pAction->f_ReduceRepeated = 0;
	}
	pAction->eState = ACT_STATE_RDY; /* action is enabled */

	if(bSuspended)
		actionSuspend(pAction, datetime.GetTime(NULL)); /* "good" time call, only during init and unavoidable */

	CHKiRet(actionConstructFinalize(pAction));
	
	/* TODO: if we exit here, we have a memory leak... */

	*ppAction = pAction; /* finally store the action pointer */

finalize_it:
	if(iRet == RS_RET_OK)
		iRet = OMSRdestruct(pOMSR);
	else {
		/* do not overwrite error state! */
		OMSRdestruct(pOMSR);
		if(pAction != NULL)
			actionDestruct(pAction);
	}

	RETiRet;
}


/* Reset config variables to default values.
 * rgerhards, 2009-11-12
 */
static rsRetVal
resetConfigVariables(uchar __attribute__((unused)) *pp, void __attribute__((unused)) *pVal)
{
	iActExecOnceInterval = 0;
	return RS_RET_OK;
}


/* TODO: we are not yet a real object, the ClassInit here just looks like it is..
 */
rsRetVal actionClassInit(void)
{
	DEFiRet;
	/* request objects we use */
	CHKiRet(objGetObjInterface(&obj)); /* this provides the root pointer for all other queries */
	CHKiRet(objUse(datetime, CORE_COMPONENT));
	CHKiRet(objUse(module, CORE_COMPONENT));
	CHKiRet(objUse(errmsg, CORE_COMPONENT));

	CHKiRet(regCfSysLineHdlr((uchar *)"actionname", 0, eCmdHdlrGetWord, NULL, &pszActionName, NULL));
	CHKiRet(regCfSysLineHdlr((uchar *)"actionqueuefilename", 0, eCmdHdlrGetWord, NULL, &pszActionQFName, NULL));
	CHKiRet(regCfSysLineHdlr((uchar *)"actionqueuesize", 0, eCmdHdlrInt, NULL, &iActionQueueSize, NULL));
	CHKiRet(regCfSysLineHdlr((uchar *)"actionwriteallmarkmessages", 0, eCmdHdlrBinary, NULL, &bActionWriteAllMarkMsgs, NULL));
	CHKiRet(regCfSysLineHdlr((uchar *)"actionqueuedequeuebatchsize", 0, eCmdHdlrInt, NULL, &iActionQueueDeqBatchSize, NULL));
	CHKiRet(regCfSysLineHdlr((uchar *)"actionqueuemaxdiskspace", 0, eCmdHdlrSize, NULL, &iActionQueMaxDiskSpace, NULL));
	CHKiRet(regCfSysLineHdlr((uchar *)"actionqueuehighwatermark", 0, eCmdHdlrInt, NULL, &iActionQHighWtrMark, NULL));
	CHKiRet(regCfSysLineHdlr((uchar *)"actionqueuelowwatermark", 0, eCmdHdlrInt, NULL, &iActionQLowWtrMark, NULL));
	CHKiRet(regCfSysLineHdlr((uchar *)"actionqueuediscardmark", 0, eCmdHdlrInt, NULL, &iActionQDiscardMark, NULL));
	CHKiRet(regCfSysLineHdlr((uchar *)"actionqueuediscardseverity", 0, eCmdHdlrInt, NULL, &iActionQDiscardSeverity, NULL));
	CHKiRet(regCfSysLineHdlr((uchar *)"actionqueuecheckpointinterval", 0, eCmdHdlrInt, NULL, &iActionQPersistUpdCnt, NULL));
	CHKiRet(regCfSysLineHdlr((uchar *)"actionqueuesyncqueuefiles", 0, eCmdHdlrBinary, NULL, &bActionQSyncQeueFiles, NULL));
	CHKiRet(regCfSysLineHdlr((uchar *)"actionqueuetype", 0, eCmdHdlrGetWord, setActionQueType, NULL, NULL));
	CHKiRet(regCfSysLineHdlr((uchar *)"actionqueueworkerthreads", 0, eCmdHdlrInt, NULL, &iActionQueueNumWorkers, NULL));
	CHKiRet(regCfSysLineHdlr((uchar *)"actionqueuetimeoutshutdown", 0, eCmdHdlrInt, NULL, &iActionQtoQShutdown, NULL));
	CHKiRet(regCfSysLineHdlr((uchar *)"actionqueuetimeoutactioncompletion", 0, eCmdHdlrInt, NULL, &iActionQtoActShutdown, NULL));
	CHKiRet(regCfSysLineHdlr((uchar *)"actionqueuetimeoutenqueue", 0, eCmdHdlrInt, NULL, &iActionQtoEnq, NULL));
	CHKiRet(regCfSysLineHdlr((uchar *)"actionqueueworkertimeoutthreadshutdown", 0, eCmdHdlrInt, NULL, &iActionQtoWrkShutdown, NULL));
	CHKiRet(regCfSysLineHdlr((uchar *)"actionqueueworkerthreadminimummessages", 0, eCmdHdlrInt, NULL, &iActionQWrkMinMsgs, NULL));
	CHKiRet(regCfSysLineHdlr((uchar *)"actionqueuemaxfilesize", 0, eCmdHdlrSize, NULL, &iActionQueMaxFileSize, NULL));
	CHKiRet(regCfSysLineHdlr((uchar *)"actionqueuesaveonshutdown", 0, eCmdHdlrBinary, NULL, &bActionQSaveOnShutdown, NULL));
	CHKiRet(regCfSysLineHdlr((uchar *)"actionqueuedequeueslowdown", 0, eCmdHdlrInt, NULL, &iActionQueueDeqSlowdown, NULL));
	CHKiRet(regCfSysLineHdlr((uchar *)"actionqueuedequeuetimebegin", 0, eCmdHdlrInt, NULL, &iActionQueueDeqtWinFromHr, NULL));
	CHKiRet(regCfSysLineHdlr((uchar *)"actionqueuedequeuetimeend", 0, eCmdHdlrInt, NULL, &iActionQueueDeqtWinToHr, NULL));
	CHKiRet(regCfSysLineHdlr((uchar *)"actionexeconlyeverynthtime", 0, eCmdHdlrInt, NULL, &iActExecEveryNthOccur, NULL));
	CHKiRet(regCfSysLineHdlr((uchar *)"actionexeconlyeverynthtimetimeout", 0, eCmdHdlrInt, NULL, &iActExecEveryNthOccurTO, NULL));
	CHKiRet(regCfSysLineHdlr((uchar *)"actionexeconlyonceeveryinterval", 0, eCmdHdlrInt, NULL, &iActExecOnceInterval, NULL));
	CHKiRet(regCfSysLineHdlr((uchar *)"repeatedmsgcontainsoriginalmsg", 0, eCmdHdlrBinary, NULL, &bActionRepMsgHasMsg, NULL));
	CHKiRet(regCfSysLineHdlr((uchar *)"resetconfigvariables", 1, eCmdHdlrCustomHandler, resetConfigVariables, NULL, NULL));

finalize_it:
	RETiRet;
}

/* vi:set ai:
 */<|MERGE_RESOLUTION|>--- conflicted
+++ resolved
@@ -618,7 +618,6 @@
 
 	ASSERT(pThis != NULL);
 
-<<<<<<< HEAD
 	if(pThis->eState == ACT_STATE_SUSP) {
 		/* if we are suspended, we need to check if the timeout expired.
 		 * for this handling, we must always obtain a fresh timestamp. We used
@@ -628,31 +627,8 @@
 		 * here. -- rgerhards, 2009-03-18
 		 */
 		datetime.GetTime(&ttNow); /* cache "now" */
-		if(ttNow > pThis->ttResumeRtry) {
+		if(ttNow >= pThis->ttResumeRtry) {
 			actionSetState(pThis, ACT_STATE_RTRY); /* back to retries */
-=======
-	/* for resume handling, we must always obtain a fresh timestamp. We used
-	 * to use the action timestamp, but in this case we will never reach a
-	 * point where a resumption is actually tried, because the action timestamp
-	 * is always in the past. So we can not avoid doing a fresh time() call
-	 * here. -- rgerhards, 2009-03-18
-	 */
-	time(&ttNow); /* cache "now" */
-
-	/* first check if it is time for a re-try */
-	if(ttNow >= pThis->ttResumeRtry) {
-		iRet = pThis->pMod->tryResume(pThis->pModData);
-		if(iRet == RS_RET_SUSPENDED) {
-			/* set new tryResume time */
-			++pThis->iNbrResRtry;
-			/* if we have more than 10 retries, we prolong the
-			 * retry interval. If something is really stalled, it will
-			 * get re-tried only very, very seldom - but that saves
-			 * CPU time. TODO: maybe a config option for that?
-			 * rgerhards, 2007-08-02
-			 */
-			pThis->ttResumeRtry = ttNow + pThis->iResumeInterval * (pThis->iNbrResRtry / 10 + 1);
->>>>>>> cb0087ec
 		}
 	}
 
