--- conflicted
+++ resolved
@@ -113,11 +113,8 @@
 #include "datetime.h"
 #include "unicode-helper.h"
 #include "atomic.h"
-<<<<<<< HEAD
 #include "ruleset.h"
-=======
 #include "statsobj.h"
->>>>>>> 55db7196
 
 #define NO_TIME_PROVIDED 0 /* indicate we do not provide any cached time */
 
@@ -133,7 +130,7 @@
 DEFobjCurrIf(datetime)
 DEFobjCurrIf(module)
 DEFobjCurrIf(errmsg)
-<<<<<<< HEAD
+DEFobjCurrIf(statsobj)
 DEFobjCurrIf(ruleset)
 
 
@@ -174,42 +171,6 @@
 
 configSettings_t cs;					/* our current config settings */
 configSettings_t cs_save;				/* our saved (scope!) config settings */
-=======
-DEFobjCurrIf(statsobj)
-
-static int iActExecOnceInterval = 0; /* execute action once every nn seconds */
-static int iActExecEveryNthOccur = 0; /* execute action every n-th occurence (0,1=always) */
-static time_t iActExecEveryNthOccurTO = 0; /* timeout for n-occurence setting (in seconds, 0=never) */
-static int glbliActionResumeInterval = 30;
-int glbliActionResumeRetryCount = 0;		/* how often should suspended actions be retried? */
-static int bActionRepMsgHasMsg = 0;		/* last messsage repeated... has msg fragment in it */
-
-static int bActionWriteAllMarkMsgs = FALSE;			/* should all mark messages be unconditionally written? */
-static uchar *pszActionName;					/* short name for the action */
-/* action queue and its configuration parameters */
-static queueType_t ActionQueType = QUEUETYPE_DIRECT;		/* type of the main message queue above */
-static int iActionQueueSize = 1000;				/* size of the main message queue above */
-static int iActionQueueDeqBatchSize = 16;			/* batch size for action queues */
-static int iActionQHighWtrMark = 800;				/* high water mark for disk-assisted queues */
-static int iActionQLowWtrMark = 200;				/* low water mark for disk-assisted queues */
-static int iActionQDiscardMark = 9800;				/* begin to discard messages */
-static int iActionQDiscardSeverity = 8;				/* by default, discard nothing to prevent unintentional loss */
-static int iActionQueueNumWorkers = 1;				/* number of worker threads for the mm queue above */
-static uchar *pszActionQFName = NULL;				/* prefix for the main message queue file */
-static int64 iActionQueMaxFileSize = 1024*1024;
-static int iActionQPersistUpdCnt = 0;				/* persist queue info every n updates */
-static int bActionQSyncQeueFiles = 0;				/* sync queue files */
-static int iActionQtoQShutdown = 0;				/* queue shutdown */ 
-static int iActionQtoActShutdown = 1000;			/* action shutdown (in phase 2) */ 
-static int iActionQtoEnq = 2000;				/* timeout for queue enque */ 
-static int iActionQtoWrkShutdown = 60000;			/* timeout for worker thread shutdown */
-static int iActionQWrkMinMsgs = 100;				/* minimum messages per worker needed to start a new one */
-static int bActionQSaveOnShutdown = 1;				/* save queue on shutdown (when DA enabled)? */
-static int64 iActionQueMaxDiskSpace = 0;			/* max disk space allocated 0 ==> unlimited */
-static int iActionQueueDeqSlowdown = 0;				/* dequeue slowdown (simple rate limiting) */
-static int iActionQueueDeqtWinFromHr = 0;			/* hour begin of time frame when queue is to be dequeued */
-static int iActionQueueDeqtWinToHr = 25;			/* hour begin of time frame when queue is to be dequeued */
->>>>>>> 55db7196
 
 /* the counter below counts actions created. It is used to obtain unique IDs for the action. They
  * should not be relied on for any long-term activity (e.g. disk queue names!), but they are nice
@@ -409,13 +370,8 @@
 	if(pThis->pszName == NULL) {
 		snprintf((char*) pszAName, sizeof(pszAName)/sizeof(uchar), "action %d", iActionNbr);
 	} else {
-<<<<<<< HEAD
-		ustrncpy(pszQName, pThis->pszName, sizeof(pszQName));
-		pszQName[sizeof(pszQName)-1] = '\0'; /* to be on the save side */
-=======
 		ustrncpy(pszAName, pThis->pszName, sizeof(pszAName));
-		pszAName[63] = '\0'; /* to be on the save side */
->>>>>>> 55db7196
+		pszAName[sizeof(pszAName)-1] = '\0'; /* to be on the save side */
 	}
 
 	/* support statistics gathering */
@@ -484,12 +440,8 @@
 	 */
 	CHKiRet(qqueueConstruct(&pThis->pQueue, cs.ActionQueType, 1, cs.iActionQueueSize,
 					(rsRetVal (*)(void*, batch_t*, int*))processBatchMain));
-<<<<<<< HEAD
-	obj.SetName((obj_t*) pThis->pQueue, pszQName);
+	obj.SetName((obj_t*) pThis->pQueue, pszAName);
 	qqueueSetpUsr(pThis->pQueue, pThis);
-=======
-	obj.SetName((obj_t*) pThis->pQueue, pszAName);
->>>>>>> 55db7196
 
 	if(queueParams == NULL) { /* use legacy params? */
 		/* ... set some properties ... */
@@ -2181,7 +2133,7 @@
 	CHKiRet(objUse(datetime, CORE_COMPONENT));
 	CHKiRet(objUse(module, CORE_COMPONENT));
 	CHKiRet(objUse(errmsg, CORE_COMPONENT));
-<<<<<<< HEAD
+	CHKiRet(objUse(statsobj, CORE_COMPONENT));
 	CHKiRet(objUse(ruleset, CORE_COMPONENT));
 
 	CHKiRet(regCfSysLineHdlr((uchar *)"actionname", 0, eCmdHdlrGetWord, NULL, &cs.pszActionName, NULL, eConfObjAction));
@@ -2217,39 +2169,6 @@
 	CHKiRet(regCfSysLineHdlr((uchar *)"resetconfigvariables", 1, eCmdHdlrCustomHandler, resetConfigVariables, NULL, NULL, eConfObjAction));
 
 	initConfigVariables(); /* first-time init of config setings */
-=======
-	CHKiRet(objUse(statsobj, CORE_COMPONENT));
-
-	CHKiRet(regCfSysLineHdlr((uchar *)"actionname", 0, eCmdHdlrGetWord, NULL, &pszActionName, NULL));
-	CHKiRet(regCfSysLineHdlr((uchar *)"actionqueuefilename", 0, eCmdHdlrGetWord, NULL, &pszActionQFName, NULL));
-	CHKiRet(regCfSysLineHdlr((uchar *)"actionqueuesize", 0, eCmdHdlrInt, NULL, &iActionQueueSize, NULL));
-	CHKiRet(regCfSysLineHdlr((uchar *)"actionwriteallmarkmessages", 0, eCmdHdlrBinary, NULL, &bActionWriteAllMarkMsgs, NULL));
-	CHKiRet(regCfSysLineHdlr((uchar *)"actionqueuedequeuebatchsize", 0, eCmdHdlrInt, NULL, &iActionQueueDeqBatchSize, NULL));
-	CHKiRet(regCfSysLineHdlr((uchar *)"actionqueuemaxdiskspace", 0, eCmdHdlrSize, NULL, &iActionQueMaxDiskSpace, NULL));
-	CHKiRet(regCfSysLineHdlr((uchar *)"actionqueuehighwatermark", 0, eCmdHdlrInt, NULL, &iActionQHighWtrMark, NULL));
-	CHKiRet(regCfSysLineHdlr((uchar *)"actionqueuelowwatermark", 0, eCmdHdlrInt, NULL, &iActionQLowWtrMark, NULL));
-	CHKiRet(regCfSysLineHdlr((uchar *)"actionqueuediscardmark", 0, eCmdHdlrInt, NULL, &iActionQDiscardMark, NULL));
-	CHKiRet(regCfSysLineHdlr((uchar *)"actionqueuediscardseverity", 0, eCmdHdlrInt, NULL, &iActionQDiscardSeverity, NULL));
-	CHKiRet(regCfSysLineHdlr((uchar *)"actionqueuecheckpointinterval", 0, eCmdHdlrInt, NULL, &iActionQPersistUpdCnt, NULL));
-	CHKiRet(regCfSysLineHdlr((uchar *)"actionqueuesyncqueuefiles", 0, eCmdHdlrBinary, NULL, &bActionQSyncQeueFiles, NULL));
-	CHKiRet(regCfSysLineHdlr((uchar *)"actionqueuetype", 0, eCmdHdlrGetWord, setActionQueType, NULL, NULL));
-	CHKiRet(regCfSysLineHdlr((uchar *)"actionqueueworkerthreads", 0, eCmdHdlrInt, NULL, &iActionQueueNumWorkers, NULL));
-	CHKiRet(regCfSysLineHdlr((uchar *)"actionqueuetimeoutshutdown", 0, eCmdHdlrInt, NULL, &iActionQtoQShutdown, NULL));
-	CHKiRet(regCfSysLineHdlr((uchar *)"actionqueuetimeoutactioncompletion", 0, eCmdHdlrInt, NULL, &iActionQtoActShutdown, NULL));
-	CHKiRet(regCfSysLineHdlr((uchar *)"actionqueuetimeoutenqueue", 0, eCmdHdlrInt, NULL, &iActionQtoEnq, NULL));
-	CHKiRet(regCfSysLineHdlr((uchar *)"actionqueueworkertimeoutthreadshutdown", 0, eCmdHdlrInt, NULL, &iActionQtoWrkShutdown, NULL));
-	CHKiRet(regCfSysLineHdlr((uchar *)"actionqueueworkerthreadminimummessages", 0, eCmdHdlrInt, NULL, &iActionQWrkMinMsgs, NULL));
-	CHKiRet(regCfSysLineHdlr((uchar *)"actionqueuemaxfilesize", 0, eCmdHdlrSize, NULL, &iActionQueMaxFileSize, NULL));
-	CHKiRet(regCfSysLineHdlr((uchar *)"actionqueuesaveonshutdown", 0, eCmdHdlrBinary, NULL, &bActionQSaveOnShutdown, NULL));
-	CHKiRet(regCfSysLineHdlr((uchar *)"actionqueuedequeueslowdown", 0, eCmdHdlrInt, NULL, &iActionQueueDeqSlowdown, NULL));
-	CHKiRet(regCfSysLineHdlr((uchar *)"actionqueuedequeuetimebegin", 0, eCmdHdlrInt, NULL, &iActionQueueDeqtWinFromHr, NULL));
-	CHKiRet(regCfSysLineHdlr((uchar *)"actionqueuedequeuetimeend", 0, eCmdHdlrInt, NULL, &iActionQueueDeqtWinToHr, NULL));
-	CHKiRet(regCfSysLineHdlr((uchar *)"actionexeconlyeverynthtime", 0, eCmdHdlrInt, NULL, &iActExecEveryNthOccur, NULL));
-	CHKiRet(regCfSysLineHdlr((uchar *)"actionexeconlyeverynthtimetimeout", 0, eCmdHdlrInt, NULL, &iActExecEveryNthOccurTO, NULL));
-	CHKiRet(regCfSysLineHdlr((uchar *)"actionexeconlyonceeveryinterval", 0, eCmdHdlrInt, NULL, &iActExecOnceInterval, NULL));
-	CHKiRet(regCfSysLineHdlr((uchar *)"repeatedmsgcontainsoriginalmsg", 0, eCmdHdlrBinary, NULL, &bActionRepMsgHasMsg, NULL));
-	CHKiRet(regCfSysLineHdlr((uchar *)"resetconfigvariables", 1, eCmdHdlrCustomHandler, resetConfigVariables, NULL, NULL));
->>>>>>> 55db7196
 
 finalize_it:
 	RETiRet;
