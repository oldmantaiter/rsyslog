--- conflicted
+++ resolved
@@ -1,5 +1,4 @@
 ---------------------------------------------------------------------------
-<<<<<<< HEAD
 Version 4.5.1  [DEVEL] (rgerhards), 2009-07-??
 - bugfix: potential segfault when zip-compressed syslog records were
   received (double free)
@@ -276,10 +275,9 @@
 - restructured rsyslog.conf documentation
 - bugfix: memory leak in ompgsql
   Thanks to Ken for providing the patch
-=======
+---------------------------------------------------------------------------
 Version 3.22.2 [v3-stable] (rgerhards), 2009-07-??
 - bugfix: sending syslog messages with zip compression did not work
->>>>>>> ef9722ec
 ---------------------------------------------------------------------------
 Version 3.22.1 [v3-stable] (rgerhards), 2009-07-02
 - bugfix: invalid error message issued if $inlcudeConfig was on an empty
