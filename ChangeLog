--- conflicted
+++ resolved
@@ -1,5 +1,4 @@
 ---------------------------------------------------------------------------
-<<<<<<< HEAD
 Version 4.7.2  [v4-devel] (rgerhards), 2010-05-03
 - bugfix: problems with atomic operations emulaton
   replaced atomic operation emulation with new code. The previous code
@@ -7,6 +6,8 @@
   whole atomic operation emulation has been rewritten.
 - added new $Sleep directive to hold processing for a couple of seconds
   during startup
+- bugfix: programname filter in ! configuration can not be reset
+  Thanks to Kiss Gabor for the patch.
 ---------------------------------------------------------------------------
 Version 4.7.1  [v4-devel] (rgerhards), 2010-04-22
 - Solaris support much improved -- was not truely usable in 4.7.0
@@ -44,8 +45,6 @@
   (bugs require certain non-standard settings to appear)
   Thanks to varmojfekoj for the patch [imported from 4.5.8]
 ---------------------------------------------------------------------------
-Version 4.6.3  [v4-stable] (rgerhards), 2010-04-??
-=======
 Version 4.6.4  [v4-stable] (rgerhards), 2010-??-??
 - bugfix: zero-sized (empty) messages were processed by imtcp
   they are now dropped as they always should have been
@@ -53,7 +52,6 @@
   Thanks to Kiss Gabor for the patch.
 ---------------------------------------------------------------------------
 Version 4.6.3  [v4-stable] (rgerhards), 2010-07-07
->>>>>>> d51aefc0
 - improvded testbench
   - added test with truly random data received via syslog to test
     robustness
