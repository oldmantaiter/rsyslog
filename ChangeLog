---------------------------------------------------------------------------
<<<<<<< HEAD
Version 5.9.8  [V5-BETA], 2012-05-??
- bugfix: delayble source could block action queue, even if there was
  a disk queue associated with it. The root cause of this problem was
  that it makes no sense to delay messages once they arrive in the 
  action queue - the "input" that is being held in that case is the main
  queue worker, what makes no sense.
  Thanks to Marcin for alerting us on this problem and providing 
  instructions to reproduce it.
- bugfix: disk queue was not persisted on shutdown, regression of fix to
  http://bugzilla.adiscon.com/show_bug.cgi?id=299
  The new code also handles the case of shutdown of blocking light and 
  full delayable sources somewhat smarter and permits, assuming sufficient
  timouts, to persist message up to the max queue capacity. Also some nits
  in debug instrumentation have been fixed.
- add small delay (50ms) after sending shutdown message
  There seem to be cases where the shutdown message is otherwise not
  processed, not even on an idle system. Thanks to Marcin for
  bringing this problem up.
- support for resolving huge groups
  closes: http://bugzilla.adiscon.com/show_bug.cgi?id=310
  Thanks to Alec Warner for the patch
- bugfix: potential hang due to mutex deadlock
  closes: http://bugzilla.adiscon.com/show_bug.cgi?id=316
  Thanks to Andreas Piesk for reporting&analyzing this bug as well as
  providing patches and other help in resolving it.
- bugfix: property PROCID empty instead of proper nilvalue if not present
  If it is not present, it must have the nilvalue "-" as of RFC5424
  closes: http://bugzilla.adiscon.com/show_bug.cgi?id=332
  Thanks to John N for reporting this issue.
---------------------------------------------------------------------------
Version 5.9.7  [V5-BETA], 2012-05-10
- added capability to specify substrings for field extraction mode
- bugfix: ommysql did not properly init/exit the mysql runtime library
  this could lead to segfaults. Triggering condition: multiple action
  instances using ommysql.  Thanks to Tomas Heinrich for reporting this
  problem and providing an initial patch (which my solution is based on,
  I need to add more code to clean the mess up).
- bugfix: rsyslog did not terminate when delayable inputs were blocked
  due to unvailable sources. Fixes:
  http://bugzilla.adiscon.com/show_bug.cgi?id=299
  Thanks to Marcin M for bringing up this problem and Andre Lorbach
  for helping to reproduce and fix it.
- bugfix/tcpflood: sending small test files did not work correctly
---------------------------------------------------------------------------
Version 5.9.6  [V5-BETA], 2012-04-12
- added configuration directives to customize queue light delay marks
- permit size modifiers (k,m,g,...) in integer config parameters
  Thanks to Jo Rhett for the suggestion.
- bugfix: hostname was not requeried on HUP
  Thanks to Per Jessen for reporting this bug and Marius Tomaschewski for
  his help in testing the fix.
- bugfix: imklog invalidly computed facility and severity
  closes: http://bugzilla.adiscon.com/show_bug.cgi?id=313
- bugfix: imptcp input name could not be set
  config directive was accepted, but had no effect
- added configuration directive to disable octet-counted framing
  for imtcp, directive is $InputTCPServerSupportOctetCountedFraming 
  for imptcp, directive is $InputPTCPServerSupportOctetCountedFraming 
- added capability to use a local interface IP address as fromhost-ip for
  locally originating messages. New directive $LocalHostIPIF
---------------------------------------------------------------------------
Version 5.9.5  [V5-DEVEL], 2012-01-27
- improved impstats subsystem, added many new counters
- enhanced module loader to not rely on PATH_MAX
- refactored imklog linux driver, now combined with BSD driver
  The Linux driver no longer supports outdated kernel symbol resolution,
  which was disabled by default for very long. Also overall cleanup,
  resulting in much smaller code. Linux and BSD are now covered by a
  single small driver.
- $IMUXSockRateLimitInterval DEFAULT CHANGED, was 5, now 0
  The new default turns off rate limiting. This was chosen as people
  experienced problems with rate-limiting activated by default. Now it
  needs an explicit opt-in by setting this parameter.
  Thanks to Chris Gaffney for suggesting to make it opt-in; thanks to
  many unnamed others who already had complained at the time Chris made
  the suggestion ;-)
---------------------------------------------------------------------------
Version 5.9.4  [V5-DEVEL], 2011-11-29
- imuxsock: added capability to "annotate" messages with "trusted
  information", which contains some properties obtained from the system
  and as such sure to not be faked. This is inspired by the similiar idea
  introduced in systemd.
- removed dependency on gcrypt for recently-enough GnuTLS
  see: http://bugzilla.adiscon.com/show_bug.cgi?id=289
- bugfix: imuxsock did no longer ignore message-provided timestamp, if
  so configured (the *default*). Lead to no longer sub-second timestamps.
  closes: http://bugzilla.adiscon.com/show_bug.cgi?id=281
- bugfix: omfile returns fatal error code for things that go really wrong
  previously, RS_RET_RESUME was returned, which lead to a loop inside the
  rule engine as omfile could not really recover.
- bugfix: rsyslogd -v always said 64 atomics were not present
  thanks to mono_matsuko for the patch
---------------------------------------------------------------------------
Version 5.9.3  [V5-DEVEL], 2011-09-01
- bugfix/security: off-by-two bug in legacy syslog parser, CVE-2011-3200
- bugfix: mark message processing did not work correctly
- added capability to emit config error location info for warnings 
  otherwise, omusrmsg's warning about new config format was not
  accompanied by problem location.
- bugfix: potential misadressing in property replacer
- bugfix: MSGID corruption in RFC5424 parser under some circumstances
  closes: http://bugzilla.adiscon.com/show_bug.cgi?id=275
- bugfix: The NUL-Byte for the syslogtag was not copied in MsgDup (msg.c)
---------------------------------------------------------------------------
Version 5.9.2  [V5-DEVEL] (rgerhards), 2011-07-11
- systemd support: set stdout/stderr to null - thx to Lennart for the patch
- added support for the ":omusrmsg:" syntax in configuring user messages
- added support for the ":omfile:" syntax in configuring user messages
---------------------------------------------------------------------------
Version 5.9.1  [V5-DEVEL] (rgerhards), 2011-06-30
- added support for obtaining timestamp for kernel message from message
  If the kernel time-stamps messages, time is now take from that
  timestamp instead of the system time when the message was read. This
  provides much better accuracy. Thanks to Lennart Poettering for
  suggesting this feature and his help during implementation.
- added support for obtaining timestamp from system for imuxsock
  This permits to read the time a message was submitted to the system
  log socket. Most importantly, this is provided in microsecond resolution.
  So we are able to obtain high precision timestampis even for messages
  that were - as is usual - not formatted with them. This also simplifies
  things in regard to local time calculation in chroot environments.
  Many thanks to Lennart Poettering for suggesting this feature,
  providing some guidance on implementing it and coordinating getting the
  necessary support into the Linux kernel.
- bugfix: timestamp was incorrectly calculated for timezones with minute
  offset
  closes: http://bugzilla.adiscon.com/show_bug.cgi?id=271
- bugfix: problems in failover action handling
  closes: http://bugzilla.adiscon.com/show_bug.cgi?id=270
  closes: http://bugzilla.adiscon.com/show_bug.cgi?id=254
- bugfix: mutex was invalidly left unlocked during action processing
  At least one case where this can occur is during thread shutdown, which
  may be initiated by lower activity. In most cases, this is quite
  unlikely to happen. However, if it does, data structures may be 
  corrupted which could lead to fatal failure and segfault. I detected
  this via a testbench test, not a user report. But I assume that some
  users may have had unreproducable aborts that were cause by this bug.
- bugfix: memory leak in imtcp & subsystems under some circumstances
  This leak is tied to error conditions which lead to incorrect cleanup
  of some data structures. [backport from v6]
- bugfix/improvement:$WorkDirectory now gracefully handles trailing slashes
---------------------------------------------------------------------------
Version 5.9.0  [V5-DEVEL] (rgerhards), 2011-06-08
- imfile: added $InputFileMaxLinesAtOnce directive
- enhanced imfile to support input batching
- added capability for imtcp and imptcp to activate keep-alive packets
  at the socket layer. This has not been added to imttcp, as the latter is
  only an experimental module, and one which did not prove to be useful.
  reference: http://kb.monitorware.com/post20791.html
- added support to control KEEPALIVE settings in imptcp
  this has not yet been added to imtcp, but could be done on request.
- $ActionName is now also used for naming of queues in impstats
  as well as in the debug output
- bugfix: do not open files with full privileges, if privs will be dropped
  This make the privilege drop code more bulletproof, but breaks Ubuntu's
  work-around for log files created by external programs with the wrong
  user and/or group. Note that it was long said that this "functionality"
  would break once we go for serious privilege drop code, so hopefully
  nobody still depends on it (and, if so, they lost...).
- bugfix: pipes not opened in full priv mode when privs are to be dropped
- this begins a new devel branch for v5
- better handling of queue i/o errors in disk queues. This is kind of a
  bugfix, but a very intrusive one, this it goes into the devel version
  first. Right now, "file not found" is handled and leads to the new
  emergency mode, in which disk action is stopped and the queue run
  in direct mode. An error message is emited if this happens.
- added support for user-level PRI provided via systemd
- added new config directive $InputTCPFlowControl to select if tcp
  received messages shall be flagged as light delayable or not.
- enhanced omhdfs to support batching mode. This permits to increase
  performance, as we now call the HDFS API with much larger message
  sizes and far more infrequently
- bugfix: failover did not work correctly if repeated msg reduction was on
  affected directive was: $ActionExecOnlyWhenPreviousIsSuspended on
  closes: http://bugzilla.adiscon.com/show_bug.cgi?id=236
=======
Version 5.8.13  [V5-stable] 2012-06-??
- bugfix: "last message repeated n times" message was missing hostname
  Thanks to Zdenek Salvet for finding this bug and to Bodik for reporting
>>>>>>> 3ebbb9c4
---------------------------------------------------------------------------
Version 5.8.12  [V5-stable] 2012-06-06
- add small delay (50ms) after sending shutdown message
  There seem to be cases where the shutdown message is otherwise not
  processed, not even on an idle system. Thanks to Marcin for
  bringing this problem up.
- support for resolving huge groups
  closes: http://bugzilla.adiscon.com/show_bug.cgi?id=310
  Thanks to Alec Warner for the patch
- bugfix: delayble source could block action queue, even if there was
  a disk queue associated with it. The root cause of this problem was
  that it makes no sense to delay messages once they arrive in the 
  action queue - the "input" that is being held in that case is the main
  queue worker, what makes no sense.
  Thanks to Marcin for alerting us on this problem and providing 
  instructions to reproduce it.
- bugfix: disk queue was not persisted on shutdown, regression of fix to
  http://bugzilla.adiscon.com/show_bug.cgi?id=299
  The new code also handles the case of shutdown of blocking light and 
  full delayable sources somewhat smarter and permits, assuming sufficient
  timouts, to persist message up to the max queue capacity. Also some nits
  in debug instrumentation have been fixed.
- bugfix/omudpspoof: problems, including abort, happend when run on
  multiple threads. Root cause is that libnet is not thread-safe. 
  omudpspoof now guards libnet calls with their own mutex.
- bugfix: if debug message could end up in log file when forking
  if rsyslog was set to auto-background (thus fork, the default) and debug
  mode to stdout was enabled, debug messages ended up in the first log file
  opened. Currently, stdout logging is completely disabled in forking mode
  (but writing to the debug log file is still possible). This is a change 
  in behaviour, which is under review. If it causes problems to you,
  please let us know.
  Thanks to Tomas Heinrich for the patch.
- bugfix/tcpflood: sending small test files did not work correctly
- bugfix: potential hang due to mutex deadlock
  closes: http://bugzilla.adiscon.com/show_bug.cgi?id=316
  Thanks to Andreas Piesk for reporting&analyzing this bug as well as
  providing patches and other help in resolving it.
- bugfix: property PROCID empty instead of proper nilvalue if not present
  If it is not present, it must have the nilvalue "-" as of RFC5424
  closes: http://bugzilla.adiscon.com/show_bug.cgi?id=332
  Thanks to John N for reporting this issue.
---------------------------------------------------------------------------
Version 5.8.11  [V5-stable] 2012-05-03
- bugfix: ommysql did not properly init/exit the mysql runtime library
  this could lead to segfaults. Triggering condition: multiple action
  instances using ommysql.  Thanks to Tomas Heinrich for reporting this
  problem and providing an initial patch (which my solution is based on,
  I need to add more code to clean the mess up).
- bugfix: rsyslog did not terminate when delayable inputs were blocked
  due to unvailable sources. Fixes:
  http://bugzilla.adiscon.com/show_bug.cgi?id=299
  Thanks to Marcin M for bringing up this problem and Andre Lorbach
  for helping to reproduce and fix it.
- bugfix: active input in "light delay state" could block rsyslog
  termination, at least for prolonged period of time
- bugfix: imptcp input name could not be set
  config directive was accepted, but had no effect
- bugfix: assigned ruleset was lost when using disk queues
  This looked quite hard to diagnose for disk-assisted queues, as the
  pure memory part worked well, but ruleset info was lost for messages
  stored inside the disk queue.
- bugfix: hostname was not requeried on HUP
  Thanks to Per Jessen for reporting this bug and Marius Tomaschewski for
  his help in testing the fix.
- bugfix: inside queue.c, some thread cancel states were not correctly
  reset. While this is a bug, we assume it did have no practical effect
  because the reset as it was done was set to the state the code actually
  had at this point. But better fix this...
---------------------------------------------------------------------------
Version 5.8.10  [V5-stable] 2012-04-05
- bugfix: segfault on startup if $actionqueuefilename was missing for disk
  queue config
  Thanks to Tomas Heinrich for the patch.
- bugfix: segfault if disk-queue was started up with old queue file
  Thanks to Tomas Heinrich for the patch.
- bugfix: memory leak in array passing output module mode
---------------------------------------------------------------------------
Version 5.8.9  [V5-stable] 2012-03-15
- added tool to recover disk queue if .qi file is missing (recover_qi.pl)
  Thanks to Kaiwang Chen for contributing this tool
- bugfix: stopped DA queue was never processed after a restart due to a
  regression from statistics module
- added better doc for statsobj interface
  Thanks to Kaiwang Chen for his suggestions and analysis in regard to the
  stats subsystem.
---------------------------------------------------------------------------
Version 5.8.8  [V5-stable] 2012-03-05
- added capability to use a local interface IP address as fromhost-ip for
  imuxsock imklog
  new config directives: $IMUXSockLocalIPIF, $klogLocalIPIF
- added configuration directives to customize queue light delay marks
  $MainMsgQueueLightDelayMark, $ActionQueueLightDelayMark; both
  specify number of messages starting at which a delay happens.
- bugfix: omprog made rsyslog abort on startup if not binary to
  execute was configured
- bugfix: imklog invalidly computed facility and severity
  closes: http://bugzilla.adiscon.com/show_bug.cgi?id=313
---------------------------------------------------------------------------
Version 5.8.7  [V5-stable] 2012-01-17
- bugfix: instabilities when using RFC5424 header fields
  Thanks to Kaiwang Chen for the patch
- bugfix: imuxsock did truncate part of received message if it did not
  contain a proper date. The truncation occured because we removed that
  part of the messages that was expected to be the date.
  closes: http://bugzilla.adiscon.com/show_bug.cgi?id=295
- bugfix: potential abort after reading invalid X.509 certificate
  closes: http://bugzilla.adiscon.com/show_bug.cgi?id=290
  Thanks to Tomas Heinrich for the patch
- bugfix: stats counter were not properly initialized on creation
- FQDN hostname for multihomed host was not always set to the correct name
  if multiple aliases existed. Thanks to Tomas Heinreich for the patch.
- re-licensed larger parts of the codebase under the Apache license 2.0
---------------------------------------------------------------------------
Version 5.8.6  [V5-stable] 2011-10-21
- bugfix: missing whitespace after property-based filter was not detected
- bugfix: $OMFileFlushInterval period was doubled - now using correct value
- bugfix: ActionQueue could malfunction due to index error
  Thanks to Vlad Grigorescu for the patch
- bugfix: $ActionExecOnlyOnce interval did not work properly
  Thanks to Tomas Heinrich for the patch
- bugfix: race condition when extracting program name, APPNAME, structured
  data and PROCID (RFC5424 fields) could lead to invalid characters e.g.
  in dynamic file names or during forwarding (general malfunction of these
  fields in templates, mostly under heavy load)
- bugfix: imuxsock did no longer ignore message-provided timestamp, if
  so configured (the *default*). Lead to no longer sub-second timestamps.
  closes: http://bugzilla.adiscon.com/show_bug.cgi?id=281
- bugfix: omfile returns fatal error code for things that go really wrong
  previously, RS_RET_RESUME was returned, which lead to a loop inside the
  rule engine as omfile could not really recover.
- bugfix: imfile did invalid system call under some circumstances
  when a file that was to be monitored did not exist BUT the state file
  actually existed. Mostly a cosmetic issue. Root cause was incomplete
  error checking in stream.c; so patch may affect other code areas.
- bugfix: rsyslogd -v always said 64 atomics were not present
  thanks to mono_matsuko for the patch
---------------------------------------------------------------------------
Version 5.8.5  [V5-stable] (rgerhards/al), 2011-09-01
- bugfix/security: off-by-two bug in legacy syslog parser, CVE-2011-3200
- bugfix: mark message processing did not work correctly
- bugfix: potential hang condition during tag emulation
- bugfix: too-early string termination during tag emulation
- bugfix: The NUL-Byte for the syslogtag was not copied in MsgDup (msg.c)
- bugfix: fixed incorrect state handling for Discard Action (transactions)
  Note: This caused all messages in a batch to be set to COMMITTED, 
  even if they were discarded. 
---------------------------------------------------------------------------
Version 5.8.4  [V5-stable] (al), 2011-08-10
- bugfix: potential misadressing in property replacer
- bugfix: memcpy overflow can occur in allowed sender checkig
  if a name is resolved to IPv4-mapped-on-IPv6 address
  Found by Ismail Dönmez at suse
- bugfix: potential misadressing in property replacer
- bugfix: MSGID corruption in RFC5424 parser under some circumstances
  closes: http://bugzilla.adiscon.com/show_bug.cgi?id=275
---------------------------------------------------------------------------
Version 5.8.3  [V5-stable] (rgerhards), 2011-07-11
- systemd support: set stdout/stderr to null - thx to Lennart for the patch
- added support for the ":omusrmsg:" syntax in configuring user messages
- added support for the ":omfile:" syntax in configuring user messages
  Note: previous outchannel syntax will generate a warning message. This
  may be surprising to some users, but it is quite urgent to alert them
  of the new syntax as v6 can no longer support the previous one.
---------------------------------------------------------------------------
Version 5.8.2  [V5-stable] (rgerhards), 2011-06-21
- bugfix: problems in failover action handling
  closes: http://bugzilla.adiscon.com/show_bug.cgi?id=270
  closes: http://bugzilla.adiscon.com/show_bug.cgi?id=254
- bugfix: mutex was invalidly left unlocked during action processing
  At least one case where this can occur is during thread shutdown, which
  may be initiated by lower activity. In most cases, this is quite
  unlikely to happen. However, if it does, data structures may be 
  corrupted which could lead to fatal failure and segfault. I detected
  this via a testbench test, not a user report. But I assume that some
  users may have had unreproducable aborts that were cause by this bug.
- bugfix: memory leak in imtcp & subsystems under some circumstances
  This leak is tied to error conditions which lead to incorrect cleanup
  of some data structures. [backport from v6]
- bugfix/improvement:$WorkDirectory now gracefully handles trailing slashes
---------------------------------------------------------------------------
Version 5.8.1  [V5-stable] (rgerhards), 2011-05-19
- bugfix: invalid processing in QUEUE_FULL condition
  If the the multi-submit interface was used and a QUEUE_FULL condition
  occured, the failed message was properly destructed. However, the
  rest of the input batch, if it existed, was not processed. So this
  lead to potential loss of messages and a memory leak. The potential
  loss of messages was IMHO minor, because they would have been dropped
  in most cases due to the queue remaining full, but very few lucky ones
  from the batch may have made it. Anyhow, this has now been changed so
  that the rest of the batch is properly tried to be enqueued and, if
  not possible, destructed.
- new module mmsnmptrapd, a sample message modification module
  This can be useful to reformat snmptrapd messages and also serves as
  a sample for how to write message modification modules using the
  output module interface. Note that we introduced this new 
  functionality directly into the stable release, as it does not 
  modify the core and as such cannot have any side-effects if it is
  not used (and thus the risk is solely on users requiring that
  functionality).
- bugfix: rate-limiting inside imuxsock did not work 100% correct
  reason was that a global config variable was invalidly accessed where a
  listener variable should have been used.
  Also performance-improved the case when rate limiting is turned off (this
  is a very unintrusive change, thus done directly to the stable version).
- bugfix: $myhostname not available in RainerScript (and no error message)
  closes: http://bugzilla.adiscon.com/show_bug.cgi?id=233
- bugfix: memory and file descriptor leak in stream processing
  Leaks could occur under some circumstances if the file stream handler
  errored out during the open call. Among others, this could cause very
  big memory leaks if there were a problem with unreadable disk queue
  files. In regard to the memory leak, this
  closes: http://bugzilla.adiscon.com/show_bug.cgi?id=256
- bugfix: doc for impstats had wrong config statements
  also, config statements were named a bit inconsistent, resolved that
  problem by introducing an alias and only documenting the consistent
  statements
  Thanks to Marcin for bringing up this problem.
- bugfix: IPv6-address could not be specified in omrelp
  this was due to improper parsing of ":"
  closes: http://bugzilla.adiscon.com/show_bug.cgi?id=250
- bugfix: TCP connection invalidly aborted when messages needed to be
  discarded (due to QUEUE_FULL or similar problem)
- bugfix: $LocalHostName was not honored under all circumstances
  closes: http://bugzilla.adiscon.com/show_bug.cgi?id=258
- bugfix(minor): improper template function call in syslogd.c
---------------------------------------------------------------------------
Version 5.8.0  [V5-stable] (rgerhards), 2011-04-12

This is the new v5-stable branch, importing all feature from the 5.7.x
versions. To see what has changed in regard to the previous v5-stable,
check the Changelog for 5.7.x below.

- bugfix: race condition in deferred name resolution
  closes: http://bugzilla.adiscon.com/show_bug.cgi?id=238
  Special thanks to Marcin for his persistence in helping to solve this
  bug.
- bugfix: DA queue was never shutdown once it was started
  closes: http://bugzilla.adiscon.com/show_bug.cgi?id=241
---------------------------------------------------------------------------
Version 5.7.10  [V5-BETA] (rgerhards), 2011-03-29
- bugfix: ompgsql did not work properly with ANSI SQL strings
  closes: http://bugzilla.adiscon.com/show_bug.cgi?id=229
- bugfix: rsyslog did not build with --disable-regexp configure option
  closes: http://bugzilla.adiscon.com/show_bug.cgi?id=243
- bugfix: PRI was invalid on Solaris for message from local log socket
- enhance: added $BOM system property to ease writing byte order masks
- bugfix: RFC5424 parser confused by empty structured data
  closes: http://bugzilla.adiscon.com/show_bug.cgi?id=237
- bugfix: error return from strgen caused abort, now causes action to be
  ignored (just like a failed filter)
- new sample plugin for a strgen to generate sql statement consumable
  by a database plugin
- bugfix: strgen could not be used together with database outputs
  because the sql/stdsql option could not be specified. This has been
  solved by permitting the strgen to include the opton inside its name.
  closes: http://bugzilla.adiscon.com/show_bug.cgi?id=195
---------------------------------------------------------------------------
Version 5.7.9  [V5-BETA] (rgerhards), 2011-03-16
- improved testbench
  among others, life tests for ommysql (against a test database) have
  been added, valgrind-based testing enhanced, ...
- enhance: fallback *at runtime* to epoll_create if epoll_create1 is not
  available. Thanks to Michael Biebl for analysis and patch!
- bugfix: failover did not work correctly if repeated msg reduction was on
  closes: http://bugzilla.adiscon.com/show_bug.cgi?id=236
  affected directive was: $ActionExecOnlyWhenPreviousIsSuspended on
- bugfix: minor memory leak in omlibdbi (< 1k per instance and run)
- bugfix: (regression) omhdfs did no longer compile
- bugfix: omlibdbi did not use password from rsyslog.conf
  closes: http://bugzilla.adiscon.com/show_bug.cgi?id=203
---------------------------------------------------------------------------
Version 5.7.8  [V5-BETA] (rgerhards), 2011-03-09
- systemd support somewhat improved (can now take over existing log sockt)
- bugfix: discard action did not work under some circumstances
  fixes: http://bugzilla.adiscon.com/show_bug.cgi?id=217
- bugfix: file descriptor leak in gnutls netstream driver
  fixes: http://bugzilla.adiscon.com/show_bug.cgi?id=222
---------------------------------------------------------------------------
Version 5.7.7  [V5-BETA] (rgerhards), 2011-03-02
- bugfix: potential abort condition when $RepeatedMsgReduction set to on
  as well as potentially in a number of other places where MsgDup() was
  used. This only happened when the imudp input module was used and it
  depended on name resolution not yet had taken place. In other words,
  this was a strange problem that could lead to hard to diagnose 
  instability. So if you experience instability, chances are good that
  this fix will help.
---------------------------------------------------------------------------
Version 5.7.6  [V5-BETA] (rgerhards), 2011-02-25
- bugfix: fixed a memory leak and potential abort condition
  this could happen if multiple rulesets were used and some output batches
  contained messages belonging to more than one ruleset.
  fixes: http://bugzilla.adiscon.com/show_bug.cgi?id=226
  fixes: http://bugzilla.adiscon.com/show_bug.cgi?id=218
- bugfix: memory leak when $RepeatedMsgReduction on was used
  bug tracker: http://bugzilla.adiscon.com/show_bug.cgi?id=225
---------------------------------------------------------------------------
Version 5.7.5  [V5-BETA] (rgerhards), 2011-02-23
- enhance: imfile did not yet support multiple rulesets, now added
  we do this directly in the beta because a) it does not affect existing
  functionality and b) one may argue that this missing functionality is
  close to a bug.
- improved testbench, added tests for imuxsock
- bugfix: imuxsock did no longer sanitize received messages
  This was a regression from the imuxsock partial rewrite. Happened
  because the message is no longer run through the standard parsers. 
  bug tracker: http://bugzilla.adiscon.com/show_bug.cgi?id=224
- bugfix: minor race condition in action.c - considered cosmetic
  This is considered cosmetic as multiple threads tried to write exactly
  the same value into the same memory location without sync. The method
  has been changed so this can no longer happen.
---------------------------------------------------------------------------
Version 5.7.4  [V5-BETA] (rgerhards), 2011-02-17
- added pmsnare parser module (written by David Lang)
- enhanced imfile to support non-cancel input termination
- improved systemd socket activation thanks to Marius Tomaschweski
- improved error reporting for $WorkDirectory
  non-existance and other detectable problems are now reported,
  and the work directory is NOT set in this case
- bugfix: pmsnare causded abort under some conditions
- bugfix: abort if imfile reads file line of more than 64KiB
  Thanks to Peter Eisentraut for reporting and analysing this problem.
  bug tracker: http://bugzilla.adiscon.com/show_bug.cgi?id=221
- bugfix: queue engine did not properly slow down inputs in FULL_DELAY mode
  when in disk-assisted mode. This especially affected imfile, which
  created unnecessarily queue files if a large set of input file data was
  to process.
- bugfix: very long running actions could prevent shutdown under some
  circumstances. This has now been solved, at least for common
  situations.
- bugfix: fixed compile problem due to empty structs
  this occured only on some platforms/compilers. thanks to Dražen Kačar 
  for the fix
---------------------------------------------------------------------------
Version 5.7.3  [V5-BETA] (rgerhards), 2011-02-07
- added support for processing multi-line messages in imfile
- added $IMUDPSchedulingPolicy and $IMUDPSchedulingPriority config settings
- added $LocalHostName config directive
- bugfix: fixed build problems on some platforms
  namely those that have 32bit atomic operations but not 64 bit ones
- bugfix: local hostname was pulled too-early, so that some config 
  directives (namely FQDN settings) did not have any effect
- bugfix: imfile did duplicate messages under some circumstances
- added $OMMySQLConfigFile config directive
- added $OMMySQLConfigSection config directive
---------------------------------------------------------------------------
Version 5.7.2  [V5-DEVEL] (rgerhards), 2010-11-26
- bugfix(important): problem in TLS handling could cause rsyslog to loop
  in a tight loop, effectively disabling functionality and bearing the
  risk of unresponsiveness of the whole system.
  Bug tracker: http://bugzilla.adiscon.com/show_bug.cgi?id=194
- bugfix: imfile state file was not written when relative file name
  for it was specified
- bugfix: compile failed on systems without epoll_create1()
  Thanks to David Hill for providing a fix.
- bugfix: atomic increment for msg object may not work correct on all
  platforms. Thanks to Chris Metcalf for the patch
- bugfix: replacements for atomic operations for non-int sized types had
  problems. At least one instance of that problem could potentially lead
  to abort (inside omfile).
---------------------------------------------------------------------------
Version 5.7.1  [V5-DEVEL] (rgerhards), 2010-10-05
- support for Hadoop's HDFS added (via omhdfs)
- imuxsock now optionally use SCM_CREDENTIALS to pull the pid from the log
  socket itself
  (thanks to Lennart Poettering for the suggesting this feature)
- imuxsock now optionally uses per-process input rate limiting, guarding the
  user against processes spamming the system log
  (thanks to Lennart Poettering for suggesting this feature)
- added new config statements
  * $InputUnixListenSocketUsePIDFromSystem 
  * $SystemLogUsePIDFromSystem 
  * $SystemLogRateLimitInterval
  * $SystemLogRateLimitBurst
  * $SystemLogRateLimitSeverity
  * $IMUxSockRateLimitInterval
  * $IMUxSockRateLimitBurst
  * $IMUxSockRateLimitSeverity
- imuxsock now supports up to 50 different sockets for input
- some code cleanup in imuxsock (consider this a release a major
  modification, especially if problems show up)
- bugfix: /dev/log was unlinked even when passed in from systemd
  in which case it should be preserved as systemd owns it
---------------------------------------------------------------------------
Version 5.7.0  [V5-DEVEL] (rgerhards), 2010-09-16
- added module impstat to emit periodic statistics on rsyslog counters
- support for systemd officially added
  * acquire /dev/log socket optionally from systemd
    thanks to Lennart Poettering for this patch
  * sd-systemd API added as part of rsyslog runtime library
---------------------------------------------------------------------------
Version 5.6.5  [V5-STABLE] (rgerhards), 2011-03-22
- bugfix: failover did not work correctly if repeated msg reduction was on
  affected directive was: $ActionExecOnlyWhenPreviousIsSuspended on
  closes: http://bugzilla.adiscon.com/show_bug.cgi?id=236
- bugfix: omlibdbi did not use password from rsyslog.con
  closes: http://bugzilla.adiscon.com/show_bug.cgi?id=203
- bugfix(kind of): tell users that config graph can currently not be
  generated
  closes: http://bugzilla.adiscon.com/show_bug.cgi?id=232
- bugfix: discard action did not work under some circumstances
  fixes: http://bugzilla.adiscon.com/show_bug.cgi?id=217
  (backport from 5.7.8)
---------------------------------------------------------------------------
Version 5.6.4  [V5-STABLE] (rgerhards), 2011-03-03
- bugfix: potential abort condition when $RepeatedMsgReduction set to on
  as well as potentially in a number of other places where MsgDup() was
  used. This only happened when the imudp input module was used and it
  depended on name resolution not yet had taken place. In other words,
  this was a strange problem that could lead to hard to diagnose 
  instability. So if you experience instability, chances are good that
  this fix will help.
- bugfix: fixed a memory leak and potential abort condition
  this could happen if multiple rulesets were used and some output batches
  contained messages belonging to more than one ruleset.
  fixes: http://bugzilla.adiscon.com/show_bug.cgi?id=226
  fixes: http://bugzilla.adiscon.com/show_bug.cgi?id=218
- bugfix: memory leak when $RepeatedMsgReduction on was used
  bug tracker: http://bugzilla.adiscon.com/show_bug.cgi?id=225
---------------------------------------------------------------------------
Version 5.6.3  [V5-STABLE] (rgerhards), 2011-01-26
- bugfix: action processor released memory too early, resulting in
  potential issue in retry cases (but very unlikely due to another
  bug, which I also fixed -- only after the fix this problem here
  became actually visible).
- bugfix: batch processing flagged invalid message as "bad" under some
  circumstances
- bugfix: unitialized variable could cause issues under extreme conditions
  plus some minor nits. This was found after a clang static code analyzer
  analysis (great tool, and special thanks to Marcin for telling me about
  it!)
- bugfix: batches which had actions in error were not properly retried in
  all cases
- bugfix: imfile did duplicate messages under some circumstances
- bugfix: testbench was not activated if no Java was present on system
  ... what actually was a left-over. Java is no longer required.
---------------------------------------------------------------------------
Version 5.6.2  [V5-STABLE] (rgerhards), 2010-11-30
- bugfix: compile failed on systems without epoll_create1()
  Thanks to David Hill for providing a fix.
- bugfix: atomic increment for msg object may not work correct on all
  platforms. Thanks to Chris Metcalf for the patch
- bugfix: replacements for atomic operations for non-int sized types had
  problems. At least one instance of that problem could potentially lead
  to abort (inside omfile).
- added the $InputFilePersistStateInterval config directive to imfile
- changed imfile so that the state file is never deleted (makes imfile
  more robust in regard to fatal failures)
- bugfix: a slightly more informative error message when a TCP
  connections is aborted
---------------------------------------------------------------------------
Version 5.6.1  [V5-STABLE] (rgerhards), 2010-11-24
- bugfix(important): problem in TLS handling could cause rsyslog to loop
  in a tight loop, effectively disabling functionality and bearing the
  risk of unresponsiveness of the whole system.
  Bug tracker: http://bugzilla.adiscon.com/show_bug.cgi?id=194
- permitted imptcp to work on systems which support epoll(), but not
  epoll_create().
  Bug: http://bugzilla.adiscon.com/show_bug.cgi?id=204
  Thanks to Nicholas Brink for reporting this problem.
- bugfix: testbench failed if imptcp was not enabled
- bugfix: segfault when an *empty* template was used
  Bug: http://bugzilla.adiscon.com/show_bug.cgi?id=206
  Thanks to David Hill for alerting us.
- bugfix: compile failed with --enable-unlimited-select
  thanks varmojfekoj for the patch
---------------------------------------------------------------------------
Version 5.6.0  [V5-STABLE] (rgerhards), 2010-10-19

This release brings all changes and enhancements of the 5.5.x series
to the v5-stable branch.

- bugfix: a couple of problems that imfile had on some platforms, namely
  Ubuntu (not their fault, but occured there)
- bugfix: imfile utilizes 32 bit to track offset. Most importantly,
  this problem can not experienced on Fedora 64 bit OS (which has
  64 bit long's!)
---------------------------------------------------------------------------
Version 5.5.7  [V5-BETA] (rgerhards), 2010-08-09
- changed omudpspoof default spoof address to simplify typical use case
  thanks to David Lang for suggesting this
- doc bugfix: pmlastmsg doc samples had errors
- bugfix[minor]: pmrfc3164sd had invalid name (resided in rsyslog name 
  space, what should not be the case for a contributed module)
- added omuxsock, which permits to write message to local Unix sockets
  this is the counterpart to imuxsock, enabling fast local forwarding
---------------------------------------------------------------------------
Version 5.5.6  [DEVEL] (rgerhards), 2010-07-21
- added parser modules
  * pmlastmsg, which supports the notoriously malformed "last message
    repeated n times" messages from some syslogd's (namely sysklogd)
  * pmrfc3164sd (contributed), supports RFC5424 structured data in 
    RFC3164 messages [untested]
- added new module type "string generator", used to speed up output
  processing. Expected speedup for (typical) rsyslog processing is
  roughly 5 to 6 percent compared to using string-based templates.
  They may also be used to do more complex formatting with custom
  C code, what provided greater flexibility and probably far higher
  speed, for example if using multiple regular expressions within a 
  template.
- added 4 string generators for
  * RSYSLOG_FileFormat
  * RSYSLOG_TraditionalFileFormat
  * RSYSLOG_ForwardFormat
  * RSYSLOG_TraditionalForwardFormat
- bugfix: mutexes used to simulate atomic instructions were not destructed
- bugfix: regression caused more locking action in msg.c than necessary
- bugfix: "$ActionExecOnlyWhenPreviousIsSuspended on" was broken
- bugfix: segfault on HUP when "HUPIsRestart" was set to "on"
  thanks varmojfekoj for the patch
- bugfix: default for $OMFileFlushOnTXEnd was wrong ("off").
  This, in default mode, caused buffered writing to be used, what
  means that it looked like no output were written or partial
  lines. Thanks to Michael Biebl for pointing out this bug.
- bugfix: programname filter in ! configuration can not be reset
  Thanks to Kiss Gabor for the patch.
---------------------------------------------------------------------------
Version 5.5.5  [DEVEL] (rgerhards), 2010-05-20
- added new cancel-reduced action thread termination method
  We now manage to cancel threads that block inside a retry loop to
  terminate without the need to cancel the thread. Avoiding cancellation
  helps keep the system complexity minimal and thus provides for better
  stability. This also solves some issues with improper shutdown when
  inside an action retry loop.
---------------------------------------------------------------------------
Version 5.5.4  [DEVEL] (rgerhards), 2010-05-03
- This version offers full support for Solaris on Intel and Sparc
- bugfix: problems with atomic operations emulation
  replaced atomic operation emulation with new code. The previous code
  seemed to have some issue and also limited concurrency severely. The
  whole atomic operation emulation has been rewritten.
- bugfix: netstream ptcp support class was not correctly build on systems
  without epoll() support
- bugfix: segfault on Solaris/Sparc
---------------------------------------------------------------------------
Version 5.5.3  [DEVEL] (rgerhards), 2010-04-09
- added basic but functional support for Solaris
- imported many bugfixes from 3.6.2/4.6.1 (see ChangeLog below!)
- added new property replacer option "date-rfc3164-buggyday" primarily
  to ease migration from syslog-ng. See property replacer doc for
  details.
- added capability to turn off standard LF delimiter in TCP server
  via new directive "$InputTCPServerDisableLFDelimiter on"
- bugfix: failed to compile on systems without epoll support
- bugfix: comment char ('#') in literal terminated script parsing
  and thus could not be used.
  but tracker: http://bugzilla.adiscon.com/show_bug.cgi?id=119
  [merged in from v3.22.2]
- imported patches from 4.6.0:
  * improved testbench to contain samples for totally malformed messages
    which miss parts of the message content
  * bugfix: some malformed messages could lead to a missing LF inside files
    or some other missing parts of the template content.
  * bugfix: if a message ended immediately with a hostname, the hostname
    was mistakenly interpreted as TAG, and localhost be used as hostname
---------------------------------------------------------------------------
Version 5.5.2  [DEVEL] (rgerhards), 2010-02-05
- applied patches that make rsyslog compile under Apple OS X.
  Thanks to trey for providing these.
- replaced data type "bool" by "sbool" because this created some
  portability issues.
- added $Escape8BitCharactersOnReceive directive
  Thanks to David Lang for suggesting it.
- worked around an issue where omfile failed to compile on 32 bit platforms
  under some circumstances (this smells like a gcc problem, but a simple
  solution was available). Thanks to Kenneth Marshall for some advice.
- extended testbench
---------------------------------------------------------------------------
Version 5.5.1  [DEVEL] (rgerhards), 2009-11-27
- introduced the ablity for netstream drivers to utilize an epoll interface
  This offers increased performance and removes the select() FDSET size
  limit from imtcp. Note that we fall back to select() if there is no
  epoll netstream drivers. So far, an epoll driver has only been
  implemented for plain tcp syslog, the rest will follow once the code
  proves well in practice AND there is demand.
- re-implemented $EscapeControlCharacterTab config directive
  Based on Jonathan Bond-Caron's patch for v4. This now also includes some
  automatted tests.
- bugfix: enabling GSSServer crashes rsyslog startup
  Thanks to Tomas Kubina for the patch [imgssapi]
- bugfix (kind of): check if TCP connection is still alive if using TLS
  Thanks to Jonathan Bond-Caron for the patch.
---------------------------------------------------------------------------
Version 5.5.0  [DEVEL] (rgerhards), 2009-11-18
- moved DNS resolution code out of imudp and into the backend processing
  Most importantly, DNS resolution now never happens if the resolved name
  is not required. Note that this applies to imudp - for the other inputs,
  DNS resolution almost comes for free, so we do not do it there. However,
  the new method has been implemented in a generic way and as such may 
  also be used by other modules in the future.
- added option to use unlimited-size select() calls
  Thanks to varmjofekoj for the patch
  This is not done in imudp, as it natively supports epoll().
- doc: improved description of what loadable modules can do
---------------------------------------------------------------------------
Version 5.4.2  [v5-stable] (rgerhards), 2010-03-??
- bugfix(kind of): output plugin retry behaviour could cause engine to loop
  The rsyslog engine did not guard itself against output modules that do
  not properly convey back the tryResume() behaviour. This then leads to
  what looks like an endless loop. I consider this to be a bug of the 
  engine not only because it should be hardened against plugin misbehaviour,
  but also because plugins may not be totally able to avoid this situation
  (depending on the type of and processing done by the plugin).
- bugfix: testbench failed when not executed in UTC+1 timezone
  accidently, the time zone information was kept inside some
  to-be-checked-for responses
- temporary bugfix replaced by permanent one for
  message-induced off-by-one error (potential segfault) (see 4.6.2)
  The analysis has been completed and a better fix been crafted and 
  integrated.
- bugfix(minor): status variable was uninitialized
  However, this would have caused harm only if NO parser modules at
  all were loaded, which would lead to a defunctional configuration
  at all. And, even more important, this is impossible as two parser
  modules are built-in and thus can not be "not loaded", so we always
  have a minimum of two.
---------------------------------------------------------------------------
Version 5.4.1  [v5-stable] (rgerhards), 2010-03-??
- added new property replacer option "date-rfc3164-buggyday" primarily
  to ease migration from syslog-ng. See property replacer doc for
  details. [backport from 5.5.3 because urgently needed by some]
- imported all bugfixes vom 4.6.2 (see below)
---------------------------------------------------------------------------
Version 5.4.0  [v5-stable] (rgerhards), 2010-03-08
***************************************************************************
* This is a new stable v5 version. It contains all fixes and enhancements *
* made during the 5.3.x phase as well as those listed below.              *
* Note that the 5.2.x series was quite buggy and as such all users are    *
* strongly advised to upgrade to 5.4.0.                                   *
***************************************************************************
- bugfix: omruleset failed to work in many cases
  bug tracker: http://bugzilla.adiscon.com/show_bug.cgi?id=179
  Thanks to Ryan B. Lynch for reporting this issue.
- bugfix: comment char ('#') in literal terminated script parsing
  and thus could not be used.
  but tracker: http://bugzilla.adiscon.com/show_bug.cgi?id=119
  [merged in from v3.22.2]
---------------------------------------------------------------------------
Version 5.3.7  [BETA] (rgerhards), 2010-01-27
- bugfix: queues in direct mode could case a segfault, especially if an
  action failed for action queues. The issue was an invalid increment of
  a stack-based pointer which lead to destruction of the stack frame and
  thus a segfault on function return.
  Thanks to Michael Biebl for alerting us on this problem.
- bugfix: hostname accidently set to IP address for some message sources,
  for example imudp. Thanks to Anton for reporting this bug. [imported v4]
- bugfix: ompgsql had problems with transaction support, what actually 
  rendered it unsuable. Thanks to forum user "horhe" for alerting me
  on this bug and helping to debug/fix it! [imported from 5.3.6]
- bugfix: $CreateDirs variable not properly initialized, default thus
  was random (but most often "on") [imported from v3]
- bugfix: potential segfaults during queue shutdown
  (bugs require certain non-standard settings to appear)
  Thanks to varmojfekoj for the patch [imported from 4.5.8]
  [backport from 5.5.2]
- bugfix: wrong memory assignment for a config variable (probably
  without causing any harm) [backport from 5.2.2]
- bugfix: rsyslog hangs when writing to a named pipe which nobody was
  reading. Thanks to Michael Biebl for reporting this bug.
  Bugzilla entry: http://bugzilla.adiscon.com/show_bug.cgi?id=169
  [imported from 4.5.8]
---------------------------------------------------------------------------
Version 5.3.6  [BETA] (rgerhards), 2010-01-13
- bugfix: ompgsql did not properly check the server connection in
  tryResume(), which could lead to rsyslog running in a thight loop
- bugfix: suspension during beginTransaction() was not properly handled
  by rsyslog core
- bugfix: omfile output was only written when buffer was full, not at
  end of transaction
- bugfix: commit transaction was not properly conveyed to message layer,
  potentially resulting in non-message destruction and thus hangs
- bugfix: enabling GSSServer crashes rsyslog startup
  Thanks to Tomas Kubina for the patch [imgssapi]
- bugfix (kind of): check if TCP connection is still alive if using TLS
  Thanks to Jonathan Bond-Caron for the patch.
- bugfix: $CreateDirs variable not properly initialized, default thus
  was random (but most often "on") [imported from v3]
- bugfix: ompgsql had problems with transaction support, what actually 
  rendered it unsuable. Thanks to forum user "horhe" for alerting me
  on this bug and helping to debug/fix it!
- bugfix: memory leak when sending messages in zip-compressed format
  Thanks to Naoya Nakazawa for analyzing this issue and providing a patch.
- worked around an issue where omfile failed to compile on 32 bit platforms
  under some circumstances (this smells like a gcc problem, but a simple
  solution was available). Thanks to Kenneth Marshall for some advice.
  [backported from 5.5.x branch]
---------------------------------------------------------------------------
Version 5.3.5  [BETA] (rgerhards), 2009-11-13
- some light performance enhancement by replacing time() call with much
  faster (at least under linux) gettimeofday() calls.
- some improvement of omfile performance with dynafiles
  saved costly time() calls by employing a logical clock, which is 
  sufficient for the use case
- bugfix: omudpspoof miscalculated source and destination ports
  while this was probably not noticed for source ports, it resulted in
  almost all destination ports being wrong, except for the default port
  of 514, which by virtue of its binary representation was calculated 
  correct (and probably thus the bug not earlier detected).
- bugfixes imported from earlier releases
  * bugfix: named pipes did no longer work (they always got an open error)
    this was a regression from the omfile rewrite in 4.5.0
  * bugfix(testbench): sequence check was not always performed correctly,
    that could result in tests reporting success when they actually failed
- improved testbench: added tests for UDP forwarding and omudpspoof
- doc bugfix: omudpspoof had wrong config command names ("om" missing)
- bugfix [imported from 4.4.3]: $ActionExecOnlyOnceEveryInterval did
  not work.
- [inport v4] improved testbench, contains now tcp and gzip test cases
- [import v4] added a so-called "On Demand Debug" mode, in which debug
  output can be generated only after the process has started, but not right
  from the beginning. This is assumed to be useful for hard-to-find bugs.
  Also improved the doc on the debug system.
- bugfix: segfault on startup when -q or -Q option was given
  [imported from v3-stable]
---------------------------------------------------------------------------
Version 5.3.4  [DEVEL] (rgerhards), 2009-11-04
- added the ability to create custom message parsers
- added $RulesetParser config directive that permits to bind specific
  parsers to specific rulesets
- added omruleset output module, which provides great flexibility in 
  action processing. THIS IS A VERY IMPORTANT ADDITION, see its doc
  for why.
- added the capability to have ruleset-specific main message queues
  This offers considerable additional flexibility AND superior performance
  (in cases where multiple inputs now can avoid lock contention)
- bugfix: correct default for escape ('#') character restored
  This was accidently changed to '\\', thanks to David Lang for reporting
- bugfix(testbench): testcase did not properly wait for rsyslogd shutdown
  thus some unpredictable behavior and a false negative test result
  could occur.
---------------------------------------------------------------------------
Version 5.3.3  [DEVEL] (rgerhards), 2009-10-27
- simplified and thus speeded up the queue engine, also fixed some
  potential race conditions (in very unusual shutdown conditions)
  along the way. The threading model has seriously changes, so there may
  be some regressions.
- enhanced test environment (inlcuding testbench): support for enhancing
  probability of memory addressing failure by using non-NULL default
  value for malloced memory (optional, only if requested by configure
  option). This helps to track down some otherwise undetected issues
  within the testbench.
- bugfix: potential abort if inputname property was not set 
  primarily a problem of imdiag
- bugfix: message processing states were not set correctly in all cases
  however, this had no negative effect, as the message processing state
  was not evaluated when a batch was deleted, and that was the only case
  where the state could be wrong.
---------------------------------------------------------------------------
Version 5.3.2  [DEVEL] (rgerhards), 2009-10-21
- enhanced omfile to support transactional interface. This will increase
  performance in many cases.
- added multi-ruleset support to imudp
- re-enabled input thread termination handling that does avoid thread
  cancellation where possible. This provides a more reliable mode of
  rsyslogd termination (canceling threads my result in not properly
  freed resouces and potential later hangs, even though we perform
  proper cancel handling in our code). This is part of an effort to
  reduce thread cancellation as much as possible in rsyslog.
  NOTE: the code previously written code for this functionality had a
  subtle race condition. The new code solves that.
- enhanced immark to support non-cancel input module termination
- improved imudp so that epoll can be used in more environments,
  fixed potential compile time problem if EPOLL_CLOEXEC is not available.
- some cleanup/slight improvement:
  * changed imuxsock to no longer use deprecated submitAndParseMsg() IF
  * changed submitAndParseMsg() interface to be a wrapper around the new
    way of message creation/submission. This enables older plugins to be
    used together with the new interface. The removal also enables us to
    drop a lot of duplicate code, reducing complexity and increasing
    maintainability.
- bugfix: segfault when starting up with an invalid .qi file for a disk queue
  Failed for both pure disk as well as DA queues. Now, we emit an error
  message and disable disk queueing facility.
- bugfix: potential segfault on messages with empty MSG part. This was a
  recently introduced regression.
- bugfix: debug string larger than 1K were improperly displayed. Max size
  is now 32K, and if a string is even longer it is meaningfully truncated.
---------------------------------------------------------------------------
Version 5.3.1  [DEVEL] (rgerhards), 2009-10-05
- added $AbortOnUncleanConfig directive - permits to prevent startup when
  there are problems with the configuration file. See it's doc for
  details.
- included some important fixes from v4-stable:
  * bugfix: invalid handling of zero-sized messages
  * bugfix: zero-sized UDP messages are no longer processed
  * bugfix: random data could be appended to message
  * bugfix: reverse lookup reduction logic in imudp do DNS queries too often
- bugfixes imported from 4.5.4:
  * bugfix: potential segfault in stream writer on destruction
  * bugfix: potential race in object loader (obj.c) during use/release
  * bugfixes: potential problems in out file zip writer
---------------------------------------------------------------------------
Version 5.3.0  [DEVEL] (rgerhards), 2009-09-14
- begun to add simple GUI programs to gain insight into running rsyslogd
  instances and help setup and troubleshooting (active via the
  --enable-gui ./configure switch)
- changed imudp to utilize epoll(), where available. This shall provide
  slightly better performance (just slightly because we called select()
  rather infrequently on a busy system)
---------------------------------------------------------------------------
Version 5.2.2  [v5-stable] (rgerhards), 2009-11-??
- bugfix: enabling GSSServer crashes rsyslog startup
  Thanks to Tomas Kubina for the patch [imgssapi]
---------------------------------------------------------------------------
Version 5.2.1  [v5-stable] (rgerhards), 2009-11-02
- bugfix [imported from 4.4.3]: $ActionExecOnlyOnceEveryInterval did
  not work.
- bugfix: segfault on startup when -q or -Q option was given
  [imported from v3-stable]
---------------------------------------------------------------------------
Version 5.2.0  [v5-stable] (rgerhards), 2009-11-02
This is a re-release of version 5.1.6 as stable after we did not get any bug 
reports during the whole beta phase. Still, this first v5-stable may not be 
as stable as one hopes for, I am not sure if we did not get bug reports
just because nobody tried it. Anyhow, we need to go forward and so we
have the initial v5-stable.
---------------------------------------------------------------------------
Version 5.1.6  [v5-beta] (rgerhards), 2009-10-15
- feature imports from v4.5.6
- bugfix: potential race condition when queue worker threads were
  terminated
- bugfix: solved potential (temporary) stall of messages when the queue was
  almost empty and few new data added (caused testbench to sometimes hang!)
- fixed some race condition in testbench
- added more elaborate diagnostics to parts of the testbench
- bugfixes imported from 4.5.4:
  * bugfix: potential segfault in stream writer on destruction
  * bugfix: potential race in object loader (obj.c) during use/release
  * bugfixes: potential problems in out file zip writer
- included some important fixes from 4.4.2:
  * bugfix: invalid handling of zero-sized messages
  * bugfix: zero-sized UDP messages are no longer processed
  * bugfix: random data could be appended to message
  * bugfix: reverse lookup reduction logic in imudp do DNS queries too often
---------------------------------------------------------------------------
Version 5.1.5  [v5-beta] (rgerhards), 2009-09-11
- added new config option $ActionWriteAllMarkMessages
  this option permites to process mark messages under all circumstances,
  even if an action was recently called. This can be useful to use mark
  messages as a kind of heartbeat.
- added new config option $InputUnixListenSocketCreatePath
  to permit the auto-creation of pathes to additional log sockets. This
  turns out to be useful if they reside on temporary file systems and
  rsyslogd starts up before the daemons that create these sockets
  (rsyslogd always creates the socket itself if it does not exist).
- added $LogRSyslogStatusMessages configuration directive
  permitting to turn off rsyslog start/stop/HUP messages. See Debian
  ticket http://bugs.debian.org/cgi-bin/bugreport.cgi?bug=463793
- bugfix: hostnames with dashes in them were incorrectly treated as
  malformed, thus causing them to be treated as TAG (this was a regression
  introduced from the "rfc3164 strict" change in 4.5.0). Testbench has been
  updated to include a smaple message with a hostname containing a dash.
- bugfix: strings improperly reused, resulting in some message properties
  be populated with strings from previous messages. This was caused by
  an improper predicate check.
- added new config directive $omfileForceChown [import from 4.7.0]
---------------------------------------------------------------------------
Version 5.1.4  [DEVEL] (rgerhards), 2009-08-20
- legacy syslog parser changed so that it now accepts date stamps in
  wrong case. Some devices seem to create them and I do not see any harm
  in supporting that.
- added $InputTCPMaxListeners directive - permits to specify how many 
  TCP servers shall be possible (default is 20).
- bugfix: memory leak with some input modules. Those inputs that
  use parseAndSubmitMsg() leak two small memory blocks with every message.
  Typically, those process only relatively few messages, so the issue 
  does most probably not have any effect in practice.
- bugfix: if tcp listen port could not be created, no error message was
  emitted
- bugfix: discard action did not work (did not discard messages)
- bugfix: discard action caused segfault
- bugfix: potential segfault in output file writer (omfile)
  In async write mode, we use modular arithmetic to index the output
  buffer array. However, the counter variables accidently were signed,
  thus resulting in negative indizes after integer overflow. That in turn
  could lead to segfaults, but was depending on the memory layout of 
  the instance in question (which in turn depended on a number of
  variables, like compile settings but also configuration). The counters
  are now unsigned (as they always should have been) and so the dangling
  mis-indexing does no longer happen. This bug potentially affected all
  installations, even if only some may actually have seen a segfault.
---------------------------------------------------------------------------
Version 5.1.3  [DEVEL] (rgerhards), 2009-07-28
- architecture change: queue now always has at least one worker thread
  if not running in direct mode. Previous versions could run without 
  any active workers. This simplifies the code at a very small expense.
  See v5 compatibility note document for more in-depth discussion.
- enhance: UDP spoofing supported via new output module omudpspoof
  See the omudpspoof documentation for details and samples
- bugfix: message could be truncated after TAG, often when forwarding
  This was a result of an internal processing error if maximum field
  sizes had been specified in the property replacer.
- bugfix: minor static memory leak while reading configuration
  did NOT leak based on message volume
- internal: added ability to terminate input modules not via pthread_cancel
  but an alternate approach via pthread_kill. This is somewhat safer as we
  do not need to think about the cancel-safeness of all libraries we use.
  However, not all inputs can easily supported, so this now is a feature
  that can be requested by the input module (the most important ones
  request it).
---------------------------------------------------------------------------
Version 5.1.2  [DEVEL] (rgerhards), 2009-07-08
- bugfix: properties inputname, fromhost, fromhost-ip, msg were lost when
  working with disk queues
- some performance enhancements
- bugfix: abort condition when RecvFrom was not set and message reduction
  was on. Happend e.g. with imuxsock.
- added $klogConsoleLogLevel directive which permits to set a new
  console log level while rsyslog is active
- some internal code cleanup
---------------------------------------------------------------------------
Version 5.1.1  [DEVEL] (rgerhards), 2009-07-03
- bugfix: huge memory leak in queue engine (made rsyslogd unusable in
  production). Occured if at least one queue was in direct mode 
  (the default for action queues)
- imported many performance optimizations from v4-devel (4.5.0)
- bugfix: subtle (and usually irrelevant) issue in timout processing
  timeout could be one second too early if nanoseconds wrapped
- set a more sensible timeout for shutdow, now 1.5 seconds to complete
  processing (this also removes those cases where the shutdown message
  was not written because the termination happened before it)
---------------------------------------------------------------------------
Version 5.1.0  [DEVEL] (rgerhards), 2009-05-29

*********************************** NOTE **********************************
The v5 versions of rsyslog feature a greatly redesigned queue engine. The
major theme for the v5 release is twofold:

a) greatly improved performance
b) enable audit-grade processing

Here, audit-grade processing means that rsyslog, if used together with
audit-grade transports and configured correctly, will never lose messages
that already have been acknowledged, not even in fatal failure cases like
sudden loss of power.

Note that large parts of rsyslog's important core components have been
restructured to support these design goals. As such, early versions of
the engine will probably be less stable than the v3/v4 engine.

Also note that the initial versions do not cover all and everything. As
usual, the code will evolve toward the final goal as version numbers
increase.
*********************************** NOTE **********************************

- redesigned queue engine so that it supports ultra-reliable operations
  This resulted in a rewrite of large parts. The new capability can be
  used to build audit-grade systems on the basis of rsyslog.
- added $MainMsgQueueDequeueBatchSize and $ActionQueueDequeueBatchSize 
  configuration directives
- implemented a new transactional output module interface which provides
  superior performance (for databases potentially far superior performance)
- increased ompgsql performance by adapting to new transactional
  output module interface
---------------------------------------------------------------------------
Version 4.8.1  [v4-stable], 2011-09-??
- increased max config file line size to 64k
  We now also emit an error message if even 64k is not enough (not
  doing so previously may rightfully be considered as a bug)
- bugfix: omprog made rsyslog abort on startup if not binary to
  execute was configured
- bugfix: $ActionExecOnlyOnce interval did not work properly
  Thanks to Tomas Heinrich for the patch
- bugfix: potential abort if ultra-large file io buffers are used and
  dynafile cache exhausts address space (primarily a problem on 32 bit
  platforms)
- bugfix: potential abort after reading invalid X.509 certificate
  closes: http://bugzilla.adiscon.com/show_bug.cgi?id=290
  Thanks to Tomas Heinrich for the patch.
- bugfix: potential fatal abort in omgssapi
  Thanks to Tomas Heinrich for the patch.
- added doc for omprog
- FQDN hostname for multihomed host was not always set to the correct name
  if multiple aliases existed. Thanks to Tomas Heinreich for the patch.
- re-licensed larger parts of the codebase under the Apache license 2.0
---------------------------------------------------------------------------
Version 4.8.0  [v4-stable] (rgerhards), 2011-09-07
***************************************************************************
* This is a new stable v4 version. It contains all fixes and enhancements *
* made during the 4.7.x phase as well as those listed below.              *
* Note: major new development to v4 is concluded  and will only be done   *
*       for custom projects.                                              *
***************************************************************************
There are no changes compared to 4.7.5, just a re-release with the new
version number as new v4-stable. The most important new feature is Solaris
support.
---------------------------------------------------------------------------
Version 4.7.5  [v4-beta], 2011-09-01
- bugfix/security: off-by-two bug in legacy syslog parser, CVE-2011-3200
- bugfix: potential misadressing in property replacer
- bugfix: The NUL-Byte for the syslogtag was not copied in MsgDup (msg.c)
---------------------------------------------------------------------------
Version 4.7.4  [v4-beta] (rgerhards), 2011-07-11
- added support for the ":omusrmsg:" syntax in configuring user messages
- added support for the ":omfile:" syntax in configuring user messages
- added $LocalHostName config directive
- bugfix: PRI was invalid on Solaris for message from local log socket
Version 4.7.3  [v4-devel] (rgerhards), 2010-11-25
- added omuxsock, which permits to write message to local Unix sockets
  this is the counterpart to imuxsock, enabling fast local forwarding
- added imptcp, a simplified, Linux-specific and potentielly fast
  syslog plain tcp input plugin (NOT supporting TLS!)
- bugfix: a couple of problems that imfile had on some platforms, namely
  Ubuntu (not their fault, but occured there)
- bugfix: imfile utilizes 32 bit to track offset. Most importantly,
  this problem can not experienced on Fedora 64 bit OS (which has
  64 bit long's!)
- added the $InputFilePersistStateInterval config directive to imfile
- changed imfile so that the state file is never deleted (makes imfile
  more robust in regard to fatal failures)
---------------------------------------------------------------------------
Version 4.7.2  [v4-devel] (rgerhards), 2010-05-03
- bugfix: problems with atomic operations emulaton
  replaced atomic operation emulation with new code. The previous code
  seemed to have some issue and also limited concurrency severely. The
  whole atomic operation emulation has been rewritten.
- added new $Sleep directive to hold processing for a couple of seconds
  during startup
- bugfix: programname filter in ! configuration can not be reset
  Thanks to Kiss Gabor for the patch.
---------------------------------------------------------------------------
Version 4.7.1  [v4-devel] (rgerhards), 2010-04-22
- Solaris support much improved -- was not truely usable in 4.7.0
  Solaris is no longer supported in imklog, but rather there is a new
  plugin imsolaris, which is used to pull local log sources on a Solaris
  machine.
- testbench improvement: Java is no longer needed for testing tool creation
---------------------------------------------------------------------------
Version 4.7.0  [v4-devel] (rgerhards), 2010-04-14
- new: support for Solaris added (but not yet the Solaris door API)
- added function getenv() to RainerScript
- added new config option $InputUnixListenSocketCreatePath
  to permit the auto-creation of pathes to additional log sockets. This
  turns out to be useful if they reside on temporary file systems and
  rsyslogd starts up before the daemons that create these sockets
  (rsyslogd always creates the socket itself if it does not exist).
- added $LogRSyslogStatusMessages configuration directive
  permitting to turn off rsyslog start/stop/HUP messages. See Debian
  ticket http://bugs.debian.org/cgi-bin/bugreport.cgi?bug=463793
- added new config directive $omfileForceChown to (try to) fix some broken
  system configs.
  See ticket for details: http://bugzilla.adiscon.com/show_bug.cgi?id=150
- added $EscapeControlCharacterTab config directive
  Thanks to Jonathan Bond-Caron for the patch.
- added option to use unlimited-size select() calls
  Thanks to varmjofekoj for the patch
- debugondemand mode caused backgrounding to fail - close to a bug, but I'd
  consider the ability to background in this mode a new feature...
- bugfix (kind of): check if TCP connection is still alive if using TLS
  Thanks to Jonathan Bond-Caron for the patch.
- imported changes from 4.5.7 and below
- bugfix: potential segfault when -p command line option was used
  Thanks for varmojfekoj for pointing me at this bug.
- imported changes from 4.5.6 and below
---------------------------------------------------------------------------
Version 4.6.8  [v4-stable] (rgerhards), 2011-09-01
- bugfix/security: off-by-two bug in legacy syslog parser, CVE-2011-3200
- bugfix: potential misadressing in property replacer
- bugfix: memcpy overflow can occur in allowed sender checking
  if a name is resolved to IPv4-mapped-on-IPv6 address
  Found by Ismail Dönmez at suse
- bugfix: The NUL-Byte for the syslogtag was not copied in MsgDup (msg.c)
---------------------------------------------------------------------------
Version 4.6.7  [v4-stable] (rgerhards), 2011-07-11
- added support for the ":omusrmsg:" syntax in configuring user messages
- added support for the ":omfile:" syntax in configuring user messages
---------------------------------------------------------------------------
Version 4.6.6  [v4-stable] (rgerhards), 2011-06-24
- bugfix: memory leak in imtcp & subsystems under some circumstances
  This leak is tied to error conditions which lead to incorrect cleanup
  of some data structures. [backport from v6, limited testing under v4]
- bugfix: invalid processing in QUEUE_FULL condition
  If the the multi-submit interface was used and a QUEUE_FULL condition
  occured, the failed message was properly destructed. However, the
  rest of the input batch, if it existed, was not processed. So this
  lead to potential loss of messages and a memory leak. The potential
  loss of messages was IMHO minor, because they would have been dropped
  in most cases due to the queue remaining full, but very few lucky ones
  from the batch may have made it. Anyhow, this has now been changed so
  that the rest of the batch is properly tried to be enqueued and, if
  not possible, destructed.
- bugfix: invalid storage type for config variables
- bugfix: stream driver mode was not correctly set on tcp ouput on big
  endian systems.
  thanks varmojfekoj for the patch
- bugfix: IPv6-address could not be specified in omrelp
  this was due to improper parsing of ":"
  closes: http://bugzilla.adiscon.com/show_bug.cgi?id=250
- bugfix: memory and file descriptor leak in stream processing
  Leaks could occur under some circumstances if the file stream handler
  errored out during the open call. Among others, this could cause very
  big memory leaks if there were a problem with unreadable disk queue
  files. In regard to the memory leak, this
  closes: http://bugzilla.adiscon.com/show_bug.cgi?id=256
- bugfix: imfile potentially duplicates lines
  This can happen when 0 bytes are read from the input file, and some
  writer appends data to the file BEFORE we check if a rollover happens.
  The check for rollover uses the inode and size as a criterion. So far,
  we checked for equality of sizes, which is not given in this scenario,
  but that does not indicate a rollover. From the source code comments:
     Note that when we check the size, we MUST NOT check for equality.
     The reason is that the file may have been written right after we
     did try to read (so the file size has increased). That is NOT in
     indicator of a rollover (this is an actual bug scenario we 
     experienced). So we need to check if the new size is smaller than
     what we already have seen!
  Also, under some circumstances an invalid truncation was detected. This
  code has now been removed, a file change (and thus resent) is only
  detected if the inode number changes.
- bugfix: a couple of problems that imfile had on some platforms, namely
  Ubuntu (not their fault, but occured there)
- bugfix: imfile utilizes 32 bit to track offset. Most importantly,
  this problem can not experienced on Fedora 64 bit OS (which has
  64 bit long's!)
- bugfix: abort if imfile reads file line of more than 64KiB
  Thanks to Peter Eisentraut for reporting and analysing this problem.
  bug tracker: http://bugzilla.adiscon.com/show_bug.cgi?id=221
- bugfix: omlibdbi did not use password from rsyslog.con
  closes: http://bugzilla.adiscon.com/show_bug.cgi?id=203
- bugfix: TCP connection invalidly aborted when messages needed to be
  discarded (due to QUEUE_FULL or similar problem)
- bugfix: a slightly more informative error message when a TCP
  connections is aborted
- bugfix: timestamp was incorrectly calculated for timezones with minute
  offset
  closes: http://bugzilla.adiscon.com/show_bug.cgi?id=271
- some improvements thanks to clang's static code analyzer
  o overall cleanup (mostly unnecessary writes and otherwise unused stuff)
  o bugfix: fixed a very remote problem in msg.c which could occur when
    running under extremely low memory conditions
---------------------------------------------------------------------------
Version 4.6.5  [v4-stable] (rgerhards), 2010-11-24
- bugfix(important): problem in TLS handling could cause rsyslog to loop
  in a tight loop, effectively disabling functionality and bearing the
  risk of unresponsiveness of the whole system.
  Bug tracker: http://bugzilla.adiscon.com/show_bug.cgi?id=194
---------------------------------------------------------------------------
Version 4.6.4  [v4-stable] (rgerhards), 2010-08-05
- bugfix: zero-sized (empty) messages were processed by imtcp
  they are now dropped as they always should have been
- bugfix: programname filter in ! configuration can not be reset
  Thanks to Kiss Gabor for the patch.
---------------------------------------------------------------------------
Version 4.6.3  [v4-stable] (rgerhards), 2010-07-07
- improvded testbench
  - added test with truly random data received via syslog to test
    robustness
  - added new configure option that permits to disable and enable an
    extended testbench
- bugfix: segfault on HUP when "HUPIsRestart" was set to "on"
  thanks varmojfekoj for the patch
- bugfix: default for $OMFileFlushOnTXEnd was wrong ("off").
  This, in default mode, caused buffered writing to be used, what
  means that it looked like no output were written or partial
  lines. Thanks to Michael Biebl for pointing out this bug.
- bugfix: testbench failed when not executed in UTC+1 timezone
  accidently, the time zone information was kept inside some
  to-be-checked-for responses
- temporary bugfix replaced by permanent one for
  message-induced off-by-one error (potential segfault) (see 4.6.2)
  The analysis has been completed and a better fix been crafted and 
  integrated.
- bugfix: the T/P/E config size specifiers did not work properly under
  all 32-bit platforms
- bugfix: local unix system log socket was deleted even when it was
  not configured
- some doc fixes; incorrect config samples could cause confusion
  thanks to Anthony Edwards for pointing the problems out
---------------------------------------------------------------------------
Version 4.6.2  [v4-stable] (rgerhards), 2010-03-26
- new feature: "." action type added to support writing files to relative
  pathes (this is primarily meant as a debug aid)
- added replacements for atomic instructions on systems that do not
  support them. [backport of Stefen Sledz' patch for v5)
- new feature: $OMFileAsyncWriting directive added
  it permits to specifiy if asynchronous writing should be done or not
- bugfix(temporary): message-induced off-by-one error (potential segfault)
  Some types of malformed messages could trigger an off-by-one error
  (for example, \0 or \n as the last character, and generally control
  character escaption is questionable). This is due to not strictly
  following a the \0 or string counted string paradigm (during the last
  optimization on the cstring class). As a temporary fix, we have 
  introduced a proper recalculation of the size. However, a final
  patch is expected in the future. See bug tracker for further details
  and when the final patch will be available:
  http://bugzilla.adiscon.com/show_bug.cgi?id=184
  Note that the current patch is considered sufficient to solve the
  situation, but it requires a bit more runtime than desirable.
- bugfix: potential segfault in dynafile cache
  This bug was triggered by an open failure. The the cache was full and
  a new entry needed to be placed inside it, a victim for eviction was
  selected. That victim was freed, then the open of the new file tried. If
  the open failed, the victim entry was still freed, and the function
  exited. However, on next invocation and cache search, the victim entry
  was used as if it were populated, most probably resulting in a segfault.
- bugfix: race condition during directory creation
  If multiple files try to create a directory at (almost) the same time,
  some of them may fail. This is a data race and also exists with other
  processes that may create the same directory. We do now check for this
  condition and gracefully handle it.
- bugfix: potential re-use of free()ed file stream object in omfile
  when dynaCache is enabled, the cache is full, a new entry needs to
  be allocated, thus the LRU discarded, then a new entry is opend and that
  fails. In that case, it looks like the discarded stream may be reused
  improperly (based on code analysis, test case and confirmation pending)
- added new property replacer option "date-rfc3164-buggyday" primarily
  to ease migration from syslog-ng. See property replacer doc for
  details. [backport from 5.5.3 because urgently needed by some]
- improved testbench
- bugfix: invalid buffer write in (file) stream class
  currently being accessed buffer could be overwritten with new data.
  While this probably did not cause access violations, it could case loss
  and/or duplication of some data (definitely a race with no deterministic
  outcome)
- bugfix: potential hang condition during filestream close
  predicate was not properly checked when waiting for the background file
  writer
- bugfix: improper synchronization when "$OMFileFlushOnTXEnd on" was used
  Internal data structures were not properly protected due to missing
  mutex calls.
- bugfix: potential data loss during file stream shutdown
- bugfix: potential problems during file stream shutdown
  The shutdown/close sequence was not clean, what potentially (but
  unlikely) could lead to some issues. We have not been able to describe
  any fatal cases, but there was some bug potential. Sequence has now
  been straighted out.
- bugfix: potential problem (loop, abort) when file write error occured
  When a write error occured in stream.c, variable iWritten had the error
  code but this was handled as if it were the actual number of bytes
  written. That was used in pointer arithmetic later on, and thus could
  lead to all sorts of problems. However, this could only happen if the
  error was EINTR or the file in question was a tty. All other cases were
  handled properly. Now, iWritten is reset to zero in such cases, resulting
  in proper retries.
- bugfix: $omfileFlushOnTXEnd was turned on when set to off and vice
  versa due to an invalid check
- bugfix: recent patch to fix small memory leak could cause invalid free.
  This could only happen during config file parsing.
- bugfix(minor): handling of extremely large strings in dbgprintf() fixed
  Previously, it could lead to garbagge output and, in extreme cases, also
  to segfaults. Note: this was a problem only when debug output was 
  actually enabled, so it caused no problem in production use.
- bugfix(minor): BSD_SO_COMPAT query function had some global vars not
  properly initialized. However, in practice the loader initializes them 
  with zero, the desired value, so there were no actual issue in almost 
  all cases.
---------------------------------------------------------------------------
Version 4.6.1  [v4-stable] (rgerhards), 2010-03-04
- re-enabled old pipe output (using new module ompipe, built-in) after
  some problems with pipes (and especially in regard to xconsole) were
  discovered. Thanks to Michael Biebl for reporting the issues.
- bugfix: potential problems with large file support could cause segfault
  ... and other weird problems. This seemed to affect 32bit-platforms
  only, but I can not totally outrule there were issues on other
  platforms as well. The previous code could cause system data types
  to be defined inconsistently, and that could lead to various 
  troubles. Special thanks go to the Mandriva team for identifying
  an initial problem, help discussing it and ultimately a fix they
  contributed.
- bugfix: fixed problem that caused compilation on FreeBSD 9.0 to fail.
  bugtracker: http://bugzilla.adiscon.com/show_bug.cgi?id=181
  Thanks to Christiano for reporting.
- bugfix: potential segfault in omfile when a dynafile open failed
  In that case, a partial cache entry was written, and some internal
  pointers (iCurrElt) not correctly updated. In the next iteration, that
  could lead to a segfault, especially if iCurrElt then points to the
  then-partial record. Not very likely, but could happen in practice.
- bugfix (theoretical): potential segfault in omfile under low memory
  condition. This is only a theoretical bug, because it would only 
  happen when strdup() fails to allocate memory - which is highly 
  unlikely and will probably lead to all other sorts of errors.
- bugfix: comment char ('#') in literal terminated script parsing
  and thus could not be used.
  but tracker: http://bugzilla.adiscon.com/show_bug.cgi?id=119
  [merged in from v3.22.2]
---------------------------------------------------------------------------
Version 4.6.0  [v4-stable] (rgerhards), 2010-02-24
***************************************************************************
* This is a new stable v4 version. It contains all fixes and enhancements *
* made during the 4.5.x phase as well as those listed below.              *
* Note: this version is scheduled to conclude the v4 development process. *
*       Do not expect any more new developments in v4. The focus is now   *
*       on v5 (what also means we have a single devel branch again).      *
*       ("development" means new feature development, bug fixes are of    *
*       course provided for v4-stable)                                    *
***************************************************************************
- improved testbench to contain samples for totally malformed messages
  which miss parts of the message content
- bugfix: some malformed messages could lead to a missing LF inside files
  or some other missing parts of the template content.
- bugfix: if a message ended immediately with a hostname, the hostname
  was mistakenly interpreted as TAG, and localhost be used as hostname
- bugfix: message without MSG part could case a segfault
  [backported from v5 commit 98d1ed504ec001728955a5bcd7916f64cd85f39f]
  This actually was a "recent" regression, but I did not realize that it
  was introduced by the performance optimization in v4-devel. Shame on
  me for having two devel versions at the same time...
---------------------------------------------------------------------------
Version 4.5.8  [v4-beta] (rgerhards), 2010-02-10
- enhanced doc for using PostgreSQL
  Thanks to Marc Schiffbauer for the new/updated doc
- bugfix: property replacer returned invalid parameters under some (unusual)
  conditions. In extreme cases, this could lead to garbled logs and/or
  a system failure.
- bugfix: invalid length returned (often) when using regular expressions
  inside the property replacer
- bugfix: submatch regex in property replacer did not honor "return 0 on
  no match" config case
- bugfix: imuxsock incorrectly stated inputname "imudp"
  Thanks to Ryan Lynch for reporting this.
- (slightly) enhanced support for FreeBSD by setting _PATH_MODDIR to
  the correct value on FreeBSD.
  Thanks to Cristiano for the patch.
- bugfix: -d did not enable display of debug messages
  regression from introduction of "debug on demand" mode
  Thanks to Michael Biebl for reporting this bug
- bugfix: blanks inside file names did not terminate file name parsing.
  This could reslult in the whole rest of a line (including comments)
  to be treated as file name in "write to file" actions.
  Thanks to Jack for reporting this issue.
- bugfix: rsyslog hang when writing to a named pipe which nobody was
  reading. Thanks to Michael Biebl for reporting this bug.
  Bugzilla entry: http://bugzilla.adiscon.com/show_bug.cgi?id=169
- bugfix: potential segfaults during queue shutdown
  (bugs require certain non-standard settings to appear)
  Thanks to varmojfekoj for the patch
---------------------------------------------------------------------------
Version 4.5.7  [v4-beta] (rgerhards), 2009-11-18
- added a so-called "On Demand Debug" mode, in which debug output can
  be generated only after the process has started, but not right from
  the beginning. This is assumed to be useful for hard-to-find bugs.
  Also improved the doc on the debug system.
- bugfix (kind of): check if TCP connection is still alive if using TLS
  Thanks to Jonathan Bond-Caron for the patch.
- bugfix: hostname accidently set to IP address for some message sources,
  for example imudp. Thanks to Anton for reporting this bug.
- bugfix [imported from 4.4.3]: $ActionExecOnlyOnceEveryInterval did
  not work.
---------------------------------------------------------------------------
Version 4.5.6  [v4-beta] (rgerhards), 2009-11-05
- bugfix: named pipes did no longer work (they always got an open error)
  this was a regression from the omfile rewrite in 4.5.0
- bugfix(minor): diag function returned wrong queue memeber count
  for the main queue if an active DA queue existed. This had no relevance
  to real deployments (assuming they are not running the debug/diagnostic
  module...), but sometimes caused grief and false alerts in the 
  testbench.
- included some important fixes from v4-stable:
  * bugfix: invalid handling of zero-sized messages
  * bugfix: zero-sized UDP messages are no longer processed
  * bugfix: random data could be appended to message
  * bugfix: reverse lookup reduction logic in imudp do DNS queries too often
- bugfix(testbench): testcase did not properly wait for rsyslod shutdown
  thus some unpredictable behavior and a false negative test result
  could occur. [BACKPORTED from v5]
- bugfix(testbench): sequence check was not always performed correctly,
  that could result in tests reporting success when they actually failed
---------------------------------------------------------------------------
Version 4.5.5  [v4-beta] (rgerhards), 2009-10-21
- added $InputTCPServerNotifyOnConnectionClose config directive
  see doc for details
- bugfix: debug string larger than 1K were improperly displayed. Max size
  is now 32K
- bugfix: invalid storage class selected for some size config parameters.
  This resulted in wrong values. The most prominent victim was the
  directory creation mode, which was set to zero in some cases. For 
  details, see related blog post:
  http://blog.gerhards.net/2009/10/another-note-on-hard-to-find-bugs.html
---------------------------------------------------------------------------
Version 4.5.4  [v4-beta] (rgerhards), 2009-09-29
- bugfix: potential segfault in stream writer on destruction
  Most severely affected omfile. The problem was that some buffers were
  freed before the asynchronous writer thread was shut down. So the
  writer thread accessed invalid data, which may even already be
  overwritten. Symptoms (with omfile) were segfaults, grabled data
  and files with random names placed around the file system (most
  prominently into the root directory). Special thanks to Aaron for
  helping to track this down.
- bugfix: potential race in object loader (obj.c) during use/release
  of object interface
- bugfixes: potential problems in out file zip writer. Problems could
  lead to abort and/or memory leak. The module is now hardened in a very
  conservative way, which is sub-optimal from a performance point of view.
  This should be improved if it has proven reliable in practice.
---------------------------------------------------------------------------
Version 4.5.3  [v4-beta] (rgerhards), 2009-09-17
- bugfix: repeated messages were incorrectly processed
  this could lead to loss of the repeated message content. As a side-
  effect, it could probably also be possible that some segfault occurs
  (quite unlikely). The root cause was that some counters introduced
  during the malloc optimizations were not properly duplicated in
  MsgDup(). Note that repeated message processing is not enabled
  by default.
- bugfix: message sanitation had some issues:
  - control character DEL was not properly escaped
  - NUL and LF characters were not properly stripped if no control
    character replacement was to be done
  - NUL characters in the message body were silently dropped (this was
    a regeression introduced by some of the recent optimizations)
- bugfix: strings improperly reused, resulting in some message properties
  be populated with strings from previous messages. This was caused by
  an improper predicate check. [backported from v5]
- fixed some minor portability issues
- bugfix: reverse lookup reduction logic in imudp do DNS queries too often
  [imported from 4.4.2]
---------------------------------------------------------------------------
Version 4.5.2  [v4-beta] (rgerhards), 2009-08-21
- legacy syslog parser changed so that it now accepts date stamps in
  wrong case. Some devices seem to create them and I do not see any harm
  in supporting that.
- added $InputTCPMaxListeners directive - permits to specify how many 
  TCP servers shall be possible (default is 20).
- bugfix: memory leak with some input modules. Those inputs that
  use parseAndSubmitMsg() leak two small memory blocks with every message.
  Typically, those process only relatively few messages, so the issue 
  does most probably not have any effect in practice.
- bugfix: if tcp listen port could not be created, no error message was
  emitted
- bugfix: potential segfault in output file writer (omfile)
  In async write mode, we use modular arithmetic to index the output
  buffer array. However, the counter variables accidently were signed,
  thus resulting in negative indizes after integer overflow. That in turn
  could lead to segfaults, but was depending on the memory layout of 
  the instance in question (which in turn depended on a number of
  variables, like compile settings but also configuration). The counters
  are now unsigned (as they always should have been) and so the dangling
  mis-indexing does no longer happen. This bug potentially affected all
  installations, even if only some may actually have seen a segfault.
- bugfix: hostnames with dashes in them were incorrectly treated as
  malformed, thus causing them to be treated as TAG (this was a regression
  introduced from the "rfc3164 strict" change in 4.5.0).
---------------------------------------------------------------------------
Version 4.5.1  [DEVEL] (rgerhards), 2009-07-15
- CONFIG CHANGE: $HUPisRestart default is now "off". We are doing this
  to support removal of restart-type HUP in v5.
- bugfix: fromhost-ip was sometimes truncated
- bugfix: potential segfault when zip-compressed syslog records were
  received (double free)
- bugfix: properties inputname, fromhost, fromhost-ip, msg were lost when
  working with disk queues
- performance enhancement: much faster, up to twice as fast (depending
  on configuration)
- bugfix: abort condition when RecvFrom was not set and message reduction
  was on. Happend e.g. with imuxsock.
- added $klogConsoleLogLevel directive which permits to set a new
  console log level while rsyslog is active
- bugfix: message could be truncated after TAG, often when forwarding
  This was a result of an internal processing error if maximum field
  sizes had been specified in the property replacer.
- added ability for the TCP output action to "rebind" its send socket after
  sending n messages (actually, it re-opens the connection, the name is 
  used because this is a concept very similiar to $ActionUDPRebindInterval).
  New config directive $ActionSendTCPRebindInterval added for the purpose.
  By default, rebinding is disabled. This is considered useful for load
  balancers.
- testbench improvements
---------------------------------------------------------------------------
Version 4.5.0  [DEVEL] (rgerhards), 2009-07-02
- activation order of inputs changed, they are now activated only after
  privileges are dropped. Thanks to Michael Terry for the patch.
- greatly improved performance
- greatly reduced memory requirements of msg object
  to around half of the previous demand. This means that more messages can
  be stored in core! Due to fewer cache misses, this also means some
  performance improvement.
- improved config error messages: now contain a copy of the config line
  that (most likely) caused the error
- reduced max value for $DynaFileCacheSize to 1,000 (the former maximum
  of 10,000 really made no sense, even 1,000 is very high, but we like
  to keep the user in control ;)).
- added capability to fsync() queue disk files for enhanced reliability
  (also add's speed, because you do no longer need to run the whole file
  system in sync mode)
- more strict parsing of the hostname in rfc3164 mode, hopefully
  removes false positives (but may cause some trouble with hostname
  parsing). For details, see this bug tracker:
  http://bugzilla.adiscon.com/show_bug.cgi?id=126
- omfile rewrite to natively support zip files (includes large extension
  of the stream class)
- added configuration commands (see doc for explanations)
  * $OMFileZipLevel
  * $OMFileIOBufferSize
  * $OMFileFlushOnTXEnd
  * $MainMsgQueueSyncQueueFiles
  * $ActionQueueSyncQueueFiles
- done some memory accesses explicitely atomic
- bugfix: subtle (and usually irrelevant) issue in timout processing
  timeout could be one second too early if nanoseconds wrapped
- set a more sensible timeout for shutdow, now 1.5 seconds to complete
  processing (this also removes those cases where the shutdown message
  was not written because the termination happened before it)
- internal bugfix: object pointer was only reset to NULL when an object
  was actually destructed. This most likely had no effect to existing code,
  but it may also have caused trouble in remote cases. Similarly, the fix
  may also cause trouble...
- bugfix: missing initialization during timestamp creation
  This could lead to timestamps written in the wrong format, but not to
  an abort
---------------------------------------------------------------------------
Version 4.4.3  [v4-stable] (rgerhards), 2009-10-??
- bugfix: several smaller bugs resolved after flexelint review
  Thanks to varmojfekoj for the patch.
- bugfix: $ActionExecOnlyOnceEveryInterval did not work.
  This was a regression from the time() optimizations done in v4.
  Bug tracker: http://bugzilla.adiscon.com/show_bug.cgi?id=143
  Thanks to Klaus Tachtler for reporting this bug.
- bugfix: potential segfault on queue shutdown
  Thanks to varmojfekoj for the patch.
- bugfix: potential hang condition on queue shutdown
  [imported from v3-stable]
- bugfix: segfault on startup when -q or -Q option was given
  [imported from v3-stable]
---------------------------------------------------------------------------
Version 4.4.2  [v4-stable] (rgerhards), 2009-10-09
- bugfix: invalid handling of zero-sized messages, could lead to mis-
  addressing and potential memory corruption/segfault
- bugfix: zero-sized UDP messages are no longer processed
  until now, they were forwarded to processing, but this makes no sense
  Also, it looks like the system seems to provide a zero return code
  on a UDP recvfrom() from time to time for some internal reasons. These
  "receives" are now silently ignored.
- bugfix: random data could be appended to message, possibly causing
  segfaults
- bugfix: reverse lookup reduction logic in imudp do DNS queries too often
  A comparison was done between the current and the former source address.
  However, this was done on the full sockaddr_storage structure and not
  on the host address only. This has now been changed for IPv4 and IPv6.
  The end result of this bug could be a higher UDP message loss rate than
  necessary (note that UDP message loss can not totally be avoided due
  to the UDP spec)
---------------------------------------------------------------------------
Version 4.4.1  [v4-stable] (rgerhards), 2009-09-02
- features requiring Java are automatically disabled if Java is not
  present (thanks to Michael Biebl for his help!)
- bugfix: invalid double-quoted PRI, among others in outgoing messages
  This causes grief with all receivers.
  Bug tracker: http://bugzilla.adiscon.com/show_bug.cgi?id=147
- bugfix: Java testing tools were required, even if testbench was disabled
  This resulted in build errors if no Java was present on the build system,
  even though none of the selected option actually required Java.
  (I forgot to backport a similar fix to newer releases).
- bugfix (backport): omfwd segfault
  Note that the orginal (higher version) patch states this happens only
  when debugging mode is turned on. That statement is wrong: if debug
  mode is turned off, the message is not being emitted, but the division
  by zero in the actual parameters still happens.
---------------------------------------------------------------------------
Version 4.4.0  [v4-stable] (rgerhards), 2009-08-21
- bugfix: stderr/stdout were not closed to be able to emit error messages,
  but this caused ssh sessions to hang. Now we close them after the 
  initial initialization. See forum thread:
  http://kb.monitorware.com/controlling-terminal-issues-t9875.html
- bugfix: sending syslog messages with zip compression did not work
---------------------------------------------------------------------------
Version 4.3.2  [v4-beta] (rgerhards), 2009-06-24
- removed long-obsoleted property UxTradMsg
- added a generic network stream server (in addition to rather specific
  syslog tcp server)
- added ability for the UDP output action to rebind its send socket after
  sending n messages. New config directive $ActionSendUDPRebindInterval
  added for the purpose. By default, rebinding is disabled. This is 
  considered useful for load balancers.
- bugfix: imdiag/imtcp had a race condition
- improved testbench (now much better code design and reuse)
- added config switch --enable-testbench=no to turn off testbench
---------------------------------------------------------------------------
Version 4.3.1  [DEVEL] (rgerhards), 2009-05-25
- added capability to run multiple tcp listeners (on different ports)
- performance enhancement: imtcp calls parser no longer on input thread
  but rather inside on of the potentially many main msg queue worker
  threads (an enhancement scheduled for all input plugins where this is
  possible)
- added $GenerateConfigGraph configuration command which can be used
  to generate nice-looking (and very informative) rsyslog configuration
  graphs.
- added $ActionName configuration directive (currently only used for
  graph generation, but may find other uses)
- improved doc
  * added (hopefully) easier to grasp queue explanation
- improved testbench
  * added tests for queue disk-only mode (checks disk queue logic)
- bugfix: light and full delay watermarks had invalid values, badly
  affecting performance for delayable inputs
- build system improvements - thanks to Michael Biebl
- added new testing module imdiag, which enables to talk to the 
  rsyslog core at runtime. The current implementation is only a 
  beginning, but can be expanded over time
---------------------------------------------------------------------------
Version 4.3.0  [DEVEL] (rgerhards), 2009-04-17
- new feature: new output plugin omprog, which permits to start program
  and feed it (via its stdin) with syslog messages. If the program
  terminates, it is restarted.
- improved internal handling of RainerScript functions, building the
  necessary plumbing to support more functions with decent runtime
  performance. This is also necessary towards the long-term goal
  of loadable library modules.
- added new RainerScript function "tolower"
- improved testbench
  * added tests for tcp-based reception
  * added tcp-load test (1000 connections, 20,000 messages)
- added $MaxOpenFiles configuration directive
- bugfix: solved potential memory leak in msg processing, could manifest
  itself in imtcp
- bugfix: ompgsql did not detect problems in sql command execution
  this could cause loss of messages. The handling was correct if the
  connection broke, but not if there was a problem with statement
  execution. The most probable case for such a case would be invalid
  sql inside the template, and this is now much easier to diagnose.
---------------------------------------------------------------------------
Version 4.2.0  [v4-stable] (rgerhards), 2009-06-23
- bugfix: light and full delay watermarks had invalid values, badly
  affecting performance for delayable inputs
- imported all patches from 3.22.1 as of today (see below)
- bugfix: compile problems in im3195
---------------------------------------------------------------------------
Version 4.1.7  [BETA] (rgerhards), 2009-04-22
- bugfix: $InputTCPMaxSessions config directive was accepted, but not
  honored. This resulted in a fixed upper limit of 200 connections.
- bugfix: the default for $DirCreateMode was 0644, and as such wrong.
  It has now been changed to 0700. For some background, please see
  http://lists.adiscon.net/pipermail/rsyslog/2009-April/001986.html
- bugfix: ompgsql did not detect problems in sql command execution
  this could cause loss of messages. The handling was correct if the
  connection broke, but not if there was a problem with statement
  execution. The most probable case for such a case would be invalid
  sql inside the template, and this is now much easier to diagnose.
---------------------------------------------------------------------------
Version 4.1.6  [DEVEL] (rgerhards), 2009-04-07
- added new "csv" property replacer options to enable simple creation
  of CSV-formatted outputs (format from RFC4180 is used)
- implemented function support in RainerScript. That means the engine
  parses and compile functions, as well as executes a few build-in
  ones. Dynamic loading and registration of functions is not yet
  supported - but we now have a good foundation to do that later on.
- implemented the strlen() RainerScript function
- added a template output module
- added -T rsyslogd command line option, enables to specify a directory
  where to chroot() into on startup. This is NOT a security feature but
  introduced to support testing. Thus, -T does not make sure chroot()
  is used in a secure way. (may be removed later)
- added omstdout module for testing purposes. Spits out all messages to
  stdout - no config option, no other features
- added a parser testing suite (still needs to be extended, but a good
  start)
- modified $ModLoad statement so that for modules whom's name starts with
  a dot, no path is prepended (this enables relative-pathes and should
  not break any valid current config)
- fixed a bug that caused action retries not to work correctly
  situation was only cleared by a restart
- bugfix: closed dynafile was potentially never written until another
  dynafile name was generated - potential loss of messages
- improved omfile so that it properly suspends itself if there is an
  i/o or file name generation error. This enables it to be used with
  the full high availability features of rsyslog's engine
- bugfix: fixed some segaults on Solaris, where vsprintf() does not
  check for NULL pointers
- improved performance of regexp-based filters
  Thanks to Arnaud Cornet for providing the idea and initial patch.
- added a new way how output plugins may be passed parameters. This is
  more effcient for some outputs. They new can receive fields not only
  as a single string but rather in an array where each string is seperated.
- added (some) developer documentation for output plugin interface
- bugfix: potential abort with DA queue after high watermark is reached
  There exists a race condition that can lead to a segfault. Thanks
  go to vbernetr, who performed the analysis and provided patch, which
  I only tweaked a very little bit.
- bugfix: imtcp did incorrectly parse hostname/tag
  Thanks to Luis Fernando Muñoz Mejías for the patch.
---------------------------------------------------------------------------
Version 4.1.5  [DEVEL] (rgerhards), 2009-03-11
- bugfix: parser did not correctly parse fields in UDP-received messages
- added ERE support in filter conditions
  new comparison operation "ereregex"
- added new config directive $RepeatedMsgContainsOriginalMsg so that the
  "last message repeated n times" messages, if generated, may
  have an alternate format that contains the message that is being repeated
---------------------------------------------------------------------------
Version 4.1.4  [DEVEL] (rgerhards), 2009-01-29
- bugfix: inconsistent use of mutex/atomic operations could cause segfault
  details are too many, for full analysis see blog post at:
  http://blog.gerhards.net/2009/01/rsyslog-data-race-analysis.html
- bugfix: unitialized mutex was used in msg.c:getPRI
  This was subtle, because getPRI is called as part of the debugging code
  (always executed) in syslogd.c:logmsg.
- bufgix: $PreserveFQDN was not properly handled for locally emitted
  messages
---------------------------------------------------------------------------
Version 4.1.3  [DEVEL] (rgerhards), 2008-12-17
- added $InputTCPServerAddtlFrameDelimiter config directive, which
  enables to specify an additional, non-standard message delimiter
  for processing plain tcp syslog. This is primarily a fix for the invalid
  framing used in Juniper's NetScreen products. Credit to forum user
  Arv for suggesting this solution.
- added $InputTCPServerInputName property, which enables a name to be
  specified that will be available during message processing in the
  inputname property. This is considered useful for logic that treats
  messages differently depending on which input received them.
- added $PreserveFQDN config file directive
  Enables to use FQDNs in sender names where the legacy default
  would have stripped the domain part.
  Thanks to BlinkMind, Inc. http://www.blinkmind.com for sponsoring this
  development.
- bugfix: imudp went into an endless loop under some circumstances
  (but could also leave it under some other circumstances...)
  Thanks to David Lang and speedfox for reporting this issue.
---------------------------------------------------------------------------
Version 4.1.2  [DEVEL] (rgerhards), 2008-12-04
- bugfix: code did not compile without zlib
- security bugfix: $AllowedSender was not honored, all senders were
  permitted instead (see http://www.rsyslog.com/Article322.phtml)
- security fix: imudp emitted a message when a non-permitted sender
  tried to send a message to it. This behaviour is operator-configurable.
  If enabled, a message was emitted each time. That way an attacker could
  effectively fill the disk via this facility. The message is now
  emitted only once in a minute (this currently is a hard-coded limit,
  if someone comes up with a good reason to make it configurable, we
  will probably do that).
- doc bugfix: typo in v3 compatibility document directive syntax
  thanks to Andrej for reporting
- imported other changes from 3.21.8 and 3.20.1 (see there)
---------------------------------------------------------------------------
Version 4.1.1  [DEVEL] (rgerhards), 2008-11-26
- added $PrivDropToGroup, $PrivDropToUser, $PrivDropToGroupID,
  $PrivDropToUserID config directives to enable dropping privileges.
  This is an effort to provide a security enhancement. For the limits of this
  approach, see http://wiki.rsyslog.com/index.php/Security
- re-enabled imklog to compile on FreeBSD (brought in from beta)
---------------------------------------------------------------------------
Version 4.1.0  [DEVEL] (rgerhards), 2008-11-18

********************************* WARNING *********************************
This version has a slightly different on-disk format for message entries.
As a consequence, old queue files being read by this version may have
an invalid output timestamp, which could result to some malfunction inside
the output driver. It is recommended to drain queues with the previous
version before switching to this one.
********************************* WARNING *********************************

- greatly enhanced performance when compared to v3.
- added configuration directive "HUPisRestart" which enables to configure
  HUP to be either a full restart or "just" a leightweight way to
  close open files.
- enhanced legacy syslog parser to detect year if part of the timestamp
  the format is based on what Cisco devices seem to emit.
- added a setting "$OptimizeForUniprocessor" to enable users to turn off
  pthread_yield calls which are counter-productive on multiprocessor 
  machines (but have been shown to be useful on uniprocessors)
- reordered imudp processing. Message parsing is now done as part of main
  message queue worker processing (was part of the input thread)
  This should also improve performance, as potentially more work is
  done in parallel.
- bugfix: compressed syslog messages could be slightly mis-uncompressed
  if the last byte of the compressed record was a NUL
- added $UDPServerTimeRequery option which enables to work with
  less acurate timestamps in favor of performance. This enables querying
  of the time only every n-th time if imudp is running in the tight
  receive loop (aka receiving messsages at a high rate)
- doc bugfix: queue doc had wrong parameter name for setting controlling
  worker thread shutdown period
- restructured rsyslog.conf documentation
- bugfix: memory leak in ompgsql
  Thanks to Ken for providing the patch
---------------------------------------------------------------------------
Version 3.22.4 [v3-stable] (rgerhards), 2010-??-??
- bugfix: action resume interval incorrectly handled, thus took longer to
  resume
- bugfix: cosmetic: proper constant used instead of number in open call
- bugfix: timestamp was incorrectly calculated for timezones with minute
  offset
  closes: http://bugzilla.adiscon.com/show_bug.cgi?id=271
- improved some code based on clang static analyzer results
- bugfix: potential misadressing in property replacer
---------------------------------------------------------------------------
Version 3.22.3 [v3-stable] (rgerhards), 2010-11-24
- bugfix(important): problem in TLS handling could cause rsyslog to loop
  in a tight loop, effectively disabling functionality and bearing the
  risk of unresponsiveness of the whole system.
  Bug tracker: http://bugzilla.adiscon.com/show_bug.cgi?id=194
---------------------------------------------------------------------------
Version 3.22.2 [v3-stable] (rgerhards), 2010-08-05
- bugfix: comment char ('#') in literal terminated script parsing
  and thus could not be used.
  but tracker: http://bugzilla.adiscon.com/show_bug.cgi?id=119
- enhance: imrelp now also provides remote peer's IP address 
  [if librelp != 1.0.0 is used]
- bugfix: sending syslog messages with zip compression did not work
- bugfix: potential hang condition on queue shutdown
- bugfix: segfault on startup when -q or -Q option was given
  bug tracker: http://bugzilla.adiscon.com/show_bug.cgi?id=157
  Thanks to Jonas Nogueira for reporting this bug.
- clarified use of $ActionsSendStreamDriver[AuthMode/PermittedPeers]
  in doc set (require TLS drivers)
- bugfix: $CreateDirs variable not properly initialized, default thus
  was random (but most often "on")
- bugfix: potential segfault when -p command line option was used
  thanks to varmojfekoj for pointing me at this bug
- bugfix: programname filter in ! configuration can not be reset
  Thanks to Kiss Gabor for the patch.
---------------------------------------------------------------------------
Version 3.22.1 [v3-stable] (rgerhards), 2009-07-02
- bugfix: invalid error message issued if $inlcudeConfig was on an empty
  set of files (e.g. *.conf, where none such files existed)
  thanks to Michael Biebl for reporting this bug
- bugfix: when run in foreground (but not in debug mode), a 
  debug message ("DoDie called") was emitted at shutdown. Removed.
  thanks to Michael Biebl for reporting this bug
- bugfix: some garbagge was emitted to stderr on shutdown. This
  garbage consisted of file names, which were written during 
  startup (key point: not a pointer error)
  thanks to Michael Biebl for reporting this bug
- bugfix: startup and shutdown message were emitted to stdout
  thanks to Michael Biebl for reporting this bug
- bugfix: error messages were not emitted to stderr in forked mode
  (stderr and stdo are now kept open across forks)
- bugfix: internal messages were emitted to whatever file had fd2 when
  rsyslogd ran in forked mode (as usual!)
  Thanks to varmojfekoj for the patch
- small enhancement: config validation run now exits with code 1 if an
  error is detected. This change is considered important but small enough
  to apply it directly to the stable version. [But it is a border case,
  the change requires more code than I had hoped. Thus I have NOT tried
  to actually catch all cases, this is left for the current devel
  releases, if necessary]
- bugfix: light and full delay watermarks had invalid values, badly
  affecting performance for delayable inputs
- bugfix: potential segfault issue when multiple $UDPServerRun directives
  are specified. Thanks to Michael Biebl for helping to debug this one.
- relaxed GnuTLS version requirement to 1.4.0 after confirmation from the
  field that this version is sufficient
- bugfix: parser did not properly handle empty structured data
- bugfix: invalid mutex release in msg.c (detected under thread debugger,
  seems not to have any impact on actual deployments)
---------------------------------------------------------------------------
Version 3.22.0 [v3-stable] (rgerhards), 2009-04-21
This is the first stable release that includes the full functionality
of the 3.21.x version tree.
- bugfix: $InputTCPMaxSessions config directive was accepted, but not
  honored. This resulted in a fixed upper limit of 200 connections.
- bugfix: the default for $DirCreateMode was 0644, and as such wrong.
  It has now been changed to 0700. For some background, please see
  http://lists.adiscon.net/pipermail/rsyslog/2009-April/001986.html
- bugfix: ompgsql did not detect problems in sql command execution
  this could cause loss of messages. The handling was correct if the
  connection broke, but not if there was a problem with statement
  execution. The most probable case for such a case would be invalid
  sql inside the template, and this is now much easier to diagnose.
---------------------------------------------------------------------------
Version 3.21.11 [BETA] (rgerhards), 2009-04-03
- build system improvements contributed by Michael Biebl - thx!
- all patches from 3.20.5 incorporated (see it's ChangeLog entry)
---------------------------------------------------------------------------
Version 3.21.10 [BETA] (rgerhards), 2009-02-02
- bugfix: inconsistent use of mutex/atomic operations could cause segfault
  details are too many, for full analysis see blog post at:
  http://blog.gerhards.net/2009/01/rsyslog-data-race-analysis.html
- the string "Do Die" was accidently emited upon exit in non-debug mode
  This has now been corrected. Thanks to varmojfekoj for the patch.
- some legacy options were not correctly processed.
  Thanks to varmojfekoj for the patch.
- doc bugfix: v3-compatiblity document had typo in config directive
  thanks to Andrej for reporting this
---------------------------------------------------------------------------
Version 3.21.9 [BETA] (rgerhards), 2008-12-04
- re-release of 3.21.8 with an additional fix, that could also lead
  to DoS; 3.21.8 has been removed from the official download archives
- security fix: imudp emitted a message when a non-permitted sender
  tried to send a message to it. This behaviour is operator-configurable.
  If enabled, a message was emitted each time. That way an attacker could
  effectively fill the disk via this facility. The message is now
  emitted only once in a minute (this currently is a hard-coded limit,
  if someone comes up with a good reason to make it configurable, we
  will probably do that).
---------------------------------------------------------------------------
Version 3.21.8  [BETA] (rgerhards), 2008-12-04
- bugfix: imklog did not compile on FreeBSD
- security bugfix: $AllowedSender was not honored, all senders were
  permitted instead (see http://www.rsyslog.com/Article322.phtml)
- merged in all other changes from 3.20.1 (see there)
---------------------------------------------------------------------------
Version 3.21.7  [BETA] (rgerhards), 2008-11-11
- this is the new beta branch, based on the former 3.21.6 devel
- new functionality: ZERO property replacer nomatch option (from v3-stable)
---------------------------------------------------------------------------
Version 3.21.6  [DEVEL] (rgerhards), 2008-10-22
- consolidated time calls during msg object creation, improves performance
  and consistency
- bugfix: solved a segfault condition
- bugfix: subsecond time properties generated by imfile, imklog and
  internal messages could be slightly inconsistent
- bugfix: (potentially big) memory leak on HUP if queues could not be
  drained before timeout - thanks to David Lang for pointing this out
- added capability to support multiple module search pathes. Thank
  to Marius Tomaschewski for providing the patch.
- bugfix: im3195 did no longer compile
- improved "make distcheck" by ensuring everything relevant is recompiled
---------------------------------------------------------------------------
Version 3.21.5  [DEVEL] (rgerhards), 2008-09-30
- performance optimization: unnecessary time() calls during message
  parsing removed - thanks to David Lang for his excellent performance
  analysis
- added new capability to property replacer: multiple immediately
  successive field delimiters are treated as a single one.
  Thanks to Zhuang Yuyao for the patch.
- added message property "inputname", which contains the name of the
  input (module) that generated it. Presence is depending on suport in
  each input module (else it is blank).
- added system property "$myhostname", which contains the name of the
  local host as it knows itself.
- imported a number of fixes and enhancements from the stable and
  devel branches, including a fix to a potential segfault on HUP
  when using UDP listners
- re-enabled gcc builtin atomic operations and added a proper
  ./configure check
- bugfix: potential race condition when adding messages to queue
  There was a wrong order of mutex lock operations. It is hard to
  believe that really caused problems, but in theory it could and with
  threading we often see that theory becomes practice if something is only
  used long enough on a fast enough machine with enough CPUs ;)
- cleaned up internal debug system code and made it behave better
  in regard to multi-threading
---------------------------------------------------------------------------
Version 3.21.4  [DEVEL] (rgerhards), 2008-09-04
- removed compile time fixed message size limit (was 2K), limit can now
  be set via $MaxMessageSize global config directive (finally gotten rid
  of MAXLINE ;))
- enhanced doc for $ActionExecOnlyEveryNthTimeTimeout
- integrated a number of patches from 3.18.4, namely
  - bugfix: order-of magnitude issue with base-10 size definitions
    in config file parser. Could lead to invalid sizes, constraints
    etc for e.g. queue files and any other object whose size was specified
    in base-10 entities. Did not apply to binary entities. Thanks to
    RB for finding this bug and providing a patch.
  - bugfix: action was not called when system time was set backwards
    (until the previous time was reached again). There are still some
    side-effects when time is rolled back (A time rollback is really a bad
    thing to do, ideally the OS should issue pseudo time (like NetWare did)
    when the user tries to roll back time). Thanks to varmojfekoj for this
    patch.
  - doc bugfix: rsyslog.conf man page improved and minor nit fixed
    thanks to Lukas Kuklinek for the patch.
---------------------------------------------------------------------------
Version 3.21.3  [DEVEL] (rgerhards), 2008-08-13
- added ability to specify flow control mode for imuxsock
- added ability to execute actions only after the n-th call of the action
  This also lead to the addition of two new config directives:
  $ActionExecOnlyEveryNthTime and $ActionExecOnlyEveryNthTimeTimeout
  This feature is useful, for example, for alerting: it permits you to
  send an alert only after at least n occurences of a specific message
  have been seen by rsyslogd. This protectes against false positives
  due to waiting for additional confirmation.
- bugfix: IPv6 addresses could not be specified in forwarding actions
  New syntax @[addr]:port introduced to enable that. Root problem was IPv6
  addresses contain colons.
- somewhat enhanced debugging messages
- imported from 3.18.3:
  - enhanced ommysql to support custom port to connect to server
    Port can be set via new $ActionOmmysqlServerPort config directive
    Note: this was a very minor change and thus deemed appropriate to be
    done in the stable release.
  - bugfix: misspelled config directive, previously was
    $MainMsgQueueWorkeTimeoutrThreadShutdown, is now
    $MainMsgQueueWorkerTimeoutThreadShutdown. Note that the misspelled
    directive is not preserved - if the misspelled directive was used
    (which I consider highly unlikely), the config file must be changed.
    Thanks to lperr for reporting the bug.
---------------------------------------------------------------------------
Version 3.21.2  [DEVEL] (rgerhards), 2008-08-04
- added $InputUnixListenSocketHostName config directive, which permits to
  override the hostname being used on a local unix socket. This is useful
  for differentiating "hosts" running in several jails. Feature was
  suggested by David Darville, thanks for the suggestion.
- enhanced ommail to support multiple email recipients. This is done by
  specifying $ActionMailTo multiple times. Note that this introduces a
  small incompatibility to previous config file syntax: the recipient
  list is now reset for each action (we honestly believe that will
  not cause any problem - apologies if it does).
- enhanced troubleshooting documentation
---------------------------------------------------------------------------
Version 3.21.1  [DEVEL] (rgerhards), 2008-07-30
- bugfix: no error was reported if the target of a $IncludeConfig
  could not be accessed.
- added testbed for common config errors
- added doc for -u option to rsyslogd man page
- enhanced config file checking - no active actions are detected
- added -N rsyslogd command line option for a config validation run
  (which does not execute actual syslogd code and does not interfere
  with a running instance)
- somewhat improved emergency configuration. It is now also selected
  if the config contains no active actions
- rsyslogd error messages are now reported to stderr by default. can be
  turned off by the new "$ErrorMessagesToStderr off" directive
 Thanks to HKS for suggesting the new features.
---------------------------------------------------------------------------
Version 3.21.0  [DEVEL] (rgerhards), 2008-07-18
- starts a new devel branch
- added a generic test driver for RainerScript plus some test cases
  to the testbench
- added a small diagnostic tool to obtain result of gethostname() API
- imported all changes from 3.18.1 until today (some quite important,
  see below)
---------------------------------------------------------------------------
Version 3.20.6 [v3-stable] (rgerhards), 2009-04-16
- this is the last v3-stable for the 3.20.x series
- bugfix: $InputTCPMaxSessions config directive was accepted, but not
  honored. This resulted in a fixed upper limit of 200 connections.
- bugfix: the default for $DirCreateMode was 0644, and as such wrong.
  It has now been changed to 0700. For some background, please see
  http://lists.adiscon.net/pipermail/rsyslog/2009-April/001986.html
---------------------------------------------------------------------------
Version 3.20.5 [v3-stable] (rgerhards), 2009-04-02
- bugfix: potential abort with DA queue after high watermark is reached
  There exists a race condition that can lead to a segfault. Thanks
  go to vbernetr, who performed the analysis and provided patch, which
  I only tweaked a very little bit.
- fixed bugs in RainerScript:
  o when converting a number and a string to a common type, both were 
    actually converted to the other variable's type.
  o the value of rsCStrConvertToNumber() was miscalculated.
  Thanks to varmojfekoj for the patch
- fixed a bug in configure.ac which resulted in problems with
  environment detection - thanks to Michael Biebl for the patch
- fixed a potential segfault problem in gssapi code
  thanks to varmojfekoj for the patch
- doc enhance: provide standard template for MySQL module and instructions
  on how to modify schema
---------------------------------------------------------------------------
Version 3.20.4 [v3-stable] (rgerhards), 2009-02-09
- bugfix: inconsistent use of mutex/atomic operations could cause segfault
  details are too many, for full analysis see blog post at:
  http://blog.gerhards.net/2009/01/rsyslog-data-race-analysis.html
- bugfix: invalid ./configure settings for RFC3195
  thanks to Michael Biebl for the patch
- bugfix: invalid mutex access in msg.c
- doc bugfix: dist tarball missed 2 files, had one extra file that no
  longer belongs into it. Thanks to Michael Biebl for pointing this out.
---------------------------------------------------------------------------
Version 3.20.3 [v3-stable] (rgerhards), 2009-01-19
- doc bugfix: v3-compatiblity document had typo in config directive
  thanks to Andrej for reporting this
- fixed a potential segfault condition with $AllowedSender directive
  On HUP, the root pointers were not properly cleaned up. Thanks to
  Michael Biebel, olgoat, and Juha Koho for reporting and analyzing
  the bug.
---------------------------------------------------------------------------
Version 3.20.2 [v3-stable] (rgerhards), 2008-12-04
- re-release of 3.20.1 with an additional fix, that could also lead
  to DoS; 3.20.1 has been removed from the official download archives
- security fix: imudp emitted a message when a non-permitted sender
  tried to send a message to it. This behaviour is operator-configurable.
  If enabled, a message was emitted each time. That way an attacker could
  effectively fill the disk via this facility. The message is now
  emitted only once in a minute (this currently is a hard-coded limit,
  if someone comes up with a good reason to make it configurable, we
  will probably do that).
---------------------------------------------------------------------------
Version 3.20.1 [v3-stable] (rgerhards), 2008-12-04
- security bugfix: $AllowedSender was not honored, all senders were
  permitted instead
- enhance: regex nomatch option "ZERO" has been added
  This allows to return the string 0 if a regular expression is
  not found. This is probably useful for storing numerical values into
  database columns.
- bugfix: memory leak in gtls netstream driver fixed
  memory was lost each time a TLS session was torn down. This could 
  result in a considerable memory leak if it happened quite frequently
  (potential system crash condition)
- doc update: documented how to specify multiple property replacer
  options + link to new online regex generator tool added
- minor bufgfix: very small memory leak in gtls netstream driver
  around a handful of bytes (< 20) for each HUP
- improved debug output for regular expressions inside property replacer
  RE's seem to be a big trouble spot and I would like to have more
  information inside the debug log. So I decided to add some additional
  debug strings permanently.
---------------------------------------------------------------------------
Version 3.20.0 [v3-stable] (rgerhards), 2008-11-05
- this is the inital release of the 3.19.x branch as a stable release
- bugfix: double-free in pctp netstream driver. Thank to varmojfeko
  for the patch
---------------------------------------------------------------------------
Version 3.19.12 [BETA] (rgerhards), 2008-10-16
- bugfix: subseconds where not correctly extracted from a timestamp
  if that timestamp did not contain any subsecond information (the
  resulting string was garbagge but should have been "0", what it
  now is).
- increased maximum size of a configuration statement to 4K (was 1K)
- imported all fixes from the stable branch (quite a lot)
- bugfix: (potentially big) memory leak on HUP if queues could not be
  drained before timeout - thanks to David Lang for pointing this out
---------------------------------------------------------------------------
Version 3.19.11 [BETA] (rgerhards), 2008-08-25
This is a refresh of the beta. No beta-specific fixes have been added.
- included fixes from v3-stable (most importantly 3.18.3)
---------------------------------------------------------------------------
Version 3.19.10 [BETA] (rgerhards), 2008-07-15
- start of a new beta branch based on former 3.19 devel branch
- bugfix: bad memory leak in disk-based queue modes
- bugfix: UDP syslog forwarding did not work on all platforms
  the ai_socktype was incorrectly set to 1. On some platforms, this
  lead to failing name resolution (e.g. FreeBSD 7). Thanks to HKS for
  reporting the bug.
- bugfix: priority was incorrectly calculated on FreeBSD 7,
  because the LOG_MAKEPRI() C macro has a different meaning there (it
  is just a simple addition of faciltity and severity). I have changed
  this to use own, consistent, code for PRI calculation. Thank to HKS
  for reporting this bug.
- bugfix (cosmetical): authorization was not checked when gtls handshake
  completed immediately. While this sounds scary, the situation can not
  happen in practice. We use non-blocking IO only for server-based gtls
  session setup. As TLS requires the exchange of multiple frames before
  the handshake completes, it simply is impossible to do this in one
  step. However, it is useful to have the code path correct even for 
  this case - otherwise, we may run into problems if the code is changed
  some time later (e.g. to use blocking sockets). Thanks to varmojfekoj
  for providing the patch.
- important queue bugfix from 3.18.1 imported (see below)
- cleanup of some debug messages
---------------------------------------------------------------------------
Version 3.19.9 (rgerhards), 2008-07-07
- added tutorial for creating a TLS-secured syslog infrastructure
- rewritten omusrmsg to no longer fork() a new process for sending messages
  this caused some problems with the threading model, e.g. zombies. Also,
  it was far less optimal than it is now.
- bugfix: machine certificate was required for client even in TLS anon mode
  Reference: http://bugzilla.adiscon.com/show_bug.cgi?id=85
  The fix also slightly improves performance by not storing certificates in
  client sessions when there is no need to do so.
- bugfix: RainerScript syntax error was not always detected
---------------------------------------------------------------------------
Version 3.19.8 (rgerhards), 2008-07-01
- bugfix: gtls module did not correctly handle EGAIN (and similar) recv()
  states. This has been fixed by introducing a new abstraction layer inside
  gtls.
- added (internal) error codes to error messages; added redirector to
  web description of error codes
  closes bug http://bugzilla.adiscon.com/show_bug.cgi?id=20
- disabled compile warnings caused by third-party libraries
- reduced number of compile warnings in gcc's -pedantic mode
- some minor documentation improvements
- included all fixes from beta 3.17.5
---------------------------------------------------------------------------
Version 3.19.7 (rgerhards), 2008-06-11
- added new property replacer option "date-subseconds" that enables
  to query just the subsecond part of a high-precision timestamp
- somewhat improved plain tcp syslog reliability by doing a connection
  check before sending. Credits to Martin Schuette for providing the
  idea. Details are available at
  http://blog.gerhards.net/2008/06/reliable-plain-tcp-syslog-once-again.html
- made rsyslog tickless in the (usual and default) case that repeated
  message reduction is turned off. More info:
  http://blog.gerhards.net/2008/06/coding-to-save-environment.html
- some build system cleanup, thanks to Michael Biebl
- bugfix: compile under (Free)BSD failed due to some invalid library
  definitions - this is fixed now. Thanks to Michael Biebl for the patch.
---------------------------------------------------------------------------
Version 3.19.6 (rgerhards), 2008-06-06
- enhanced property replacer to support multiple regex matches
- bugfix: part of permittedPeer structure was not correctly initialized
  thanks to varmojfekoj for spotting this
- bugfix: off-by-one bug during certificate check
- bugfix: removed some memory leaks in TLS code
---------------------------------------------------------------------------
Version 3.19.5 (rgerhards), 2008-05-30
- enabled Posix ERE expressions inside the property replacer
  (previously BRE was permitted only)
- provided ability to specify that a regular expression submatch shall
  be used inside the property replacer
- implemented in property replacer: if a regular expression does not match,
  it can now either return "**NO MATCH** (default, as before), a blank
  property or the full original property text
- enhanced property replacer to support multiple regex matches
---------------------------------------------------------------------------
Version 3.19.4 (rgerhards), 2008-05-27
- implemented x509/certvalid gtls auth mode
- implemented x509/name gtls auth mode (including wildcards)
- changed fingerprint gtls auth mode to new format fingerprint
- protected gtls error string function by a mutex. Without it, we
  could have a race condition in extreme cases. This was very remote,
  but now can no longer happen.
- changed config directive name to reflect different use
  $ActionSendStreamDriverCertFingerprint is now
  $ActionSendStreamDriverPermittedPeer and can be used both for
  fingerprint and name authentication (similar to the input side)
- bugfix: sender information (fromhost et al) was missing in imudp
  thanks to sandiso for reporting this bug
- this release fully inplements IETF's syslog-transport-tls-12 plus
  the latest text changes Joe Salowey provided via email. Not included
  is ipAddress subjectAltName authentication, which I think will be
  dropped from the draft. I don't think there is any real need for it.
This release also includes all bug fix up to today from the beta
and stable branches. Most importantly, this means the bugfix for
100% CPU utilization by imklog.
---------------------------------------------------------------------------
Version 3.19.3 (rgerhards), 2008-05-21
- added ability to authenticate the server against its certificate
  fingerprint
- added ability for client to provide its fingerprint
- added ability for server to obtain client cert's fingerprint
- bugfix: small mem leak in omfwd on exit (strmdriver name was not freed)
- bugfix: $ActionSendStreamDriver had no effect
- bugfix: default syslog port was no longer used if none was
  configured. Thanks to varmojfekoj for the patch
- bugfix: missing linker options caused build to fail on some
  systems. Thanks to Tiziano Mueller for the patch.
---------------------------------------------------------------------------
Version 3.19.2 (rgerhards), 2008-05-16
- bugfix: TCP input modules did incorrectly set fromhost property
  (always blank)
- bugfix: imklog did not set fromhost property
- added "fromhost-ip" property
  Note that adding this property changes the on-disk format for messages.
  However, that should not have any bad effect on existing spool files.
  But you will run into trouble if you create a spool file with this
  version and then try to process it with an older one (after a downgrade).
  Don't do that ;)
- added "RSYSLOG_DebugFormat" canned template
- bugfix: hostname and fromhost were swapped when a persisted message
  (in queued mode) was read in
- bugfix: lmtcpclt, lmtcpsrv and lmgssutil did all link to the static
  runtime library, resulting in a large size increase (and potential
  "interesting" effects). Thanks to Michael Biebel for reporting the size
  issue.
- bugfix: TLS server went into an endless loop in some situations.
  Thanks to Michael Biebl for reporting the problem.
- fixed potential segfault due to invalid call to cfsysline
  thanks to varmojfekoj for the patch
---------------------------------------------------------------------------
Version 3.19.1 (rgerhards), 2008-05-07
- configure help for --enable-gnutls wrong - said default is "yes" but
  default actually is "no" - thanks to darix for pointing this out
- file dirty.h was missing - thanks to darix for pointing this out
- bugfix: man files were not properly distributed - thanks to
  darix for reporting and to Michael Biebl for help with the fix
- some minor cleanup
---------------------------------------------------------------------------
Version 3.19.0 (rgerhards), 2008-05-06
- begins new devel branch version
- implemented TLS for plain tcp syslog (this is also the world's first
  implementation of IETF's upcoming syslog-transport-tls draft)
- partly rewritten and improved omfwd among others, now loads TCP
  code only if this is actually necessary
- split of a "runtime library" for rsyslog - this is not yet a clean
  model, because some modularization is still outstanding. In theory,
  this shall enable other utilities but rsyslogd to use the same
  runtime
- implemented im3195, the RFC3195 input as a plugin
- changed directory structure, files are now better organized
- a lot of cleanup in regard to modularization
- -c option no longer must be the first option - thanks to varmjofekoj
  for the patch
---------------------------------------------------------------------------
Version 3.18.7 (rgerhards), 2008-12-??
- bugfix: the default for $DirCreateMode was 0644, and as such wrong.
  It has now been changed to 0700. For some background, please see
  http://lists.adiscon.net/pipermail/rsyslog/2009-April/001986.html
- fixed a potential segfault condition with $AllowedSender directive
  On HUP, the root pointers were not properly cleaned up. Thanks to
  Michael Biebel, olgoat, and Juha Koho for reporting and analyzing
  the bug.
- some legacy options were not correctly processed.
  Thanks to varmojfekoj for the patch.
- doc bugfix: some spelling errors in man pages corrected. Thanks to
  Geoff Simmons for the patch.
---------------------------------------------------------------------------
Version 3.18.6 (rgerhards), 2008-12-08
- security bugfix: $AllowedSender was not honored, all senders were
  permitted instead (see http://www.rsyslog.com/Article322.phtml)
  (backport from v3-stable, v3.20.9)
- minor bugfix: dual close() call on tcp session closure
---------------------------------------------------------------------------
Version 3.18.5 (rgerhards), 2008-10-09
- bugfix: imudp input module could cause segfault on HUP
  It did not properly de-init a variable acting as a linked list head.
  That resulted in trying to access freed memory blocks after the HUP.
- bugfix:  rsyslogd could hang on HUP
  because getnameinfo() is not cancel-safe, but was not guarded against
  being cancelled. pthread_cancel() is routinely being called during
  HUP processing.
- bugfix[minor]: if queue size reached light_delay mark, enqueuing
  could potentially be blocked for a longer period of time, which
  was not the behaviour desired.
- doc bugfix: $ActionExecOnlyWhenPreviousIsSuspended was still misspelled
  as $...OnlyIfPrev... in some parts of the documentation. Thanks to 
  Lorenzo M. Catucci for reporting this bug.
- added doc on malformed messages, cause and how to work-around, to the
  doc set
- added doc on how to build from source repository
---------------------------------------------------------------------------
Version 3.18.4 (rgerhards), 2008-09-18
- bugfix: order-of magnitude issue with base-10 size definitions
  in config file parser. Could lead to invalid sizes, constraints
  etc for e.g. queue files and any other object whose size was specified
  in base-10 entities. Did not apply to binary entities. Thanks to
  RB for finding this bug and providing a patch.
- bugfix: action was not called when system time was set backwards
  (until the previous time was reached again). There are still some
  side-effects when time is rolled back (A time rollback is really a bad
  thing to do, ideally the OS should issue pseudo time (like NetWare did)
  when the user tries to roll back time). Thanks to varmojfekoj for this
  patch.
- doc bugfix: rsyslog.conf man page improved and minor nit fixed
  thanks to Lukas Kuklinek for the patch.
- bugfix: error code -2025 was used for two different errors. queue full
  is now -2074 and -2025 is unique again. (did cause no real problem
  except for troubleshooting)
- bugfix: default discard severity was incorrectly set to 4, which lead
  to discard-on-queue-full to be enabled by default. That could cause
  message loss where non was expected.  The default has now been changed
  to the correct value of 8, which disables the functionality. This
  problem applied both to the main message queue and the action queues.
  Thanks to Raoul Bhatia for pointing out this problem.
- bugfix: option value for legacy -a option could not be specified,
  resulting in strange operations. Thanks to Marius Tomaschewski
  for the patch.
- bugfix: colon after date should be ignored, but was not. This has
  now been corrected. Required change to the internal ParseTIMESTAMP3164()
  interface.
---------------------------------------------------------------------------
Version 3.18.3 (rgerhards), 2008-08-18
- bugfix: imfile could cause a segfault upon rsyslogd HUP and termination
  Thanks to lperr for an excellent bug report that helped detect this
  problem.
- enhanced ommysql to support custom port to connect to server
  Port can be set via new $ActionOmmysqlServerPort config directive
  Note: this was a very minor change and thus deemed appropriate to be
  done in the stable release.
- bugfix: misspelled config directive, previously was
  $MainMsgQueueWorkeTimeoutrThreadShutdown, is now
  $MainMsgQueueWorkerTimeoutThreadShutdown. Note that the misspelled
  directive is not preserved - if the misspelled directive was used
  (which I consider highly unlikely), the config file must be changed.
  Thanks to lperr for reporting the bug.
- disabled flow control for imuxsock, as it could cause system hangs
  under some circumstances. The devel (3.21.3 and above) will
  re-enable it and provide enhanced configurability to overcome the
  problems if they occur.
---------------------------------------------------------------------------
Version 3.18.2 (rgerhards), 2008-08-08
- merged in IPv6 forwarding address bugfix from v2-stable
---------------------------------------------------------------------------
Version 3.18.1 (rgerhards), 2008-07-21
- bugfix: potential segfault in creating message mutex in non-direct queue
  mode. rsyslogd segfaults on freeeBSD 7.0 (an potentially other platforms)
  if an action queue is running in any other mode than non-direct. The
  same problem can potentially be triggered by some main message queue
  settings. In any case, it will manifest during rsylog's startup. It is
  unlikely to happen after a successful startup (the only window of
  exposure may be a relatively seldom executed action running in queued
  mode). This has been corrected. Thank to HKS for point out the problem.
- bugfix: priority was incorrectly calculated on FreeBSD 7,
  because the LOG_MAKEPRI() C macro has a different meaning there (it
  is just a simple addition of faciltity and severity). I have changed
  this to use own, consistent, code for PRI calculation. [Backport from
  3.19.10]
- bugfix: remove PRI part from kernel message if it is present
  Thanks to Michael Biebl for reporting this bug
- bugfix: mark messages were not correctly written to text log files
  the markmessageinterval was not correctly propagated to all places
  where it was needed. This resulted in rsyslog using the default
  (20 minutes) in some code pathes, what looked to the user like mark
  messages were never written.
- added a new property replacer option "sp-if-no-1st-sp" to cover
  a problem with RFC 3164 based interpreation of tag separation. While
  it is a generic approach, it fixes a format problem introduced in
  3.18.0, where kernel messages no longer had a space after the tag.
  This is done by a modifcation of the default templates.
  Please note that this may affect some messages where there intentionally
  is no space between the tag and the first character of the message
  content. If so, this needs to be worked around via a specific
  template. However, we consider this scenario to be quite remote and,
  even if it exists, it is not expected that it will actually cause
  problems with log parsers (instead, we assume the new default template
  behaviour may fix previous problems with log parsers due to the 
  missing space).
- bugfix: imklog module was not correctly compiled for GNU/kFreeBSD.
  Thanks to Petr Salinger for the patch
- doc bugfix: property replacer options secpath-replace and
  secpath-drop were not documented
- doc bugfix: fixed some typos in rsyslog.conf man page
- fixed typo in source comment  - thanks to Rio Fujita
- some general cleanup (thanks to Michael Biebl)
---------------------------------------------------------------------------
Version 3.18.0 (rgerhards), 2008-07-11
- begun a new v3-stable based on former 3.17.4 beta plus patches to
  previous v3-stable
- bugfix in RainerScript: syntax error was not always detected
---------------------------------------------------------------------------
Version 3.17.5 (rgerhards), 2008-06-27
- added doc: howto set up a reliable connection to remote server via
  queued mode (and plain tcp protocol)
- bugfix: comments after actions were not properly treated. For some
  actions (e.g. forwarding), this could also lead to invalid configuration
---------------------------------------------------------------------------
Version 3.17.4 (rgerhards), 2008-06-16
- changed default for $KlogSymbolLookup to "off". The directive is
  also scheduled for removal in a later version. This was necessary
  because on kernels >= 2.6, the kernel does the symbol lookup itself. The
  imklog lookup logic then breaks the log message and makes it unusable.
---------------------------------------------------------------------------
Version 3.17.3 (rgerhards), 2008-05-28
- bugfix: imklog went into an endless loop if a PRI value was inside
  a kernel log message (unusual case under Linux, frequent under BSD)
---------------------------------------------------------------------------
Version 3.17.2 (rgerhards), 2008-05-04
- this version is the new beta, based on 3.17.1 devel feature set
- merged in imklog bug fix from v3-stable (3.16.1)
---------------------------------------------------------------------------
Version 3.17.1 (rgerhards), 2008-04-15
- removed dependency on MAXHOSTNAMELEN as much as it made sense.
  GNU/Hurd does not define it (because it has no limit), and we have taken
  care for cases where it is undefined now. However, some very few places
  remain where IMHO it currently is not worth fixing the code. If it is
  not defined, we have used a generous value of 1K, which is above IETF
  RFC's on hostname length at all. The memory consumption is no issue, as
  there are only a handful of this buffers allocated *per run* -- that's
  also the main reason why we consider it not worth to be fixed any further.
- enhanced legacy syslog parser to handle slightly malformed messages
  (with a space in front of the timestamp) - at least HP procurve is
  known to do that and I won't outrule that others also do it. The 
  change looks quite unintrusive and so we added it to the parser.
- implemented klogd functionality for BSD
- implemented high precision timestamps for the kernel log. Thanks to
  Michael Biebl for pointing out that the kernel log did not have them.
- provided ability to discard non-kernel messages if they are present
  in the kernel log (seems to happen on BSD)
- implemented $KLogInternalMsgFacility config directive
- implemented $KLogPermitNonKernelFacility config directive
Plus a number of bugfixes that were applied to v3-stable and beta
branches (not mentioned here in detail).
---------------------------------------------------------------------------
Version 3.17.0 (rgerhards), 2008-04-08
- added native ability to send mail messages
- removed no longer needed file relptuil.c/.h
- added $ActionExecOnlyOnceEveryInterval config directive
- bugfix: memory leaks in script engine
- bugfix: zero-length strings were not supported in object
  deserializer
- properties are now case-insensitive everywhere (script, filters,
  templates)
- added the capability to specify a processing (actually dequeue)
  timeframe with queues - so things can be configured to be done
  at off-peak hours
- We have removed the 32 character size limit (from RFC3164) on the
  tag. This had bad effects on existing envrionments, as sysklogd didn't
  obey it either (probably another bug in RFC3164...). We now receive
  the full size, but will modify the outputs so that only 32 characters
  max are used by default. If you need large tags in the output, you need
  to provide custom templates.
- changed command line processing. -v, -M, -c options are now parsed
  and processed before all other options. Inter-option dependencies
  have been relieved. Among others, permits to specify intial module
  load path via -M only (not the environment) which makes it much
  easier to work with non-standard module library locations. Thanks
  to varmojfekoj for suggesting this change. Matches bugzilla bug 55.
- bugfix: some messages were emited without hostname
Plus a number of bugfixes that were applied to v3-stable and beta
branches (not mentioned here in detail).
---------------------------------------------------------------------------
Version 3.16.3 (rgerhards), 2008-07-11
- updated information on rsyslog packages
- bugfix: memory leak in disk-based queue modes
---------------------------------------------------------------------------
Version 3.16.2 (rgerhards), 2008-06-25
- fixed potential segfault due to invalid call to cfsysline
  thanks to varmojfekoj for the patch
- bugfix: some whitespaces where incorrectly not ignored when parsing
  the config file. This is now corrected. Thanks to Michael Biebl for
  pointing out the problem.
---------------------------------------------------------------------------
Version 3.16.1 (rgerhards), 2008-05-02
- fixed a bug in imklog which lead to startup problems (including
  segfault) on some platforms under some circumsances. Thanks to
  Vieri for reporting this bug and helping to troubleshoot it.
---------------------------------------------------------------------------
Version 3.16.0 (rgerhards), 2008-04-24
- new v3-stable (3.16.x) based on beta 3.15.x (RELP support)
- bugfix: omsnmp had a too-small sized buffer for hostname+port. This
  could not lead to a segfault, as snprintf() was used, but could cause
  some trouble with extensively long hostnames.
- applied patch from Tiziano Müller to remove some compiler warnings
- added gssapi overview/howto thanks to Peter Vrabec
- changed some files to grant LGPLv3 extended persmissions on top of GPLv3
  this also is the first sign of something that will evolve into a
  well-defined "rsyslog runtime library"
---------------------------------------------------------------------------
Version 3.15.1 (rgerhards), 2008-04-11
- bugfix: some messages were emited without hostname
- disabled atomic operations for the time being because they introduce some
  cross-platform trouble - need to see how to fix this in the best 
  possible way
- bugfix: zero-length strings were not supported in object
  deserializer
- added librelp check via PKG_CHECK thanks to Michael Biebl's patch
- file relputil.c deleted, is not actually needed
- added more meaningful error messages to rsyslogd (when some errors
  happens during startup)
- bugfix: memory leaks in script engine
- bugfix: $hostname and $fromhost in RainerScript did not work
This release also includes all changes applied to the stable versions
up to today.
---------------------------------------------------------------------------
Version 3.15.0 (rgerhards), 2008-04-01
- major new feature: imrelp/omrelp support reliable delivery of syslog
  messages via the RELP protocol and librelp (http://www.librelp.com).
  Plain tcp syslog, so far the best reliability solution, can lose
  messages when something goes wrong or a peer goes down. With RELP,
  this can no longer happen. See imrelp.html for more details.
- bugfix: rsyslogd was no longer build by default; man pages are 
  only installed if corresponding option is selected. Thanks to
  Michael Biebl for pointing these problems out.
---------------------------------------------------------------------------
Version 3.14.2 (rgerhards), 2008-04-09
- bugfix: segfault with expression-based filters
- bugfix: omsnmp did not deref errmsg object on exit (no bad effects caused)
- some cleanup
- bugfix: imklog did not work well with kernel 2.6+. Thanks to Peter
  Vrabec for patching it based on the development in sysklogd - and thanks
  to the sysklogd project for upgrading klogd to support the new
  functionality
- some cleanup in imklog
- bugfix: potential segfault in imklog when kernel is compiled without
  /proc/kallsyms and the file System.map is missing. Thanks to
  Andrea Morandi for pointing it out and suggesting a fix.
- bugfixes, credits to varmojfekoj:
  * reset errno before printing a warning message
  * misspelled directive name in code processing legacy options
- bugfix: some legacy options not correctly interpreted - thanks to
  varmojfekoj for the patch
- improved detection of modules being loaded more than once
  thanks to varmojfekoj for the patch
---------------------------------------------------------------------------
Version 3.14.1 (rgerhards), 2008-04-04
- bugfix: some messages were emited without hostname
- bugfix: rsyslogd was no longer build by default; man pages are 
  only installed if corresponding option is selected. Thanks to
  Michael Biebl for pointing these problems out.
- bugfix: zero-length strings were not supported in object
  deserializer
- disabled atomic operations for this stable build as it caused
  platform problems
- bugfix: memory leaks in script engine
- bugfix: $hostname and $fromhost in RainerScript did not work
- bugfix: some memory leak when queue is runing in disk mode
- man pages improved thanks to varmofekoj and Peter Vrabec
- We have removed the 32 character size limit (from RFC3164) on the
  tag. This had bad effects on existing envrionments, as sysklogd didn't
  obey it either (probably another bug in RFC3164...). We now receive
  the full size, but will modify the outputs so that only 32 characters
  max are used by default. If you need large tags in the output, you need
  to provide custom templates.
- bugfix: some memory leak when queue is runing in disk mode
---------------------------------------------------------------------------
Version 3.14.0 (rgerhards), 2008-04-02
An interim version was accidently released to the web. It was named 3.14.0.
To avoid confusion, we have not assigned this version number to any
official release. If you happen to use 3.14.0, please update to 3.14.1.
---------------------------------------------------------------------------
Version 3.13.0-dev0 (rgerhards), 2008-03-31
- bugfix: accidently set debug option in 3.12.5 reset to production
  This option prevented dlclose() to be called. It had no real bad effects,
  as the modules were otherwise correctly deinitialized and dlopen()
  supports multiple opens of the same module without any memory footprint.
- removed --enable-mudflap, added --enable-valgrind ./configure setting
- bugfix: tcp receiver could segfault due to uninitialized variable
- docfix: queue doc had a wrong directive name that prevented max worker
  threads to be correctly set
- worked a bit on atomic memory operations to support problem-free
  threading (only at non-intrusive places)
- added a --enable/disable-rsyslogd configure option so that
  source-based packaging systems can build plugins without the need
  to compile rsyslogd
- some cleanup
- test of potential new version number scheme
---------------------------------------------------------------------------
Version 3.12.5 (rgerhards), 2008-03-28
- changed default for "last message repeated n times", which is now
  off by default
- implemented backward compatibility commandline option parsing
- automatically generated compatibility config lines are now also
  logged so that a user can diagnose problems with them
- added compatibility mode for -a, -o and -p options
- compatibility mode processing finished
- changed default file output format to include high-precision timestamps
- added a buid-in template for previous syslogd file format
- added new $ActionFileDefaultTemplate directive
- added support for high-precision timestamps when receiving legacy
  syslog messages
- added new $ActionForwardDefaultTemplate directive
- added new $ActionGSSForwardDefaultTemplate directive
- added build-in templates for easier configuration
- bugfix: fixed small memory leak in tcpclt.c
- bugfix: fixed small memory leak in template regular expressions
- bugfix: regular expressions inside property replacer did not work
  properly
- bugfix: QHOUR and HHOUR properties were wrongly calculated
- bugfix: fixed memory leaks in stream class and imfile
- bugfix: $ModDir did invalid bounds checking, potential overlow in
  dbgprintf() - thanks to varmojfekoj for the patch
- bugfix: -t and -g legacy options max number of sessions had a wrong
  and much too high value
---------------------------------------------------------------------------
Version 3.12.4 (rgerhards), 2008-03-25
- Greatly enhanced rsyslogd's file write performance by disabling
  file syncing capability of output modules by default. This
  feature is usually not required, not useful and an extreme performance
  hit (both to rsyslogd as well as the system at large). Unfortunately,
  most users enable it by default, because it was most intuitive to enable
  it in plain old sysklogd syslog.conf format. There is now the
  $ActionFileEnableSync config setting which must be enabled in order to
  support syncing. By default it is off. So even if the old-format config
  lines request syncing, it is not done unless explicitely enabled. I am
  sure this is a very useful change and not a risk at all. I need to think
  if I undo it under compatibility mode, but currently this does not
  happen (I fear a lot of lazy users will run rsyslogd in compatibility
  mode, again bringing up this performance problem...).
- added flow control options to other input sources
- added $HHOUR and $QHOUR system properties - can be used for half- and
  quarter-hour logfile rotation
- changed queue's discard severities default value to 8 (do not discard)
  to prevent unintentional message loss
- removed a no-longer needed callback from the output module 
  interface. Results in reduced code complexity.
- bugfix/doc: removed no longer supported -h option from man page
- bugfix: imklog leaked several hundered KB on each HUP. Thanks to
  varmojfekoj for the patch
- bugfix: potential segfault on module unload. Thanks to varmojfekoj for
  the patch
- bugfix: fixed some minor memory leaks
- bugfix: fixed some slightly invalid memory accesses
- bugfix: internally generated messages had "FROMHOST" property not set
---------------------------------------------------------------------------
Version 3.12.3 (rgerhards), 2008-03-18
- added advanced flow control for congestion cases (mode depending on message
  source and its capablity to be delayed without bad side effects)
- bugfix: $ModDir should not be reset on $ResetConfig - this can cause a lot
  of confusion and there is no real good reason to do so. Also conflicts with
  the new -M option and environment setting.
- bugfix: TCP and GSSAPI framing mode variable was uninitialized, leading to
  wrong framing (caused, among others, interop problems)
- bugfix: TCP (and GSSAPI) octet-counted frame did not work correctly in all
  situations. If the header was split across two packet reads, it was invalidly
  processed, causing loss or modification of messages.
- bugfix: memory leak in imfile
- bugfix: duplicate public symbol in omfwd and omgssapi could lead to
  segfault. thanks to varmojfekoj for the patch.
- bugfix: rsyslogd aborted on sigup - thanks to varmojfekoj for the patch
- some more internal cleanup ;)
- begun relp modules, but these are not functional yet
- Greatly enhanced rsyslogd's file write performance by disabling
  file syncing capability of output modules by default. This
  feature is usually not required, not useful and an extreme performance
  hit (both to rsyslogd as well as the system at large). Unfortunately,
  most users enable it by default, because it was most intuitive to enable
  it in plain old sysklogd syslog.conf format. There is now a new config
  setting which must be enabled in order to support syncing. By default it
  is off. So even if the old-format config lines request syncing, it is
  not done unless explicitely enabled. I am sure this is a very useful
  change and not a risk at all. I need to think if I undo it under
  compatibility mode, but currently this does not happen (I fear a lot of
  lazy users will run rsyslogd in compatibility mode, again bringing up
  this performance problem...).
---------------------------------------------------------------------------
Version 3.12.2 (rgerhards), 2008-03-13
- added RSYSLOGD_MODDIR environment variable
- added -M rsyslogd option (allows to specify module directory location)
- converted net.c into a loadable library plugin
- bugfix: debug module now survives unload of loadable module when
  printing out function call data
- bugfix: not properly initialized data could cause several segfaults if
  there were errors in the config file - thanks to varmojfekoj for the patch
- bugfix: rsyslogd segfaulted when imfile read an empty line - thanks
  to Johnny Tan for an excellent bug report
- implemented dynamic module unload capability (not visible to end user)
- some more internal cleanup
- bugfix: imgssapi segfaulted under some conditions; this fix is actually
  not just a fix but a change in the object model. Thanks to varmojfekoj
  for providing the bug report, an initial fix and lots of good discussion
  that lead to where we finally ended up.
- improved session recovery when outbound tcp connection breaks, reduces
  probability of message loss at the price of a highly unlikely potential
  (single) message duplication
---------------------------------------------------------------------------
Version 3.12.1 (rgerhards), 2008-03-06
- added library plugins, which can be automatically loaded
- bugfix: actions were not correctly retried; caused message loss
- changed module loader to automatically add ".so" suffix if not
  specified (over time, this shall also ease portability of config
  files)
- improved debugging support; debug runtime options can now be set via
  an environment variable
- bugfix: removed debugging code that I forgot to remove before releasing
  3.12.0 (does not cause harm and happened only during startup)
- added support for the MonitorWare syslog MIB to omsnmp
- internal code improvements (more code converted into classes)
- internal code reworking of the imtcp/imgssapi module
- added capability to ignore client-provided timestamp on unix sockets and
  made this mode the default; this was needed, as some programs (e.g. sshd)
  log with inconsistent timezone information, what messes up the local
  logs (which by default don't even contain time zone information). This
  seems to be consistent with what sysklogd did for the past four years.
  Alternate behaviour may be desirable if gateway-like processes send
  messages via the local log slot - in this case, it can be enabled
  via the $InputUnixListenSocketIgnoreMsgTimestamp and
  $SystemLogSocketIgnoreMsgTimestamp config directives
- added ability to compile on HP UX; verified that imudp worked on HP UX;
  however, we are still in need of people trying out rsyslogd on HP UX,
  so it can not yet be assumed it runs there
- improved session recovery when outbound tcp connection breaks, reduces
  probability of message loss at the price of a highly unlikely potential
  (single) message duplication
---------------------------------------------------------------------------
Version 3.12.0 (rgerhards), 2008-02-28
- added full expression support for filters; filters can now contain
  arbitrary complex boolean, string and arithmetic expressions
---------------------------------------------------------------------------
Version 3.11.6 (rgerhards), 2008-02-27
- bugfix: gssapi libraries were still linked to rsyslog core, what should
  no longer be necessary. Applied fix by Michael Biebl to solve this.
- enabled imgssapi to be loaded side-by-side with imtcp
- added InputGSSServerPermitPlainTCP config directive
- split imgssapi source code somewhat from imtcp
- bugfix: queue cancel cleanup handler could be called with
  invalid pointer if dequeue failed
- bugfix: rsyslogd segfaulted on second SIGHUP
  tracker: http://bugzilla.adiscon.com/show_bug.cgi?id=38
- improved stability of queue engine
- bugfix: queue disk file were not properly persisted when 
  immediately after closing an output file rsyslog was stopped
  or huped (the new output file open must NOT have happend at
  that point) - this lead to a sparse and invalid queue file
  which could cause several problems to the engine (unpredictable
  results). This situation should have happened only in very
  rare cases. tracker: http://bugzilla.adiscon.com/show_bug.cgi?id=40
- bugfix: during queue shutdown, an assert invalidly triggered when
  the primary queue's DA worker was terminated while the DA queue's
  regular worker was still executing. This could result in a segfault
  during shutdown.
  tracker: http://bugzilla.adiscon.com/show_bug.cgi?id=41
- bugfix: queue properties sizeOnDisk, bytesRead were persisted to 
  disk with wrong data type (long instead of int64) - could cause
  problems on 32 bit machines
- bugfix: queue aborted when it was shut down, DA-enabled, DA mode
  was just initiated but not fully initialized (a race condition)
- bugfix: imfile could abort under extreme stress conditions
  (when it was terminated before it could open all of its
  to be monitored files)
- applied patch from varmojfekoj to fix an issue with compatibility 
  mode and default module directories (many thanks!):
  I've also noticed a bug in the compatibility code; the problem is that 
  options are parsed before configuration file so options which need a 
  module to be loaded will currently ignore any $moddir directive. This 
  can be fixed by moving legacyOptsHook() after config file parsing. 
  (see the attached patch) This goes against the logical order of 
  processing, but the legacy options are only few and it doesn't seem to 
  be a problem.
- bugfix: object property deserializer did not handle negative numbers
---------------------------------------------------------------------------
Version 3.11.5 (rgerhards), 2008-02-25
- new imgssapi module, changed imtcp module - this enables to load/package
  GSSAPI support separately - thanks to varmojfekoj for the patch
- compatibility mode (the -c option series) is now at least partly
  completed - thanks to varmojfekoj for the patch
- documentation for imgssapi and imtcp added
- duplicate $ModLoad's for the same module are now detected and
  rejected -- thanks to varmojfekoj for the patch
---------------------------------------------------------------------------
Version 3.11.4 (rgerhards), 2008-02-21
- bugfix: debug.html was missing from release tarball - thanks to Michael
  Biebl for bringing this to my attention
- some internal cleanup on the stringbuf object calling interface
- general code cleanup and further modularization
- $MainMessageQueueDiscardSeverity can now also handle textual severities
  (previously only integers)
- bugfix: message object was not properly synchronized when the 
  main queue had a single thread and non-direct action queues were used
- some documentation improvements
---------------------------------------------------------------------------
Version 3.11.3 (rgerhards), 2008-02-18
- fixed a bug in imklog which lead to duplicate message content in
  kernel logs
- added support for better plugin handling in libdbi (we contributed
  a patch to do that, we just now need to wait for the next libdbi
  version)
- bugfix: fixed abort when invalid template was provided to an action
  bug http://bugzilla.adiscon.com/show_bug.cgi?id=4
- re-instantiated SIGUSR1 function; added SIGUSR2 to generate debug
  status output
- added some documentation on runtime-debug settings
- slightly improved man pages for novice users
---------------------------------------------------------------------------
Version 3.11.2 (rgerhards), 2008-02-15
- added the capability to monitor text files and process their content
  as syslog messages (including forwarding)
- added support for libdbi, a database abstraction layer. rsyslog now
  also supports the following databases via dbi drivers:
  * Firebird/Interbase
  * FreeTDS (access to MS SQL Server and Sybase)
  * SQLite/SQLite3
  * Ingres (experimental)
  * mSQL (experimental)
  * Oracle (experimental)
  Additional drivers may be provided by the libdbi-drivers project, which
  can be used by rsyslog as soon as they become available.
- removed some left-over unnecessary dbgprintf's (cluttered screen,
  cosmetic)
- doc bugfix: html documentation for omsnmp was missing
---------------------------------------------------------------------------
Version 3.11.1 (rgerhards), 2008-02-12
- SNMP trap sender added thanks to Andre Lorbach (omsnmp)
- added input-plugin interface specification in form of a (copy) template
  input module
- applied documentation fix by Michael Biebl -- many thanks!
- bugfix: immark did not have MARK flags set...
- added x-info field to rsyslogd startup/shutdown message. Hopefully
  points users to right location for further info (many don't even know
  they run rsyslog ;))
- bugfix: trailing ":" of tag was lost while parsing legacy syslog messages
  without timestamp - thanks to Anders Blomdell for providing a patch!
- fixed a bug in stringbuf.c related to STRINGBUF_TRIM_ALLOCSIZE, which
  wasn't supposed to be used with rsyslog. Put a warning message up that
  tells this feature is not tested and probably not worth the effort.
  Thanks to Anders Blomdell fro bringing this to our attention
- somewhat improved performance of string buffers
- fixed bug that caused invalid treatment of tabs (HT) in rsyslog.conf
- bugfix: setting for $EscapeCopntrolCharactersOnReceive was not 
  properly initialized
- clarified usage of space-cc property replacer option
- improved abort diagnostic handler
- some initial effort for malloc/free runtime debugging support
- bugfix: using dynafile actions caused rsyslogd abort
- fixed minor man errors thanks to Michael Biebl
---------------------------------------------------------------------------
Version 3.11.0 (rgerhards), 2008-01-31
- implemented queued actions
- implemented simple rate limiting for actions
- implemented deliberate discarding of lower priority messages over higher
  priority ones when a queue runs out of space
- implemented disk quotas for disk queues
- implemented the $ActionResumeRetryCount config directive
- added $ActionQueueFilename config directive
- added $ActionQueueSize config directive
- added $ActionQueueHighWaterMark config directive
- added $ActionQueueLowWaterMark config directive
- added $ActionQueueDiscardMark config directive
- added $ActionQueueDiscardSeverity config directive
- added $ActionQueueCheckpointInterval config directive
- added $ActionQueueType config directive
- added $ActionQueueWorkerThreads config directive
- added $ActionQueueTimeoutshutdown config directive
- added $ActionQueueTimeoutActionCompletion config directive
- added $ActionQueueTimeoutenQueue config directive
- added $ActionQueueTimeoutworkerThreadShutdown config directive
- added $ActionQueueWorkerThreadMinimumMessages config directive
- added $ActionQueueMaxFileSize config directive
- added $ActionQueueSaveonShutdown config directive
- addded $ActionQueueDequeueSlowdown config directive
- addded $MainMsgQueueDequeueSlowdown config directive
- bugfix: added forgotten docs to package
- improved debugging support
- fixed a bug that caused $MainMsgQueueCheckpointInterval to work incorrectly
- when a long-running action needs to be cancelled on shutdown, the message
  that was processed by it is now preserved. This finishes support for
  guaranteed delivery of messages (if the output supports it, of course)
- fixed bug in output module interface, see
  http://sourceforge.net/tracker/index.php?func=detail&aid=1881008&group_id=123448&atid=696552
- changed the ommysql output plugin so that the (lengthy) connection
  initialization now takes place in message processing. This works much
  better with the new queued action mode (fast startup)
- fixed a bug that caused a potential hang in file and fwd output module
  varmojfekoj provided the patch - many thanks!
- bugfixed stream class offset handling on 32bit platforms
---------------------------------------------------------------------------
Version 3.10.3 (rgerhards), 2008-01-28
- fixed a bug with standard template definitions (not a big deal) - thanks
  to varmojfekoj for spotting it
- run-time instrumentation added
- implemented disk-assisted queue mode, which enables on-demand disk
  spooling if the queue's in-memory queue is exhausted
- implemented a dynamic worker thread pool for processing incoming
  messages; workers are started and shut down as need arises
- implemented a run-time instrumentation debug package
- implemented the $MainMsgQueueSaveOnShutdown config directive
- implemented the $MainMsgQueueWorkerThreadMinimumMessages config directive
- implemented the $MainMsgQueueTimeoutWorkerThreadShutdown config directive
---------------------------------------------------------------------------
Version 3.10.2 (rgerhards), 2008-01-14
- added the ability to keep stop rsyslogd without the need to drain
  the main message queue. In disk queue mode, rsyslog continues to
  run from the point where it stopped. In case of a system failure, it
  continues to process messages from the last checkpoint.
- fixed a bug that caused a segfault on startup when no $WorkDir directive
  was specified in rsyslog.conf
- provided more fine-grain control over shutdown timeouts and added a
  way to specify the enqueue timeout when the main message queue is full
- implemented $MainMsgQueueCheckpointInterval config directive
- implemented $MainMsgQueueTimeoutActionCompletion config directive
- implemented $MainMsgQueueTimeoutEnqueue config directive
- implemented $MainMsgQueueTimeoutShutdown config directive
---------------------------------------------------------------------------
Version 3.10.1 (rgerhards), 2008-01-10
- implemented the "disk" queue mode. However, it currently is of very
  limited use, because it does not support persistence over rsyslogd
  runs. So when rsyslogd is stopped, the queue is drained just as with
  the in-memory queue modes. Persistent queues will be a feature of
  the next release.
- performance-optimized string class, should bring an overall improvement
- fixed a memory leak in imudp -- thanks to varmojfekoj for the patch
- fixed a race condition that could lead to a rsyslogd hang when during
  HUP or termination
- done some doc updates
- added $WorkDirectory config directive
- added $MainMsgQueueFileName config directive
- added $MainMsgQueueMaxFileSize config directive
---------------------------------------------------------------------------
Version 3.10.0 (rgerhards), 2008-01-07
- implemented input module interface and initial input modules
- enhanced threading for input modules (each on its own thread now)
- ability to bind UDP listeners to specific local interfaces/ports and
  ability to run multiple of them concurrently
- added ability to specify listen IP address for UDP syslog server
- license changed to GPLv3
- mark messages are now provided by loadble module immark
- rklogd is no longer provided. Its functionality has now been taken over
  by imklog, a loadable input module. This offers a much better integration
  into rsyslogd and makes sure that the kernel logger process is brought
  up and down at the appropriate times
- enhanced $IncludeConfig directive to support wildcard characters
  (thanks to Michael Biebl)
- all inputs are now implemented as loadable plugins
- enhanced threading model: each input module now runs on its own thread
- enhanced message queue which now supports different queueing methods
  (among others, this can be used for performance fine-tuning)
- added a large number of new configuration directives for the new
  input modules
- enhanced multi-threading utilizing a worker thread pool for the
  main message queue
- compilation without pthreads is no longer supported
- much cleaner code due to new objects and removal of single-threading
  mode
---------------------------------------------------------------------------
Version 2.0.8 V2-STABLE (rgerhards), 2008-??-??
- bugfix: ompgsql did not detect problems in sql command execution
  this could cause loss of messages. The handling was correct if the
  connection broke, but not if there was a problem with statement
  execution. The most probable case for such a case would be invalid
  sql inside the template, and this is now much easier to diagnose.
- doc bugfix: default for $DirCreateMode incorrectly stated
---------------------------------------------------------------------------
Version 2.0.7 V2-STABLE (rgerhards), 2008-04-14
- bugfix: the default for $DirCreateMode was 0644, and as such wrong.
  It has now been changed to 0700. For some background, please see
  http://lists.adiscon.net/pipermail/rsyslog/2009-April/001986.html
- bugfix: "$CreateDirs off" also disabled file creation
  Thanks to William Tisater for analyzing this bug and providing a patch.
  The actual code change is heavily based on William's patch.
- bugfix: memory leak in ompgsql
  Thanks to Ken for providing the patch
- bugfix: potential memory leak in msg.c
  This one did not surface yet and the issue was actually found due to
  a problem in v4 - but better fix it here, too
---------------------------------------------------------------------------
Version 2.0.6 V2-STABLE (rgerhards), 2008-08-07
- bugfix: memory leaks in rsyslogd, primarily in singlethread mode
  Thanks to Frederico Nunez for providing the fix
- bugfix: copy&paste error lead to dangling if - this caused a very minor
  issue with re-formatting a RFC3164 date when the message was invalidly
  formatted and had a colon immediately after the date. This was in the
  code for some years (even v1 had it) and I think it never had any
  effect at all in practice. Though, it should be fixed - but definitely
  nothing to worry about.
---------------------------------------------------------------------------
Version 2.0.6 V2-STABLE (rgerhards), 2008-08-07
- bugfix: IPv6 addresses could not be specified in forwarding actions
  New syntax @[addr]:port introduced to enable that. Root problem was IPv6
  addresses contain colons. (backport from 3.21.3)
---------------------------------------------------------------------------
Version 2.0.5 STABLE (rgerhards), 2008-05-15
- bugfix: regular expressions inside property replacer did not work
  properly
- adapted to liblogging 0.7.1+
---------------------------------------------------------------------------
Version 2.0.4 STABLE (rgerhards), 2008-03-27
- bugfix: internally generated messages had "FROMHOST" property not set
- bugfix: continue parsing if tag is oversize (discard oversize part) - thanks
  to mclaughlin77@gmail.com for the patch
- added $HHOUR and $QHOUR system properties - can be used for half- and
  quarter-hour logfile rotation
---------------------------------------------------------------------------
Version 2.0.3 STABLE (rgerhards), 2008-03-12
- bugfix: setting for $EscapeCopntrolCharactersOnReceive was not 
  properly initialized
- bugfix: resolved potential segfault condition on HUP (extremely
  unlikely to happen in practice), for details see tracker:
  http://bugzilla.adiscon.com/show_bug.cgi?id=38
- improved the man pages a bit - thanks to Michael Biebl for the patch
- bugfix: not properly initialized data could cause several segfaults if
  there were errors in the config file - thanks to varmojfekoj for the patch
---------------------------------------------------------------------------
Version 2.0.2 STABLE (rgerhards), 2008-02-12
- fixed a bug that could cause invalid string handling via strerror_r
  varmojfekoj provided the patch - many thanks!
- added x-info field to rsyslogd startup/shutdown message. Hopefully
  points users to right location for further info (many don't even know
  they run rsyslog ;))
- bugfix: suspended actions were not always properly resumed
  varmojfekoj provided the patch - many thanks!
- bugfix: errno could be changed during mark processing, leading to
  invalid error messages when processing inputs. Thank to varmojfekoj for
  pointing out this problem.
- bugfix: trailing ":" of tag was lost while parsing legacy syslog messages
  without timestamp - thanks to Anders Blomdell for providing a patch!
- bugfix (doc): misspelled config directive, invalid signal info
- applied some doc fixes from Michel Biebl and cleaned up some no longer
  needed files suggested by him
- cleaned up stringbuf.c to fix an annoyance reported by Anders Blomdell
- fixed bug that caused invalid treatment of tabs (HT) in rsyslog.conf
---------------------------------------------------------------------------
Version 2.0.1 STABLE (rgerhards), 2008-01-24
- fixed a bug in integer conversion - but this function was never called,
  so it is not really a useful bug fix ;)
- fixed a bug with standard template definitions (not a big deal) - thanks
  to varmojfekoj for spotting it
- fixed a bug that caused a potential hang in file and fwd output module
  varmojfekoj provided the patch - many thanks!
---------------------------------------------------------------------------
Version 2.0.0 STABLE (rgerhards), 2008-01-02
- re-release of 1.21.2 as STABLE with no modifications except some
  doc updates
---------------------------------------------------------------------------
Version 1.21.2 (rgerhards), 2007-12-28
- created a gss-api output module. This keeps GSS-API code and
  TCP/UDP code separated. It is also important for forward-
  compatibility with v3. Please note that this change breaks compatibility
  with config files created for 1.21.0 and 1.21.1 - this was considered
  acceptable.
- fixed an error in forwarding retry code (could lead to message corruption
  but surfaced very seldom)
- increased portability for older platforms (AI_NUMERICSERV moved)
- removed socket leak in omfwd.c
- cross-platform patch for GSS-API compile problem on some platforms
  thanks to darix for the patch!
---------------------------------------------------------------------------
Version 1.21.1 (rgerhards), 2007-12-23
- small doc fix for $IncludeConfig
- fixed a bug in llDestroy()
- bugfix: fixing memory leak when message queue is full and during
  parsing. Thanks to varmojfekoj for the patch.
- bugfix: when compiled without network support, unix sockets were
  not properply closed
- bugfix: memory leak in cfsysline.c/doGetWord() fixed
---------------------------------------------------------------------------
Version 1.21.0 (rgerhards), 2007-12-19
- GSS-API support for syslog/TCP connections was added. Thanks to
  varmojfekoj for providing the patch with this functionality
- code cleanup
- enhanced $IncludeConfig directive to support wildcard filenames
- changed some multithreading synchronization
---------------------------------------------------------------------------
Version 1.20.1 (rgerhards), 2007-12-12
- corrected a debug setting that survived release. Caused TCP connections
  to be retried unnecessarily often.
- When a hostname ACL was provided and DNS resolution for that name failed,
  ACL processing was stopped at that point. Thanks to mildew for the patch.
  Fedora Bugzilla: http://bugzilla.redhat.com/show_bug.cgi?id=395911
- fixed a potential race condition, see link for details:
  http://rgerhards.blogspot.com/2007/12/rsyslog-race-condition.html
  Note that the probability of problems from this bug was very remote
- fixed a memory leak that happend when PostgreSQL date formats were
  used
---------------------------------------------------------------------------
Version 1.20.0 (rgerhards), 2007-12-07
- an output module for postgres databases has been added. Thanks to
  sur5r for contributing this code
- unloading dynamic modules has been cleaned up, we now have a
  real implementation and not just a dummy "good enough for the time
  being".
- enhanced platform independence - thanks to Bartosz Kuzma and Michael
  Biebl for their very useful contributions
- some general code cleanup (including warnings on 64 platforms, only)
---------------------------------------------------------------------------
Version 1.19.12 (rgerhards), 2007-12-03
- cleaned up the build system (thanks to Michael Biebl for the patch)
- fixed a bug where ommysql was still not compiled with -pthread option
---------------------------------------------------------------------------
Version 1.19.11 (rgerhards), 2007-11-29
- applied -pthread option to build when building for multi-threading mode
  hopefully solves an issue with segfaulting
---------------------------------------------------------------------------
Version 1.19.10 (rgerhards), 2007-10-19
- introdcued the new ":modulename:" syntax for calling module actions
  in selector lines; modified ommysql to support it. This is primarily
  an aid for further modules and a prequisite to actually allow third
  party modules to be created.
- minor fix in slackware startup script, "-r 0" is now "-r0"
- updated rsyslogd doc set man page; now in html format
- undid creation of a separate thread for the main loop -- this did not
  turn out to be needed or useful, so reduce complexity once again.
- added doc fixes provided by Michael Biebl - thanks
---------------------------------------------------------------------------
Version 1.19.9 (rgerhards), 2007-10-12
- now packaging system which again contains all components in a single
  tarball
- modularized main() a bit more, resulting in less complex code
- experimentally added an additional thread - will see if that affects
  the segfault bug we experience on some platforms. Note that this change
  is scheduled to be removed again later.
---------------------------------------------------------------------------
Version 1.19.8 (rgerhards), 2007-09-27
- improved repeated message processing
- applied patch provided by varmojfekoj to support building ommysql
  in its own way (now also resides in a plugin subdirectory);
  ommysql is now a separate package
- fixed a bug in cvthname() that lead to message loss if part
  of the source hostname would have been dropped
- created some support for distributing ommysql together with the
  main rsyslog package. I need to re-think it in the future, but
  for the time being the current mode is best. I now simply include
  one additional tarball for ommysql inside the main distribution.
  I look forward to user feedback on how this should be done best. In the
  long term, a separate project should be spawend for ommysql, but I'd
  like to do that only after the plugin interface is fully stable (what
  it is not yet).
---------------------------------------------------------------------------
Version 1.19.7 (rgerhards), 2007-09-25
- added code to handle situations where senders send us messages ending with
  a NUL character. It is now simply removed. This also caused trailing LF
  reduction to fail, when it was followed by such a NUL. This is now also
  handled.
- replaced some non-thread-safe function calls by their thread-safe
  counterparts
- fixed a minor memory leak that occured when the %APPNAME% property was
  used (I think nobody used that in practice)
- fixed a bug that caused signal handlers in cvthname() not to be restored when
  a malicious pointer record was detected and processing of the message been
  stopped for that reason (this should be really rare and can not be related
  to the segfault bug we are hunting).
- fixed a bug in cvthname that lead to passing a wrong parameter - in
  practice, this had no impact.
- general code cleanup (e.g. compiler warnings, comments)
---------------------------------------------------------------------------
Version 1.19.6 (rgerhards), 2007-09-11
- applied patch by varmojfekoj to change signal handling to the new
  sigaction API set (replacing the depreciated signal() calls and its
  friends.
- fixed a bug that in --enable-debug mode caused an assertion when the
  discard action was used
- cleaned up compiler warnings
- applied patch by varmojfekoj to FIX a bug that could cause 
  segfaults if empty properties were processed using modifying
  options (e.g. space-cc, drop-cc)
- fixed man bug: rsyslogd supports -l option
---------------------------------------------------------------------------
Version 1.19.5 (rgerhards), 2007-09-07
- changed part of the CStr interface so that better error tracking
  is provided and the calling sequence is more intuitive (there were
  invalid calls based on a too-weired interface)
- (hopefully) fixed some remaining bugs rooted in wrong use of 
  the CStr class. These could lead to program abort.
- applied patch by varmojfekoj two fix two potential segfault situations
- added $ModDir config directive
- modified $ModLoad so that an absolute path may be specified as
  module name (e.g. /rsyslog/ommysql.so)
---------------------------------------------------------------------------
Version 1.19.4 (rgerhards/varmojfekoj), 2007-09-04
- fixed a number of small memory leaks - thanks varmojfekoj for patching
- fixed an issue with CString class that could lead to rsyslog abort
  in tplToString() - thanks varmojfekoj for patching
- added a man-version of the config file documenation - thanks to Michel
  Samia for providing the man file
- fixed bug: a template like this causes an infinite loop:
  $template opts,"%programname:::a,b%"
  thanks varmojfekoj for the patch
- fixed bug: case changing options crash freeing the string pointer
  because they modify it: $template opts2,"%programname::1:lowercase%"
  thanks varmojfekoj for the patch
---------------------------------------------------------------------------
Version 1.19.3 (mmeckelein/varmojfekoj), 2007-08-31
- small mem leak fixed (after calling parseSelectorAct) - Thx varmojkekoj
- documentation section "Regular File" und "Blocks" updated
- solved an issue with dynamic file generation - Once again many thanks
  to varmojfekoj
- the negative selector for program name filter (Blocks) does not work as
  expected - Thanks varmojfekoj for patching
- added forwarding information to sysklogd (requires special template)
  to config doc
---------------------------------------------------------------------------
Version 1.19.2 (mmeckelein/varmojfekoj), 2007-08-28
- a specifically formed message caused a segfault - Many thanks varmojfekoj
  for providing a patch
- a typo and a weird condition are fixed in msg.c - Thanks again
  varmojfekoj 
- on file creation the file was always owned by root:root. This is fixed
  now - Thanks ypsa for solving this issue
---------------------------------------------------------------------------
Version 1.19.1 (mmeckelein), 2007-08-22
- a bug that caused a high load when a TCP/UDP connection was closed is 
  fixed now - Thanks mildew for solving this issue
- fixed a bug which caused a segfault on reinit - Thx varmojfekoj for the
  patch
- changed the hardcoded module path "/lib/rsyslog" to $(pkglibdir) in order
  to avoid trouble e.g. on 64 bit platforms (/lib64) - many thanks Peter
  Vrabec and darix, both provided a patch for solving this issue
- enhanced the unloading of modules - thanks again varmojfekoj
- applied a patch from varmojfekoj which fixes various little things in
  MySQL output module
---------------------------------------------------------------------------
Version 1.19.0 (varmojfekoj/rgerhards), 2007-08-16
- integrated patch from varmojfekoj to make the mysql module a loadable one
  many thanks for the patch, MUCH appreciated
---------------------------------------------------------------------------
Version 1.18.2 (rgerhards), 2007-08-13
- fixed a bug in outchannel code that caused templates to be incorrectly
  parsed
- fixed a bug in ommysql that caused a wrong ";template" missing message
- added some code for unloading modules; not yet fully complete (and we do
  not yet have loadable modules, so this is no problem)
- removed debian subdirectory by request of a debian packager (this is a special
  subdir for debian and there is also no point in maintaining it when there
  is a debian package available - so I gladly did this) in some cases
- improved overall doc quality (some pages were quite old) and linked to
  more of the online resources.
- improved /contrib/delete_mysql script by adding a host option and some
  other minor modifications
---------------------------------------------------------------------------
Version 1.18.1 (rgerhards), 2007-08-08
- applied a patch from varmojfekoj which solved a potential segfault
  of rsyslogd on HUP
- applied patch from Michel Samia to fix compilation when the pthreads
  feature is disabled
- some code cleanup (moved action object to its own file set)
- add config directive $MainMsgQueueSize, which now allows to configure the
  queue size dynamically
- all compile-time settings are now shown in rsyslogd -v, not just the
  active ones
- enhanced performance a little bit more
- added config file directive $ActionResumeInterval
- fixed a bug that prevented compilation under debian sid
- added a contrib directory for user-contributed useful things
---------------------------------------------------------------------------
Version 1.18.0 (rgerhards), 2007-08-03
- rsyslog now supports fallback actions when an action did not work. This
  is a great feature e.g. for backup database servers or backup syslog
  servers
- modified rklogd to only change the console log level if -c is specified
- added feature to use multiple actions inside a single selector
- implemented $ActionExecOnlyWhenPreviousIsSuspended config directive
- error messages during startup are now spit out to the configured log
  destinations
---------------------------------------------------------------------------
Version 1.17.6 (rgerhards), 2007-08-01
- continued to work on output module modularization - basic stage of
  this work is now FINISHED
- fixed bug in OMSRcreate() - always returned SR_RET_OK
- fixed a bug that caused ommysql to always complain about missing
  templates
- fixed a mem leak in OMSRdestruct - freeing the object itself was
  forgotten - thanks to varmojfekoj for the patch
- fixed a memory leak in syslogd/init() that happend when the config
  file could not be read - thanks to varmojfekoj for the patch
- fixed insufficient memory allocation in addAction() and its helpers.
  The initial fix and idea was developed by mildew, I fine-tuned
  it a bit. Thanks a lot for the fix, I'd probably had pulled out my
  hair to find the bug...
- added output of config file line number when a parsing error occured
- fixed bug in objomsr.c that caused program to abort in debug mode with
  an invalid assertion (in some cases)
- fixed a typo that caused the default template for MySQL to be wrong.
  thanks to mildew for catching this.
- added configuration file command $DebugPrintModuleList and
  $DebugPrintCfSysLineHandlerList
- fixed an invalid value for the MARK timer - unfortunately, there was
  a testing aid left in place. This resulted in quite frequent MARK messages
- added $IncludeConfig config directive
- applied a patch from mildew to prevent rsyslogd from freezing under heavy
  load. This could happen when the queue was full. Now, we drop messages
  but rsyslogd remains active.
---------------------------------------------------------------------------
Version 1.17.5 (rgerhards), 2007-07-30
- continued to work on output module modularization
- fixed a missing file bug - thanks to Andrea Montanari for reporting
  this problem
- fixed a problem with shutting down the worker thread and freeing the
  selector_t list - this caused messages to be lost, because the
  message queue was not properly drained before the selectors got
  destroyed.
---------------------------------------------------------------------------
Version 1.17.4 (rgerhards), 2007-07-27
- continued to work on output module modularization
- fixed a situation where rsyslogd could create zombie processes
  thanks to mildew for the patch
- applied patch from Michel Samia to fix compilation when NOT
  compiled for pthreads
---------------------------------------------------------------------------
Version 1.17.3 (rgerhards), 2007-07-25
- continued working on output module modularization
- fixed a bug that caused rsyslogd to segfault on exit (and
  probably also on HUP), when there was an unsent message in a selector
  that required forwarding and the dns lookup failed for that selector
  (yes, it was pretty unlikely to happen;))
  thanks to varmojfekoj <varmojfekoj@gmail.com> for the patch
- fixed a memory leak in config file parsing and die()
  thanks to varmojfekoj <varmojfekoj@gmail.com> for the patch
- rsyslogd now checks on startup if it is capable to performa any work
  at all. If it cant, it complains and terminates
  thanks to Michel Samia for providing the patch!
- fixed a small memory leak when HUPing syslogd. The allowed sender
  list now gets freed. thanks to mildew for the patch.
- changed the way error messages in early startup are logged. They
  now do no longer use the syslogd code directly but are rather
  send to stderr.
---------------------------------------------------------------------------
Version 1.17.2 (rgerhards), 2007-07-23
- made the port part of the -r option optional. Needed for backward
  compatibility with sysklogd
- replaced system() calls with something more reasonable. Please note that
  this might break compatibility with some existing configuration files.
  We accept this in favour of the gained security.
- removed a memory leak that could occur if timegenerated was used in
  RFC 3164 format in templates
- did some preparation in msg.c for advanced multithreading - placed the
  hooks, but not yet any active code
- worked further on modularization
- added $ModLoad MySQL (dummy) config directive
- added DropTrailingLFOnReception config directive
---------------------------------------------------------------------------
Version 1.17.1 (rgerhards), 2007-07-20
- fixed a bug that caused make install to install rsyslogd and rklogd under
  the wrong names
- fixed bug that caused $AllowedSenders to handle IPv6 scopes incorrectly;
  also fixed but that could grabble $AllowedSender wildcards. Thanks to
  mildew@gmail.com for the patch
- minor code cleanup - thanks to Peter Vrabec for the patch
- fixed minimal memory leak on HUP (caused by templates)
  thanks to varmojfekoj <varmojfekoj@gmail.com> for the patch
- fixed another memory leak on HUPing and on exiting rsyslogd
  again thanks to varmojfekoj <varmojfekoj@gmail.com> for the patch
- code cleanup (removed compiler warnings)
- fixed portability bug in configure.ac - thanks to Bartosz Kuźma for patch
- moved msg object into its own file set
- added the capability to continue trying to write log files when the
  file system is full. Functionality based on patch by Martin Schulze
  to sysklogd package.
---------------------------------------------------------------------------
Version 1.17.0 (RGer), 2007-07-17
- added $RepeatedLineReduction config parameter
- added $EscapeControlCharactersOnReceive config parameter
- added $ControlCharacterEscapePrefix config parameter
- added $DirCreateMode config parameter
- added $CreateDirs config parameter
- added $DebugPrintTemplateList config parameter
- added $ResetConfigVariables config parameter
- added $FileOwner config parameter
- added $FileGroup config parameter
- added $DirOwner config parameter
- added $DirGroup config parameter
- added $FailOnChownFailure config parameter
- added regular expression support to the filter engine
  thanks to Michel Samia for providing the patch!
- enhanced $AllowedSender functionality. Credits to mildew@gmail.com for
  the patch doing that
  - added IPv6 support
  - allowed DNS hostnames
  - allowed DNS wildcard names
- added new option $DropMsgsWithMaliciousDnsPTRRecords
- added autoconf so that rfc3195d, rsyslogd and klogd are stored to /sbin
- added capability to auto-create directories with dynaFiles
---------------------------------------------------------------------------
Version 1.16.0 (RGer/Peter Vrabec), 2007-07-13 - The Friday, 13th Release ;)
- build system switched to autotools
- removed SYSV preprocessor macro use, replaced with autotools equivalents
- fixed a bug that caused rsyslogd to segfault when TCP listening was
  disabled and it terminated
- added new properties "syslogfacility-text" and "syslogseverity-text"
  thanks to varmojfekoj <varmojfekoj@gmail.com> for the patch
- added the -x option to disable hostname dns reslution
  thanks to varmojfekoj <varmojfekoj@gmail.com> for the patch
- begun to better modularize syslogd.c - this is an ongoing project; moved
  type definitions to a separate file
- removed some now-unused fields from struct filed
- move file size limit fields in struct field to the "right spot" (the file
  writing part of the union - f_un.f_file)
- subdirectories linux and solaris are no longer part of the distribution
  package. This is not because we cease support for them, but there are no
  longer any files in them after the move to autotools
---------------------------------------------------------------------------
Version 1.15.1 (RGer), 2007-07-10
- fixed a bug that caused a dynaFile selector to stall when there was
  an open error with one file 
- improved template processing for dynaFiles; templates are now only
  looked up during initialization - speeds up processing
- optimized memory layout in struct filed when compiled with MySQL
  support
- fixed a bug that caused compilation without SYSLOG_INET to fail
- re-enabled the "last message repeated n times" feature. This
  feature was not taken care of while rsyslogd evolved from sysklogd
  and it was more or less defunct. Now it is fully functional again.
- added system properties: $NOW, $YEAR, $MONTH, $DAY, $HOUR, $MINUTE
- fixed a bug in iovAsString() that caused a memory leak under stress
  conditions (most probably memory shortage). This was unlikely to
  ever happen, but it doesn't hurt doing it right
- cosmetic: defined type "uchar", change all unsigned chars to uchar
---------------------------------------------------------------------------
Version 1.15.0 (RGer), 2007-07-05
- added ability to dynamically generate file names based on templates
  and thus properties. This was a much-requested feature. It makes
  life easy when it e.g. comes to splitting files based on the sender
  address.
- added $umask and $FileCreateMode config file directives
- applied a patch from Bartosz Kuzma to compile cleanly under NetBSD
- checks for extra (unexpected) characters in system config file lines
  have been added
- added IPv6 documentation - was accidently missing from CVS
- begun to change char to unsigned char
---------------------------------------------------------------------------
Version 1.14.2 (RGer), 2007-07-03
** this release fixes all known nits with IPv6 **
- restored capability to do /etc/service lookup for "syslog"
  service when -r 0 was given
- documented IPv6 handling of syslog messages
- integrate patch from Bartosz Kuźma to make rsyslog compile under
  Solaris again (the patch replaced a strndup() call, which is not
  available under Solaris
- improved debug logging when waiting on select
- updated rsyslogd man page with new options (-46A)
---------------------------------------------------------------------------
Version 1.14.1 (RGer/Peter Vrabec), 2007-06-29
- added Peter Vrabec's patch for IPv6 TCP
- prefixed all messages send to stderr in rsyslogd with "rsyslogd: "
---------------------------------------------------------------------------
Version 1.14.0 (RGer/Peter Vrabec), 2007-06-28
- Peter Vrabec provided IPv6 for rsyslog, so we are now IPv6 enabled
  IPv6 Support is currently for UDP only, TCP is to come soon.
  AllowedSender configuration does not yet work for IPv6.
- fixed code in iovCreate() that broke C's strict aliasing rules 
- fixed some char/unsigned char differences that forced the compiler
  to spit out warning messages
- updated the Red Hat init script to fix a known issue (thanks to
  Peter Vrabec)
---------------------------------------------------------------------------
Version 1.13.5 (RGer), 2007-06-22
- made the TCP session limit configurable via command line switch
  now -t <port>,<max sessions>
- added man page for rklogd(8) (basically a copy from klogd, but now
  there is one...)
- fixed a bug that caused internal messages (e.g. rsyslogd startup) to
  appear without a tag.
- removed a minor memory leak that occurred when TAG processing requalified
  a HOSTNAME to be a TAG (and a TAG already was set).
- removed potential small memory leaks in MsgSet***() functions. There
  would be a leak if a property was re-set, something that happened
  extremely seldom.
---------------------------------------------------------------------------
Version 1.13.4 (RGer), 2007-06-18
- added a new property "PRI-text", which holds the PRI field in
  textual form (e.g. "syslog.info")
- added alias "syslogseverity" for "syslogpriority", which is a
  misleading property name that needs to stay for historical
  reasons (and backward-compatility)
- added doc on how to record PRI value in log file
- enhanced signal handling in klogd, including removal of an unsafe
  call to the logging system during signal handling
---------------------------------------------------------------------------
Version 1.13.3 (RGer), 2007-06-15
- create a version of syslog.c from scratch. This is now
  - highly optimized for rsyslog
  - removes an incompatible license problem as the original
    version had a BSD license with advertising clause
  - fixed in the regard that rklogd will continue to work when
    rsysogd has been restarted (the original version, as well
    as sysklogd, will remain silent then)
  - solved an issue with an extra NUL char at message end that the
    original version had
- applied some changes to klogd to care for the new interface
- fixed a bug in syslogd.c which prevented compiling under debian
---------------------------------------------------------------------------
Version 1.13.2 (RGer), 2007-06-13
- lib order in makefile patched to facilitate static linking - thanks
  to Bennett Todd for providing the patch
- Integrated a patch from Peter Vrabec (pvrabec@redheat.com):
  - added klogd under the name of rklogd (remove dependency on
    original sysklogd package
  - createDB.sql now in UTF
  - added additional config files for use on Red Hat
---------------------------------------------------------------------------
Version 1.13.1 (RGer), 2007-02-05
- changed the listen backlog limit to a more reasonable value based on
  the maximum number of TCP connections configurd (10% + 5) - thanks to Guy
  Standen for the hint (actually, the limit was 5 and that was a 
  left-over from early testing).
- fixed a bug in makefile which caused DB-support to be disabled when
  NETZIP support was enabled
- added the -e option to allow transmission of every message to remote
  hosts (effectively turns off duplicate message suppression)
- (somewhat) improved memory consumption when compiled with MySQL support
- looks like we fixed an incompatibility with MySQL 5.x and above software
  At least in one case, the remote server name was destroyed, leading to 
  a connection failure. The new, improved code does not have this issue and
  so we see this as solved (the new code is generally somewhat better, so
  there is a good chance we fixed this incompatibility).
---------------------------------------------------------------------------
Version 1.13.0 (RGer), 2006-12-19
- added '$' as ToPos proptery replacer specifier - means "up to the
  end of the string"
- property replacer option "escape-cc", "drop-cc" and "space-cc"  added
- changed the handling of \0 characters inside syslog messages. We now
  consistently escape them to "#000". This is somewhat recommended in
  the draft-ietf-syslog-protocol-19 draft. While the real recomendation
  is to not escape any characters at all, we can not do this without
  considerable modification of the code. So we escape it to "#000", which
  is consistent with a sample found in the Internet-draft.
- removed message glue logic (see printchopped() comment for details)
  Also caused removal of parts table and thus some improvements in
  memory usage.
- changed the default MAXLINE to 2048 to take care of recent syslog
  standardization efforts (can easily be changed in syslogd.c)
- added support for byte-counted TCP syslog messages (much like
  syslog-transport-tls-05 Internet Draft). This was necessary to
  support compression over TCP.
- added support for receiving compressed syslog messages
- added support for sending compressed syslog messages
- fixed a bug where the last message in a syslog/tcp stream was
  lost if it was not properly terminated by a LF character
---------------------------------------------------------------------------
Version 1.12.3 (RGer), 2006-10-04
- implemented some changes to support Solaris (but support is not
  yet complete)
- commented out (via #if 0) some methods that are currently not being use
  but should be kept for further us
- added (interim) -u 1 option to turn off hostname and tag parsing
- done some modifications to better support Fedora
- made the field delimiter inside property replace configurable via
  template
- fixed a bug in property replacer: if fields were used, the delimitor
  became part of the field. Up until now, this was barely noticable as 
  the delimiter as TAB only and thus invisible to a human. With other
  delimiters available now, it quickly showed up. This bug fix might cause
  some grief to existing installations if they used the extra TAB for
  whatever reasons - sorry folks... Anyhow, a solution is easy: just add
  a TAB character contstant into your template. Thus, there has no attempt
  been made to do this in a backwards-compatible way.
---------------------------------------------------------------------------
Version 1.12.2 (RGer), 2006-02-15
- fixed a bug in the RFC 3339 date formatter. An extra space was added
  after the actual timestamp
- added support for providing high-precision RFC3339 timestamps for
  (rsyslogd-)internally-generated messages
- very (!) experimental support for syslog-protocol internet draft
  added (the draft is experimental, the code is solid ;))
- added support for field-extracting in the property replacer
- enhanced the legacy-syslog parser so that it can interpret messages
  that do not contain a TIMESTAMP
- fixed a bug that caused the default socket (usually /dev/log) to be
  opened even when -o command line option was given
- fixed a bug in the Debian sample startup script - it caused rsyslogd
  to listen to remote requests, which it shouldn't by default
---------------------------------------------------------------------------
Version 1.12.1 (RGer), 2005-11-23
- made multithreading work with BSD. Some signal-handling needed to be
  restructured. Also, there might be a slight delay of up to 10 seconds
  when huping and terminating rsyslogd under BSD
- fixed a bug where a NULL-pointer was passed to printf() in logmsg().
- fixed a bug during "make install" where rc3195d was not installed
  Thanks to Bennett Todd for spotting this.
- fixed a bug where rsyslogd dumped core when no TAG was found in the
  received message
- enhanced message parser so that it can deal with missing hostnames
  in many cases (may not be totally fail-safe)
- fixed a bug where internally-generated messages did not have the correct
  TAG
---------------------------------------------------------------------------
Version 1.12.0 (RGer), 2005-10-26
- moved to a multi-threaded design. single-threading is still optionally
  available. Multi-threading is experimental!
- fixed a potential race condition. In the original code, marking was done
  by an alarm handler, which could lead to all sorts of bad things. This
  has been changed now. See comments in syslogd.c/domark() for details.
- improved debug output for property-based filters
- not a code change, but: I have checked all exit()s to make sure that
  none occurs once rsyslogd has started up. Even in unusual conditions
  (like low-memory conditions) rsyslogd somehow remains active. Of course,
  it might loose a message or two, but at least it does not abort and it
  can also recover when the condition no longer persists.
- fixed a bug that could cause loss of the last message received
  immediately before rsyslogd was terminated.
- added comments on thread-safety of global variables in syslogd.c
- fixed a small bug: spurios printf() when TCP syslog was used
- fixed a bug that causes rsyslogd to dump core on termination when one
  of the selector lines did not receive a message during the run (very
  unlikely)
- fixed an one-too-low memory allocation in the TCP sender. Could result
  in rsyslogd dumping core.
- fixed a bug with regular expression support (thanks to Andres Riancho)
- a little bit of code restructuring (especially main(), which was
  horribly large)
---------------------------------------------------------------------------
Version 1.11.1 (RGer), 2005-10-19
- support for BSD-style program name and host blocks
- added a new property "programname" that can be used in templates
- added ability to specify listen port for rfc3195d
- fixed a bug that rendered the "startswith" comparison operation
  unusable.
- changed more functions to "static" storage class to help compiler
  optimize (should have been static in the first place...)
- fixed a potential memory leak in the string buffer class destructor.
  As the destructur was previously never called, the leak did not actually
  appear.
- some internal restructuring in anticipation/preparation of minimal
  multi-threading support
- rsyslogd still shares some code with the sysklogd project. Some patches
  for this shared code have been brought over from the sysklogd CVS.
---------------------------------------------------------------------------
Version 1.11.0 (RGer), 2005-10-12
- support for receiving messages via RFC 3195; added rfc3195d for that
  purpose
- added an additional guard to prevent rsyslogd from aborting when the
  2gb file size limit is hit. While a user can configure rsyslogd to
  handle such situations, it would abort if that was not done AND large
  file support was not enabled (ok, this is hopefully an unlikely scenario)
- fixed a bug that caused additional Unix domain sockets to be incorrectly
  processed - could lead to message loss in extreme cases
---------------------------------------------------------------------------
Version 1.10.2 (RGer), 2005-09-27
- added comparison operations in property-based filters:
  * isequal
  * startswith
- added ability to negate all property-based filter comparison operations
  by adding a !-sign right in front of the operation name
- added the ability to specify remote senders for UDP and TCP
  received messages. Allows to block all but well-known hosts
- changed the $-config line directives to be case-INsensitive
- new command line option -w added: "do not display warnings if messages
  from disallowed senders are received"
- fixed a bug that caused rsyslogd to dump core when the compare value
  was not quoted in property-based filters
- fixed a bug in the new CStr compare function which lead to invalid
  results (fortunately, this function was not yet used widely)
- added better support for "debugging" rsyslog.conf property filters
  (only if -d switch is given)
- changed some function definitions to static, which eventually enables
  some compiler optimizations
- fixed a bug in MySQL code; when a SQL error occured, rsyslogd could
  run in a tight loop. This was due to invalid sequence of error reporting
  and is now fixed.
---------------------------------------------------------------------------
Version 1.10.1 (RGer), 2005-09-23
- added the ability to execute a shell script as an action.
  Thanks to Bjoern Kalkbrenner for providing the code!
- fixed a bug in the MySQL code; due to the bug the automatic one-time
  retry after an error did not happen - this lead to error message in
  cases where none should be seen (e.g. after a MySQL restart)
- fixed a security issue with SQL-escaping in conjunction with
  non-(SQL-)standard MySQL features.
---------------------------------------------------------------------------
Version 1.10.0 (RGer), 2005-09-20
  REMINDER: 1.10 is the first unstable version if the 1.x series!
- added the capability to filter on any property in selector lines
  (not just facility and priority)
- changed stringbuf into a new counted string class
- added support for a "discard" action. If a selector line with
  discard (~ character) is found, no selector lines *after* that
  line will be processed.
- thanks to Andres Riancho, regular expression support has been
  added to the template engine
- added the FROMHOST property in the template processor, which could
  previously not be obtained. Thanks to Cristian Testa for pointing
  this out and even providing a fix.
- added display of compile-time options to -v output
- performance improvement for production build - made some checks
  to happen only during debug mode
- fixed a problem with compiling on SUSE and - while doing so - removed
  the socket call to set SO_BSDCOMPAT in cases where it is obsolete.
---------------------------------------------------------------------------
Version 1.0.4 (RGer), 2006-02-01
- a small but important fix: the tcp receiver had two forgotten printf's
  in it that caused a lot of unnecessary output to stdout. This was
  important enough to justify a new release
---------------------------------------------------------------------------
Version 1.0.3 (RGer), 2005-11-14
- added an additional guard to prevent rsyslogd from aborting when the
  2gb file size limit is hit. While a user can configure rsyslogd to
  handle such situations, it would abort if that was not done AND large
  file support was not enabled (ok, this is hopefully an unlikely scenario)
- fixed a bug that caused additional Unix domain sockets to be incorrectly
  processed - could lead to message loss in extreme cases
- applied some patches available from the sysklogd project to code
  shared from there
- fixed a bug that causes rsyslogd to dump core on termination when one
  of the selector lines did not receive a message during the run (very
  unlikely)
- fixed an one-too-low memory allocation in the TCP sender. Could result
  in rsyslogd dumping core.
- fixed a bug in the TCP sender that caused the retry logic to fail
  after an error or receiver overrun
- fixed a bug in init() that could lead to dumping core
- fixed a bug that could lead to dumping core when no HOSTNAME or no TAG
  was present in the syslog message
---------------------------------------------------------------------------
Version 1.0.2 (RGer), 2005-10-05
- fixed an issue with MySQL error reporting. When an error occured,
  the MySQL driver went into an endless loop (at least in most cases).
---------------------------------------------------------------------------
Version 1.0.1 (RGer), 2005-09-23
- fixed a security issue with SQL-escaping in conjunction with
  non-(SQL-)standard MySQL features.
---------------------------------------------------------------------------
Version 1.0.0 (RGer), 2005-09-12
- changed install doc to cover daily cron scripts - a trouble source
- added rc script for slackware (provided by Chris Elvidge - thanks!) 
- fixed a really minor bug in usage() - the -r option was still
  reported as without the port parameter
---------------------------------------------------------------------------
Version 0.9.8 (RGer), 2005-09-05
- made startup and shutdown message more consistent and included the
  pid, so that they can be easier correlated. Used syslog-protocol
  structured data format for this purpose.
- improved config info in startup message, now tells not only
  if it is listening remote on udp, but also for tcp. Also includes
  the port numbers. The previous startup message was misleading, because
  it did not say "remote reception" if rsyslogd was only listening via
  tcp (but not via udp).
- added a "how can you help" document to the doc set
---------------------------------------------------------------------------
Version 0.9.7 (RGer), 2005-08-15
- some of the previous doc files (like INSTALL) did not properly
  reflect the changes to the build process and the new doc. Fixed
  that.
- changed syslogd.c so that when compiled without database support,
  an error message is displayed when a database action is detected
  in the config file (previously this was used as an user rule ;))
- fixed a bug in the os-specific Makefiles which caused MySQL
  support to not be compiled, even if selected
---------------------------------------------------------------------------
Version 0.9.6 (RGer), 2005-08-09
- greatly enhanced documentation. Now available in html format in
  the "doc" folder and FreeBSD. Finally includes an install howto.
- improved MySQL error messages a little - they now show up as log
  messages, too (formerly only in debug mode)
- added the ability to specify the listen port for udp syslog.
  WARNING: This introduces an incompatibility. Formerly, udp
  syslog was enabled by the -r command line option. Now, it is
  "-r [port]", which is consistent with the tcp listener. However,
  just -r will now return an error message.
- added sample startup scripts for Debian and FreeBSD
- added support for easy feature selection in the makefile. Un-
  fortunately, this also means I needed to spilt the make file
  for different OS and distros. There are some really bad syntax
  differences between FreeBSD and Linux make.
---------------------------------------------------------------------------
Version 0.9.5 (RGer), 2005-08-01
- the "semicolon bug" was actually not (fully) solved in 0.9.4. One
  part of the bug was solved, but another still existed. This one
  is fixed now, too.
- the "semicolon bug" actually turned out to be a more generic bug.
  It appeared whenever an invalid template name was given. With some
  selector actions, rsyslogd dumped core, with other it "just" had
  a small ressource leak with others all worked well. These anomalies
  are now fixed. Note that they only appeared during system initaliziation
  once the system was running, nothing bad happened.
- improved error reporting for template errors on startup. They are now
  shown on the console and the start-up tty. Formerly, they were only
  visible in debug mode.
- support for multiple instances of rsyslogd on a single machine added
- added new option "-o" --> omit local unix domain socket. This option
  enables rsyslogd NOT to listen to the local socket. This is most
  helpful when multiple instances of rsyslogd (or rsyslogd and another
  syslogd) shall run on a single system.
- added new option "-i <pidfile>" which allows to specify the pidfile.
  This is needed when multiple instances of rsyslogd are to be run.
- the new project home page is now online at www.rsyslog.com
---------------------------------------------------------------------------
Version 0.9.4 (RGer), 2005-07-25
- finally added the TCP sender. It now supports non-blocking mode, no
  longer disabling message reception during connect. As it is now, it
  is usable in production. The code could be more sophisticated, but
  I've kept it short in anticipation of the move to liblogging, which
  will lead to the removal of the code just written ;)
- the "exiting on signal..." message still had the "syslogd" name in 
  it. Changed this to "rsyslogd", as we do not have a large user base
  yet, this should pose no problem.
- fixed "the semiconlon" bug. rsyslogd dumped core if a write-db action
  was specified but no semicolon was given after the password (an empty
  template was ok, but the semicolon needed to be present).
- changed a default for traditional output format. During testing, it
  was seen that the timestamp written to file in default format was
  the time of message reception, not the time specified in the TIMESTAMP
  field of the message itself. Traditionally, the message TIMESTAMP is
  used and this has been changed now.
---------------------------------------------------------------------------
Version 0.9.3 (RGer), 2005-07-19
- fixed a bug in the message parser. In June, the RFC 3164 timestamp
  was not correctly parsed (yes, only in June and some other months,
  see the code comment to learn why...)
- added the ability to specify the destination port when forwarding
  syslog messages (both for TCP and UDP)
- added an very experimental TCP sender (activated by
  @@machine:port in config). This is not yet for production use. If
  the receiver is not alive, rsyslogd will wait quite some time until
  the connection request times out, which most probably leads to
  loss of incoming messages.

---------------------------------------------------------------------------
Version 0.9.2 (RGer), around 2005-07-06
- I intended to change the maxsupported message size to 32k to
  support IHE - but given the memory inefficiency in the usual use
  cases, I have not done this. I have, however, included very
  specific instructions on how to do this in the source code. I have
  also done some testing with 32k messages, so you can change the
  max size without taking too much risk.
- added a syslog/tcp receiver; we now can receive messages via
  plain tcp, but we can still send only via UDP. The syslog/tcp
  receiver is the primary enhancement of this release.
- slightly changed some error messages that contained a spurios \n at
  the end of the line (which gives empty lines in your log...)

---------------------------------------------------------------------------
Version 0.9.1 (RGer)
- fixed code so that it compiles without errors under FreeBSD
- removed now unused function "allocate_log()" from syslogd.c
- changed the make file so that it contains more defines for
  different environments (in the long term, we need a better
  system for disabling/enabling features...)
- changed some printf's printing off_t types to %lld and
  explicit (long long) casts. I tried to figure out the exact type,
  but did not succeed in this. In the worst case, ultra-large peta-
  byte files will now display funny informational messages on rollover,
  something I think we can live with for the neersion 3.11.2 (rgerhards), 2008-02-??
---------------------------------------------------------------------------
Version 3.11.1 (rgerhards), 2008-02-12
- SNMP trap sender added thanks to Andre Lorbach (omsnmp)
- added input-plugin interface specification in form of a (copy) template
  input module
- applied documentation fix by Michael Biebl -- many thanks!
- bugfix: immark did not have MARK flags set...
- added x-info field to rsyslogd startup/shutdown message. Hopefully
  points users to right location for further info (many don't even know
  they run rsyslog ;))
- bugfix: trailing ":" of tag was lost while parsing legacy syslog messages
  without timestamp - thanks to Anders Blomdell for providing a patch!
- fixed a bug in stringbuf.c related to STRINGBUF_TRIM_ALLOCSIZE, which
  wasn't supposed to be used with rsyslog. Put a warning message up that
  tells this feature is not tested and probably not worth the effort.
  Thanks to Anders Blomdell fro bringing this to our attention
- somewhat improved performance of string buffers
- fixed bug that caused invalid treatment of tabs (HT) in rsyslog.conf
- bugfix: setting for $EscapeCopntrolCharactersOnReceive was not 
  properly initialized
- clarified usage of space-cc property replacer option
- improved abort diagnostic handler
- some initial effort for malloc/free runtime debugging support
- bugfix: using dynafile actions caused rsyslogd abort
- fixed minor man errors thanks to Michael Biebl
---------------------------------------------------------------------------
Version 3.11.0 (rgerhards), 2008-01-31
- implemented queued actions
- implemented simple rate limiting for actions
- implemented deliberate discarding of lower priority messages over higher
  priority ones when a queue runs out of space
- implemented disk quotas for disk queues
- implemented the $ActionResumeRetryCount config directive
- added $ActionQueueFilename config directive
- added $ActionQueueSize config directive
- added $ActionQueueHighWaterMark config directive
- added $ActionQueueLowWaterMark config directive
- added $ActionQueueDiscardMark config directive
- added $ActionQueueDiscardSeverity config directive
- added $ActionQueueCheckpointInterval config directive
- added $ActionQueueType config directive
- added $ActionQueueWorkerThreads config directive
- added $ActionQueueTimeoutshutdown config directive
- added $ActionQueueTimeoutActionCompletion config directive
- added $ActionQueueTimeoutenQueue config directive
- added $ActionQueueTimeoutworkerThreadShutdown config directive
- added $ActionQueueWorkerThreadMinimumMessages config directive
- added $ActionQueueMaxFileSize config directive
- added $ActionQueueSaveonShutdown config directive
- addded $ActionQueueDequeueSlowdown config directive
- addded $MainMsgQueueDequeueSlowdown config directive
- bugfix: added forgotten docs to package
- improved debugging support
- fixed a bug that caused $MainMsgQueueCheckpointInterval to work incorrectly
- when a long-running action needs to be cancelled on shutdown, the message
  that was processed by it is now preserved. This finishes support for
  guaranteed delivery of messages (if the output supports it, of course)
- fixed bug in output module interface, see
  http://sourceforge.net/tracker/index.php?func=detail&aid=1881008&group_id=123448&atid=696552
- changed the ommysql output plugin so that the (lengthy) connection
  initialization now takes place in message processing. This works much
  better with the new queued action mode (fast startup)
- fixed a bug that caused a potential hang in file and fwd output module
  varmojfekoj provided the patch - many thanks!
- bugfixed stream class offset handling on 32bit platforms
---------------------------------------------------------------------------
Version 3.10.3 (rgerhards), 2008-01-28
- fixed a bug with standard template definitions (not a big deal) - thanks
  to varmojfekoj for spotting it
- run-time instrumentation added
- implemented disk-assisted queue mode, which enables on-demand disk
  spooling if the queue's in-memory queue is exhausted
- implemented a dynamic worker thread pool for processing incoming
  messages; workers are started and shut down as need arises
- implemented a run-time instrumentation debug package
- implemented the $MainMsgQueueSaveOnShutdown config directive
- implemented the $MainMsgQueueWorkerThreadMinimumMessages config directive
- implemented the $MainMsgQueueTimeoutWorkerThreadShutdown config directive
---------------------------------------------------------------------------
Version 3.10.2 (rgerhards), 2008-01-14
- added the ability to keep stop rsyslogd without the need to drain
  the main message queue. In disk queue mode, rsyslog continues to
  run from the point where it stopped. In case of a system failure, it
  continues to process messages from the last checkpoint.
- fixed a bug that caused a segfault on startup when no $WorkDir directive
  was specified in rsyslog.conf
- provided more fine-grain control over shutdown timeouts and added a
  way to specify the enqueue timeout when the main message queue is full
- implemented $MainMsgQueueCheckpointInterval config directive
- implemented $MainMsgQueueTimeoutActionCompletion config directive
- implemented $MainMsgQueueTimeoutEnqueue config directive
- implemented $MainMsgQueueTimeoutShutdown config directive
---------------------------------------------------------------------------
Version 3.10.1 (rgerhards), 2008-01-10
- implemented the "disk" queue mode. However, it currently is of very
  limited use, because it does not support persistence over rsyslogd
  runs. So when rsyslogd is stopped, the queue is drained just as with
  the in-memory queue modes. Persistent queues will be a feature of
  the next release.
- performance-optimized string class, should bring an overall improvement
- fixed a memory leak in imudp -- thanks to varmojfekoj for the patch
- fixed a race condition that could lead to a rsyslogd hang when during
  HUP or termination
- done some doc updates
- added $WorkDirectory config directive
- added $MainMsgQueueFileName config directive
- added $MainMsgQueueMaxFileSize config directive
---------------------------------------------------------------------------
Version 3.10.0 (rgerhards), 2008-01-07
- implemented input module interface and initial input modules
- enhanced threading for input modules (each on its own thread now)
- ability to bind UDP listeners to specific local interfaces/ports and
  ability to run multiple of them concurrently
- added ability to specify listen IP address for UDP syslog server
- license changed to GPLv3
- mark messages are now provided by loadble module immark
- rklogd is no longer provided. Its functionality has now been taken over
  by imklog, a loadable input module. This offers a much better integration
  into rsyslogd and makes sure that the kernel logger process is brought
  up and down at the appropriate times
- enhanced $IncludeConfig directive to support wildcard characters
  (thanks to Michael Biebl)
- all inputs are now implemented as loadable plugins
- enhanced threading model: each input module now runs on its own thread
- enhanced message queue which now supports different queueing methods
  (among others, this can be used for performance fine-tuning)
- added a large number of new configuration directives for the new
  input modules
- enhanced multi-threading utilizing a worker thread pool for the
  main message queue
- compilation without pthreads is no longer supported
- much cleaner code due to new objects and removal of single-threading
  mode
---------------------------------------------------------------------------
Version 2.0.1 STABLE (rgerhards), 2008-01-24
- fixed a bug in integer conversion - but this function was never called,
  so it is not really a useful bug fix ;)
- fixed a bug with standard template definitions (not a big deal) - thanks
  to varmojfekoj for spotting it
- fixed a bug that caused a potential hang in file and fwd output module
  varmojfekoj provided the patch - many thanks!
---------------------------------------------------------------------------
Version 2.0.0 STABLE (rgerhards), 2008-01-02
- re-release of 1.21.2 as STABLE with no modifications except some
  doc updates
---------------------------------------------------------------------------
Version 1.21.2 (rgerhards), 2007-12-28
- created a gss-api output module. This keeps GSS-API code and
  TCP/UDP code separated. It is also important for forward-
  compatibility with v3. Please note that this change breaks compatibility
  with config files created for 1.21.0 and 1.21.1 - this was considered
  acceptable.
- fixed an error in forwarding retry code (could lead to message corruption
  but surfaced very seldom)
- increased portability for older platforms (AI_NUMERICSERV moved)
- removed socket leak in omfwd.c
- cross-platform patch for GSS-API compile problem on some platforms
  thanks to darix for the patch!
---------------------------------------------------------------------------
Version 1.21.1 (rgerhards), 2007-12-23
- small doc fix for $IncludeConfig
- fixed a bug in llDestroy()
- bugfix: fixing memory leak when message queue is full and during
  parsing. Thanks to varmojfekoj for the patch.
- bugfix: when compiled without network support, unix sockets were
  not properply closed
- bugfix: memory leak in cfsysline.c/doGetWord() fixed
---------------------------------------------------------------------------
Version 1.21.0 (rgerhards), 2007-12-19
- GSS-API support for syslog/TCP connections was added. Thanks to
  varmojfekoj for providing the patch with this functionality
- code cleanup
- enhanced $IncludeConfig directive to support wildcard filenames
- changed some multithreading synchronization
---------------------------------------------------------------------------
Version 1.20.1 (rgerhards), 2007-12-12
- corrected a debug setting that survived release. Caused TCP connections
  to be retried unnecessarily often.
- When a hostname ACL was provided and DNS resolution for that name failed,
  ACL processing was stopped at that point. Thanks to mildew for the patch.
  Fedora Bugzilla: http://bugzilla.redhat.com/show_bug.cgi?id=395911
- fixed a potential race condition, see link for details:
  http://rgerhards.blogspot.com/2007/12/rsyslog-race-condition.html
  Note that the probability of problems from this bug was very remote
- fixed a memory leak that happend when PostgreSQL date formats were
  used
---------------------------------------------------------------------------
Version 1.20.0 (rgerhards), 2007-12-07
- an output module for postgres databases has been added. Thanks to
  sur5r for contributing this code
- unloading dynamic modules has been cleaned up, we now have a
  real implementation and not just a dummy "good enough for the time
  being".
- enhanced platform independence - thanks to Bartosz Kuzma and Michael
  Biebl for their very useful contributions
- some general code cleanup (including warnings on 64 platforms, only)
---------------------------------------------------------------------------
Version 1.19.12 (rgerhards), 2007-12-03
- cleaned up the build system (thanks to Michael Biebl for the patch)
- fixed a bug where ommysql was still not compiled with -pthread option
---------------------------------------------------------------------------
Version 1.19.11 (rgerhards), 2007-11-29
- applied -pthread option to build when building for multi-threading mode
  hopefully solves an issue with segfaulting
---------------------------------------------------------------------------
Version 1.19.10 (rgerhards), 2007-10-19
- introdcued the new ":modulename:" syntax for calling module actions
  in selector lines; modified ommysql to support it. This is primarily
  an aid for further modules and a prequisite to actually allow third
  party modules to be created.
- minor fix in slackware startup script, "-r 0" is now "-r0"
- updated rsyslogd doc set man page; now in html format
- undid creation of a separate thread for the main loop -- this did not
  turn out to be needed or useful, so reduce complexity once again.
- added doc fixes provided by Michael Biebl - thanks
---------------------------------------------------------------------------
Version 1.19.9 (rgerhards), 2007-10-12
- now packaging system which again contains all components in a single
  tarball
- modularized main() a bit more, resulting in less complex code
- experimentally added an additional thread - will see if that affects
  the segfault bug we experience on some platforms. Note that this change
  is scheduled to be removed again later.
---------------------------------------------------------------------------
Version 1.19.8 (rgerhards), 2007-09-27
- improved repeated message processing
- applied patch provided by varmojfekoj to support building ommysql
  in its own way (now also resides in a plugin subdirectory);
  ommysql is now a separate package
- fixed a bug in cvthname() that lead to message loss if part
  of the source hostname would have been dropped
- created some support for distributing ommysql together with the
  main rsyslog package. I need to re-think it in the future, but
  for the time being the current mode is best. I now simply include
  one additional tarball for ommysql inside the main distribution.
  I look forward to user feedback on how this should be done best. In the
  long term, a separate project should be spawend for ommysql, but I'd
  like to do that only after the plugin interface is fully stable (what
  it is not yet).
---------------------------------------------------------------------------
Version 1.19.7 (rgerhards), 2007-09-25
- added code to handle situations where senders send us messages ending with
  a NUL character. It is now simply removed. This also caused trailing LF
  reduction to fail, when it was followed by such a NUL. This is now also
  handled.
- replaced some non-thread-safe function calls by their thread-safe
  counterparts
- fixed a minor memory leak that occured when the %APPNAME% property was
  used (I think nobody used that in practice)
- fixed a bug that caused signal handlers in cvthname() not to be restored when
  a malicious pointer record was detected and processing of the message been
  stopped for that reason (this should be really rare and can not be related
  to the segfault bug we are hunting).
- fixed a bug in cvthname that lead to passing a wrong parameter - in
  practice, this had no impact.
- general code cleanup (e.g. compiler warnings, comments)
---------------------------------------------------------------------------
Version 1.19.6 (rgerhards), 2007-09-11
- applied patch by varmojfekoj to change signal handling to the new
  sigaction API set (replacing the depreciated signal() calls and its
  friends.
- fixed a bug that in --enable-debug mode caused an assertion when the
  discard action was used
- cleaned up compiler warnings
- applied patch by varmojfekoj to FIX a bug that could cause 
  segfaults if empty properties were processed using modifying
  options (e.g. space-cc, drop-cc)
- fixed man bug: rsyslogd supports -l option
---------------------------------------------------------------------------
Version 1.19.5 (rgerhards), 2007-09-07
- changed part of the CStr interface so that better error tracking
  is provided and the calling sequence is more intuitive (there were
  invalid calls based on a too-weired interface)
- (hopefully) fixed some remaining bugs rooted in wrong use of 
  the CStr class. These could lead to program abort.
- applied patch by varmojfekoj two fix two potential segfault situations
- added $ModDir config directive
- modified $ModLoad so that an absolute path may be specified as
  module name (e.g. /rsyslog/ommysql.so)
---------------------------------------------------------------------------
Version 1.19.4 (rgerhards/varmojfekoj), 2007-09-04
- fixed a number of small memory leaks - thanks varmojfekoj for patching
- fixed an issue with CString class that could lead to rsyslog abort
  in tplToString() - thanks varmojfekoj for patching
- added a man-version of the config file documenation - thanks to Michel
  Samia for providing the man file
- fixed bug: a template like this causes an infinite loop:
  $template opts,"%programname:::a,b%"
  thanks varmojfekoj for the patch
- fixed bug: case changing options crash freeing the string pointer
  because they modify it: $template opts2,"%programname::1:lowercase%"
  thanks varmojfekoj for the patch
---------------------------------------------------------------------------
Version 1.19.3 (mmeckelein/varmojfekoj), 2007-08-31
- small mem leak fixed (after calling parseSelectorAct) - Thx varmojkekoj
- documentation section "Regular File" und "Blocks" updated
- solved an issue with dynamic file generation - Once again many thanks
  to varmojfekoj
- the negative selector for program name filter (Blocks) does not work as
  expected - Thanks varmojfekoj for patching
- added forwarding information to sysklogd (requires special template)
  to config doc
---------------------------------------------------------------------------
Version 1.19.2 (mmeckelein/varmojfekoj), 2007-08-28
- a specifically formed message caused a segfault - Many thanks varmojfekoj
  for providing a patch
- a typo and a weird condition are fixed in msg.c - Thanks again
  varmojfekoj 
- on file creation the file was always owned by root:root. This is fixed
  now - Thanks ypsa for solving this issue
---------------------------------------------------------------------------
Version 1.19.1 (mmeckelein), 2007-08-22
- a bug that caused a high load when a TCP/UDP connection was closed is 
  fixed now - Thanks mildew for solving this issue
- fixed a bug which caused a segfault on reinit - Thx varmojfekoj for the
  patch
- changed the hardcoded module path "/lib/rsyslog" to $(pkglibdir) in order
  to avoid trouble e.g. on 64 bit platforms (/lib64) - many thanks Peter
  Vrabec and darix, both provided a patch for solving this issue
- enhanced the unloading of modules - thanks again varmojfekoj
- applied a patch from varmojfekoj which fixes various little things in
  MySQL output module
---------------------------------------------------------------------------
Version 1.19.0 (varmojfekoj/rgerhards), 2007-08-16
- integrated patch from varmojfekoj to make the mysql module a loadable one
  many thanks for the patch, MUCH appreciated
---------------------------------------------------------------------------
Version 1.18.2 (rgerhards), 2007-08-13
- fixed a bug in outchannel code that caused templates to be incorrectly
  parsed
- fixed a bug in ommysql that caused a wrong ";template" missing message
- added some code for unloading modules; not yet fully complete (and we do
  not yet have loadable modules, so this is no problem)
- removed debian subdirectory by request of a debian packager (this is a special
  subdir for debian and there is also no point in maintaining it when there
  is a debian package available - so I gladly did this) in some cases
- improved overall doc quality (some pages were quite old) and linked to
  more of the online resources.
- improved /contrib/delete_mysql script by adding a host option and some
  other minor modifications
---------------------------------------------------------------------------
Version 1.18.1 (rgerhards), 2007-08-08
- applied a patch from varmojfekoj which solved a potential segfault
  of rsyslogd on HUP
- applied patch from Michel Samia to fix compilation when the pthreads
  feature is disabled
- some code cleanup (moved action object to its own file set)
- add config directive $MainMsgQueueSize, which now allows to configure the
  queue size dynamically
- all compile-time settings are now shown in rsyslogd -v, not just the
  active ones
- enhanced performance a little bit more
- added config file directive $ActionResumeInterval
- fixed a bug that prevented compilation under debian sid
- added a contrib directory for user-contributed useful things
---------------------------------------------------------------------------
Version 1.18.0 (rgerhards), 2007-08-03
- rsyslog now supports fallback actions when an action did not work. This
  is a great feature e.g. for backup database servers or backup syslog
  servers
- modified rklogd to only change the console log level if -c is specified
- added feature to use multiple actions inside a single selector
- implemented $ActionExecOnlyWhenPreviousIsSuspended config directive
- error messages during startup are now spit out to the configured log
  destinations
---------------------------------------------------------------------------
Version 1.17.6 (rgerhards), 2007-08-01
- continued to work on output module modularization - basic stage of
  this work is now FINISHED
- fixed bug in OMSRcreate() - always returned SR_RET_OK
- fixed a bug that caused ommysql to always complain about missing
  templates
- fixed a mem leak in OMSRdestruct - freeing the object itself was
  forgotten - thanks to varmojfekoj for the patch
- fixed a memory leak in syslogd/init() that happend when the config
  file could not be read - thanks to varmojfekoj for the patch
- fixed insufficient memory allocation in addAction() and its helpers.
  The initial fix and idea was developed by mildew, I fine-tuned
  it a bit. Thanks a lot for the fix, I'd probably had pulled out my
  hair to find the bug...
- added output of config file line number when a parsing error occured
- fixed bug in objomsr.c that caused program to abort in debug mode with
  an invalid assertion (in some cases)
- fixed a typo that caused the default template for MySQL to be wrong.
  thanks to mildew for catching this.
- added configuration file command $DebugPrintModuleList and
  $DebugPrintCfSysLineHandlerList
- fixed an invalid value for the MARK timer - unfortunately, there was
  a testing aid left in place. This resulted in quite frequent MARK messages
- added $IncludeConfig config directive
- applied a patch from mildew to prevent rsyslogd from freezing under heavy
  load. This could happen when the queue was full. Now, we drop messages
  but rsyslogd remains active.
---------------------------------------------------------------------------
Version 1.17.5 (rgerhards), 2007-07-30
- continued to work on output module modularization
- fixed a missing file bug - thanks to Andrea Montanari for reporting
  this problem
- fixed a problem with shutting down the worker thread and freeing the
  selector_t list - this caused messages to be lost, because the
  message queue was not properly drained before the selectors got
  destroyed.
---------------------------------------------------------------------------
Version 1.17.4 (rgerhards), 2007-07-27
- continued to work on output module modularization
- fixed a situation where rsyslogd could create zombie processes
  thanks to mildew for the patch
- applied patch from Michel Samia to fix compilation when NOT
  compiled for pthreads
---------------------------------------------------------------------------
Version 1.17.3 (rgerhards), 2007-07-25
- continued working on output module modularization
- fixed a bug that caused rsyslogd to segfault on exit (and
  probably also on HUP), when there was an unsent message in a selector
  that required forwarding and the dns lookup failed for that selector
  (yes, it was pretty unlikely to happen;))
  thanks to varmojfekoj <varmojfekoj@gmail.com> for the patch
- fixed a memory leak in config file parsing and die()
  thanks to varmojfekoj <varmojfekoj@gmail.com> for the patch
- rsyslogd now checks on startup if it is capable to performa any work
  at all. If it cant, it complains and terminates
  thanks to Michel Samia for providing the patch!
- fixed a small memory leak when HUPing syslogd. The allowed sender
  list now gets freed. thanks to mildew for the patch.
- changed the way error messages in early startup are logged. They
  now do no longer use the syslogd code directly but are rather
  send to stderr.
---------------------------------------------------------------------------
Version 1.17.2 (rgerhards), 2007-07-23
- made the port part of the -r option optional. Needed for backward
  compatibility with sysklogd
- replaced system() calls with something more reasonable. Please note that
  this might break compatibility with some existing configuration files.
  We accept this in favour of the gained security.
- removed a memory leak that could occur if timegenerated was used in
  RFC 3164 format in templates
- did some preparation in msg.c for advanced multithreading - placed the
  hooks, but not yet any active code
- worked further on modularization
- added $ModLoad MySQL (dummy) config directive
- added DropTrailingLFOnReception config directive
---------------------------------------------------------------------------
Version 1.17.1 (rgerhards), 2007-07-20
- fixed a bug that caused make install to install rsyslogd and rklogd under
  the wrong names
- fixed bug that caused $AllowedSenders to handle IPv6 scopes incorrectly;
  also fixed but that could grabble $AllowedSender wildcards. Thanks to
  mildew@gmail.com for the patch
- minor code cleanup - thanks to Peter Vrabec for the patch
- fixed minimal memory leak on HUP (caused by templates)
  thanks to varmojfekoj <varmojfekoj@gmail.com> for the patch
- fixed another memory leak on HUPing and on exiting rsyslogd
  again thanks to varmojfekoj <varmojfekoj@gmail.com> for the patch
- code cleanup (removed compiler warnings)
- fixed portability bug in configure.ac - thanks to Bartosz Kuźma for patch
- moved msg object into its own file set
- added the capability to continue trying to write log files when the
  file system is full. Functionality based on patch by Martin Schulze
  to sysklogd package.
---------------------------------------------------------------------------
Version 1.17.0 (RGer), 2007-07-17
- added $RepeatedLineReduction config parameter
- added $EscapeControlCharactersOnReceive config parameter
- added $ControlCharacterEscapePrefix config parameter
- added $DirCreateMode config parameter
- added $CreateDirs config parameter
- added $DebugPrintTemplateList config parameter
- added $ResetConfigVariables config parameter
- added $FileOwner config parameter
- added $FileGroup config parameter
- added $DirOwner config parameter
- added $DirGroup config parameter
- added $FailOnChownFailure config parameter
- added regular expression support to the filter engine
  thanks to Michel Samia for providing the patch!
- enhanced $AllowedSender functionality. Credits to mildew@gmail.com for
  the patch doing that
  - added IPv6 support
  - allowed DNS hostnames
  - allowed DNS wildcard names
- added new option $DropMsgsWithMaliciousDnsPTRRecords
- added autoconf so that rfc3195d, rsyslogd and klogd are stored to /sbin
- added capability to auto-create directories with dynaFiles
---------------------------------------------------------------------------
Version 1.16.0 (RGer/Peter Vrabec), 2007-07-13 - The Friday, 13th Release ;)
- build system switched to autotools
- removed SYSV preprocessor macro use, replaced with autotools equivalents
- fixed a bug that caused rsyslogd to segfault when TCP listening was
  disabled and it terminated
- added new properties "syslogfacility-text" and "syslogseverity-text"
  thanks to varmojfekoj <varmojfekoj@gmail.com> for the patch
- added the -x option to disable hostname dns reslution
  thanks to varmojfekoj <varmojfekoj@gmail.com> for the patch
- begun to better modularize syslogd.c - this is an ongoing project; moved
  type definitions to a separate file
- removed some now-unused fields from struct filed
- move file size limit fields in struct field to the "right spot" (the file
  writing part of the union - f_un.f_file)
- subdirectories linux and solaris are no longer part of the distribution
  package. This is not because we cease support for them, but there are no
  longer any files in them after the move to autotools
---------------------------------------------------------------------------
Version 1.15.1 (RGer), 2007-07-10
- fixed a bug that caused a dynaFile selector to stall when there was
  an open error with one file 
- improved template processing for dynaFiles; templates are now only
  looked up during initialization - speeds up processing
- optimized memory layout in struct filed when compiled with MySQL
  support
- fixed a bug that caused compilation without SYSLOG_INET to fail
- re-enabled the "last message repeated n times" feature. This
  feature was not taken care of while rsyslogd evolved from sysklogd
  and it was more or less defunct. Now it is fully functional again.
- added system properties: $NOW, $YEAR, $MONTH, $DAY, $HOUR, $MINUTE
- fixed a bug in iovAsString() that caused a memory leak under stress
  conditions (most probably memory shortage). This was unlikely to
  ever happen, but it doesn't hurt doing it right
- cosmetic: defined type "uchar", change all unsigned chars to uchar
---------------------------------------------------------------------------
Version 1.15.0 (RGer), 2007-07-05
- added ability to dynamically generate file names based on templates
  and thus properties. This was a much-requested feature. It makes
  life easy when it e.g. comes to splitting files based on the sender
  address.
- added $umask and $FileCreateMode config file directives
- applied a patch from Bartosz Kuzma to compile cleanly under NetBSD
- checks for extra (unexpected) characters in system config file lines
  have been added
- added IPv6 documentation - was accidently missing from CVS
- begun to change char to unsigned char
---------------------------------------------------------------------------
Version 1.14.2 (RGer), 2007-07-03
** this release fixes all known nits with IPv6 **
- restored capability to do /etc/service lookup for "syslog"
  service when -r 0 was given
- documented IPv6 handling of syslog messages
- integrate patch from Bartosz Kuźma to make rsyslog compile under
  Solaris again (the patch replaced a strndup() call, which is not
  available under Solaris
- improved debug logging when waiting on select
- updated rsyslogd man page with new options (-46A)
---------------------------------------------------------------------------
Version 1.14.1 (RGer/Peter Vrabec), 2007-06-29
- added Peter Vrabec's patch for IPv6 TCP
- prefixed all messages send to stderr in rsyslogd with "rsyslogd: "
---------------------------------------------------------------------------
Version 1.14.0 (RGer/Peter Vrabec), 2007-06-28
- Peter Vrabec provided IPv6 for rsyslog, so we are now IPv6 enabled
  IPv6 Support is currently for UDP only, TCP is to come soon.
  AllowedSender configuration does not yet work for IPv6.
- fixed code in iovCreate() that broke C's strict aliasing rules 
- fixed some char/unsigned char differences that forced the compiler
  to spit out warning messages
- updated the Red Hat init script to fix a known issue (thanks to
  Peter Vrabec)
---------------------------------------------------------------------------
Version 1.13.5 (RGer), 2007-06-22
- made the TCP session limit configurable via command line switch
  now -t <port>,<max sessions>
- added man page for rklogd(8) (basically a copy from klogd, but now
  there is one...)
- fixed a bug that caused internal messages (e.g. rsyslogd startup) to
  appear without a tag.
- removed a minor memory leak that occurred when TAG processing requalified
  a HOSTNAME to be a TAG (and a TAG already was set).
- removed potential small memory leaks in MsgSet***() functions. There
  would be a leak if a property was re-set, something that happened
  extremely seldom.
---------------------------------------------------------------------------
Version 1.13.4 (RGer), 2007-06-18
- added a new property "PRI-text", which holds the PRI field in
  textual form (e.g. "syslog.info")
- added alias "syslogseverity" for "syslogpriority", which is a
  misleading property name that needs to stay for historical
  reasons (and backward-compatility)
- added doc on how to record PRI value in log file
- enhanced signal handling in klogd, including removal of an unsafe
  call to the logging system during signal handling
---------------------------------------------------------------------------
Version 1.13.3 (RGer), 2007-06-15
- create a version of syslog.c from scratch. This is now
  - highly optimized for rsyslog
  - removes an incompatible license problem as the original
    version had a BSD license with advertising clause
  - fixed in the regard that rklogd will continue to work when
    rsysogd has been restarted (the original version, as well
    as sysklogd, will remain silent then)
  - solved an issue with an extra NUL char at message end that the
    original version had
- applied some changes to klogd to care for the new interface
- fixed a bug in syslogd.c which prevented compiling under debian
---------------------------------------------------------------------------
Version 1.13.2 (RGer), 2007-06-13
- lib order in makefile patched to facilitate static linking - thanks
  to Bennett Todd for providing the patch
- Integrated a patch from Peter Vrabec (pvrabec@redheat.com):
  - added klogd under the name of rklogd (remove dependency on
    original sysklogd package
  - createDB.sql now in UTF
  - added additional config files for use on Red Hat
---------------------------------------------------------------------------
Version 1.13.1 (RGer), 2007-02-05
- changed the listen backlog limit to a more reasonable value based on
  the maximum number of TCP connections configurd (10% + 5) - thanks to Guy
  Standen for the hint (actually, the limit was 5 and that was a 
  left-over from early testing).
- fixed a bug in makefile which caused DB-support to be disabled when
  NETZIP support was enabled
- added the -e option to allow transmission of every message to remote
  hosts (effectively turns off duplicate message suppression)
- (somewhat) improved memory consumption when compiled with MySQL support
- looks like we fixed an incompatibility with MySQL 5.x and above software
  At least in one case, the remote server name was destroyed, leading to 
  a connection failure. The new, improved code does not have this issue and
  so we see this as solved (the new code is generally somewhat better, so
  there is a good chance we fixed this incompatibility).
---------------------------------------------------------------------------
Version 1.13.0 (RGer), 2006-12-19
- added '$' as ToPos proptery replacer specifier - means "up to the
  end of the string"
- property replacer option "escape-cc", "drop-cc" and "space-cc"  added
- changed the handling of \0 characters inside syslog messages. We now
  consistently escape them to "#000". This is somewhat recommended in
  the draft-ietf-syslog-protocol-19 draft. While the real recomendation
  is to not escape any characters at all, we can not do this without
  considerable modification of the code. So we escape it to "#000", which
  is consistent with a sample found in the Internet-draft.
- removed message glue logic (see printchopped() comment for details)
  Also caused removal of parts table and thus some improvements in
  memory usage.
- changed the default MAXLINE to 2048 to take care of recent syslog
  standardization efforts (can easily be changed in syslogd.c)
- added support for byte-counted TCP syslog messages (much like
  syslog-transport-tls-05 Internet Draft). This was necessary to
  support compression over TCP.
- added support for receiving compressed syslog messages
- added support for sending compressed syslog messages
- fixed a bug where the last message in a syslog/tcp stream was
  lost if it was not properly terminated by a LF character
---------------------------------------------------------------------------
Version 1.12.3 (RGer), 2006-10-04
- implemented some changes to support Solaris (but support is not
  yet complete)
- commented out (via #if 0) some methods that are currently not being use
  but should be kept for further us
- added (interim) -u 1 option to turn off hostname and tag parsing
- done some modifications to better support Fedora
- made the field delimiter inside property replace configurable via
  template
- fixed a bug in property replacer: if fields were used, the delimitor
  became part of the field. Up until now, this was barely noticable as 
  the delimiter as TAB only and thus invisible to a human. With other
  delimiters available now, it quickly showed up. This bug fix might cause
  some grief to existing installations if they used the extra TAB for
  whatever reasons - sorry folks... Anyhow, a solution is easy: just add
  a TAB character contstant into your template. Thus, there has no attempt
  been made to do this in a backwards-compatible way.
---------------------------------------------------------------------------
Version 1.12.2 (RGer), 2006-02-15
- fixed a bug in the RFC 3339 date formatter. An extra space was added
  after the actual timestamp
- added support for providing high-precision RFC3339 timestamps for
  (rsyslogd-)internally-generated messages
- very (!) experimental support for syslog-protocol internet draft
  added (the draft is experimental, the code is solid ;))
- added support for field-extracting in the property replacer
- enhanced the legacy-syslog parser so that it can interpret messages
  that do not contain a TIMESTAMP
- fixed a bug that caused the default socket (usually /dev/log) to be
  opened even when -o command line option was given
- fixed a bug in the Debian sample startup script - it caused rsyslogd
  to listen to remote requests, which it shouldn't by default
---------------------------------------------------------------------------
Version 1.12.1 (RGer), 2005-11-23
- made multithreading work with BSD. Some signal-handling needed to be
  restructured. Also, there might be a slight delay of up to 10 seconds
  when huping and terminating rsyslogd under BSD
- fixed a bug where a NULL-pointer was passed to printf() in logmsg().
- fixed a bug during "make install" where rc3195d was not installed
  Thanks to Bennett Todd for spotting this.
- fixed a bug where rsyslogd dumped core when no TAG was found in the
  received message
- enhanced message parser so that it can deal with missing hostnames
  in many cases (may not be totally fail-safe)
- fixed a bug where internally-generated messages did not have the correct
  TAG
---------------------------------------------------------------------------
Version 1.12.0 (RGer), 2005-10-26
- moved to a multi-threaded design. single-threading is still optionally
  available. Multi-threading is experimental!
- fixed a potential race condition. In the original code, marking was done
  by an alarm handler, which could lead to all sorts of bad things. This
  has been changed now. See comments in syslogd.c/domark() for details.
- improved debug output for property-based filters
- not a code change, but: I have checked all exit()s to make sure that
  none occurs once rsyslogd has started up. Even in unusual conditions
  (like low-memory conditions) rsyslogd somehow remains active. Of course,
  it might loose a message or two, but at least it does not abort and it
  can also recover when the condition no longer persists.
- fixed a bug that could cause loss of the last message received
  immediately before rsyslogd was terminated.
- added comments on thread-safety of global variables in syslogd.c
- fixed a small bug: spurios printf() when TCP syslog was used
- fixed a bug that causes rsyslogd to dump core on termination when one
  of the selector lines did not receive a message during the run (very
  unlikely)
- fixed an one-too-low memory allocation in the TCP sender. Could result
  in rsyslogd dumping core.
- fixed a bug with regular expression support (thanks to Andres Riancho)
- a little bit of code restructuring (especially main(), which was
  horribly large)
---------------------------------------------------------------------------
Version 1.11.1 (RGer), 2005-10-19
- support for BSD-style program name and host blocks
- added a new property "programname" that can be used in templates
- added ability to specify listen port for rfc3195d
- fixed a bug that rendered the "startswith" comparison operation
  unusable.
- changed more functions to "static" storage class to help compiler
  optimize (should have been static in the first place...)
- fixed a potential memory leak in the string buffer class destructor.
  As the destructur was previously never called, the leak did not actually
  appear.
- some internal restructuring in anticipation/preparation of minimal
  multi-threading support
- rsyslogd still shares some code with the sysklogd project. Some patches
  for this shared code have been brought over from the sysklogd CVS.
---------------------------------------------------------------------------
Version 1.11.0 (RGer), 2005-10-12
- support for receiving messages via RFC 3195; added rfc3195d for that
  purpose
- added an additional guard to prevent rsyslogd from aborting when the
  2gb file size limit is hit. While a user can configure rsyslogd to
  handle such situations, it would abort if that was not done AND large
  file support was not enabled (ok, this is hopefully an unlikely scenario)
- fixed a bug that caused additional Unix domain sockets to be incorrectly
  processed - could lead to message loss in extreme cases
---------------------------------------------------------------------------
Version 1.10.2 (RGer), 2005-09-27
- added comparison operations in property-based filters:
  * isequal
  * startswith
- added ability to negate all property-based filter comparison operations
  by adding a !-sign right in front of the operation name
- added the ability to specify remote senders for UDP and TCP
  received messages. Allows to block all but well-known hosts
- changed the $-config line directives to be case-INsensitive
- new command line option -w added: "do not display warnings if messages
  from disallowed senders are received"
- fixed a bug that caused rsyslogd to dump core when the compare value
  was not quoted in property-based filters
- fixed a bug in the new CStr compare function which lead to invalid
  results (fortunately, this function was not yet used widely)
- added better support for "debugging" rsyslog.conf property filters
  (only if -d switch is given)
- changed some function definitions to static, which eventually enables
  some compiler optimizations
- fixed a bug in MySQL code; when a SQL error occured, rsyslogd could
  run in a tight loop. This was due to invalid sequence of error reporting
  and is now fixed.
---------------------------------------------------------------------------
Version 1.10.1 (RGer), 2005-09-23
- added the ability to execute a shell script as an action.
  Thanks to Bjoern Kalkbrenner for providing the code!
- fixed a bug in the MySQL code; due to the bug the automatic one-time
  retry after an error did not happen - this lead to error message in
  cases where none should be seen (e.g. after a MySQL restart)
- fixed a security issue with SQL-escaping in conjunction with
  non-(SQL-)standard MySQL features.
---------------------------------------------------------------------------
Version 1.10.0 (RGer), 2005-09-20
  REMINDER: 1.10 is the first unstable version if the 1.x series!
- added the capability to filter on any property in selector lines
  (not just facility and priority)
- changed stringbuf into a new counted string class
- added support for a "discard" action. If a selector line with
  discard (~ character) is found, no selector lines *after* that
  line will be processed.
- thanks to Andres Riancho, regular expression support has been
  added to the template engine
- added the FROMHOST property in the template processor, which could
  previously not be obtained. Thanks to Cristian Testa for pointing
  this out and even providing a fix.
- added display of compile-time options to -v output
- performance improvement for production build - made some checks
  to happen only during debug mode
- fixed a problem with compiling on SUSE and - while doing so - removed
  the socket call to set SO_BSDCOMPAT in cases where it is obsolete.
---------------------------------------------------------------------------
Version 1.0.4 (RGer), 2006-02-01
- a small but important fix: the tcp receiver had two forgotten printf's
  in it that caused a lot of unnecessary output to stdout. This was
  important enough to justify a new release
---------------------------------------------------------------------------
Version 1.0.3 (RGer), 2005-11-14
- added an additional guard to prevent rsyslogd from aborting when the
  2gb file size limit is hit. While a user can configure rsyslogd to
  handle such situations, it would abort if that was not done AND large
  file support was not enabled (ok, this is hopefully an unlikely scenario)
- fixed a bug that caused additional Unix domain sockets to be incorrectly
  processed - could lead to message loss in extreme cases
- applied some patches available from the sysklogd project to code
  shared from there
- fixed a bug that causes rsyslogd to dump core on termination when one
  of the selector lines did not receive a message during the run (very
  unlikely)
- fixed an one-too-low memory allocation in the TCP sender. Could result
  in rsyslogd dumping core.
- fixed a bug in the TCP sender that caused the retry logic to fail
  after an error or receiver overrun
- fixed a bug in init() that could lead to dumping core
- fixed a bug that could lead to dumping core when no HOSTNAME or no TAG
  was present in the syslog message
---------------------------------------------------------------------------
Version 1.0.2 (RGer), 2005-10-05
- fixed an issue with MySQL error reporting. When an error occured,
  the MySQL driver went into an endless loop (at least in most cases).
---------------------------------------------------------------------------
Version 1.0.1 (RGer), 2005-09-23
- fixed a security issue with SQL-escaping in conjunction with
  non-(SQL-)standard MySQL features.
---------------------------------------------------------------------------
Version 1.0.0 (RGer), 2005-09-12
- changed install doc to cover daily cron scripts - a trouble source
- added rc script for slackware (provided by Chris Elvidge - thanks!) 
- fixed a really minor bug in usage() - the -r option was still
  reported as without the port parameter
---------------------------------------------------------------------------
Version 0.9.8 (RGer), 2005-09-05
- made startup and shutdown message more consistent and included the
  pid, so that they can be easier correlated. Used syslog-protocol
  structured data format for this purpose.
- improved config info in startup message, now tells not only
  if it is listening remote on udp, but also for tcp. Also includes
  the port numbers. The previous startup message was misleading, because
  it did not say "remote reception" if rsyslogd was only listening via
  tcp (but not via udp).
- added a "how can you help" document to the doc set
---------------------------------------------------------------------------
Version 0.9.7 (RGer), 2005-08-15
- some of the previous doc files (like INSTALL) did not properly
  reflect the changes to the build process and the new doc. Fixed
  that.
- changed syslogd.c so that when compiled without database support,
  an error message is displayed when a database action is detected
  in the config file (previously this was used as an user rule ;))
- fixed a bug in the os-specific Makefiles which caused MySQL
  support to not be compiled, even if selected
---------------------------------------------------------------------------
Version 0.9.6 (RGer), 2005-08-09
- greatly enhanced documentation. Now available in html format in
  the "doc" folder and FreeBSD. Finally includes an install howto.
- improved MySQL error messages a little - they now show up as log
  messages, too (formerly only in debug mode)
- added the ability to specify the listen port for udp syslog.
  WARNING: This introduces an incompatibility. Formerly, udp
  syslog was enabled by the -r command line option. Now, it is
  "-r [port]", which is consistent with the tcp listener. However,
  just -r will now return an error message.
- added sample startup scripts for Debian and FreeBSD
- added support for easy feature selection in the makefile. Un-
  fortunately, this also means I needed to spilt the make file
  for different OS and distros. There are some really bad syntax
  differences between FreeBSD and Linux make.
---------------------------------------------------------------------------
Version 0.9.5 (RGer), 2005-08-01
- the "semicolon bug" was actually not (fully) solved in 0.9.4. One
  part of the bug was solved, but another still existed. This one
  is fixed now, too.
- the "semicolon bug" actually turned out to be a more generic bug.
  It appeared whenever an invalid template name was given. With some
  selector actions, rsyslogd dumped core, with other it "just" had
  a small ressource leak with others all worked well. These anomalies
  are now fixed. Note that they only appeared during system initaliziation
  once the system was running, nothing bad happened.
- improved error reporting for template errors on startup. They are now
  shown on the console and the start-up tty. Formerly, they were only
  visible in debug mode.
- support for multiple instances of rsyslogd on a single machine added
- added new option "-o" --> omit local unix domain socket. This option
  enables rsyslogd NOT to listen to the local socket. This is most
  helpful when multiple instances of rsyslogd (or rsyslogd and another
  syslogd) shall run on a single system.
- added new option "-i <pidfile>" which allows to specify the pidfile.
  This is needed when multiple instances of rsyslogd are to be run.
- the new project home page is now online at www.rsyslog.com
---------------------------------------------------------------------------
Version 0.9.4 (RGer), 2005-07-25
- finally added the TCP sender. It now supports non-blocking mode, no
  longer disabling message reception during connect. As it is now, it
  is usable in production. The code could be more sophisticated, but
  I've kept it short in anticipation of the move to liblogging, which
  will lead to the removal of the code just written ;)
- the "exiting on signal..." message still had the "syslogd" name in 
  it. Changed this to "rsyslogd", as we do not have a large user base
  yet, this should pose no problem.
- fixed "the semiconlon" bug. rsyslogd dumped core if a write-db action
  was specified but no semicolon was given after the password (an empty
  template was ok, but the semicolon needed to be present).
- changed a default for traditional output format. During testing, it
  was seen that the timestamp written to file in default format was
  the time of message reception, not the time specified in the TIMESTAMP
  field of the message itself. Traditionally, the message TIMESTAMP is
  used and this has been changed now.
---------------------------------------------------------------------------
Version 0.9.3 (RGer), 2005-07-19
- fixed a bug in the message parser. In June, the RFC 3164 timestamp
  was not correctly parsed (yes, only in June and some other months,
  see the code comment to learn why...)
- added the ability to specify the destination port when forwarding
  syslog messages (both for TCP and UDP)
- added an very experimental TCP sender (activated by
  @@machine:port in config). This is not yet for production use. If
  the receiver is not alive, rsyslogd will wait quite some time until
  the connection request times out, which most probably leads to
  loss of incoming messages.

---------------------------------------------------------------------------
Version 0.9.2 (RGer), around 2005-07-06
- I intended to change the maxsupported message size to 32k to
  support IHE - but given the memory inefficiency in the usual use
  cases, I have not done this. I have, however, included very
  specific instructions on how to do this in the source code. I have
  also done some testing with 32k messages, so you can change the
  max size without taking too much risk.
- added a syslog/tcp receiver; we now can receive messages via
  plain tcp, but we can still send only via UDP. The syslog/tcp
  receiver is the primary enhancement of this release.
- slightly changed some error messages that contained a spurios \n at
  the end of the line (which gives empty lines in your log...)

---------------------------------------------------------------------------
Version 0.9.1 (RGer)
- fixed code so that it compiles without errors under FreeBSD
- removed now unused function "allocate_log()" from syslogd.c
- changed the make file so that it contains more defines for
  different environments (in the long term, we need a better
  system for disabling/enabling features...)
- changed some printf's printing off_t types to %lld and
  explicit (long long) casts. I tried to figure out the exact type,
  but did not succeed in this. In the worst case, ultra-large peta-
  byte files will now display funny informational messages on rollover,
  something I think we can live with for the neersion 3.11.2 (rgerhards), 2008-02-??
---------------------------------------------------------------------------
Version 3.11.1 (rgerhards), 2008-02-12
- SNMP trap sender added thanks to Andre Lorbach (omsnmp)
- added input-plugin interface specification in form of a (copy) template
  input module
- applied documentation fix by Michael Biebl -- many thanks!
- bugfix: immark did not have MARK flags set...
- added x-info field to rsyslogd startup/shutdown message. Hopefully
  points users to right location for further info (many don't even know
  they run rsyslog ;))
- bugfix: trailing ":" of tag was lost while parsing legacy syslog messages
  without timestamp - thanks to Anders Blomdell for providing a patch!
- fixed a bug in stringbuf.c related to STRINGBUF_TRIM_ALLOCSIZE, which
  wasn't supposed to be used with rsyslog. Put a warning message up that
  tells this feature is not tested and probably not worth the effort.
  Thanks to Anders Blomdell fro bringing this to our attention
- somewhat improved performance of string buffers
- fixed bug that caused invalid treatment of tabs (HT) in rsyslog.conf
- bugfix: setting for $EscapeCopntrolCharactersOnReceive was not 
  properly initialized
- clarified usage of space-cc property replacer option
- improved abort diagnostic handler
- some initial effort for malloc/free runtime debugging support
- bugfix: using dynafile actions caused rsyslogd abort
- fixed minor man errors thanks to Michael Biebl
---------------------------------------------------------------------------
Version 3.11.0 (rgerhards), 2008-01-31
- implemented queued actions
- implemented simple rate limiting for actions
- implemented deliberate discarding of lower priority messages over higher
  priority ones when a queue runs out of space
- implemented disk quotas for disk queues
- implemented the $ActionResumeRetryCount config directive
- added $ActionQueueFilename config directive
- added $ActionQueueSize config directive
- added $ActionQueueHighWaterMark config directive
- added $ActionQueueLowWaterMark config directive
- added $ActionQueueDiscardMark config directive
- added $ActionQueueDiscardSeverity config directive
- added $ActionQueueCheckpointInterval config directive
- added $ActionQueueType config directive
- added $ActionQueueWorkerThreads config directive
- added $ActionQueueTimeoutshutdown config directive
- added $ActionQueueTimeoutActionCompletion config directive
- added $ActionQueueTimeoutenQueue config directive
- added $ActionQueueTimeoutworkerThreadShutdown config directive
- added $ActionQueueWorkerThreadMinimumMessages config directive
- added $ActionQueueMaxFileSize config directive
- added $ActionQueueSaveonShutdown config directive
- addded $ActionQueueDequeueSlowdown config directive
- addded $MainMsgQueueDequeueSlowdown config directive
- bugfix: added forgotten docs to package
- improved debugging support
- fixed a bug that caused $MainMsgQueueCheckpointInterval to work incorrectly
- when a long-running action needs to be cancelled on shutdown, the message
  that was processed by it is now preserved. This finishes support for
  guaranteed delivery of messages (if the output supports it, of course)
- fixed bug in output module interface, see
  http://sourceforge.net/tracker/index.php?func=detail&aid=1881008&group_id=123448&atid=696552
- changed the ommysql output plugin so that the (lengthy) connection
  initialization now takes place in message processing. This works much
  better with the new queued action mode (fast startup)
- fixed a bug that caused a potential hang in file and fwd output module
  varmojfekoj provided the patch - many thanks!
- bugfixed stream class offset handling on 32bit platforms
---------------------------------------------------------------------------
Version 3.10.3 (rgerhards), 2008-01-28
- fixed a bug with standard template definitions (not a big deal) - thanks
  to varmojfekoj for spotting it
- run-time instrumentation added
- implemented disk-assisted queue mode, which enables on-demand disk
  spooling if the queue's in-memory queue is exhausted
- implemented a dynamic worker thread pool for processing incoming
  messages; workers are started and shut down as need arises
- implemented a run-time instrumentation debug package
- implemented the $MainMsgQueueSaveOnShutdown config directive
- implemented the $MainMsgQueueWorkerThreadMinimumMessages config directive
- implemented the $MainMsgQueueTimeoutWorkerThreadShutdown config directive
---------------------------------------------------------------------------
Version 3.10.2 (rgerhards), 2008-01-14
- added the ability to keep stop rsyslogd without the need to drain
  the main message queue. In disk queue mode, rsyslog continues to
  run from the point where it stopped. In case of a system failure, it
  continues to process messages from the last checkpoint.
- fixed a bug that caused a segfault on startup when no $WorkDir directive
  was specified in rsyslog.conf
- provided more fine-grain control over shutdown timeouts and added a
  way to specify the enqueue timeout when the main message queue is full
- implemented $MainMsgQueueCheckpointInterval config directive
- implemented $MainMsgQueueTimeoutActionCompletion config directive
- implemented $MainMsgQueueTimeoutEnqueue config directive
- implemented $MainMsgQueueTimeoutShutdown config directive
---------------------------------------------------------------------------
Version 3.10.1 (rgerhards), 2008-01-10
- implemented the "disk" queue mode. However, it currently is of very
  limited use, because it does not support persistence over rsyslogd
  runs. So when rsyslogd is stopped, the queue is drained just as with
  the in-memory queue modes. Persistent queues will be a feature of
  the next release.
- performance-optimized string class, should bring an overall improvement
- fixed a memory leak in imudp -- thanks to varmojfekoj for the patch
- fixed a race condition that could lead to a rsyslogd hang when during
  HUP or termination
- done some doc updates
- added $WorkDirectory config directive
- added $MainMsgQueueFileName config directive
- added $MainMsgQueueMaxFileSize config directive
---------------------------------------------------------------------------
Version 3.10.0 (rgerhards), 2008-01-07
- implemented input module interface and initial input modules
- enhanced threading for input modules (each on its own thread now)
- ability to bind UDP listeners to specific local interfaces/ports and
  ability to run multiple of them concurrently
- added ability to specify listen IP address for UDP syslog server
- license changed to GPLv3
- mark messages are now provided by loadble module immark
- rklogd is no longer provided. Its functionality has now been taken over
  by imklog, a loadable input module. This offers a much better integration
  into rsyslogd and makes sure that the kernel logger process is brought
  up and down at the appropriate times
- enhanced $IncludeConfig directive to support wildcard characters
  (thanks to Michael Biebl)
- all inputs are now implemented as loadable plugins
- enhanced threading model: each input module now runs on its own thread
- enhanced message queue which now supports different queueing methods
  (among others, this can be used for performance fine-tuning)
- added a large number of new configuration directives for the new
  input modules
- enhanced multi-threading utilizing a worker thread pool for the
  main message queue
- compilation without pthreads is no longer supported
- much cleaner code due to new objects and removal of single-threading
  mode
---------------------------------------------------------------------------
Version 2.0.1 STABLE (rgerhards), 2008-01-24
- fixed a bug in integer conversion - but this function was never called,
  so it is not really a useful bug fix ;)
- fixed a bug with standard template definitions (not a big deal) - thanks
  to varmojfekoj for spotting it
- fixed a bug that caused a potential hang in file and fwd output module
  varmojfekoj provided the patch - many thanks!
---------------------------------------------------------------------------
Version 2.0.0 STABLE (rgerhards), 2008-01-02
- re-release of 1.21.2 as STABLE with no modifications except some
  doc updates
---------------------------------------------------------------------------
Version 1.21.2 (rgerhards), 2007-12-28
- created a gss-api output module. This keeps GSS-API code and
  TCP/UDP code separated. It is also important for forward-
  compatibility with v3. Please note that this change breaks compatibility
  with config files created for 1.21.0 and 1.21.1 - this was considered
  acceptable.
- fixed an error in forwarding retry code (could lead to message corruption
  but surfaced very seldom)
- increased portability for older platforms (AI_NUMERICSERV moved)
- removed socket leak in omfwd.c
- cross-platform patch for GSS-API compile problem on some platforms
  thanks to darix for the patch!
---------------------------------------------------------------------------
Version 1.21.1 (rgerhards), 2007-12-23
- small doc fix for $IncludeConfig
- fixed a bug in llDestroy()
- bugfix: fixing memory leak when message queue is full and during
  parsing. Thanks to varmojfekoj for the patch.
- bugfix: when compiled without network support, unix sockets were
  not properply closed
- bugfix: memory leak in cfsysline.c/doGetWord() fixed
---------------------------------------------------------------------------
Version 1.21.0 (rgerhards), 2007-12-19
- GSS-API support for syslog/TCP connections was added. Thanks to
  varmojfekoj for providing the patch with this functionality
- code cleanup
- enhanced $IncludeConfig directive to support wildcard filenames
- changed some multithreading synchronization
---------------------------------------------------------------------------
Version 1.20.1 (rgerhards), 2007-12-12
- corrected a debug setting that survived release. Caused TCP connections
  to be retried unnecessarily often.
- When a hostname ACL was provided and DNS resolution for that name failed,
  ACL processing was stopped at that point. Thanks to mildew for the patch.
  Fedora Bugzilla: http://bugzilla.redhat.com/show_bug.cgi?id=395911
- fixed a potential race condition, see link for details:
  http://rgerhards.blogspot.com/2007/12/rsyslog-race-condition.html
  Note that the probability of problems from this bug was very remote
- fixed a memory leak that happend when PostgreSQL date formats were
  used
---------------------------------------------------------------------------
Version 1.20.0 (rgerhards), 2007-12-07
- an output module for postgres databases has been added. Thanks to
  sur5r for contributing this code
- unloading dynamic modules has been cleaned up, we now have a
  real implementation and not just a dummy "good enough for the time
  being".
- enhanced platform independence - thanks to Bartosz Kuzma and Michael
  Biebl for their very useful contributions
- some general code cleanup (including warnings on 64 platforms, only)
---------------------------------------------------------------------------
Version 1.19.12 (rgerhards), 2007-12-03
- cleaned up the build system (thanks to Michael Biebl for the patch)
- fixed a bug where ommysql was still not compiled with -pthread option
---------------------------------------------------------------------------
Version 1.19.11 (rgerhards), 2007-11-29
- applied -pthread option to build when building for multi-threading mode
  hopefully solves an issue with segfaulting
---------------------------------------------------------------------------
Version 1.19.10 (rgerhards), 2007-10-19
- introdcued the new ":modulename:" syntax for calling module actions
  in selector lines; modified ommysql to support it. This is primarily
  an aid for further modules and a prequisite to actually allow third
  party modules to be created.
- minor fix in slackware startup script, "-r 0" is now "-r0"
- updated rsyslogd doc set man page; now in html format
- undid creation of a separate thread for the main loop -- this did not
  turn out to be needed or useful, so reduce complexity once again.
- added doc fixes provided by Michael Biebl - thanks
---------------------------------------------------------------------------
Version 1.19.9 (rgerhards), 2007-10-12
- now packaging system which again contains all components in a single
  tarball
- modularized main() a bit more, resulting in less complex code
- experimentally added an additional thread - will see if that affects
  the segfault bug we experience on some platforms. Note that this change
  is scheduled to be removed again later.
---------------------------------------------------------------------------
Version 1.19.8 (rgerhards), 2007-09-27
- improved repeated message processing
- applied patch provided by varmojfekoj to support building ommysql
  in its own way (now also resides in a plugin subdirectory);
  ommysql is now a separate package
- fixed a bug in cvthname() that lead to message loss if part
  of the source hostname would have been dropped
- created some support for distributing ommysql together with the
  main rsyslog package. I need to re-think it in the future, but
  for the time being the current mode is best. I now simply include
  one additional tarball for ommysql inside the main distribution.
  I look forward to user feedback on how this should be done best. In the
  long term, a separate project should be spawend for ommysql, but I'd
  like to do that only after the plugin interface is fully stable (what
  it is not yet).
---------------------------------------------------------------------------
Version 1.19.7 (rgerhards), 2007-09-25
- added code to handle situations where senders send us messages ending with
  a NUL character. It is now simply removed. This also caused trailing LF
  reduction to fail, when it was followed by such a NUL. This is now also
  handled.
- replaced some non-thread-safe function calls by their thread-safe
  counterparts
- fixed a minor memory leak that occured when the %APPNAME% property was
  used (I think nobody used that in practice)
- fixed a bug that caused signal handlers in cvthname() not to be restored when
  a malicious pointer record was detected and processing of the message been
  stopped for that reason (this should be really rare and can not be related
  to the segfault bug we are hunting).
- fixed a bug in cvthname that lead to passing a wrong parameter - in
  practice, this had no impact.
- general code cleanup (e.g. compiler warnings, comments)
---------------------------------------------------------------------------
Version 1.19.6 (rgerhards), 2007-09-11
- applied patch by varmojfekoj to change signal handling to the new
  sigaction API set (replacing the depreciated signal() calls and its
  friends.
- fixed a bug that in --enable-debug mode caused an assertion when the
  discard action was used
- cleaned up compiler warnings
- applied patch by varmojfekoj to FIX a bug that could cause 
  segfaults if empty properties were processed using modifying
  options (e.g. space-cc, drop-cc)
- fixed man bug: rsyslogd supports -l option
---------------------------------------------------------------------------
Version 1.19.5 (rgerhards), 2007-09-07
- changed part of the CStr interface so that better error tracking
  is provided and the calling sequence is more intuitive (there were
  invalid calls based on a too-weired interface)
- (hopefully) fixed some remaining bugs rooted in wrong use of 
  the CStr class. These could lead to program abort.
- applied patch by varmojfekoj two fix two potential segfault situations
- added $ModDir config directive
- modified $ModLoad so that an absolute path may be specified as
  module name (e.g. /rsyslog/ommysql.so)
---------------------------------------------------------------------------
Version 1.19.4 (rgerhards/varmojfekoj), 2007-09-04
- fixed a number of small memory leaks - thanks varmojfekoj for patching
- fixed an issue with CString class that could lead to rsyslog abort
  in tplToString() - thanks varmojfekoj for patching
- added a man-version of the config file documenation - thanks to Michel
  Samia for providing the man file
- fixed bug: a template like this causes an infinite loop:
  $template opts,"%programname:::a,b%"
  thanks varmojfekoj for the patch
- fixed bug: case changing options crash freeing the string pointer
  because they modify it: $template opts2,"%programname::1:lowercase%"
  thanks varmojfekoj for the patch
---------------------------------------------------------------------------
Version 1.19.3 (mmeckelein/varmojfekoj), 2007-08-31
- small mem leak fixed (after calling parseSelectorAct) - Thx varmojkekoj
- documentation section "Regular File" und "Blocks" updated
- solved an issue with dynamic file generation - Once again many thanks
  to varmojfekoj
- the negative selector for program name filter (Blocks) does not work as
  expected - Thanks varmojfekoj for patching
- added forwarding information to sysklogd (requires special template)
  to config doc
---------------------------------------------------------------------------
Version 1.19.2 (mmeckelein/varmojfekoj), 2007-08-28
- a specifically formed message caused a segfault - Many thanks varmojfekoj
  for providing a patch
- a typo and a weird condition are fixed in msg.c - Thanks again
  varmojfekoj 
- on file creation the file was always owned by root:root. This is fixed
  now - Thanks ypsa for solving this issue
---------------------------------------------------------------------------
Version 1.19.1 (mmeckelein), 2007-08-22
- a bug that caused a high load when a TCP/UDP connection was closed is 
  fixed now - Thanks mildew for solving this issue
- fixed a bug which caused a segfault on reinit - Thx varmojfekoj for the
  patch
- changed the hardcoded module path "/lib/rsyslog" to $(pkglibdir) in order
  to avoid trouble e.g. on 64 bit platforms (/lib64) - many thanks Peter
  Vrabec and darix, both provided a patch for solving this issue
- enhanced the unloading of modules - thanks again varmojfekoj
- applied a patch from varmojfekoj which fixes various little things in
  MySQL output module
---------------------------------------------------------------------------
Version 1.19.0 (varmojfekoj/rgerhards), 2007-08-16
- integrated patch from varmojfekoj to make the mysql module a loadable one
  many thanks for the patch, MUCH appreciated
---------------------------------------------------------------------------
Version 1.18.2 (rgerhards), 2007-08-13
- fixed a bug in outchannel code that caused templates to be incorrectly
  parsed
- fixed a bug in ommysql that caused a wrong ";template" missing message
- added some code for unloading modules; not yet fully complete (and we do
  not yet have loadable modules, so this is no problem)
- removed debian subdirectory by request of a debian packager (this is a special
  subdir for debian and there is also no point in maintaining it when there
  is a debian package available - so I gladly did this) in some cases
- improved overall doc quality (some pages were quite old) and linked to
  more of the online resources.
- improved /contrib/delete_mysql script by adding a host option and some
  other minor modifications
---------------------------------------------------------------------------
Version 1.18.1 (rgerhards), 2007-08-08
- applied a patch from varmojfekoj which solved a potential segfault
  of rsyslogd on HUP
- applied patch from Michel Samia to fix compilation when the pthreads
  feature is disabled
- some code cleanup (moved action object to its own file set)
- add config directive $MainMsgQueueSize, which now allows to configure the
  queue size dynamically
- all compile-time settings are now shown in rsyslogd -v, not just the
  active ones
- enhanced performance a little bit more
- added config file directive $ActionResumeInterval
- fixed a bug that prevented compilation under debian sid
- added a contrib directory for user-contributed useful things
---------------------------------------------------------------------------
Version 1.18.0 (rgerhards), 2007-08-03
- rsyslog now supports fallback actions when an action did not work. This
  is a great feature e.g. for backup database servers or backup syslog
  servers
- modified rklogd to only change the console log level if -c is specified
- added feature to use multiple actions inside a single selector
- implemented $ActionExecOnlyWhenPreviousIsSuspended config directive
- error messages during startup are now spit out to the configured log
  destinations
---------------------------------------------------------------------------
Version 1.17.6 (rgerhards), 2007-08-01
- continued to work on output module modularization - basic stage of
  this work is now FINISHED
- fixed bug in OMSRcreate() - always returned SR_RET_OK
- fixed a bug that caused ommysql to always complain about missing
  templates
- fixed a mem leak in OMSRdestruct - freeing the object itself was
  forgotten - thanks to varmojfekoj for the patch
- fixed a memory leak in syslogd/init() that happend when the config
  file could not be read - thanks to varmojfekoj for the patch
- fixed insufficient memory allocation in addAction() and its helpers.
  The initial fix and idea was developed by mildew, I fine-tuned
  it a bit. Thanks a lot for the fix, I'd probably had pulled out my
  hair to find the bug...
- added output of config file line number when a parsing error occured
- fixed bug in objomsr.c that caused program to abort in debug mode with
  an invalid assertion (in some cases)
- fixed a typo that caused the default template for MySQL to be wrong.
  thanks to mildew for catching this.
- added configuration file command $DebugPrintModuleList and
  $DebugPrintCfSysLineHandlerList
- fixed an invalid value for the MARK timer - unfortunately, there was
  a testing aid left in place. This resulted in quite frequent MARK messages
- added $IncludeConfig config directive
- applied a patch from mildew to prevent rsyslogd from freezing under heavy
  load. This could happen when the queue was full. Now, we drop messages
  but rsyslogd remains active.
---------------------------------------------------------------------------
Version 1.17.5 (rgerhards), 2007-07-30
- continued to work on output module modularization
- fixed a missing file bug - thanks to Andrea Montanari for reporting
  this problem
- fixed a problem with shutting down the worker thread and freeing the
  selector_t list - this caused messages to be lost, because the
  message queue was not properly drained before the selectors got
  destroyed.
---------------------------------------------------------------------------
Version 1.17.4 (rgerhards), 2007-07-27
- continued to work on output module modularization
- fixed a situation where rsyslogd could create zombie processes
  thanks to mildew for the patch
- applied patch from Michel Samia to fix compilation when NOT
  compiled for pthreads
---------------------------------------------------------------------------
Version 1.17.3 (rgerhards), 2007-07-25
- continued working on output module modularization
- fixed a bug that caused rsyslogd to segfault on exit (and
  probably also on HUP), when there was an unsent message in a selector
  that required forwarding and the dns lookup failed for that selector
  (yes, it was pretty unlikely to happen;))
  thanks to varmojfekoj <varmojfekoj@gmail.com> for the patch
- fixed a memory leak in config file parsing and die()
  thanks to varmojfekoj <varmojfekoj@gmail.com> for the patch
- rsyslogd now checks on startup if it is capable to performa any work
  at all. If it cant, it complains and terminates
  thanks to Michel Samia for providing the patch!
- fixed a small memory leak when HUPing syslogd. The allowed sender
  list now gets freed. thanks to mildew for the patch.
- changed the way error messages in early startup are logged. They
  now do no longer use the syslogd code directly but are rather
  send to stderr.
---------------------------------------------------------------------------
Version 1.17.2 (rgerhards), 2007-07-23
- made the port part of the -r option optional. Needed for backward
  compatibility with sysklogd
- replaced system() calls with something more reasonable. Please note that
  this might break compatibility with some existing configuration files.
  We accept this in favour of the gained security.
- removed a memory leak that could occur if timegenerated was used in
  RFC 3164 format in templates
- did some preparation in msg.c for advanced multithreading - placed the
  hooks, but not yet any active code
- worked further on modularization
- added $ModLoad MySQL (dummy) config directive
- added DropTrailingLFOnReception config directive
---------------------------------------------------------------------------
Version 1.17.1 (rgerhards), 2007-07-20
- fixed a bug that caused make install to install rsyslogd and rklogd under
  the wrong names
- fixed bug that caused $AllowedSenders to handle IPv6 scopes incorrectly;
  also fixed but that could grabble $AllowedSender wildcards. Thanks to
  mildew@gmail.com for the patch
- minor code cleanup - thanks to Peter Vrabec for the patch
- fixed minimal memory leak on HUP (caused by templates)
  thanks to varmojfekoj <varmojfekoj@gmail.com> for the patch
- fixed another memory leak on HUPing and on exiting rsyslogd
  again thanks to varmojfekoj <varmojfekoj@gmail.com> for the patch
- code cleanup (removed compiler warnings)
- fixed portability bug in configure.ac - thanks to Bartosz Kuźma for patch
- moved msg object into its own file set
- added the capability to continue trying to write log files when the
  file system is full. Functionality based on patch by Martin Schulze
  to sysklogd package.
---------------------------------------------------------------------------
Version 1.17.0 (RGer), 2007-07-17
- added $RepeatedLineReduction config parameter
- added $EscapeControlCharactersOnReceive config parameter
- added $ControlCharacterEscapePrefix config parameter
- added $DirCreateMode config parameter
- added $CreateDirs config parameter
- added $DebugPrintTemplateList config parameter
- added $ResetConfigVariables config parameter
- added $FileOwner config parameter
- added $FileGroup config parameter
- added $DirOwner config parameter
- added $DirGroup config parameter
- added $FailOnChownFailure config parameter
- added regular expression support to the filter engine
  thanks to Michel Samia for providing the patch!
- enhanced $AllowedSender functionality. Credits to mildew@gmail.com for
  the patch doing that
  - added IPv6 support
  - allowed DNS hostnames
  - allowed DNS wildcard names
- added new option $DropMsgsWithMaliciousDnsPTRRecords
- added autoconf so that rfc3195d, rsyslogd and klogd are stored to /sbin
- added capability to auto-create directories with dynaFiles
---------------------------------------------------------------------------
Version 1.16.0 (RGer/Peter Vrabec), 2007-07-13 - The Friday, 13th Release ;)
- build system switched to autotools
- removed SYSV preprocessor macro use, replaced with autotools equivalents
- fixed a bug that caused rsyslogd to segfault when TCP listening was
  disabled and it terminated
- added new properties "syslogfacility-text" and "syslogseverity-text"
  thanks to varmojfekoj <varmojfekoj@gmail.com> for the patch
- added the -x option to disable hostname dns reslution
  thanks to varmojfekoj <varmojfekoj@gmail.com> for the patch
- begun to better modularize syslogd.c - this is an ongoing project; moved
  type definitions to a separate file
- removed some now-unused fields from struct filed
- move file size limit fields in struct field to the "right spot" (the file
  writing part of the union - f_un.f_file)
- subdirectories linux and solaris are no longer part of the distribution
  package. This is not because we cease support for them, but there are no
  longer any files in them after the move to autotools
---------------------------------------------------------------------------
Version 1.15.1 (RGer), 2007-07-10
- fixed a bug that caused a dynaFile selector to stall when there was
  an open error with one file 
- improved template processing for dynaFiles; templates are now only
  looked up during initialization - speeds up processing
- optimized memory layout in struct filed when compiled with MySQL
  support
- fixed a bug that caused compilation without SYSLOG_INET to fail
- re-enabled the "last message repeated n times" feature. This
  feature was not taken care of while rsyslogd evolved from sysklogd
  and it was more or less defunct. Now it is fully functional again.
- added system properties: $NOW, $YEAR, $MONTH, $DAY, $HOUR, $MINUTE
- fixed a bug in iovAsString() that caused a memory leak under stress
  conditions (most probably memory shortage). This was unlikely to
  ever happen, but it doesn't hurt doing it right
- cosmetic: defined type "uchar", change all unsigned chars to uchar
---------------------------------------------------------------------------
Version 1.15.0 (RGer), 2007-07-05
- added ability to dynamically generate file names based on templates
  and thus properties. This was a much-requested feature. It makes
  life easy when it e.g. comes to splitting files based on the sender
  address.
- added $umask and $FileCreateMode config file directives
- applied a patch from Bartosz Kuzma to compile cleanly under NetBSD
- checks for extra (unexpected) characters in system config file lines
  have been added
- added IPv6 documentation - was accidently missing from CVS
- begun to change char to unsigned char
---------------------------------------------------------------------------
Version 1.14.2 (RGer), 2007-07-03
** this release fixes all known nits with IPv6 **
- restored capability to do /etc/service lookup for "syslog"
  service when -r 0 was given
- documented IPv6 handling of syslog messages
- integrate patch from Bartosz Kuźma to make rsyslog compile under
  Solaris again (the patch replaced a strndup() call, which is not
  available under Solaris
- improved debug logging when waiting on select
- updated rsyslogd man page with new options (-46A)
---------------------------------------------------------------------------
Version 1.14.1 (RGer/Peter Vrabec), 2007-06-29
- added Peter Vrabec's patch for IPv6 TCP
- prefixed all messages send to stderr in rsyslogd with "rsyslogd: "
---------------------------------------------------------------------------
Version 1.14.0 (RGer/Peter Vrabec), 2007-06-28
- Peter Vrabec provided IPv6 for rsyslog, so we are now IPv6 enabled
  IPv6 Support is currently for UDP only, TCP is to come soon.
  AllowedSender configuration does not yet work for IPv6.
- fixed code in iovCreate() that broke C's strict aliasing rules 
- fixed some char/unsigned char differences that forced the compiler
  to spit out warning messages
- updated the Red Hat init script to fix a known issue (thanks to
  Peter Vrabec)
---------------------------------------------------------------------------
Version 1.13.5 (RGer), 2007-06-22
- made the TCP session limit configurable via command line switch
  now -t <port>,<max sessions>
- added man page for rklogd(8) (basically a copy from klogd, but now
  there is one...)
- fixed a bug that caused internal messages (e.g. rsyslogd startup) to
  appear without a tag.
- removed a minor memory leak that occurred when TAG processing requalified
  a HOSTNAME to be a TAG (and a TAG already was set).
- removed potential small memory leaks in MsgSet***() functions. There
  would be a leak if a property was re-set, something that happened
  extremely seldom.
---------------------------------------------------------------------------
Version 1.13.4 (RGer), 2007-06-18
- added a new property "PRI-text", which holds the PRI field in
  textual form (e.g. "syslog.info")
- added alias "syslogseverity" for "syslogpriority", which is a
  misleading property name that needs to stay for historical
  reasons (and backward-compatility)
- added doc on how to record PRI value in log file
- enhanced signal handling in klogd, including removal of an unsafe
  call to the logging system during signal handling
---------------------------------------------------------------------------
Version 1.13.3 (RGer), 2007-06-15
- create a version of syslog.c from scratch. This is now
  - highly optimized for rsyslog
  - removes an incompatible license problem as the original
    version had a BSD license with advertising clause
  - fixed in the regard that rklogd will continue to work when
    rsysogd has been restarted (the original version, as well
    as sysklogd, will remain silent then)
  - solved an issue with an extra NUL char at message end that the
    original version had
- applied some changes to klogd to care for the new interface
- fixed a bug in syslogd.c which prevented compiling under debian
---------------------------------------------------------------------------
Version 1.13.2 (RGer), 2007-06-13
- lib order in makefile patched to facilitate static linking - thanks
  to Bennett Todd for providing the patch
- Integrated a patch from Peter Vrabec (pvrabec@redheat.com):
  - added klogd under the name of rklogd (remove dependency on
    original sysklogd package
  - createDB.sql now in UTF
  - added additional config files for use on Red Hat
---------------------------------------------------------------------------
Version 1.13.1 (RGer), 2007-02-05
- changed the listen backlog limit to a more reasonable value based on
  the maximum number of TCP connections configurd (10% + 5) - thanks to Guy
  Standen for the hint (actually, the limit was 5 and that was a 
  left-over from early testing).
- fixed a bug in makefile which caused DB-support to be disabled when
  NETZIP support was enabled
- added the -e option to allow transmission of every message to remote
  hosts (effectively turns off duplicate message suppression)
- (somewhat) improved memory consumption when compiled with MySQL support
- looks like we fixed an incompatibility with MySQL 5.x and above software
  At least in one case, the remote server name was destroyed, leading to 
  a connection failure. The new, improved code does not have this issue and
  so we see this as solved (the new code is generally somewhat better, so
  there is a good chance we fixed this incompatibility).
---------------------------------------------------------------------------
Version 1.13.0 (RGer), 2006-12-19
- added '$' as ToPos proptery replacer specifier - means "up to the
  end of the string"
- property replacer option "escape-cc", "drop-cc" and "space-cc"  added
- changed the handling of \0 characters inside syslog messages. We now
  consistently escape them to "#000". This is somewhat recommended in
  the draft-ietf-syslog-protocol-19 draft. While the real recomendation
  is to not escape any characters at all, we can not do this without
  considerable modification of the code. So we escape it to "#000", which
  is consistent with a sample found in the Internet-draft.
- removed message glue logic (see printchopped() comment for details)
  Also caused removal of parts table and thus some improvements in
  memory usage.
- changed the default MAXLINE to 2048 to take care of recent syslog
  standardization efforts (can easily be changed in syslogd.c)
- added support for byte-counted TCP syslog messages (much like
  syslog-transport-tls-05 Internet Draft). This was necessary to
  support compression over TCP.
- added support for receiving compressed syslog messages
- added support for sending compressed syslog messages
- fixed a bug where the last message in a syslog/tcp stream was
  lost if it was not properly terminated by a LF character
---------------------------------------------------------------------------
Version 1.12.3 (RGer), 2006-10-04
- implemented some changes to support Solaris (but support is not
  yet complete)
- commented out (via #if 0) some methods that are currently not being use
  but should be kept for further us
- added (interim) -u 1 option to turn off hostname and tag parsing
- done some modifications to better support Fedora
- made the field delimiter inside property replace configurable via
  template
- fixed a bug in property replacer: if fields were used, the delimitor
  became part of the field. Up until now, this was barely noticable as 
  the delimiter as TAB only and thus invisible to a human. With other
  delimiters available now, it quickly showed up. This bug fix might cause
  some grief to existing installations if they used the extra TAB for
  whatever reasons - sorry folks... Anyhow, a solution is easy: just add
  a TAB character contstant into your template. Thus, there has no attempt
  been made to do this in a backwards-compatible way.
---------------------------------------------------------------------------
Version 1.12.2 (RGer), 2006-02-15
- fixed a bug in the RFC 3339 date formatter. An extra space was added
  after the actual timestamp
- added support for providing high-precision RFC3339 timestamps for
  (rsyslogd-)internally-generated messages
- very (!) experimental support for syslog-protocol internet draft
  added (the draft is experimental, the code is solid ;))
- added support for field-extracting in the property replacer
- enhanced the legacy-syslog parser so that it can interpret messages
  that do not contain a TIMESTAMP
- fixed a bug that caused the default socket (usually /dev/log) to be
  opened even when -o command line option was given
- fixed a bug in the Debian sample startup script - it caused rsyslogd
  to listen to remote requests, which it shouldn't by default
---------------------------------------------------------------------------
Version 1.12.1 (RGer), 2005-11-23
- made multithreading work with BSD. Some signal-handling needed to be
  restructured. Also, there might be a slight delay of up to 10 seconds
  when huping and terminating rsyslogd under BSD
- fixed a bug where a NULL-pointer was passed to printf() in logmsg().
- fixed a bug during "make install" where rc3195d was not installed
  Thanks to Bennett Todd for spotting this.
- fixed a bug where rsyslogd dumped core when no TAG was found in the
  received message
- enhanced message parser so that it can deal with missing hostnames
  in many cases (may not be totally fail-safe)
- fixed a bug where internally-generated messages did not have the correct
  TAG
---------------------------------------------------------------------------
Version 1.12.0 (RGer), 2005-10-26
- moved to a multi-threaded design. single-threading is still optionally
  available. Multi-threading is experimental!
- fixed a potential race condition. In the original code, marking was done
  by an alarm handler, which could lead to all sorts of bad things. This
  has been changed now. See comments in syslogd.c/domark() for details.
- improved debug output for property-based filters
- not a code change, but: I have checked all exit()s to make sure that
  none occurs once rsyslogd has started up. Even in unusual conditions
  (like low-memory conditions) rsyslogd somehow remains active. Of course,
  it might loose a message or two, but at least it does not abort and it
  can also recover when the condition no longer persists.
- fixed a bug that could cause loss of the last message received
  immediately before rsyslogd was terminated.
- added comments on thread-safety of global variables in syslogd.c
- fixed a small bug: spurios printf() when TCP syslog was used
- fixed a bug that causes rsyslogd to dump core on termination when one
  of the selector lines did not receive a message during the run (very
  unlikely)
- fixed an one-too-low memory allocation in the TCP sender. Could result
  in rsyslogd dumping core.
- fixed a bug with regular expression support (thanks to Andres Riancho)
- a little bit of code restructuring (especially main(), which was
  horribly large)
---------------------------------------------------------------------------
Version 1.11.1 (RGer), 2005-10-19
- support for BSD-style program name and host blocks
- added a new property "programname" that can be used in templates
- added ability to specify listen port for rfc3195d
- fixed a bug that rendered the "startswith" comparison operation
  unusable.
- changed more functions to "static" storage class to help compiler
  optimize (should have been static in the first place...)
- fixed a potential memory leak in the string buffer class destructor.
  As the destructur was previously never called, the leak did not actually
  appear.
- some internal restructuring in anticipation/preparation of minimal
  multi-threading support
- rsyslogd still shares some code with the sysklogd project. Some patches
  for this shared code have been brought over from the sysklogd CVS.
---------------------------------------------------------------------------
Version 1.11.0 (RGer), 2005-10-12
- support for receiving messages via RFC 3195; added rfc3195d for that
  purpose
- added an additional guard to prevent rsyslogd from aborting when the
  2gb file size limit is hit. While a user can configure rsyslogd to
  handle such situations, it would abort if that was not done AND large
  file support was not enabled (ok, this is hopefully an unlikely scenario)
- fixed a bug that caused additional Unix domain sockets to be incorrectly
  processed - could lead to message loss in extreme cases
---------------------------------------------------------------------------
Version 1.10.2 (RGer), 2005-09-27
- added comparison operations in property-based filters:
  * isequal
  * startswith
- added ability to negate all property-based filter comparison operations
  by adding a !-sign right in front of the operation name
- added the ability to specify remote senders for UDP and TCP
  received messages. Allows to block all but well-known hosts
- changed the $-config line directives to be case-INsensitive
- new command line option -w added: "do not display warnings if messages
  from disallowed senders are received"
- fixed a bug that caused rsyslogd to dump core when the compare value
  was not quoted in property-based filters
- fixed a bug in the new CStr compare function which lead to invalid
  results (fortunately, this function was not yet used widely)
- added better support for "debugging" rsyslog.conf property filters
  (only if -d switch is given)
- changed some function definitions to static, which eventually enables
  some compiler optimizations
- fixed a bug in MySQL code; when a SQL error occured, rsyslogd could
  run in a tight loop. This was due to invalid sequence of error reporting
  and is now fixed.
---------------------------------------------------------------------------
Version 1.10.1 (RGer), 2005-09-23
- added the ability to execute a shell script as an action.
  Thanks to Bjoern Kalkbrenner for providing the code!
- fixed a bug in the MySQL code; due to the bug the automatic one-time
  retry after an error did not happen - this lead to error message in
  cases where none should be seen (e.g. after a MySQL restart)
- fixed a security issue with SQL-escaping in conjunction with
  non-(SQL-)standard MySQL features.
---------------------------------------------------------------------------
Version 1.10.0 (RGer), 2005-09-20
  REMINDER: 1.10 is the first unstable version if the 1.x series!
- added the capability to filter on any property in selector lines
  (not just facility and priority)
- changed stringbuf into a new counted string class
- added support for a "discard" action. If a selector line with
  discard (~ character) is found, no selector lines *after* that
  line will be processed.
- thanks to Andres Riancho, regular expression support has been
  added to the template engine
- added the FROMHOST property in the template processor, which could
  previously not be obtained. Thanks to Cristian Testa for pointing
  this out and even providing a fix.
- added display of compile-time options to -v output
- performance improvement for production build - made some checks
  to happen only during debug mode
- fixed a problem with compiling on SUSE and - while doing so - removed
  the socket call to set SO_BSDCOMPAT in cases where it is obsolete.
---------------------------------------------------------------------------
Version 1.0.4 (RGer), 2006-02-01
- a small but important fix: the tcp receiver had two forgotten printf's
  in it that caused a lot of unnecessary output to stdout. This was
  important enough to justify a new release
---------------------------------------------------------------------------
Version 1.0.3 (RGer), 2005-11-14
- added an additional guard to prevent rsyslogd from aborting when the
  2gb file size limit is hit. While a user can configure rsyslogd to
  handle such situations, it would abort if that was not done AND large
  file support was not enabled (ok, this is hopefully an unlikely scenario)
- fixed a bug that caused additional Unix domain sockets to be incorrectly
  processed - could lead to message loss in extreme cases
- applied some patches available from the sysklogd project to code
  shared from there
- fixed a bug that causes rsyslogd to dump core on termination when one
  of the selector lines did not receive a message during the run (very
  unlikely)
- fixed an one-too-low memory allocation in the TCP sender. Could result
  in rsyslogd dumping core.
- fixed a bug in the TCP sender that caused the retry logic to fail
  after an error or receiver overrun
- fixed a bug in init() that could lead to dumping core
- fixed a bug that could lead to dumping core when no HOSTNAME or no TAG
  was present in the syslog message
---------------------------------------------------------------------------
Version 1.0.2 (RGer), 2005-10-05
- fixed an issue with MySQL error reporting. When an error occured,
  the MySQL driver went into an endless loop (at least in most cases).
---------------------------------------------------------------------------
Version 1.0.1 (RGer), 2005-09-23
- fixed a security issue with SQL-escaping in conjunction with
  non-(SQL-)standard MySQL features.
---------------------------------------------------------------------------
Version 1.0.0 (RGer), 2005-09-12
- changed install doc to cover daily cron scripts - a trouble source
- added rc script for slackware (provided by Chris Elvidge - thanks!) 
- fixed a really minor bug in usage() - the -r option was still
  reported as without the port parameter
---------------------------------------------------------------------------
Version 0.9.8 (RGer), 2005-09-05
- made startup and shutdown message more consistent and included the
  pid, so that they can be easier correlated. Used syslog-protocol
  structured data format for this purpose.
- improved config info in startup message, now tells not only
  if it is listening remote on udp, but also for tcp. Also includes
  the port numbers. The previous startup message was misleading, because
  it did not say "remote reception" if rsyslogd was only listening via
  tcp (but not via udp).
- added a "how can you help" document to the doc set
---------------------------------------------------------------------------
Version 0.9.7 (RGer), 2005-08-15
- some of the previous doc files (like INSTALL) did not properly
  reflect the changes to the build process and the new doc. Fixed
  that.
- changed syslogd.c so that when compiled without database support,
  an error message is displayed when a database action is detected
  in the config file (previously this was used as an user rule ;))
- fixed a bug in the os-specific Makefiles which caused MySQL
  support to not be compiled, even if selected
---------------------------------------------------------------------------
Version 0.9.6 (RGer), 2005-08-09
- greatly enhanced documentation. Now available in html format in
  the "doc" folder and FreeBSD. Finally includes an install howto.
- improved MySQL error messages a little - they now show up as log
  messages, too (formerly only in debug mode)
- added the ability to specify the listen port for udp syslog.
  WARNING: This introduces an incompatibility. Formerly, udp
  syslog was enabled by the -r command line option. Now, it is
  "-r [port]", which is consistent with the tcp listener. However,
  just -r will now return an error message.
- added sample startup scripts for Debian and FreeBSD
- added support for easy feature selection in the makefile. Un-
  fortunately, this also means I needed to spilt the make file
  for different OS and distros. There are some really bad syntax
  differences between FreeBSD and Linux make.
---------------------------------------------------------------------------
Version 0.9.5 (RGer), 2005-08-01
- the "semicolon bug" was actually not (fully) solved in 0.9.4. One
  part of the bug was solved, but another still existed. This one
  is fixed now, too.
- the "semicolon bug" actually turned out to be a more generic bug.
  It appeared whenever an invalid template name was given. With some
  selector actions, rsyslogd dumped core, with other it "just" had
  a small ressource leak with others all worked well. These anomalies
  are now fixed. Note that they only appeared during system initaliziation
  once the system was running, nothing bad happened.
- improved error reporting for template errors on startup. They are now
  shown on the console and the start-up tty. Formerly, they were only
  visible in debug mode.
- support for multiple instances of rsyslogd on a single machine added
- added new option "-o" --> omit local unix domain socket. This option
  enables rsyslogd NOT to listen to the local socket. This is most
  helpful when multiple instances of rsyslogd (or rsyslogd and another
  syslogd) shall run on a single system.
- added new option "-i <pidfile>" which allows to specify the pidfile.
  This is needed when multiple instances of rsyslogd are to be run.
- the new project home page is now online at www.rsyslog.com
---------------------------------------------------------------------------
Version 0.9.4 (RGer), 2005-07-25
- finally added the TCP sender. It now supports non-blocking mode, no
  longer disabling message reception during connect. As it is now, it
  is usable in production. The code could be more sophisticated, but
  I've kept it short in anticipation of the move to liblogging, which
  will lead to the removal of the code just written ;)
- the "exiting on signal..." message still had the "syslogd" name in 
  it. Changed this to "rsyslogd", as we do not have a large user base
  yet, this should pose no problem.
- fixed "the semiconlon" bug. rsyslogd dumped core if a write-db action
  was specified but no semicolon was given after the password (an empty
  template was ok, but the semicolon needed to be present).
- changed a default for traditional output format. During testing, it
  was seen that the timestamp written to file in default format was
  the time of message reception, not the time specified in the TIMESTAMP
  field of the message itself. Traditionally, the message TIMESTAMP is
  used and this has been changed now.
---------------------------------------------------------------------------
Version 0.9.3 (RGer), 2005-07-19
- fixed a bug in the message parser. In June, the RFC 3164 timestamp
  was not correctly parsed (yes, only in June and some other months,
  see the code comment to learn why...)
- added the ability to specify the destination port when forwarding
  syslog messages (both for TCP and UDP)
- added an very experimental TCP sender (activated by
  @@machine:port in config). This is not yet for production use. If
  the receiver is not alive, rsyslogd will wait quite some time until
  the connection request times out, which most probably leads to
  loss of incoming messages.

---------------------------------------------------------------------------
Version 0.9.2 (RGer), around 2005-07-06
- I intended to change the maxsupported message size to 32k to
  support IHE - but given the memory inefficiency in the usual use
  cases, I have not done this. I have, however, included very
  specific instructions on how to do this in the source code. I have
  also done some testing with 32k messages, so you can change the
  max size without taking too much risk.
- added a syslog/tcp receiver; we now can receive messages via
  plain tcp, but we can still send only via UDP. The syslog/tcp
  receiver is the primary enhancement of this release.
- slightly changed some error messages that contained a spurios \n at
  the end of the line (which gives empty lines in your log...)

---------------------------------------------------------------------------
Version 0.9.1 (RGer)
- fixed code so that it compiles without errors under FreeBSD
- removed now unused function "allocate_log()" from syslogd.c
- changed the make file so that it contains more defines for
  different environments (in the long term, we need a better
  system for disabling/enabling features...)
- changed some printf's printing off_t types to %lld and
  explicit (long long) casts. I tried to figure out the exact type,
  but did not succeed in this. In the worst case, ultra-large peta-
  byte files will now display funny informational messages on rollover,
  something I think we can live with for the next 10 years or so...

---------------------------------------------------------------------------
Version 0.9.0 (RGer)
- changed the filed structure to be a linked list. Previously, it
  was a table - well, for non-SYSV it was defined as linked list,
  but from what I see that code did no longer work after my
  modifications. I am now using a linked list in general because
  that is needed for other upcoming modifications.
- fixed a bug that caused rsyslogd not to listen to anything if
  the configuration file could not be read
- pervious versions disabled network logging (send/receive) if
  syslog/udp port was not in /etc/services. Now defaulting to
  port 514 in this case.
- internal error messages are now supported up to 256 bytes
- error message seen during config file read are now also displayed
  to the attached tty and not only the console
- changed some error messages during init to be sent to the console
  and/or emergency log. Previously, they were only seen if the
  -d (debug) option was present on the command line.
- fixed the "2gb file issue on 32bit systems". If a file grew to
  more than 2gb, the syslogd was aborted with "file size exceeded". 
  Now, defines have been added according to
  http://www.daimi.au.dk/~kasperd/comp.os.linux.development.faq.html#LARGEFILE
  Testing revealed that they work ;)
  HOWEVER, if your file system, glibc, kernel, whatever does not
  support files larger 2gb, you need to set a file size limit with
  the new output channel mechanism.
- updated man pages to reflect the changes

---------------------------------------------------------------------------
Version 0.8.4

- improved -d debug output (removed developer-only content)
- now compiles under FreeBSD and NetBSD (only quick testing done on NetBSD)
---------------------------------------------------------------------------
Version 0.8.3

- security model in "make install" changed
- minor doc updates
---------------------------------------------------------------------------
Version 0.8.2

- added man page for rsyslog.conf and rsyslogd
- gave up on the concept of rsyslog being a "drop in" replacement
  for syslogd. Now, the user installs rsyslogd and also needs to
  adjust his system settings to this specifically. This also lead
  to these changes:
  * changed Makefile so that install now installs rsyslogd instead
    of dealing with syslogd
  * changed the default config file name to rsyslog.conf
---------------------------------------------------------------------------
Version 0.8.1

- fixed a nasty memory leak (probably not the last one with this release)
- some enhancements to Makefile as suggested by Bennett Todd
- syslogd-internal messages (like restart) were missing the hostname
  this has been corrected
---------------------------------------------------------------------------
Version 0.8.0

Initial testing release. Based on the sysklogd package. Thanks to the
sysklogd maintainers for all their good work!
---------------------------------------------------------------------------

----------------------------------------------------------------------
The following comments were left in the syslogd source. While they provide
not too much detail, the help to date when Rainer started work on the
project (which was 2003, now even surprising for Rainer himself ;)).
 * \author Rainer Gerhards <rgerhards@adiscon.com>
 * \date 2003-10-17
 *       Some initial modifications on the sysklogd package to support
 *       liblogging. These have actually not yet been merged to the
 *       source you see currently (but they hopefully will)
 *
 * \date 2004-10-28
 *       Restarted the modifications of sysklogd. This time, we
 *       focus on a simpler approach first. The initial goal is to
 *       provide MySQL database support (so that syslogd can log
 *       to the database).
----------------------------------------------------------------------
The following comments are from the stock syslogd.c source. They provide
some insight into what happened to the source before we forked
rsyslogd. However, much of the code already has been replaced and more
is to be replaced. So over time, these comments become less valuable.
I have moved them out of the syslogd.c file to shrink it, especially
as a lot of them do no longer apply. For historical reasons and
understanding of how the daemon evolved, they are probably still
helpful.
 * Author: Eric Allman
 * extensive changes by Ralph Campbell
 * more extensive changes by Eric Allman (again)
 *
 * Steve Lord:	Fix UNIX domain socket code, added linux kernel logging
 *		change defines to
 *		SYSLOG_INET	- listen on a UDP socket
 *		SYSLOG_UNIXAF	- listen on unix domain socket
 *		SYSLOG_KERNEL	- listen to linux kernel
 *
 * Mon Feb 22 09:55:42 CST 1993:  Dr. Wettstein
 * 	Additional modifications to the source.  Changed priority scheme
 *	to increase the level of configurability.  In its stock configuration
 *	syslogd no longer logs all messages of a certain priority and above
 *	to a log file.  The * wildcard is supported to specify all priorities.
 *	Note that this is a departure from the BSD standard.
 *
 *	Syslogd will now listen to both the inetd and the unixd socket.  The
 *	strategy is to allow all local programs to direct their output to
 *	syslogd through the unixd socket while the program listens to the
 *	inetd socket to get messages forwarded from other hosts.
 *
 * Fri Mar 12 16:55:33 CST 1993:  Dr. Wettstein
 *	Thanks to Stephen Tweedie (dcs.ed.ac.uk!sct) for helpful bug-fixes
 *	and an enlightened commentary on the prioritization problem.
 *
 *	Changed the priority scheme so that the default behavior mimics the
 *	standard BSD.  In this scenario all messages of a specified priority
 *	and above are logged.
 *
 *	Add the ability to specify a wildcard (=) as the first character
 *	of the priority name.  Doing this specifies that ONLY messages with
 *	this level of priority are to be logged.  For example:
 *
 *		*.=debug			/usr/adm/debug
 *
 *	Would log only messages with a priority of debug to the /usr/adm/debug
 *	file.
 *
 *	Providing an * as the priority specifies that all messages are to be
 *	logged.  Note that this case is degenerate with specifying a priority
 *	level of debug.  The wildcard * was retained because I believe that
 *	this is more intuitive.
 *
 * Thu Jun 24 11:34:13 CDT 1993:  Dr. Wettstein
 *	Modified sources to incorporate changes in libc4.4.  Messages from
 *	syslog are now null-terminated, syslogd code now parses messages
 *	based on this termination scheme.  Linux as of libc4.4 supports the
 *	fsync system call.  Modified code to fsync after all writes to
 *	log files.
 *
 * Sat Dec 11 11:59:43 CST 1993:  Dr. Wettstein
 *	Extensive changes to the source code to allow compilation with no
 *	complaints with -Wall.
 *
 *	Reorganized the facility and priority name arrays so that they
 *	compatible with the syslog.h source found in /usr/include/syslog.h.
 *	NOTE that this should really be changed.  The reason I do not
 *	allow the use of the values defined in syslog.h is on account of
 *	the extensions made to allow the wildcard character in the
 *	priority field.  To fix this properly one should malloc an array,
 *	copy the contents of the array defined by syslog.h and then
 *	make whatever modifications that are desired.  Next round.
 *
 * Thu Jan  6 12:07:36 CST 1994:  Dr. Wettstein
 *	Added support for proper decomposition and re-assembly of
 *	fragment messages on UNIX domain sockets.  Lack of this capability
 *	was causing 'partial' messages to be output.  Since facility and
 *	priority information is encoded as a leader on the messages this
 *	was causing lines to be placed in erroneous files.
 *
 *	Also added a patch from Shane Alderton (shane@ion.apana.org.au) to
 *	correct a problem with syslogd dumping core when an attempt was made
 *	to write log messages to a logged-on user.  Thank you.
 *
 *	Many thanks to Juha Virtanen (jiivee@hut.fi) for a series of
 *	interchanges which lead to the fixing of problems with messages set
 *	to priorities of none and emerg.  Also thanks to Juha for a patch
 *	to exclude users with a class of LOGIN from receiving messages.
 *
 *	Shane Alderton provided an additional patch to fix zombies which
 *	were conceived when messages were written to multiple users.
 *
 * Mon Feb  6 09:57:10 CST 1995:  Dr. Wettstein
 *	Patch to properly reset the single priority message flag.  Thanks
 *	to Christopher Gori for spotting this bug and forwarding a patch.
 *
 * Wed Feb 22 15:38:31 CST 1995:  Dr. Wettstein
 *	Added version information to startup messages.
 *
 *	Added defines so that paths to important files are taken from
 *	the definitions in paths.h.  Hopefully this will insure that
 *	everything follows the FSSTND standards.  Thanks to Chris Metcalf
 *	for a set of patches to provide this functionality.  Also thanks
 *	Elias Levy for prompting me to get these into the sources.
 *
 * Wed Jul 26 18:57:23 MET DST 1995:  Martin Schulze
 *	Linux' gethostname only returns the hostname and not the fqdn as
 *	expected in the code. But if you call hostname with an fqdn then
 *	gethostname will return an fqdn, so we have to mention that. This
 *	has been changed.
 *
 *	The 'LocalDomain' and the hostname of a remote machine is
 *	converted to lower case, because the original caused some
 *	inconsistency, because the (at least my) nameserver did respond an
 *	fqdn containing of upper- _and_ lowercase letters while
 *	'LocalDomain' consisted only of lowercase letters and that didn't
 *	match.
 *
 * Sat Aug  5 18:59:15 MET DST 1995:  Martin Schulze
 *	Now no messages that were received from any remote host are sent
 *	out to another. At my domain this missing feature caused ugly
 *	syslog-loops, sometimes.
 *
 *	Remember that no message is sent out. I can't figure out any
 *	scenario where it might be useful to change this behavior and to
 *	send out messages to other hosts than the one from which we
 *	received the message, but I might be shortsighted. :-/
 *
 * Thu Aug 10 19:01:08 MET DST 1995:  Martin Schulze
 *	Added my pidfile.[ch] to it to perform a better handling with
 *	pidfiles. Now both, syslogd and klogd, can only be started
 *	once. They check the pidfile.
 *
 * Sun Aug 13 19:01:41 MET DST 1995:  Martin Schulze
 *	Add an addition to syslog.conf's interpretation. If a priority
 *	begins with an exclamation mark ('!') the normal interpretation
 *	of the priority is inverted: ".!*" is the same as ".none", ".!=info"
 *	don't logs the info priority, ".!crit" won't log any message with
 *	the priority crit or higher. For example:
 *
 *		mail.*;mail.!=info		/usr/adm/mail
 *
 *	Would log all messages of the facility mail except those with
 *	the priority info to /usr/adm/mail. This makes the syslogd
 *	much more flexible.
 *
 *	Defined TABLE_ALLPRI=255 and changed some occurrences.
 *
 * Sat Aug 19 21:40:13 MET DST 1995:  Martin Schulze
 *	Making the table of facilities and priorities while in debug
 *	mode more readable.
 *
 *	If debugging is turned on, printing the whole table of
 *	facilities and priorities every hexadecimal or 'X' entry is
 *	now 2 characters wide.
 *
 *	The number of the entry is prepended to each line of
 *	facilities and priorities, and F_UNUSED lines are not shown
 *	anymore.
 *
 *	Corrected some #ifdef SYSV's.
 *
 * Mon Aug 21 22:10:35 MET DST 1995:  Martin Schulze
 *	Corrected a strange behavior during parsing of configuration
 *	file. The original BSD syslogd doesn't understand spaces as
 *	separators between specifier and action. This syslogd now
 *	understands them. The old behavior caused some confusion over
 *	the Linux community.
 *
 * Thu Oct 19 00:02:07 MET 1995:  Martin Schulze
 *	The default behavior has changed for security reasons. The
 *	syslogd will not receive any remote message unless you turn
 *	reception on with the "-r" option.
 *
 *	Not defining SYSLOG_INET will result in not doing any network
 *	activity, i.e. not sending or receiving messages.  I changed
 *	this because the old idea is implemented with the "-r" option
 *	and the old thing didn't work anyway.
 *
 * Thu Oct 26 13:14:06 MET 1995:  Martin Schulze
 *	Added another logfile type F_FORW_UNKN.  The problem I ran into
 *	was a name server that runs on my machine and a forwarder of
 *	kern.crit to another host.  The hosts address can only be
 *	fetched using the nameserver.  But named is started after
 *	syslogd, so syslogd complained.
 *
 *	This logfile type will retry to get the address of the
 *	hostname ten times and then complain.  This should be enough to
 *	get the named up and running during boot sequence.
 *
 * Fri Oct 27 14:08:15 1995:  Dr. Wettstein
 *	Changed static array of logfiles to a dynamic array. This
 *	can grow during process.
 *
 * Fri Nov 10 23:08:18 1995:  Martin Schulze
 *	Inserted a new tabular sys_h_errlist that contains plain text
 *	for error codes that are returned from the net subsystem and
 *	stored in h_errno. I have also changed some wrong lookups to
 *	sys_errlist.
 *
 * Wed Nov 22 22:32:55 1995:  Martin Schulze
 *	Added the fabulous strip-domain feature that allows us to
 *	strip off (several) domain names from the fqdn and only log
 *	the simple hostname. This is useful if you're in a LAN that
 *	has a central log server and also different domains.
 *
 *	I have also also added the -l switch do define hosts as
 *	local. These will get logged with their simple hostname, too.
 *
 * Thu Nov 23 19:02:56 MET DST 1995:  Martin Schulze
 *	Added the possibility to omit fsyncing of logfiles after every
 *	write. This will give some performance back if you have
 *	programs that log in a very verbose manner (like innd or
 *	smartlist). Thanks to Stephen R. van den Berg <srb@cuci.nl>
 *	for the idea.
 *
 * Thu Jan 18 11:14:36 CST 1996:  Dr. Wettstein
 *	Added patche from beta-testers to stop compile error.  Also
 *	added removal of pid file as part of termination cleanup.
 *
 * Wed Feb 14 12:42:09 CST 1996:  Dr. Wettstein
 *	Allowed forwarding of messages received from remote hosts to
 *	be controlled by a command-line switch.  Specifying -h allows
 *	forwarding.  The default behavior is to disable forwarding of
 *	messages which were received from a remote host.
 *
 *	Parent process of syslogd does not exit until child process has
 *	finished initialization process.  This allows rc.* startup to
 *	pause until syslogd facility is up and operating.
 *
 *	Re-arranged the select code to move UNIX domain socket accepts
 *	to be processed later.  This was a contributed change which
 *	has been proposed to correct the delays sometimes encountered
 *	when syslogd starts up.
 *
 *	Minor code cleanups.
 *
 * Thu May  2 15:15:33 CDT 1996:  Dr. Wettstein
 *	Fixed bug in init function which resulted in file descripters
 *	being orphaned when syslogd process was re-initialized with SIGHUP
 *	signal.  Thanks to Edvard Tuinder
 *	(Edvard.Tuinder@praseodymium.cistron.nl) for putting me on the
 *	trail of this bug.  I am amazed that we didn't catch this one
 *	before now.
 *
 * Tue May 14 00:03:35 MET DST 1996:  Martin Schulze
 *	Corrected a mistake that causes the syslogd to stop logging at
 *	some virtual consoles under Linux. This was caused by checking
 *	the wrong error code. Thanks to Michael Nonweiler
 *	<mrn20@hermes.cam.ac.uk> for sending me a patch.
 *
 * Mon May 20 13:29:32 MET DST 1996:  Miquel van Smoorenburg <miquels@cistron.nl>
 *	Added continuation line supported and fixed a bug in
 *	the init() code.
 *
 * Tue May 28 00:58:45 MET DST 1996:  Martin Schulze
 *	Corrected behaviour of blocking pipes - i.e. the whole system
 *	hung.  Michael Nonweiler <mrn20@hermes.cam.ac.uk> has sent us
 *	a patch to correct this.  A new logfile type F_PIPE has been
 *	introduced.
 *
 * Mon Feb 3 10:12:15 MET DST 1997:  Martin Schulze
 *	Corrected behaviour of logfiles if the file can't be opened.
 *	There was a bug that causes syslogd to try to log into non
 *	existing files which ate cpu power.
 *
 * Sun Feb 9 03:22:12 MET DST 1997:  Martin Schulze
 *	Modified syslogd.c to not kill itself which confuses bash 2.0.
 *
 * Mon Feb 10 00:09:11 MET DST 1997:  Martin Schulze
 *	Improved debug code to decode the numeric facility/priority
 *	pair into textual information.
 *
 * Tue Jun 10 12:35:10 MET DST 1997:  Martin Schulze
 *	Corrected freeing of logfiles.  Thanks to Jos Vos <jos@xos.nl>
 *	for reporting the bug and sending an idea to fix the problem.
 *
 * Tue Jun 10 12:51:41 MET DST 1997:  Martin Schulze
 *	Removed sleep(10) from parent process.  This has caused a slow
 *	startup in former times - and I don't see any reason for this.
 *
 * Sun Jun 15 16:23:29 MET DST 1997: Michael Alan Dorman
 *	Some more glibc patches made by <mdorman@debian.org>.
 *
 * Thu Jan  1 16:04:52 CET 1998: Martin Schulze <joey@infodrom.north.de
 *	Applied patch from Herbert Thielen <Herbert.Thielen@lpr.e-technik.tu-muenchen.de>.
 *	This included some balance parentheses for emacs and a bug in
 *	the exclamation mark handling.
 *
 *	Fixed small bug which caused syslogd to write messages to the
 *	wrong logfile under some very rare conditions.  Thanks to
 *	Herbert Xu <herbert@gondor.apana.org.au> for fiddling this out.
 *
 * Thu Jan  8 22:46:35 CET 1998: Martin Schulze <joey@infodrom.north.de>
 *	Reworked one line of the above patch as it prevented syslogd
 *	from binding the socket with the result that no messages were
 *	forwarded to other hosts.
 *
 * Sat Jan 10 01:33:06 CET 1998: Martin Schulze <joey@infodrom.north.de>
 *	Fixed small bugs in F_FORW_UNKN meachanism.  Thanks to Torsten
 *	Neumann <torsten@londo.rhein-main.de> for pointing me to it.
 *
 * Mon Jan 12 19:50:58 CET 1998: Martin Schulze <joey@infodrom.north.de>
 *	Modified debug output concerning remote receiption.
 *
 * Mon Feb 23 23:32:35 CET 1998: Topi Miettinen <Topi.Miettinen@ml.tele.fi>
 *	Re-worked handling of Unix and UDP sockets to support closing /
 *	opening of them in order to have it open only if it is needed
 *	either for forwarding to a remote host or by receiption from
 *	the network.
 *
 * Wed Feb 25 10:54:09 CET 1998: Martin Schulze <joey@infodrom.north.de>
 *	Fixed little comparison mistake that prevented the MARK
 *	feature to work properly.
 *
 * Wed Feb 25 13:21:44 CET 1998: Martin Schulze <joey@infodrom.north.de>
 *	Corrected Topi's patch as it prevented forwarding during
 *	startup due to an unknown LogPort.
 *
 * Sat Oct 10 20:01:48 CEST 1998: Martin Schulze <joey@infodrom.north.de>
 *	Added support for TESTING define which will turn syslogd into
 *	stdio-mode used for debugging.
 *
 * Sun Oct 11 20:16:59 CEST 1998: Martin Schulze <joey@infodrom.north.de>
 *	Reworked the initialization/fork code.  Now the parent
 *	process activates a signal handler which the daughter process
 *	will raise if it is initialized.  Only after that one the
 *	parent process may exit.  Otherwise klogd might try to flush
 *	its log cache while syslogd can't receive the messages yet.
 *
 * Mon Oct 12 13:30:35 CEST 1998: Martin Schulze <joey@infodrom.north.de>
 *	Redirected some error output with regard to argument parsing to
 *	stderr.
 *
 * Mon Oct 12 14:02:51 CEST 1998: Martin Schulze <joey@infodrom.north.de>
 *	Applied patch provided vom Topi Miettinen with regard to the
 *	people from OpenBSD.  This provides the additional '-a'
 *	argument used for specifying additional UNIX domain sockets to
 *	listen to.  This is been used with chroot()'ed named's for
 *	example.  See for http://www.psionic.com/papers/dns.html
 *
 * Mon Oct 12 18:29:44 CEST 1998: Martin Schulze <joey@infodrom.north.de>
 *	Added `ftp' facility which was introduced in glibc version 2.
 *	It's #ifdef'ed so won't harm with older libraries.
 *
 * Mon Oct 12 19:59:21 MET DST 1998: Martin Schulze <joey@infodrom.north.de>
 *	Code cleanups with regard to bsd -> posix transition and
 *	stronger security (buffer length checking).  Thanks to Topi
 *	Miettinen <tom@medialab.sonera.net>
 *	. index() --> strchr()
 *	. sprintf() --> snprintf()
 *	. bcopy() --> memcpy()
 *	. bzero() --> memset()
 *	. UNAMESZ --> UT_NAMESIZE
 *	. sys_errlist --> strerror()
 *
 * Mon Oct 12 20:22:59 CEST 1998: Martin Schulze <joey@infodrom.north.de>
 *	Added support for setutent()/getutent()/endutend() instead of
 *	binary reading the UTMP file.  This is the the most portable
 *	way.  This allows /var/run/utmp format to change, even to a
 *	real database or utmp daemon. Also if utmp file locking is
 *	implemented in libc, syslog will use it immediately.  Thanks
 *	to Topi Miettinen <tom@medialab.sonera.net>.
 *
 * Mon Oct 12 20:49:18 MET DST 1998: Martin Schulze <joey@infodrom.north.de>
 *	Avoid logging of SIGCHLD when syslogd is in the process of
 *	exiting and closing its files.  Again thanks to Topi.
 *
 * Mon Oct 12 22:18:34 CEST 1998: Martin Schulze <joey@infodrom.north.de>
 *	Modified printline() to support 8bit characters - such as
 *	russion letters.  Thanks to Vladas Lapinskas <lapinskas@mail.iae.lt>.
 *
 * Sat Nov 14 02:29:37 CET 1998: Martin Schulze <joey@infodrom.north.de>
 *	``-m 0'' now turns of MARK logging entirely.
 *
 * Tue Jan 19 01:04:18 MET 1999: Martin Schulze <joey@infodrom.north.de>
 *	Finally fixed an error with `-a' processing, thanks to Topi
 *	Miettinen <tom@medialab.sonera.net>.
 *
 * Sun May 23 10:08:53 CEST 1999: Martin Schulze <joey@infodrom.north.de>
 *	Removed superflous call to utmpname().  The path to the utmp
 *	file is defined in the used libc and should not be hardcoded
 *	into the syslogd binary referring the system it was compiled on.
 *
 * Sun Sep 17 20:45:33 CEST 2000: Martin Schulze <joey@infodrom.ffis.de>
 *	Fixed some bugs in printline() code that did not escape
 *	control characters '\177' through '\237' and contained a
 *	single-byte buffer overflow.  Thanks to Solar Designer
 *	<solar@false.com>.
 *
 * Sun Sep 17 21:26:16 CEST 2000: Martin Schulze <joey@infodrom.ffis.de>
 *	Don't close open sockets upon reload.  Thanks to Bill
 *	Nottingham.
 *
 * Mon Sep 18 09:10:47 CEST 2000: Martin Schulze <joey@infodrom.ffis.de>
 *	Fixed bug in printchopped() that caused syslogd to emit
 *	kern.emerg messages when splitting long lines.  Thanks to
 *	Daniel Jacobowitz <dan@debian.org> for the fix.
 *
 * Mon Sep 18 15:33:26 CEST 2000: Martin Schulze <joey@infodrom.ffis.de>
 *	Removed unixm/unix domain sockets and switch to Datagram Unix
 *	Sockets.  This should remove one possibility to play DoS with
 *	syslogd.  Thanks to Olaf Kirch <okir@caldera.de> for the patch.
 *
 * Sun Mar 11 20:23:44 CET 2001: Martin Schulze <joey@infodrom.ffis.de>
 *	Don't return a closed fd if `-a' is called with a wrong path.
 *	Thanks to Bill Nottingham <notting@redhat.com> for providing
 *	a patch.<|MERGE_RESOLUTION|>--- conflicted
+++ resolved
@@ -1,5 +1,4 @@
 ---------------------------------------------------------------------------
-<<<<<<< HEAD
 Version 5.9.8  [V5-BETA], 2012-05-??
 - bugfix: delayble source could block action queue, even if there was
   a disk queue associated with it. The root cause of this problem was
@@ -29,6 +28,8 @@
   If it is not present, it must have the nilvalue "-" as of RFC5424
   closes: http://bugzilla.adiscon.com/show_bug.cgi?id=332
   Thanks to John N for reporting this issue.
+- bugfix: "last message repeated n times" message was missing hostname
+  Thanks to Zdenek Salvet for finding this bug and to Bodik for reporting
 ---------------------------------------------------------------------------
 Version 5.9.7  [V5-BETA], 2012-05-10
 - added capability to specify substrings for field extraction mode
@@ -175,11 +176,10 @@
 - bugfix: failover did not work correctly if repeated msg reduction was on
   affected directive was: $ActionExecOnlyWhenPreviousIsSuspended on
   closes: http://bugzilla.adiscon.com/show_bug.cgi?id=236
-=======
+---------------------------------------------------------------------------
 Version 5.8.13  [V5-stable] 2012-06-??
 - bugfix: "last message repeated n times" message was missing hostname
   Thanks to Zdenek Salvet for finding this bug and to Bodik for reporting
->>>>>>> 3ebbb9c4
 ---------------------------------------------------------------------------
 Version 5.8.12  [V5-stable] 2012-06-06
 - add small delay (50ms) after sending shutdown message
