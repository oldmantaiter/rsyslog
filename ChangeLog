---------------------------------------------------------------------------
<<<<<<< HEAD
Version 6.2.0  [v6-stable], 2012-01-09
- bugfix (kind of): removed numerical part from pri-text
  see v6 compatibility document for reasons
- bugfix: race condition when extracting program name, APPNAME, structured
  data and PROCID (RFC5424 fields) could lead to invalid characters e.g.
  in dynamic file names or during forwarding (general malfunction of these
  fields in templates, mostly under heavy load)
- bugfix: imuxsock did no longer ignore message-provided timestamp, if
  so configured (the *default*). Lead to no longer sub-second timestamps.
  closes: http://bugzilla.adiscon.com/show_bug.cgi?id=281
- bugfix: omfile returns fatal error code for things that go really wrong
  previously, RS_RET_RESUME was returned, which lead to a loop inside the
  rule engine as omfile could not really recover.
- bugfix: rsyslogd -v always said 64 atomics were not present
  thanks to mono_matsuko for the patch
- bugfix: potential abort after reading invalid X.509 certificate
  closes: http://bugzilla.adiscon.com/show_bug.cgi?id=290
  Thanks to Tomas Heinrich for the patch
- $Begin, $End, $StrictScoping directives have been removed as v6.4 will
  provide the same functionality in a far better way. So we do not want
  to clutter the code.
---------------------------------------------------------------------------
Version 6.1.12  [BETA], 2011-09-01
- bugfix/security: off-by-two bug in legacy syslog parser, CVE-2011-3200
- bugfix: mark message processing did not work correctly
- bugfix: potential misadressing in property replacer
- bugfix: memcpy overflow can occur in allowed sender checkig
  if a name is resolved to IPv4-mapped-on-IPv6 address
  Found by Ismail Dönmez at suse
- bugfix: The NUL-Byte for the syslogtag was not copied in MsgDup (msg.c)
- bugfix: fixed incorrect state handling for Discard Action (transactions)
  Note: This caused all messages in a batch to be set to COMMITTED, 
  even if they were discarded. 
---------------------------------------------------------------------------
Version 6.1.11  [BETA] (rgerhards), 2011-07-11
- systemd support: set stdout/stderr to null - thx to Lennart for the patch
- added support for the ":omusrmsg:" syntax in configuring user messages
- added support for the ":omfile:" syntax in configuring user messages
---------------------------------------------------------------------------
Version 6.1.10  [BETA] (rgerhards), 2011-06-22
- bugfix: problems in failover action handling
  closes: http://bugzilla.adiscon.com/show_bug.cgi?id=270
  closes: http://bugzilla.adiscon.com/show_bug.cgi?id=254
- bugfix: mutex was invalidly left unlocked during action processing
  At least one case where this can occur is during thread shutdown, which
  may be initiated by lower activity. In most cases, this is quite
  unlikely to happen. However, if it does, data structures may be 
  corrupted which could lead to fatal failure and segfault. I detected
  this via a testbench test, not a user report. But I assume that some
  users may have had unreproducable aborts that were cause by this bug.
---------------------------------------------------------------------------
Version 6.1.9  [BETA] (rgerhards), 2011-06-14
- bugfix: problems in failover action handling
  closes: http://bugzilla.adiscon.com/show_bug.cgi?id=270
  closes: http://bugzilla.adiscon.com/show_bug.cgi?id=254
- bugfix: mutex was invalidly left unlocked during action processing
  At least one case where this can occur is during thread shutdown, which
  may be initiated by lower activity. In most cases, this is quite
  unlikely to happen. However, if it does, data structures may be 
  corrupted which could lead to fatal failure and segfault. I detected
  this via a testbench test, not a user report. But I assume that some
  users may have had unreproducable aborts that were cause by this bug.
- bugfix/improvement:$WorkDirectory now gracefully handles trailing slashes
---------------------------------------------------------------------------
Version 6.1.9  [BETA] (rgerhards), 2011-06-14
- bugfix: memory leak in imtcp & subsystems under some circumstances
  This leak is tied to error conditions which lead to incorrect cleanup
  of some data structures. [backport from v6.3]
- bugfix: $ActionFileDefaultTemplate did not work
  closes: http://bugzilla.adiscon.com/show_bug.cgi?id=262
---------------------------------------------------------------------------
Version 6.1.8  [BETA] (rgerhards), 2011-05-20
- official new beta version (note that in a sense 6.1.7 was already beta,
  so we may release the first stable v6 earlier than usual)
- new module mmsnmptrapd, a sample message modification module
- import of minor bug fixes from v4 & v5
---------------------------------------------------------------------------
Version 6.1.7  [DEVEL] (rgerhards), 2011-04-15
- added log classification capabilities (via mmnormalize & tags)
- speeded up tcp forwarding by reducing number of API calls
  this especially speeds up TLS processing
- somewhat improved documentation index
- bugfix: enhanced imudp config processing code disabled due to wrong
  merge (affected UDP realtime capabilities)
- bugfix (kind of): memory leak with tcp reception epoll handler
  This was an extremely unlikely leak and, if it happend, quite small.
  Still it is better to handle this border case.
- bugfix: IPv6-address could not be specified in omrelp
  this was due to improper parsing of ":"
  closes: http://bugzilla.adiscon.com/show_bug.cgi?id=250
---------------------------------------------------------------------------
Version 6.1.6  [DEVEL] (rgerhards), 2011-03-14
- enhanced omhdfs to support batching mode. This permits to increase
  performance, as we now call the HDFS API with much larger message
  sizes and far more infrequently
- improved testbench
  among others, life tests for ommysql (against a test database) have
  been added, valgrind-based testing enhanced, ...
- bugfix: minor memory leak in omlibdbi (< 1k per instance and run)
- bugfix: (regression) omhdfs did no longer compile
- bugfix: omlibdbi did not use password from rsyslog.con
  closes: http://bugzilla.adiscon.com/show_bug.cgi?id=203
- systemd support somewhat improved (can now take over existing log sockt)
- bugfix: discard action did not work under some circumstances
  fixes: http://bugzilla.adiscon.com/show_bug.cgi?id=217
- bugfix: file descriptor leak in gnutls netstream driver
  fixes: http://bugzilla.adiscon.com/show_bug.cgi?id=222
- fixed compile problem in imtemplate
  fixes: http://bugzilla.adiscon.com/show_bug.cgi?id=235
---------------------------------------------------------------------------
Version 6.1.5  [DEVEL] (rgerhards), 2011-03-04
- improved testbench
- enhanced imtcp to use a pool of worker threads to process incoming
  messages. This enables higher processing rates, especially in the TLS
  case (where more CPU is needed for the crypto functions)
- added support for TLS (in anon mode) to tcpflood
- improved TLS error reporting
- improved TLS startup (Diffie-Hellman bits do not need to be generated,
  as we do not support full anon key exchange -- we always need certs)
- bugfix: fixed a memory leak and potential abort condition
  this could happen if multiple rulesets were used and some output batches
  contained messages belonging to more than one ruleset.
  fixes: http://bugzilla.adiscon.com/show_bug.cgi?id=226
  fixes: http://bugzilla.adiscon.com/show_bug.cgi?id=218
- bugfix: memory leak when $RepeatedMsgReduction on was used
  bug tracker: http://bugzilla.adiscon.com/show_bug.cgi?id=225
- bugfix: potential abort condition when $RepeatedMsgReduction set to on
  as well as potentially in a number of other places where MsgDup() was
  used. This only happened when the imudp input module was used and it
  depended on name resolution not yet had taken place. In other words,
  this was a strange problem that could lead to hard to diagnose 
  instability. So if you experience instability, chances are good that
  this fix will help.
---------------------------------------------------------------------------
Version 6.1.4  [DEVEL] (rgerhards), 2011-02-18
- bugfix/omhdfs: directive $OMHDFSFileName rendered unusable 
  due to a search and replace-induced bug ;)
- bugfix: minor race condition in action.c - considered cosmetic
  This is considered cosmetic as multiple threads tried to write exactly
  the same value into the same memory location without sync. The method
  has been changed so this can no longer happen.
- added pmsnare parser module (written by David Lang)
- enhanced imfile to support non-cancel input termination
- improved systemd socket activation thanks to Marius Tomaschweski
- improved error reporting for $WorkDirectory
  non-existance and other detectable problems are now reported,
  and the work directory is NOT set in this case
- bugfix: pmsnare causded abort under some conditions
- bugfix: abort if imfile reads file line of more than 64KiB
  Thanks to Peter Eisentraut for reporting and analysing this problem.
  bug tracker: http://bugzilla.adiscon.com/show_bug.cgi?id=221
- bugfix: queue engine did not properly slow down inputs in FULL_DELAY mode
  when in disk-assisted mode. This especially affected imfile, which
  created unnecessarily queue files if a large set of input file data was
  to process.
- bugfix: very long running actions could prevent shutdown under some
  circumstances. This has now been solved, at least for common
  situations.
- bugfix: fixed compile problem due to empty structs
  this occured only on some platforms/compilers. thanks to Dražen Kačar 
  for the fix
---------------------------------------------------------------------------
Version 6.1.3  [DEVEL] (rgerhards), 2011-02-01
- experimental support for monogodb added
- added $IMUDPSchedulingPolicy and $IMUDPSchedulingPriority config settings
- added $LocalHostName config directive
- improved tcpsrv performance by enabling multiple-entry epoll
  so far, we always pulled a single event from the epoll interface. 
  Now 128, what should result in performance improvement (less API
  calls) on busy systems. Most importantly affects imtcp.
- imptcp now supports non-cancel termination mode, a plus in stability
- imptcp speedup: multiple worker threads can now be used to read data
- new directive $InputIMPTcpHelperThreads added
- bugfix: fixed build problems on some platforms
  namely those that have 32bit atomic operations but not 64 bit ones
- bugfix: local hostname was pulled too-early, so that some config 
  directives (namely FQDN settings) did not have any effect
- enhanced tcpflood to support multiple sender threads
  this is required for some high-throughput scenarios (and necessary to
  run some performance tests, because otherwise the sender is too slow).
- added some new custom parsers (snare, aix, some Cisco "specialities")
  thanks to David Lang
---------------------------------------------------------------------------
Version 6.1.2  [DEVEL] (rgerhards), 2010-12-16
- added experimental support for log normalizaton (via liblognorm)
  support for normalizing log messages has been added in the form of
  mmnormalize. The core engine (property replacer, filter engine) has
  been enhanced to support properties from normalized events.
  Note: this is EXPERIMENTAL code. It is currently know that
  there are issues if the functionality is used with
  - disk-based queues
  - asynchronous action queues
  You can not use the new functionality together with these features.
  This limitation will be removed in later releases. However, we 
  preferred to release early, so that one can experiment with the new
  feature set and accepted the price that this means the full set of
  functionality is not yet available. If not used together with
  these features, log normalizing should be pretty stable.
- enhanced testing tool tcpflood
  now supports sending via UDP and the capability to run multiple
  iterations and generate statistics data records
- bugfix: potential abort when output modules with different parameter
  passing modes were used in configured output modules
---------------------------------------------------------------------------
Version 6.1.1  [DEVEL] (rgerhards), 2010-11-30
- bugfix(important): problem in TLS handling could cause rsyslog to loop
  in a tight loop, effectively disabling functionality and bearing the
  risk of unresponsiveness of the whole system.
  Bug tracker: http://bugzilla.adiscon.com/show_bug.cgi?id=194
- support for omhdfs officially added (import from 5.7.1)
- merged imuxsock improvements from 5.7.1 (see there)
- support for systemd officially added (import from 5.7.0)
- bugfix: a couple of problems that imfile had on some platforms, namely
  Ubuntu (not their fault, but occured there)
- bugfix: imfile utilizes 32 bit to track offset. Most importantly,
  this problem can not experienced on Fedora 64 bit OS (which has
  64 bit long's!)
- a number of other bugfixes from older versions imported
---------------------------------------------------------------------------
Version 6.1.0  [DEVEL] (rgerhards), 2010-08-12

*********************************** NOTE **********************************
The v6 versions of rsyslog feature a greatly redesigned config system 
which, among others, supports scoping. However, the initial version does
not contain the whole new system. Rather it will evolve. So it is
expected that interfaces, even new ones, break during the initial
6.x.y releases.
*********************************** NOTE **********************************

- added $Begin, $End and $ScriptScoping config scope statments
  (at this time for actions only).
- added imptcp, a simplified, Linux-specific and potentielly fast
  syslog plain tcp input plugin (NOT supporting TLS!)
  [ported from v4]
---------------------------------------------------------------------------
Version 5.9.0  [V5-DEVEL] (rgerhards), 2011-03-??
- this begins a new devel branch for v5
- added new config directive $InputTCPFlowControl to select if tcp
  received messages shall be flagged as light delayable or not.
- enhanced omhdfs to support batching mode. This permits to increase
  performance, as we now call the HDFS API with much larger message
  sizes and far more infrequently
- bugfix: failover did not work correctly if repeated msg reduction was on
  affected directive was: $ActionExecOnlyWhenPreviousIsSuspended on
  closes: http://bugzilla.adiscon.com/show_bug.cgi?id=236
---------------------------------------------------------------------------
Version 5.8.7  [V5-stable] 2011-??-??
=======
Version 5.8.7  [V5-stable] 2012-01-17
>>>>>>> 92f7e549
- bugfix: instabilities when using RFC5424 header fields
  Thanks to Kaiwang Chen for the patch
- bugfix: imuxsock did truncate part of received message if it did not
  contain a proper date. The truncation occured because we removed that
  part of the messages that was expected to be the date.
  closes: http://bugzilla.adiscon.com/show_bug.cgi?id=295
- bugfix: potential abort after reading invalid X.509 certificate
  closes: http://bugzilla.adiscon.com/show_bug.cgi?id=290
  Thanks to Tomas Heinrich for the patch
- bugfix: stats counter were not properly initialized on creation
- FQDN hostname for multihomed host was not always set to the correct name
  if multiple aliases existed. Thanks to Tomas Heinreich for the patch.
---------------------------------------------------------------------------
Version 5.8.6  [V5-stable] 2011-10-21
- bugfix: missing whitespace after property-based filter was not detected
- bugfix: $OMFileFlushInterval period was doubled - now using correct value
- bugfix: ActionQueue could malfunction due to index error
  Thanks to Vlad Grigorescu for the patch
- bugfix: $ActionExecOnlyOnce interval did not work properly
  Thanks to Tomas Heinrich for the patch
- bugfix: race condition when extracting program name, APPNAME, structured
  data and PROCID (RFC5424 fields) could lead to invalid characters e.g.
  in dynamic file names or during forwarding (general malfunction of these
  fields in templates, mostly under heavy load)
- bugfix: imuxsock did no longer ignore message-provided timestamp, if
  so configured (the *default*). Lead to no longer sub-second timestamps.
  closes: http://bugzilla.adiscon.com/show_bug.cgi?id=281
- bugfix: omfile returns fatal error code for things that go really wrong
  previously, RS_RET_RESUME was returned, which lead to a loop inside the
  rule engine as omfile could not really recover.
- bugfix: imfile did invalid system call under some circumstances
  when a file that was to be monitored did not exist BUT the state file
  actually existed. Mostly a cosmetic issue. Root cause was incomplete
  error checking in stream.c; so patch may affect other code areas.
- bugfix: rsyslogd -v always said 64 atomics were not present
  thanks to mono_matsuko for the patch
---------------------------------------------------------------------------
Version 5.8.5  [V5-stable] (rgerhards/al), 2011-09-01
- bugfix/security: off-by-two bug in legacy syslog parser, CVE-2011-3200
- bugfix: mark message processing did not work correctly
- bugfix: potential hang condition during tag emulation
- bugfix: too-early string termination during tag emulation
- bugfix: The NUL-Byte for the syslogtag was not copied in MsgDup (msg.c)
- bugfix: fixed incorrect state handling for Discard Action (transactions)
  Note: This caused all messages in a batch to be set to COMMITTED, 
  even if they were discarded. 
---------------------------------------------------------------------------
Version 5.8.4  [V5-stable] (al), 2011-08-10
- bugfix: potential misadressing in property replacer
- bugfix: memcpy overflow can occur in allowed sender checkig
  if a name is resolved to IPv4-mapped-on-IPv6 address
  Found by Ismail Dönmez at suse
- bugfix: potential misadressing in property replacer
- bugfix: MSGID corruption in RFC5424 parser under some circumstances
  closes: http://bugzilla.adiscon.com/show_bug.cgi?id=275
---------------------------------------------------------------------------
Version 5.8.3  [V5-stable] (rgerhards), 2011-07-11
- systemd support: set stdout/stderr to null - thx to Lennart for the patch
- added support for the ":omusrmsg:" syntax in configuring user messages
- added support for the ":omfile:" syntax in configuring user messages
  Note: previous outchannel syntax will generate a warning message. This
  may be surprising to some users, but it is quite urgent to alert them
  of the new syntax as v6 can no longer support the previous one.
---------------------------------------------------------------------------
Version 5.8.2  [V5-stable] (rgerhards), 2011-06-21
- bugfix: problems in failover action handling
  closes: http://bugzilla.adiscon.com/show_bug.cgi?id=270
  closes: http://bugzilla.adiscon.com/show_bug.cgi?id=254
- bugfix: mutex was invalidly left unlocked during action processing
  At least one case where this can occur is during thread shutdown, which
  may be initiated by lower activity. In most cases, this is quite
  unlikely to happen. However, if it does, data structures may be 
  corrupted which could lead to fatal failure and segfault. I detected
  this via a testbench test, not a user report. But I assume that some
  users may have had unreproducable aborts that were cause by this bug.
- bugfix: memory leak in imtcp & subsystems under some circumstances
  This leak is tied to error conditions which lead to incorrect cleanup
  of some data structures. [backport from v6]
- bugfix/improvement:$WorkDirectory now gracefully handles trailing slashes
---------------------------------------------------------------------------
Version 5.8.1  [V5-stable] (rgerhards), 2011-05-19
- bugfix: invalid processing in QUEUE_FULL condition
  If the the multi-submit interface was used and a QUEUE_FULL condition
  occured, the failed message was properly destructed. However, the
  rest of the input batch, if it existed, was not processed. So this
  lead to potential loss of messages and a memory leak. The potential
  loss of messages was IMHO minor, because they would have been dropped
  in most cases due to the queue remaining full, but very few lucky ones
  from the batch may have made it. Anyhow, this has now been changed so
  that the rest of the batch is properly tried to be enqueued and, if
  not possible, destructed.
- new module mmsnmptrapd, a sample message modification module
  This can be useful to reformat snmptrapd messages and also serves as
  a sample for how to write message modification modules using the
  output module interface. Note that we introduced this new 
  functionality directly into the stable release, as it does not 
  modify the core and as such cannot have any side-effects if it is
  not used (and thus the risk is solely on users requiring that
  functionality).
- bugfix: rate-limiting inside imuxsock did not work 100% correct
  reason was that a global config variable was invalidly accessed where a
  listener variable should have been used.
  Also performance-improved the case when rate limiting is turned off (this
  is a very unintrusive change, thus done directly to the stable version).
- bugfix: $myhostname not available in RainerScript (and no error message)
  closes: http://bugzilla.adiscon.com/show_bug.cgi?id=233
- bugfix: memory and file descriptor leak in stream processing
  Leaks could occur under some circumstances if the file stream handler
  errored out during the open call. Among others, this could cause very
  big memory leaks if there were a problem with unreadable disk queue
  files. In regard to the memory leak, this
  closes: http://bugzilla.adiscon.com/show_bug.cgi?id=256
- bugfix: doc for impstats had wrong config statements
  also, config statements were named a bit inconsistent, resolved that
  problem by introducing an alias and only documenting the consistent
  statements
  Thanks to Marcin for bringing up this problem.
- bugfix: IPv6-address could not be specified in omrelp
  this was due to improper parsing of ":"
  closes: http://bugzilla.adiscon.com/show_bug.cgi?id=250
- bugfix: TCP connection invalidly aborted when messages needed to be
  discarded (due to QUEUE_FULL or similar problem)
- bugfix: $LocalHostName was not honored under all circumstances
  closes: http://bugzilla.adiscon.com/show_bug.cgi?id=258
- bugfix(minor): improper template function call in syslogd.c
---------------------------------------------------------------------------
Version 5.8.0  [V5-stable] (rgerhards), 2011-04-12

This is the new v5-stable branch, importing all feature from the 5.7.x
versions. To see what has changed in regard to the previous v5-stable,
check the Changelog for 5.7.x below.

- bugfix: race condition in deferred name resolution
  closes: http://bugzilla.adiscon.com/show_bug.cgi?id=238
  Special thanks to Marcin for his persistence in helping to solve this
  bug.
- bugfix: DA queue was never shutdown once it was started
  closes: http://bugzilla.adiscon.com/show_bug.cgi?id=241
---------------------------------------------------------------------------
Version 5.7.10  [V5-BETA] (rgerhards), 2011-03-29
- bugfix: ompgsql did not work properly with ANSI SQL strings
  closes: http://bugzilla.adiscon.com/show_bug.cgi?id=229
- bugfix: rsyslog did not build with --disable-regexp configure option
  closes: http://bugzilla.adiscon.com/show_bug.cgi?id=243
- bugfix: PRI was invalid on Solaris for message from local log socket
- enhance: added $BOM system property to ease writing byte order masks
- bugfix: RFC5424 parser confused by empty structured data
  closes: http://bugzilla.adiscon.com/show_bug.cgi?id=237
- bugfix: error return from strgen caused abort, now causes action to be
  ignored (just like a failed filter)
- new sample plugin for a strgen to generate sql statement consumable
  by a database plugin
- bugfix: strgen could not be used together with database outputs
  because the sql/stdsql option could not be specified. This has been
  solved by permitting the strgen to include the opton inside its name.
  closes: http://bugzilla.adiscon.com/show_bug.cgi?id=195
---------------------------------------------------------------------------
Version 5.7.9  [V5-BETA] (rgerhards), 2011-03-16
- improved testbench
  among others, life tests for ommysql (against a test database) have
  been added, valgrind-based testing enhanced, ...
- enhance: fallback *at runtime* to epoll_create if epoll_create1 is not
  available. Thanks to Michael Biebl for analysis and patch!
- bugfix: failover did not work correctly if repeated msg reduction was on
  closes: http://bugzilla.adiscon.com/show_bug.cgi?id=236
  affected directive was: $ActionExecOnlyWhenPreviousIsSuspended on
- bugfix: minor memory leak in omlibdbi (< 1k per instance and run)
- bugfix: (regression) omhdfs did no longer compile
- bugfix: omlibdbi did not use password from rsyslog.conf
  closes: http://bugzilla.adiscon.com/show_bug.cgi?id=203
---------------------------------------------------------------------------
Version 5.7.8  [V5-BETA] (rgerhards), 2011-03-09
- systemd support somewhat improved (can now take over existing log sockt)
- bugfix: discard action did not work under some circumstances
  fixes: http://bugzilla.adiscon.com/show_bug.cgi?id=217
- bugfix: file descriptor leak in gnutls netstream driver
  fixes: http://bugzilla.adiscon.com/show_bug.cgi?id=222
---------------------------------------------------------------------------
Version 5.7.7  [V5-BETA] (rgerhards), 2011-03-02
- bugfix: potential abort condition when $RepeatedMsgReduction set to on
  as well as potentially in a number of other places where MsgDup() was
  used. This only happened when the imudp input module was used and it
  depended on name resolution not yet had taken place. In other words,
  this was a strange problem that could lead to hard to diagnose 
  instability. So if you experience instability, chances are good that
  this fix will help.
---------------------------------------------------------------------------
Version 5.7.6  [V5-BETA] (rgerhards), 2011-02-25
- bugfix: fixed a memory leak and potential abort condition
  this could happen if multiple rulesets were used and some output batches
  contained messages belonging to more than one ruleset.
  fixes: http://bugzilla.adiscon.com/show_bug.cgi?id=226
  fixes: http://bugzilla.adiscon.com/show_bug.cgi?id=218
- bugfix: memory leak when $RepeatedMsgReduction on was used
  bug tracker: http://bugzilla.adiscon.com/show_bug.cgi?id=225
---------------------------------------------------------------------------
Version 5.7.5  [V5-BETA] (rgerhards), 2011-02-23
- enhance: imfile did not yet support multiple rulesets, now added
  we do this directly in the beta because a) it does not affect existing
  functionality and b) one may argue that this missing functionality is
  close to a bug.
- improved testbench, added tests for imuxsock
- bugfix: imuxsock did no longer sanitize received messages
  This was a regression from the imuxsock partial rewrite. Happened
  because the message is no longer run through the standard parsers. 
  bug tracker: http://bugzilla.adiscon.com/show_bug.cgi?id=224
- bugfix: minor race condition in action.c - considered cosmetic
  This is considered cosmetic as multiple threads tried to write exactly
  the same value into the same memory location without sync. The method
  has been changed so this can no longer happen.
---------------------------------------------------------------------------
Version 5.7.4  [V5-BETA] (rgerhards), 2011-02-17
- added pmsnare parser module (written by David Lang)
- enhanced imfile to support non-cancel input termination
- improved systemd socket activation thanks to Marius Tomaschweski
- improved error reporting for $WorkDirectory
  non-existance and other detectable problems are now reported,
  and the work directory is NOT set in this case
- bugfix: pmsnare causded abort under some conditions
- bugfix: abort if imfile reads file line of more than 64KiB
  Thanks to Peter Eisentraut for reporting and analysing this problem.
  bug tracker: http://bugzilla.adiscon.com/show_bug.cgi?id=221
- bugfix: queue engine did not properly slow down inputs in FULL_DELAY mode
  when in disk-assisted mode. This especially affected imfile, which
  created unnecessarily queue files if a large set of input file data was
  to process.
- bugfix: very long running actions could prevent shutdown under some
  circumstances. This has now been solved, at least for common
  situations.
- bugfix: fixed compile problem due to empty structs
  this occured only on some platforms/compilers. thanks to Dražen Kačar 
  for the fix
---------------------------------------------------------------------------
Version 5.7.3  [V5-BETA] (rgerhards), 2011-02-07
- added support for processing multi-line messages in imfile
- added $IMUDPSchedulingPolicy and $IMUDPSchedulingPriority config settings
- added $LocalHostName config directive
- bugfix: fixed build problems on some platforms
  namely those that have 32bit atomic operations but not 64 bit ones
- bugfix: local hostname was pulled too-early, so that some config 
  directives (namely FQDN settings) did not have any effect
- bugfix: imfile did duplicate messages under some circumstances
- added $OMMySQLConfigFile config directive
- added $OMMySQLConfigSection config directive
---------------------------------------------------------------------------
Version 5.7.2  [V5-DEVEL] (rgerhards), 2010-11-26
- bugfix(important): problem in TLS handling could cause rsyslog to loop
  in a tight loop, effectively disabling functionality and bearing the
  risk of unresponsiveness of the whole system.
  Bug tracker: http://bugzilla.adiscon.com/show_bug.cgi?id=194
- bugfix: imfile state file was not written when relative file name
  for it was specified
- bugfix: compile failed on systems without epoll_create1()
  Thanks to David Hill for providing a fix.
- bugfix: atomic increment for msg object may not work correct on all
  platforms. Thanks to Chris Metcalf for the patch
- bugfix: replacements for atomic operations for non-int sized types had
  problems. At least one instance of that problem could potentially lead
  to abort (inside omfile).
---------------------------------------------------------------------------
Version 5.7.1  [V5-DEVEL] (rgerhards), 2010-10-05
- support for Hadoop's HDFS added (via omhdfs)
- imuxsock now optionally use SCM_CREDENTIALS to pull the pid from the log
  socket itself
  (thanks to Lennart Poettering for the suggesting this feature)
- imuxsock now optionally uses per-process input rate limiting, guarding the
  user against processes spamming the system log
  (thanks to Lennart Poettering for suggesting this feature)
- added new config statements
  * $InputUnixListenSocketUsePIDFromSystem 
  * $SystemLogUsePIDFromSystem 
  * $SystemLogRateLimitInterval
  * $SystemLogRateLimitBurst
  * $SystemLogRateLimitSeverity
  * $IMUxSockRateLimitInterval
  * $IMUxSockRateLimitBurst
  * $IMUxSockRateLimitSeverity
- imuxsock now supports up to 50 different sockets for input
- some code cleanup in imuxsock (consider this a release a major
  modification, especially if problems show up)
- bugfix: /dev/log was unlinked even when passed in from systemd
  in which case it should be preserved as systemd owns it
---------------------------------------------------------------------------
Version 5.7.0  [V5-DEVEL] (rgerhards), 2010-09-16
- added module impstat to emit periodic statistics on rsyslog counters
- support for systemd officially added
  * acquire /dev/log socket optionally from systemd
    thanks to Lennart Poettering for this patch
  * sd-systemd API added as part of rsyslog runtime library
---------------------------------------------------------------------------
Version 5.6.5  [V5-STABLE] (rgerhards), 2011-03-22
- bugfix: failover did not work correctly if repeated msg reduction was on
  affected directive was: $ActionExecOnlyWhenPreviousIsSuspended on
  closes: http://bugzilla.adiscon.com/show_bug.cgi?id=236
- bugfix: omlibdbi did not use password from rsyslog.con
  closes: http://bugzilla.adiscon.com/show_bug.cgi?id=203
- bugfix(kind of): tell users that config graph can currently not be
  generated
  closes: http://bugzilla.adiscon.com/show_bug.cgi?id=232
- bugfix: discard action did not work under some circumstances
  fixes: http://bugzilla.adiscon.com/show_bug.cgi?id=217
  (backport from 5.7.8)
---------------------------------------------------------------------------
Version 5.6.4  [V5-STABLE] (rgerhards), 2011-03-03
- bugfix: potential abort condition when $RepeatedMsgReduction set to on
  as well as potentially in a number of other places where MsgDup() was
  used. This only happened when the imudp input module was used and it
  depended on name resolution not yet had taken place. In other words,
  this was a strange problem that could lead to hard to diagnose 
  instability. So if you experience instability, chances are good that
  this fix will help.
- bugfix: fixed a memory leak and potential abort condition
  this could happen if multiple rulesets were used and some output batches
  contained messages belonging to more than one ruleset.
  fixes: http://bugzilla.adiscon.com/show_bug.cgi?id=226
  fixes: http://bugzilla.adiscon.com/show_bug.cgi?id=218
- bugfix: memory leak when $RepeatedMsgReduction on was used
  bug tracker: http://bugzilla.adiscon.com/show_bug.cgi?id=225
---------------------------------------------------------------------------
Version 5.6.3  [V5-STABLE] (rgerhards), 2011-01-26
- bugfix: action processor released memory too early, resulting in
  potential issue in retry cases (but very unlikely due to another
  bug, which I also fixed -- only after the fix this problem here
  became actually visible).
- bugfix: batch processing flagged invalid message as "bad" under some
  circumstances
- bugfix: unitialized variable could cause issues under extreme conditions
  plus some minor nits. This was found after a clang static code analyzer
  analysis (great tool, and special thanks to Marcin for telling me about
  it!)
- bugfix: batches which had actions in error were not properly retried in
  all cases
- bugfix: imfile did duplicate messages under some circumstances
- bugfix: testbench was not activated if no Java was present on system
  ... what actually was a left-over. Java is no longer required.
---------------------------------------------------------------------------
Version 5.6.2  [V5-STABLE] (rgerhards), 2010-11-30
- bugfix: compile failed on systems without epoll_create1()
  Thanks to David Hill for providing a fix.
- bugfix: atomic increment for msg object may not work correct on all
  platforms. Thanks to Chris Metcalf for the patch
- bugfix: replacements for atomic operations for non-int sized types had
  problems. At least one instance of that problem could potentially lead
  to abort (inside omfile).
- added the $InputFilePersistStateInterval config directive to imfile
- changed imfile so that the state file is never deleted (makes imfile
  more robust in regard to fatal failures)
- bugfix: a slightly more informative error message when a TCP
  connections is aborted
---------------------------------------------------------------------------
Version 5.6.1  [V5-STABLE] (rgerhards), 2010-11-24
- bugfix(important): problem in TLS handling could cause rsyslog to loop
  in a tight loop, effectively disabling functionality and bearing the
  risk of unresponsiveness of the whole system.
  Bug tracker: http://bugzilla.adiscon.com/show_bug.cgi?id=194
- permitted imptcp to work on systems which support epoll(), but not
  epoll_create().
  Bug: http://bugzilla.adiscon.com/show_bug.cgi?id=204
  Thanks to Nicholas Brink for reporting this problem.
- bugfix: testbench failed if imptcp was not enabled
- bugfix: segfault when an *empty* template was used
  Bug: http://bugzilla.adiscon.com/show_bug.cgi?id=206
  Thanks to David Hill for alerting us.
- bugfix: compile failed with --enable-unlimited-select
  thanks varmojfekoj for the patch
---------------------------------------------------------------------------
Version 5.6.0  [V5-STABLE] (rgerhards), 2010-10-19

This release brings all changes and enhancements of the 5.5.x series
to the v5-stable branch.

- bugfix: a couple of problems that imfile had on some platforms, namely
  Ubuntu (not their fault, but occured there)
- bugfix: imfile utilizes 32 bit to track offset. Most importantly,
  this problem can not experienced on Fedora 64 bit OS (which has
  64 bit long's!)
---------------------------------------------------------------------------
Version 5.5.7  [V5-BETA] (rgerhards), 2010-08-09
- changed omudpspoof default spoof address to simplify typical use case
  thanks to David Lang for suggesting this
- doc bugfix: pmlastmsg doc samples had errors
- bugfix[minor]: pmrfc3164sd had invalid name (resided in rsyslog name 
  space, what should not be the case for a contributed module)
- added omuxsock, which permits to write message to local Unix sockets
  this is the counterpart to imuxsock, enabling fast local forwarding
---------------------------------------------------------------------------
Version 5.5.6  [DEVEL] (rgerhards), 2010-07-21
- added parser modules
  * pmlastmsg, which supports the notoriously malformed "last message
    repeated n times" messages from some syslogd's (namely sysklogd)
  * pmrfc3164sd (contributed), supports RFC5424 structured data in 
    RFC3164 messages [untested]
- added new module type "string generator", used to speed up output
  processing. Expected speedup for (typical) rsyslog processing is
  roughly 5 to 6 percent compared to using string-based templates.
  They may also be used to do more complex formatting with custom
  C code, what provided greater flexibility and probably far higher
  speed, for example if using multiple regular expressions within a 
  template.
- added 4 string generators for
  * RSYSLOG_FileFormat
  * RSYSLOG_TraditionalFileFormat
  * RSYSLOG_ForwardFormat
  * RSYSLOG_TraditionalForwardFormat
- bugfix: mutexes used to simulate atomic instructions were not destructed
- bugfix: regression caused more locking action in msg.c than necessary
- bugfix: "$ActionExecOnlyWhenPreviousIsSuspended on" was broken
- bugfix: segfault on HUP when "HUPIsRestart" was set to "on"
  thanks varmojfekoj for the patch
- bugfix: default for $OMFileFlushOnTXEnd was wrong ("off").
  This, in default mode, caused buffered writing to be used, what
  means that it looked like no output were written or partial
  lines. Thanks to Michael Biebl for pointing out this bug.
- bugfix: programname filter in ! configuration can not be reset
  Thanks to Kiss Gabor for the patch.
---------------------------------------------------------------------------
Version 5.5.5  [DEVEL] (rgerhards), 2010-05-20
- added new cancel-reduced action thread termination method
  We now manage to cancel threads that block inside a retry loop to
  terminate without the need to cancel the thread. Avoiding cancellation
  helps keep the system complexity minimal and thus provides for better
  stability. This also solves some issues with improper shutdown when
  inside an action retry loop.
---------------------------------------------------------------------------
Version 5.5.4  [DEVEL] (rgerhards), 2010-05-03
- This version offers full support for Solaris on Intel and Sparc
- bugfix: problems with atomic operations emulation
  replaced atomic operation emulation with new code. The previous code
  seemed to have some issue and also limited concurrency severely. The
  whole atomic operation emulation has been rewritten.
- bugfix: netstream ptcp support class was not correctly build on systems
  without epoll() support
- bugfix: segfault on Solaris/Sparc
---------------------------------------------------------------------------
Version 5.5.3  [DEVEL] (rgerhards), 2010-04-09
- added basic but functional support for Solaris
- imported many bugfixes from 3.6.2/4.6.1 (see ChangeLog below!)
- added new property replacer option "date-rfc3164-buggyday" primarily
  to ease migration from syslog-ng. See property replacer doc for
  details.
- added capability to turn off standard LF delimiter in TCP server
  via new directive "$InputTCPServerDisableLFDelimiter on"
- bugfix: failed to compile on systems without epoll support
- bugfix: comment char ('#') in literal terminated script parsing
  and thus could not be used.
  but tracker: http://bugzilla.adiscon.com/show_bug.cgi?id=119
  [merged in from v3.22.2]
- imported patches from 4.6.0:
  * improved testbench to contain samples for totally malformed messages
    which miss parts of the message content
  * bugfix: some malformed messages could lead to a missing LF inside files
    or some other missing parts of the template content.
  * bugfix: if a message ended immediately with a hostname, the hostname
    was mistakenly interpreted as TAG, and localhost be used as hostname
---------------------------------------------------------------------------
Version 5.5.2  [DEVEL] (rgerhards), 2010-02-05
- applied patches that make rsyslog compile under Apple OS X.
  Thanks to trey for providing these.
- replaced data type "bool" by "sbool" because this created some
  portability issues.
- added $Escape8BitCharactersOnReceive directive
  Thanks to David Lang for suggesting it.
- worked around an issue where omfile failed to compile on 32 bit platforms
  under some circumstances (this smells like a gcc problem, but a simple
  solution was available). Thanks to Kenneth Marshall for some advice.
- extended testbench
---------------------------------------------------------------------------
Version 5.5.1  [DEVEL] (rgerhards), 2009-11-27
- introduced the ablity for netstream drivers to utilize an epoll interface
  This offers increased performance and removes the select() FDSET size
  limit from imtcp. Note that we fall back to select() if there is no
  epoll netstream drivers. So far, an epoll driver has only been
  implemented for plain tcp syslog, the rest will follow once the code
  proves well in practice AND there is demand.
- re-implemented $EscapeControlCharacterTab config directive
  Based on Jonathan Bond-Caron's patch for v4. This now also includes some
  automatted tests.
- bugfix: enabling GSSServer crashes rsyslog startup
  Thanks to Tomas Kubina for the patch [imgssapi]
- bugfix (kind of): check if TCP connection is still alive if using TLS
  Thanks to Jonathan Bond-Caron for the patch.
---------------------------------------------------------------------------
Version 5.5.0  [DEVEL] (rgerhards), 2009-11-18
- moved DNS resolution code out of imudp and into the backend processing
  Most importantly, DNS resolution now never happens if the resolved name
  is not required. Note that this applies to imudp - for the other inputs,
  DNS resolution almost comes for free, so we do not do it there. However,
  the new method has been implemented in a generic way and as such may 
  also be used by other modules in the future.
- added option to use unlimited-size select() calls
  Thanks to varmjofekoj for the patch
  This is not done in imudp, as it natively supports epoll().
- doc: improved description of what loadable modules can do
---------------------------------------------------------------------------
Version 5.4.2  [v5-stable] (rgerhards), 2010-03-??
- bugfix(kind of): output plugin retry behaviour could cause engine to loop
  The rsyslog engine did not guard itself against output modules that do
  not properly convey back the tryResume() behaviour. This then leads to
  what looks like an endless loop. I consider this to be a bug of the 
  engine not only because it should be hardened against plugin misbehaviour,
  but also because plugins may not be totally able to avoid this situation
  (depending on the type of and processing done by the plugin).
- bugfix: testbench failed when not executed in UTC+1 timezone
  accidently, the time zone information was kept inside some
  to-be-checked-for responses
- temporary bugfix replaced by permanent one for
  message-induced off-by-one error (potential segfault) (see 4.6.2)
  The analysis has been completed and a better fix been crafted and 
  integrated.
- bugfix(minor): status variable was uninitialized
  However, this would have caused harm only if NO parser modules at
  all were loaded, which would lead to a defunctional configuration
  at all. And, even more important, this is impossible as two parser
  modules are built-in and thus can not be "not loaded", so we always
  have a minimum of two.
---------------------------------------------------------------------------
Version 5.4.1  [v5-stable] (rgerhards), 2010-03-??
- added new property replacer option "date-rfc3164-buggyday" primarily
  to ease migration from syslog-ng. See property replacer doc for
  details. [backport from 5.5.3 because urgently needed by some]
- imported all bugfixes vom 4.6.2 (see below)
---------------------------------------------------------------------------
Version 5.4.0  [v5-stable] (rgerhards), 2010-03-08
***************************************************************************
* This is a new stable v5 version. It contains all fixes and enhancements *
* made during the 5.3.x phase as well as those listed below.              *
* Note that the 5.2.x series was quite buggy and as such all users are    *
* strongly advised to upgrade to 5.4.0.                                   *
***************************************************************************
- bugfix: omruleset failed to work in many cases
  bug tracker: http://bugzilla.adiscon.com/show_bug.cgi?id=179
  Thanks to Ryan B. Lynch for reporting this issue.
- bugfix: comment char ('#') in literal terminated script parsing
  and thus could not be used.
  but tracker: http://bugzilla.adiscon.com/show_bug.cgi?id=119
  [merged in from v3.22.2]
---------------------------------------------------------------------------
Version 5.3.7  [BETA] (rgerhards), 2010-01-27
- bugfix: queues in direct mode could case a segfault, especially if an
  action failed for action queues. The issue was an invalid increment of
  a stack-based pointer which lead to destruction of the stack frame and
  thus a segfault on function return.
  Thanks to Michael Biebl for alerting us on this problem.
- bugfix: hostname accidently set to IP address for some message sources,
  for example imudp. Thanks to Anton for reporting this bug. [imported v4]
- bugfix: ompgsql had problems with transaction support, what actually 
  rendered it unsuable. Thanks to forum user "horhe" for alerting me
  on this bug and helping to debug/fix it! [imported from 5.3.6]
- bugfix: $CreateDirs variable not properly initialized, default thus
  was random (but most often "on") [imported from v3]
- bugfix: potential segfaults during queue shutdown
  (bugs require certain non-standard settings to appear)
  Thanks to varmojfekoj for the patch [imported from 4.5.8]
  [backport from 5.5.2]
- bugfix: wrong memory assignment for a config variable (probably
  without causing any harm) [backport from 5.2.2]
- bugfix: rsyslog hangs when writing to a named pipe which nobody was
  reading. Thanks to Michael Biebl for reporting this bug.
  Bugzilla entry: http://bugzilla.adiscon.com/show_bug.cgi?id=169
  [imported from 4.5.8]
---------------------------------------------------------------------------
Version 5.3.6  [BETA] (rgerhards), 2010-01-13
- bugfix: ompgsql did not properly check the server connection in
  tryResume(), which could lead to rsyslog running in a thight loop
- bugfix: suspension during beginTransaction() was not properly handled
  by rsyslog core
- bugfix: omfile output was only written when buffer was full, not at
  end of transaction
- bugfix: commit transaction was not properly conveyed to message layer,
  potentially resulting in non-message destruction and thus hangs
- bugfix: enabling GSSServer crashes rsyslog startup
  Thanks to Tomas Kubina for the patch [imgssapi]
- bugfix (kind of): check if TCP connection is still alive if using TLS
  Thanks to Jonathan Bond-Caron for the patch.
- bugfix: $CreateDirs variable not properly initialized, default thus
  was random (but most often "on") [imported from v3]
- bugfix: ompgsql had problems with transaction support, what actually 
  rendered it unsuable. Thanks to forum user "horhe" for alerting me
  on this bug and helping to debug/fix it!
- bugfix: memory leak when sending messages in zip-compressed format
  Thanks to Naoya Nakazawa for analyzing this issue and providing a patch.
- worked around an issue where omfile failed to compile on 32 bit platforms
  under some circumstances (this smells like a gcc problem, but a simple
  solution was available). Thanks to Kenneth Marshall for some advice.
  [backported from 5.5.x branch]
---------------------------------------------------------------------------
Version 5.3.5  [BETA] (rgerhards), 2009-11-13
- some light performance enhancement by replacing time() call with much
  faster (at least under linux) gettimeofday() calls.
- some improvement of omfile performance with dynafiles
  saved costly time() calls by employing a logical clock, which is 
  sufficient for the use case
- bugfix: omudpspoof miscalculated source and destination ports
  while this was probably not noticed for source ports, it resulted in
  almost all destination ports being wrong, except for the default port
  of 514, which by virtue of its binary representation was calculated 
  correct (and probably thus the bug not earlier detected).
- bugfixes imported from earlier releases
  * bugfix: named pipes did no longer work (they always got an open error)
    this was a regression from the omfile rewrite in 4.5.0
  * bugfix(testbench): sequence check was not always performed correctly,
    that could result in tests reporting success when they actually failed
- improved testbench: added tests for UDP forwarding and omudpspoof
- doc bugfix: omudpspoof had wrong config command names ("om" missing)
- bugfix [imported from 4.4.3]: $ActionExecOnlyOnceEveryInterval did
  not work.
- [inport v4] improved testbench, contains now tcp and gzip test cases
- [import v4] added a so-called "On Demand Debug" mode, in which debug
  output can be generated only after the process has started, but not right
  from the beginning. This is assumed to be useful for hard-to-find bugs.
  Also improved the doc on the debug system.
- bugfix: segfault on startup when -q or -Q option was given
  [imported from v3-stable]
---------------------------------------------------------------------------
Version 5.3.4  [DEVEL] (rgerhards), 2009-11-04
- added the ability to create custom message parsers
- added $RulesetParser config directive that permits to bind specific
  parsers to specific rulesets
- added omruleset output module, which provides great flexibility in 
  action processing. THIS IS A VERY IMPORTANT ADDITION, see its doc
  for why.
- added the capability to have ruleset-specific main message queues
  This offers considerable additional flexibility AND superior performance
  (in cases where multiple inputs now can avoid lock contention)
- bugfix: correct default for escape ('#') character restored
  This was accidently changed to '\\', thanks to David Lang for reporting
- bugfix(testbench): testcase did not properly wait for rsyslogd shutdown
  thus some unpredictable behavior and a false negative test result
  could occur.
---------------------------------------------------------------------------
Version 5.3.3  [DEVEL] (rgerhards), 2009-10-27
- simplified and thus speeded up the queue engine, also fixed some
  potential race conditions (in very unusual shutdown conditions)
  along the way. The threading model has seriously changes, so there may
  be some regressions.
- enhanced test environment (inlcuding testbench): support for enhancing
  probability of memory addressing failure by using non-NULL default
  value for malloced memory (optional, only if requested by configure
  option). This helps to track down some otherwise undetected issues
  within the testbench.
- bugfix: potential abort if inputname property was not set 
  primarily a problem of imdiag
- bugfix: message processing states were not set correctly in all cases
  however, this had no negative effect, as the message processing state
  was not evaluated when a batch was deleted, and that was the only case
  where the state could be wrong.
---------------------------------------------------------------------------
Version 5.3.2  [DEVEL] (rgerhards), 2009-10-21
- enhanced omfile to support transactional interface. This will increase
  performance in many cases.
- added multi-ruleset support to imudp
- re-enabled input thread termination handling that does avoid thread
  cancellation where possible. This provides a more reliable mode of
  rsyslogd termination (canceling threads my result in not properly
  freed resouces and potential later hangs, even though we perform
  proper cancel handling in our code). This is part of an effort to
  reduce thread cancellation as much as possible in rsyslog.
  NOTE: the code previously written code for this functionality had a
  subtle race condition. The new code solves that.
- enhanced immark to support non-cancel input module termination
- improved imudp so that epoll can be used in more environments,
  fixed potential compile time problem if EPOLL_CLOEXEC is not available.
- some cleanup/slight improvement:
  * changed imuxsock to no longer use deprecated submitAndParseMsg() IF
  * changed submitAndParseMsg() interface to be a wrapper around the new
    way of message creation/submission. This enables older plugins to be
    used together with the new interface. The removal also enables us to
    drop a lot of duplicate code, reducing complexity and increasing
    maintainability.
- bugfix: segfault when starting up with an invalid .qi file for a disk queue
  Failed for both pure disk as well as DA queues. Now, we emit an error
  message and disable disk queueing facility.
- bugfix: potential segfault on messages with empty MSG part. This was a
  recently introduced regression.
- bugfix: debug string larger than 1K were improperly displayed. Max size
  is now 32K, and if a string is even longer it is meaningfully truncated.
---------------------------------------------------------------------------
Version 5.3.1  [DEVEL] (rgerhards), 2009-10-05
- added $AbortOnUncleanConfig directive - permits to prevent startup when
  there are problems with the configuration file. See it's doc for
  details.
- included some important fixes from v4-stable:
  * bugfix: invalid handling of zero-sized messages
  * bugfix: zero-sized UDP messages are no longer processed
  * bugfix: random data could be appended to message
  * bugfix: reverse lookup reduction logic in imudp do DNS queries too often
- bugfixes imported from 4.5.4:
  * bugfix: potential segfault in stream writer on destruction
  * bugfix: potential race in object loader (obj.c) during use/release
  * bugfixes: potential problems in out file zip writer
---------------------------------------------------------------------------
Version 5.3.0  [DEVEL] (rgerhards), 2009-09-14
- begun to add simple GUI programs to gain insight into running rsyslogd
  instances and help setup and troubleshooting (active via the
  --enable-gui ./configure switch)
- changed imudp to utilize epoll(), where available. This shall provide
  slightly better performance (just slightly because we called select()
  rather infrequently on a busy system)
---------------------------------------------------------------------------
Version 5.2.2  [v5-stable] (rgerhards), 2009-11-??
- bugfix: enabling GSSServer crashes rsyslog startup
  Thanks to Tomas Kubina for the patch [imgssapi]
---------------------------------------------------------------------------
Version 5.2.1  [v5-stable] (rgerhards), 2009-11-02
- bugfix [imported from 4.4.3]: $ActionExecOnlyOnceEveryInterval did
  not work.
- bugfix: segfault on startup when -q or -Q option was given
  [imported from v3-stable]
---------------------------------------------------------------------------
Version 5.2.0  [v5-stable] (rgerhards), 2009-11-02
This is a re-release of version 5.1.6 as stable after we did not get any bug 
reports during the whole beta phase. Still, this first v5-stable may not be 
as stable as one hopes for, I am not sure if we did not get bug reports
just because nobody tried it. Anyhow, we need to go forward and so we
have the initial v5-stable.
---------------------------------------------------------------------------
Version 5.1.6  [v5-beta] (rgerhards), 2009-10-15
- feature imports from v4.5.6
- bugfix: potential race condition when queue worker threads were
  terminated
- bugfix: solved potential (temporary) stall of messages when the queue was
  almost empty and few new data added (caused testbench to sometimes hang!)
- fixed some race condition in testbench
- added more elaborate diagnostics to parts of the testbench
- bugfixes imported from 4.5.4:
  * bugfix: potential segfault in stream writer on destruction
  * bugfix: potential race in object loader (obj.c) during use/release
  * bugfixes: potential problems in out file zip writer
- included some important fixes from 4.4.2:
  * bugfix: invalid handling of zero-sized messages
  * bugfix: zero-sized UDP messages are no longer processed
  * bugfix: random data could be appended to message
  * bugfix: reverse lookup reduction logic in imudp do DNS queries too often
---------------------------------------------------------------------------
Version 5.1.5  [v5-beta] (rgerhards), 2009-09-11
- added new config option $ActionWriteAllMarkMessages
  this option permites to process mark messages under all circumstances,
  even if an action was recently called. This can be useful to use mark
  messages as a kind of heartbeat.
- added new config option $InputUnixListenSocketCreatePath
  to permit the auto-creation of pathes to additional log sockets. This
  turns out to be useful if they reside on temporary file systems and
  rsyslogd starts up before the daemons that create these sockets
  (rsyslogd always creates the socket itself if it does not exist).
- added $LogRSyslogStatusMessages configuration directive
  permitting to turn off rsyslog start/stop/HUP messages. See Debian
  ticket http://bugs.debian.org/cgi-bin/bugreport.cgi?bug=463793
- bugfix: hostnames with dashes in them were incorrectly treated as
  malformed, thus causing them to be treated as TAG (this was a regression
  introduced from the "rfc3164 strict" change in 4.5.0). Testbench has been
  updated to include a smaple message with a hostname containing a dash.
- bugfix: strings improperly reused, resulting in some message properties
  be populated with strings from previous messages. This was caused by
  an improper predicate check.
- added new config directive $omfileForceChown [import from 4.7.0]
---------------------------------------------------------------------------
Version 5.1.4  [DEVEL] (rgerhards), 2009-08-20
- legacy syslog parser changed so that it now accepts date stamps in
  wrong case. Some devices seem to create them and I do not see any harm
  in supporting that.
- added $InputTCPMaxListeners directive - permits to specify how many 
  TCP servers shall be possible (default is 20).
- bugfix: memory leak with some input modules. Those inputs that
  use parseAndSubmitMsg() leak two small memory blocks with every message.
  Typically, those process only relatively few messages, so the issue 
  does most probably not have any effect in practice.
- bugfix: if tcp listen port could not be created, no error message was
  emitted
- bugfix: discard action did not work (did not discard messages)
- bugfix: discard action caused segfault
- bugfix: potential segfault in output file writer (omfile)
  In async write mode, we use modular arithmetic to index the output
  buffer array. However, the counter variables accidently were signed,
  thus resulting in negative indizes after integer overflow. That in turn
  could lead to segfaults, but was depending on the memory layout of 
  the instance in question (which in turn depended on a number of
  variables, like compile settings but also configuration). The counters
  are now unsigned (as they always should have been) and so the dangling
  mis-indexing does no longer happen. This bug potentially affected all
  installations, even if only some may actually have seen a segfault.
---------------------------------------------------------------------------
Version 5.1.3  [DEVEL] (rgerhards), 2009-07-28
- architecture change: queue now always has at least one worker thread
  if not running in direct mode. Previous versions could run without 
  any active workers. This simplifies the code at a very small expense.
  See v5 compatibility note document for more in-depth discussion.
- enhance: UDP spoofing supported via new output module omudpspoof
  See the omudpspoof documentation for details and samples
- bugfix: message could be truncated after TAG, often when forwarding
  This was a result of an internal processing error if maximum field
  sizes had been specified in the property replacer.
- bugfix: minor static memory leak while reading configuration
  did NOT leak based on message volume
- internal: added ability to terminate input modules not via pthread_cancel
  but an alternate approach via pthread_kill. This is somewhat safer as we
  do not need to think about the cancel-safeness of all libraries we use.
  However, not all inputs can easily supported, so this now is a feature
  that can be requested by the input module (the most important ones
  request it).
---------------------------------------------------------------------------
Version 5.1.2  [DEVEL] (rgerhards), 2009-07-08
- bugfix: properties inputname, fromhost, fromhost-ip, msg were lost when
  working with disk queues
- some performance enhancements
- bugfix: abort condition when RecvFrom was not set and message reduction
  was on. Happend e.g. with imuxsock.
- added $klogConsoleLogLevel directive which permits to set a new
  console log level while rsyslog is active
- some internal code cleanup
---------------------------------------------------------------------------
Version 5.1.1  [DEVEL] (rgerhards), 2009-07-03
- bugfix: huge memory leak in queue engine (made rsyslogd unusable in
  production). Occured if at least one queue was in direct mode 
  (the default for action queues)
- imported many performance optimizations from v4-devel (4.5.0)
- bugfix: subtle (and usually irrelevant) issue in timout processing
  timeout could be one second too early if nanoseconds wrapped
- set a more sensible timeout for shutdow, now 1.5 seconds to complete
  processing (this also removes those cases where the shutdown message
  was not written because the termination happened before it)
---------------------------------------------------------------------------
Version 5.1.0  [DEVEL] (rgerhards), 2009-05-29

*********************************** NOTE **********************************
The v5 versions of rsyslog feature a greatly redesigned queue engine. The
major theme for the v5 release is twofold:

a) greatly improved performance
b) enable audit-grade processing

Here, audit-grade processing means that rsyslog, if used together with
audit-grade transports and configured correctly, will never lose messages
that already have been acknowledged, not even in fatal failure cases like
sudden loss of power.

Note that large parts of rsyslog's important core components have been
restructured to support these design goals. As such, early versions of
the engine will probably be less stable than the v3/v4 engine.

Also note that the initial versions do not cover all and everything. As
usual, the code will evolve toward the final goal as version numbers
increase.
*********************************** NOTE **********************************

- redesigned queue engine so that it supports ultra-reliable operations
  This resulted in a rewrite of large parts. The new capability can be
  used to build audit-grade systems on the basis of rsyslog.
- added $MainMsgQueueDequeueBatchSize and $ActionQueueDequeueBatchSize 
  configuration directives
- implemented a new transactional output module interface which provides
  superior performance (for databases potentially far superior performance)
- increased ompgsql performance by adapting to new transactional
  output module interface
---------------------------------------------------------------------------
Version 4.8.1  [v4-stable], 2011-09-??
- bugfix: $ActionExecOnlyOnce interval did not work properly
  Thanks to Tomas Heinrich for the patch
- bugfix: potential abort if ultra-large file io buffers are used and
  dynafile cache exhausts address space (primarily a problem on 32 bit
  platforms)
- bugfix: potential abort after reading invalid X.509 certificate
  closes: http://bugzilla.adiscon.com/show_bug.cgi?id=290
  Thanks to Tomas Heinrich for the patch.
- bugfix: potential fatal abort in omgssapi
  Thanks to Tomas Heinrich for the patch.
- added doc for omprog
- FQDN hostname for multihomed host was not always set to the correct name
  if multiple aliases existed. Thanks to Tomas Heinreich for the patch.
---------------------------------------------------------------------------
Version 4.8.0  [v4-stable] (rgerhards), 2011-09-07
***************************************************************************
* This is a new stable v4 version. It contains all fixes and enhancements *
* made during the 4.7.x phase as well as those listed below.              *
* Note: major new development to v4 is concluded  and will only be done   *
*       for custom projects.                                              *
***************************************************************************
There are no changes compared to 4.7.5, just a re-release with the new
version number as new v4-stable. The most important new feature is Solaris
support.
---------------------------------------------------------------------------
Version 4.7.5  [v4-beta], 2011-09-01
- bugfix/security: off-by-two bug in legacy syslog parser, CVE-2011-3200
- bugfix: potential misadressing in property replacer
- bugfix: The NUL-Byte for the syslogtag was not copied in MsgDup (msg.c)
---------------------------------------------------------------------------
Version 4.7.4  [v4-beta] (rgerhards), 2011-07-11
- added support for the ":omusrmsg:" syntax in configuring user messages
- added support for the ":omfile:" syntax in configuring user messages
- added $LocalHostName config directive
- bugfix: PRI was invalid on Solaris for message from local log socket
Version 4.7.3  [v4-devel] (rgerhards), 2010-11-25
- added omuxsock, which permits to write message to local Unix sockets
  this is the counterpart to imuxsock, enabling fast local forwarding
- added imptcp, a simplified, Linux-specific and potentielly fast
  syslog plain tcp input plugin (NOT supporting TLS!)
- bugfix: a couple of problems that imfile had on some platforms, namely
  Ubuntu (not their fault, but occured there)
- bugfix: imfile utilizes 32 bit to track offset. Most importantly,
  this problem can not experienced on Fedora 64 bit OS (which has
  64 bit long's!)
- added the $InputFilePersistStateInterval config directive to imfile
- changed imfile so that the state file is never deleted (makes imfile
  more robust in regard to fatal failures)
---------------------------------------------------------------------------
Version 4.7.2  [v4-devel] (rgerhards), 2010-05-03
- bugfix: problems with atomic operations emulaton
  replaced atomic operation emulation with new code. The previous code
  seemed to have some issue and also limited concurrency severely. The
  whole atomic operation emulation has been rewritten.
- added new $Sleep directive to hold processing for a couple of seconds
  during startup
- bugfix: programname filter in ! configuration can not be reset
  Thanks to Kiss Gabor for the patch.
---------------------------------------------------------------------------
Version 4.7.1  [v4-devel] (rgerhards), 2010-04-22
- Solaris support much improved -- was not truely usable in 4.7.0
  Solaris is no longer supported in imklog, but rather there is a new
  plugin imsolaris, which is used to pull local log sources on a Solaris
  machine.
- testbench improvement: Java is no longer needed for testing tool creation
---------------------------------------------------------------------------
Version 4.7.0  [v4-devel] (rgerhards), 2010-04-14
- new: support for Solaris added (but not yet the Solaris door API)
- added function getenv() to RainerScript
- added new config option $InputUnixListenSocketCreatePath
  to permit the auto-creation of pathes to additional log sockets. This
  turns out to be useful if they reside on temporary file systems and
  rsyslogd starts up before the daemons that create these sockets
  (rsyslogd always creates the socket itself if it does not exist).
- added $LogRSyslogStatusMessages configuration directive
  permitting to turn off rsyslog start/stop/HUP messages. See Debian
  ticket http://bugs.debian.org/cgi-bin/bugreport.cgi?bug=463793
- added new config directive $omfileForceChown to (try to) fix some broken
  system configs.
  See ticket for details: http://bugzilla.adiscon.com/show_bug.cgi?id=150
- added $EscapeControlCharacterTab config directive
  Thanks to Jonathan Bond-Caron for the patch.
- added option to use unlimited-size select() calls
  Thanks to varmjofekoj for the patch
- debugondemand mode caused backgrounding to fail - close to a bug, but I'd
  consider the ability to background in this mode a new feature...
- bugfix (kind of): check if TCP connection is still alive if using TLS
  Thanks to Jonathan Bond-Caron for the patch.
- imported changes from 4.5.7 and below
- bugfix: potential segfault when -p command line option was used
  Thanks for varmojfekoj for pointing me at this bug.
- imported changes from 4.5.6 and below
---------------------------------------------------------------------------
Version 4.6.8  [v4-stable] (rgerhards), 2011-09-01
- bugfix/security: off-by-two bug in legacy syslog parser, CVE-2011-3200
- bugfix: potential misadressing in property replacer
- bugfix: memcpy overflow can occur in allowed sender checking
  if a name is resolved to IPv4-mapped-on-IPv6 address
  Found by Ismail Dönmez at suse
- bugfix: The NUL-Byte for the syslogtag was not copied in MsgDup (msg.c)
---------------------------------------------------------------------------
Version 4.6.7  [v4-stable] (rgerhards), 2011-07-11
- added support for the ":omusrmsg:" syntax in configuring user messages
- added support for the ":omfile:" syntax in configuring user messages
---------------------------------------------------------------------------
Version 4.6.6  [v4-stable] (rgerhards), 2011-06-24
- bugfix: memory leak in imtcp & subsystems under some circumstances
  This leak is tied to error conditions which lead to incorrect cleanup
  of some data structures. [backport from v6, limited testing under v4]
- bugfix: invalid processing in QUEUE_FULL condition
  If the the multi-submit interface was used and a QUEUE_FULL condition
  occured, the failed message was properly destructed. However, the
  rest of the input batch, if it existed, was not processed. So this
  lead to potential loss of messages and a memory leak. The potential
  loss of messages was IMHO minor, because they would have been dropped
  in most cases due to the queue remaining full, but very few lucky ones
  from the batch may have made it. Anyhow, this has now been changed so
  that the rest of the batch is properly tried to be enqueued and, if
  not possible, destructed.
- bugfix: invalid storage type for config variables
- bugfix: stream driver mode was not correctly set on tcp ouput on big
  endian systems.
  thanks varmojfekoj for the patch
- bugfix: IPv6-address could not be specified in omrelp
  this was due to improper parsing of ":"
  closes: http://bugzilla.adiscon.com/show_bug.cgi?id=250
- bugfix: memory and file descriptor leak in stream processing
  Leaks could occur under some circumstances if the file stream handler
  errored out during the open call. Among others, this could cause very
  big memory leaks if there were a problem with unreadable disk queue
  files. In regard to the memory leak, this
  closes: http://bugzilla.adiscon.com/show_bug.cgi?id=256
- bugfix: imfile potentially duplicates lines
  This can happen when 0 bytes are read from the input file, and some
  writer appends data to the file BEFORE we check if a rollover happens.
  The check for rollover uses the inode and size as a criterion. So far,
  we checked for equality of sizes, which is not given in this scenario,
  but that does not indicate a rollover. From the source code comments:
     Note that when we check the size, we MUST NOT check for equality.
     The reason is that the file may have been written right after we
     did try to read (so the file size has increased). That is NOT in
     indicator of a rollover (this is an actual bug scenario we 
     experienced). So we need to check if the new size is smaller than
     what we already have seen!
  Also, under some circumstances an invalid truncation was detected. This
  code has now been removed, a file change (and thus resent) is only
  detected if the inode number changes.
- bugfix: a couple of problems that imfile had on some platforms, namely
  Ubuntu (not their fault, but occured there)
- bugfix: imfile utilizes 32 bit to track offset. Most importantly,
  this problem can not experienced on Fedora 64 bit OS (which has
  64 bit long's!)
- bugfix: abort if imfile reads file line of more than 64KiB
  Thanks to Peter Eisentraut for reporting and analysing this problem.
  bug tracker: http://bugzilla.adiscon.com/show_bug.cgi?id=221
- bugfix: omlibdbi did not use password from rsyslog.con
  closes: http://bugzilla.adiscon.com/show_bug.cgi?id=203
- bugfix: TCP connection invalidly aborted when messages needed to be
  discarded (due to QUEUE_FULL or similar problem)
- bugfix: a slightly more informative error message when a TCP
  connections is aborted
- bugfix: timestamp was incorrectly calculated for timezones with minute
  offset
  closes: http://bugzilla.adiscon.com/show_bug.cgi?id=271
- some improvements thanks to clang's static code analyzer
  o overall cleanup (mostly unnecessary writes and otherwise unused stuff)
  o bugfix: fixed a very remote problem in msg.c which could occur when
    running under extremely low memory conditions
---------------------------------------------------------------------------
Version 4.6.5  [v4-stable] (rgerhards), 2010-11-24
- bugfix(important): problem in TLS handling could cause rsyslog to loop
  in a tight loop, effectively disabling functionality and bearing the
  risk of unresponsiveness of the whole system.
  Bug tracker: http://bugzilla.adiscon.com/show_bug.cgi?id=194
---------------------------------------------------------------------------
Version 4.6.4  [v4-stable] (rgerhards), 2010-08-05
- bugfix: zero-sized (empty) messages were processed by imtcp
  they are now dropped as they always should have been
- bugfix: programname filter in ! configuration can not be reset
  Thanks to Kiss Gabor for the patch.
---------------------------------------------------------------------------
Version 4.6.3  [v4-stable] (rgerhards), 2010-07-07
- improvded testbench
  - added test with truly random data received via syslog to test
    robustness
  - added new configure option that permits to disable and enable an
    extended testbench
- bugfix: segfault on HUP when "HUPIsRestart" was set to "on"
  thanks varmojfekoj for the patch
- bugfix: default for $OMFileFlushOnTXEnd was wrong ("off").
  This, in default mode, caused buffered writing to be used, what
  means that it looked like no output were written or partial
  lines. Thanks to Michael Biebl for pointing out this bug.
- bugfix: testbench failed when not executed in UTC+1 timezone
  accidently, the time zone information was kept inside some
  to-be-checked-for responses
- temporary bugfix replaced by permanent one for
  message-induced off-by-one error (potential segfault) (see 4.6.2)
  The analysis has been completed and a better fix been crafted and 
  integrated.
- bugfix: the T/P/E config size specifiers did not work properly under
  all 32-bit platforms
- bugfix: local unix system log socket was deleted even when it was
  not configured
- some doc fixes; incorrect config samples could cause confusion
  thanks to Anthony Edwards for pointing the problems out
---------------------------------------------------------------------------
Version 4.6.2  [v4-stable] (rgerhards), 2010-03-26
- new feature: "." action type added to support writing files to relative
  pathes (this is primarily meant as a debug aid)
- added replacements for atomic instructions on systems that do not
  support them. [backport of Stefen Sledz' patch for v5)
- new feature: $OMFileAsyncWriting directive added
  it permits to specifiy if asynchronous writing should be done or not
- bugfix(temporary): message-induced off-by-one error (potential segfault)
  Some types of malformed messages could trigger an off-by-one error
  (for example, \0 or \n as the last character, and generally control
  character escaption is questionable). This is due to not strictly
  following a the \0 or string counted string paradigm (during the last
  optimization on the cstring class). As a temporary fix, we have 
  introduced a proper recalculation of the size. However, a final
  patch is expected in the future. See bug tracker for further details
  and when the final patch will be available:
  http://bugzilla.adiscon.com/show_bug.cgi?id=184
  Note that the current patch is considered sufficient to solve the
  situation, but it requires a bit more runtime than desirable.
- bugfix: potential segfault in dynafile cache
  This bug was triggered by an open failure. The the cache was full and
  a new entry needed to be placed inside it, a victim for eviction was
  selected. That victim was freed, then the open of the new file tried. If
  the open failed, the victim entry was still freed, and the function
  exited. However, on next invocation and cache search, the victim entry
  was used as if it were populated, most probably resulting in a segfault.
- bugfix: race condition during directory creation
  If multiple files try to create a directory at (almost) the same time,
  some of them may fail. This is a data race and also exists with other
  processes that may create the same directory. We do now check for this
  condition and gracefully handle it.
- bugfix: potential re-use of free()ed file stream object in omfile
  when dynaCache is enabled, the cache is full, a new entry needs to
  be allocated, thus the LRU discarded, then a new entry is opend and that
  fails. In that case, it looks like the discarded stream may be reused
  improperly (based on code analysis, test case and confirmation pending)
- added new property replacer option "date-rfc3164-buggyday" primarily
  to ease migration from syslog-ng. See property replacer doc for
  details. [backport from 5.5.3 because urgently needed by some]
- improved testbench
- bugfix: invalid buffer write in (file) stream class
  currently being accessed buffer could be overwritten with new data.
  While this probably did not cause access violations, it could case loss
  and/or duplication of some data (definitely a race with no deterministic
  outcome)
- bugfix: potential hang condition during filestream close
  predicate was not properly checked when waiting for the background file
  writer
- bugfix: improper synchronization when "$OMFileFlushOnTXEnd on" was used
  Internal data structures were not properly protected due to missing
  mutex calls.
- bugfix: potential data loss during file stream shutdown
- bugfix: potential problems during file stream shutdown
  The shutdown/close sequence was not clean, what potentially (but
  unlikely) could lead to some issues. We have not been able to describe
  any fatal cases, but there was some bug potential. Sequence has now
  been straighted out.
- bugfix: potential problem (loop, abort) when file write error occured
  When a write error occured in stream.c, variable iWritten had the error
  code but this was handled as if it were the actual number of bytes
  written. That was used in pointer arithmetic later on, and thus could
  lead to all sorts of problems. However, this could only happen if the
  error was EINTR or the file in question was a tty. All other cases were
  handled properly. Now, iWritten is reset to zero in such cases, resulting
  in proper retries.
- bugfix: $omfileFlushOnTXEnd was turned on when set to off and vice
  versa due to an invalid check
- bugfix: recent patch to fix small memory leak could cause invalid free.
  This could only happen during config file parsing.
- bugfix(minor): handling of extremely large strings in dbgprintf() fixed
  Previously, it could lead to garbagge output and, in extreme cases, also
  to segfaults. Note: this was a problem only when debug output was 
  actually enabled, so it caused no problem in production use.
- bugfix(minor): BSD_SO_COMPAT query function had some global vars not
  properly initialized. However, in practice the loader initializes them 
  with zero, the desired value, so there were no actual issue in almost 
  all cases.
---------------------------------------------------------------------------
Version 4.6.1  [v4-stable] (rgerhards), 2010-03-04
- re-enabled old pipe output (using new module ompipe, built-in) after
  some problems with pipes (and especially in regard to xconsole) were
  discovered. Thanks to Michael Biebl for reporting the issues.
- bugfix: potential problems with large file support could cause segfault
  ... and other weird problems. This seemed to affect 32bit-platforms
  only, but I can not totally outrule there were issues on other
  platforms as well. The previous code could cause system data types
  to be defined inconsistently, and that could lead to various 
  troubles. Special thanks go to the Mandriva team for identifying
  an initial problem, help discussing it and ultimately a fix they
  contributed.
- bugfix: fixed problem that caused compilation on FreeBSD 9.0 to fail.
  bugtracker: http://bugzilla.adiscon.com/show_bug.cgi?id=181
  Thanks to Christiano for reporting.
- bugfix: potential segfault in omfile when a dynafile open failed
  In that case, a partial cache entry was written, and some internal
  pointers (iCurrElt) not correctly updated. In the next iteration, that
  could lead to a segfault, especially if iCurrElt then points to the
  then-partial record. Not very likely, but could happen in practice.
- bugfix (theoretical): potential segfault in omfile under low memory
  condition. This is only a theoretical bug, because it would only 
  happen when strdup() fails to allocate memory - which is highly 
  unlikely and will probably lead to all other sorts of errors.
- bugfix: comment char ('#') in literal terminated script parsing
  and thus could not be used.
  but tracker: http://bugzilla.adiscon.com/show_bug.cgi?id=119
  [merged in from v3.22.2]
---------------------------------------------------------------------------
Version 4.6.0  [v4-stable] (rgerhards), 2010-02-24
***************************************************************************
* This is a new stable v4 version. It contains all fixes and enhancements *
* made during the 4.5.x phase as well as those listed below.              *
* Note: this version is scheduled to conclude the v4 development process. *
*       Do not expect any more new developments in v4. The focus is now   *
*       on v5 (what also means we have a single devel branch again).      *
*       ("development" means new feature development, bug fixes are of    *
*       course provided for v4-stable)                                    *
***************************************************************************
- improved testbench to contain samples for totally malformed messages
  which miss parts of the message content
- bugfix: some malformed messages could lead to a missing LF inside files
  or some other missing parts of the template content.
- bugfix: if a message ended immediately with a hostname, the hostname
  was mistakenly interpreted as TAG, and localhost be used as hostname
- bugfix: message without MSG part could case a segfault
  [backported from v5 commit 98d1ed504ec001728955a5bcd7916f64cd85f39f]
  This actually was a "recent" regression, but I did not realize that it
  was introduced by the performance optimization in v4-devel. Shame on
  me for having two devel versions at the same time...
---------------------------------------------------------------------------
Version 4.5.8  [v4-beta] (rgerhards), 2010-02-10
- enhanced doc for using PostgreSQL
  Thanks to Marc Schiffbauer for the new/updated doc
- bugfix: property replacer returned invalid parameters under some (unusual)
  conditions. In extreme cases, this could lead to garbled logs and/or
  a system failure.
- bugfix: invalid length returned (often) when using regular expressions
  inside the property replacer
- bugfix: submatch regex in property replacer did not honor "return 0 on
  no match" config case
- bugfix: imuxsock incorrectly stated inputname "imudp"
  Thanks to Ryan Lynch for reporting this.
- (slightly) enhanced support for FreeBSD by setting _PATH_MODDIR to
  the correct value on FreeBSD.
  Thanks to Cristiano for the patch.
- bugfix: -d did not enable display of debug messages
  regression from introduction of "debug on demand" mode
  Thanks to Michael Biebl for reporting this bug
- bugfix: blanks inside file names did not terminate file name parsing.
  This could reslult in the whole rest of a line (including comments)
  to be treated as file name in "write to file" actions.
  Thanks to Jack for reporting this issue.
- bugfix: rsyslog hang when writing to a named pipe which nobody was
  reading. Thanks to Michael Biebl for reporting this bug.
  Bugzilla entry: http://bugzilla.adiscon.com/show_bug.cgi?id=169
- bugfix: potential segfaults during queue shutdown
  (bugs require certain non-standard settings to appear)
  Thanks to varmojfekoj for the patch
---------------------------------------------------------------------------
Version 4.5.7  [v4-beta] (rgerhards), 2009-11-18
- added a so-called "On Demand Debug" mode, in which debug output can
  be generated only after the process has started, but not right from
  the beginning. This is assumed to be useful for hard-to-find bugs.
  Also improved the doc on the debug system.
- bugfix (kind of): check if TCP connection is still alive if using TLS
  Thanks to Jonathan Bond-Caron for the patch.
- bugfix: hostname accidently set to IP address for some message sources,
  for example imudp. Thanks to Anton for reporting this bug.
- bugfix [imported from 4.4.3]: $ActionExecOnlyOnceEveryInterval did
  not work.
---------------------------------------------------------------------------
Version 4.5.6  [v4-beta] (rgerhards), 2009-11-05
- bugfix: named pipes did no longer work (they always got an open error)
  this was a regression from the omfile rewrite in 4.5.0
- bugfix(minor): diag function returned wrong queue memeber count
  for the main queue if an active DA queue existed. This had no relevance
  to real deployments (assuming they are not running the debug/diagnostic
  module...), but sometimes caused grief and false alerts in the 
  testbench.
- included some important fixes from v4-stable:
  * bugfix: invalid handling of zero-sized messages
  * bugfix: zero-sized UDP messages are no longer processed
  * bugfix: random data could be appended to message
  * bugfix: reverse lookup reduction logic in imudp do DNS queries too often
- bugfix(testbench): testcase did not properly wait for rsyslod shutdown
  thus some unpredictable behavior and a false negative test result
  could occur. [BACKPORTED from v5]
- bugfix(testbench): sequence check was not always performed correctly,
  that could result in tests reporting success when they actually failed
---------------------------------------------------------------------------
Version 4.5.5  [v4-beta] (rgerhards), 2009-10-21
- added $InputTCPServerNotifyOnConnectionClose config directive
  see doc for details
- bugfix: debug string larger than 1K were improperly displayed. Max size
  is now 32K
- bugfix: invalid storage class selected for some size config parameters.
  This resulted in wrong values. The most prominent victim was the
  directory creation mode, which was set to zero in some cases. For 
  details, see related blog post:
  http://blog.gerhards.net/2009/10/another-note-on-hard-to-find-bugs.html
---------------------------------------------------------------------------
Version 4.5.4  [v4-beta] (rgerhards), 2009-09-29
- bugfix: potential segfault in stream writer on destruction
  Most severely affected omfile. The problem was that some buffers were
  freed before the asynchronous writer thread was shut down. So the
  writer thread accessed invalid data, which may even already be
  overwritten. Symptoms (with omfile) were segfaults, grabled data
  and files with random names placed around the file system (most
  prominently into the root directory). Special thanks to Aaron for
  helping to track this down.
- bugfix: potential race in object loader (obj.c) during use/release
  of object interface
- bugfixes: potential problems in out file zip writer. Problems could
  lead to abort and/or memory leak. The module is now hardened in a very
  conservative way, which is sub-optimal from a performance point of view.
  This should be improved if it has proven reliable in practice.
---------------------------------------------------------------------------
Version 4.5.3  [v4-beta] (rgerhards), 2009-09-17
- bugfix: repeated messages were incorrectly processed
  this could lead to loss of the repeated message content. As a side-
  effect, it could probably also be possible that some segfault occurs
  (quite unlikely). The root cause was that some counters introduced
  during the malloc optimizations were not properly duplicated in
  MsgDup(). Note that repeated message processing is not enabled
  by default.
- bugfix: message sanitation had some issues:
  - control character DEL was not properly escaped
  - NUL and LF characters were not properly stripped if no control
    character replacement was to be done
  - NUL characters in the message body were silently dropped (this was
    a regeression introduced by some of the recent optimizations)
- bugfix: strings improperly reused, resulting in some message properties
  be populated with strings from previous messages. This was caused by
  an improper predicate check. [backported from v5]
- fixed some minor portability issues
- bugfix: reverse lookup reduction logic in imudp do DNS queries too often
  [imported from 4.4.2]
---------------------------------------------------------------------------
Version 4.5.2  [v4-beta] (rgerhards), 2009-08-21
- legacy syslog parser changed so that it now accepts date stamps in
  wrong case. Some devices seem to create them and I do not see any harm
  in supporting that.
- added $InputTCPMaxListeners directive - permits to specify how many 
  TCP servers shall be possible (default is 20).
- bugfix: memory leak with some input modules. Those inputs that
  use parseAndSubmitMsg() leak two small memory blocks with every message.
  Typically, those process only relatively few messages, so the issue 
  does most probably not have any effect in practice.
- bugfix: if tcp listen port could not be created, no error message was
  emitted
- bugfix: potential segfault in output file writer (omfile)
  In async write mode, we use modular arithmetic to index the output
  buffer array. However, the counter variables accidently were signed,
  thus resulting in negative indizes after integer overflow. That in turn
  could lead to segfaults, but was depending on the memory layout of 
  the instance in question (which in turn depended on a number of
  variables, like compile settings but also configuration). The counters
  are now unsigned (as they always should have been) and so the dangling
  mis-indexing does no longer happen. This bug potentially affected all
  installations, even if only some may actually have seen a segfault.
- bugfix: hostnames with dashes in them were incorrectly treated as
  malformed, thus causing them to be treated as TAG (this was a regression
  introduced from the "rfc3164 strict" change in 4.5.0).
---------------------------------------------------------------------------
Version 4.5.1  [DEVEL] (rgerhards), 2009-07-15
- CONFIG CHANGE: $HUPisRestart default is now "off". We are doing this
  to support removal of restart-type HUP in v5.
- bugfix: fromhost-ip was sometimes truncated
- bugfix: potential segfault when zip-compressed syslog records were
  received (double free)
- bugfix: properties inputname, fromhost, fromhost-ip, msg were lost when
  working with disk queues
- performance enhancement: much faster, up to twice as fast (depending
  on configuration)
- bugfix: abort condition when RecvFrom was not set and message reduction
  was on. Happend e.g. with imuxsock.
- added $klogConsoleLogLevel directive which permits to set a new
  console log level while rsyslog is active
- bugfix: message could be truncated after TAG, often when forwarding
  This was a result of an internal processing error if maximum field
  sizes had been specified in the property replacer.
- added ability for the TCP output action to "rebind" its send socket after
  sending n messages (actually, it re-opens the connection, the name is 
  used because this is a concept very similiar to $ActionUDPRebindInterval).
  New config directive $ActionSendTCPRebindInterval added for the purpose.
  By default, rebinding is disabled. This is considered useful for load
  balancers.
- testbench improvements
---------------------------------------------------------------------------
Version 4.5.0  [DEVEL] (rgerhards), 2009-07-02
- activation order of inputs changed, they are now activated only after
  privileges are dropped. Thanks to Michael Terry for the patch.
- greatly improved performance
- greatly reduced memory requirements of msg object
  to around half of the previous demand. This means that more messages can
  be stored in core! Due to fewer cache misses, this also means some
  performance improvement.
- improved config error messages: now contain a copy of the config line
  that (most likely) caused the error
- reduced max value for $DynaFileCacheSize to 1,000 (the former maximum
  of 10,000 really made no sense, even 1,000 is very high, but we like
  to keep the user in control ;)).
- added capability to fsync() queue disk files for enhanced reliability
  (also add's speed, because you do no longer need to run the whole file
  system in sync mode)
- more strict parsing of the hostname in rfc3164 mode, hopefully
  removes false positives (but may cause some trouble with hostname
  parsing). For details, see this bug tracker:
  http://bugzilla.adiscon.com/show_bug.cgi?id=126
- omfile rewrite to natively support zip files (includes large extension
  of the stream class)
- added configuration commands (see doc for explanations)
  * $OMFileZipLevel
  * $OMFileIOBufferSize
  * $OMFileFlushOnTXEnd
  * $MainMsgQueueSyncQueueFiles
  * $ActionQueueSyncQueueFiles
- done some memory accesses explicitely atomic
- bugfix: subtle (and usually irrelevant) issue in timout processing
  timeout could be one second too early if nanoseconds wrapped
- set a more sensible timeout for shutdow, now 1.5 seconds to complete
  processing (this also removes those cases where the shutdown message
  was not written because the termination happened before it)
- internal bugfix: object pointer was only reset to NULL when an object
  was actually destructed. This most likely had no effect to existing code,
  but it may also have caused trouble in remote cases. Similarly, the fix
  may also cause trouble...
- bugfix: missing initialization during timestamp creation
  This could lead to timestamps written in the wrong format, but not to
  an abort
---------------------------------------------------------------------------
Version 4.4.3  [v4-stable] (rgerhards), 2009-10-??
- bugfix: several smaller bugs resolved after flexelint review
  Thanks to varmojfekoj for the patch.
- bugfix: $ActionExecOnlyOnceEveryInterval did not work.
  This was a regression from the time() optimizations done in v4.
  Bug tracker: http://bugzilla.adiscon.com/show_bug.cgi?id=143
  Thanks to Klaus Tachtler for reporting this bug.
- bugfix: potential segfault on queue shutdown
  Thanks to varmojfekoj for the patch.
- bugfix: potential hang condition on queue shutdown
  [imported from v3-stable]
- bugfix: segfault on startup when -q or -Q option was given
  [imported from v3-stable]
---------------------------------------------------------------------------
Version 4.4.2  [v4-stable] (rgerhards), 2009-10-09
- bugfix: invalid handling of zero-sized messages, could lead to mis-
  addressing and potential memory corruption/segfault
- bugfix: zero-sized UDP messages are no longer processed
  until now, they were forwarded to processing, but this makes no sense
  Also, it looks like the system seems to provide a zero return code
  on a UDP recvfrom() from time to time for some internal reasons. These
  "receives" are now silently ignored.
- bugfix: random data could be appended to message, possibly causing
  segfaults
- bugfix: reverse lookup reduction logic in imudp do DNS queries too often
  A comparison was done between the current and the former source address.
  However, this was done on the full sockaddr_storage structure and not
  on the host address only. This has now been changed for IPv4 and IPv6.
  The end result of this bug could be a higher UDP message loss rate than
  necessary (note that UDP message loss can not totally be avoided due
  to the UDP spec)
---------------------------------------------------------------------------
Version 4.4.1  [v4-stable] (rgerhards), 2009-09-02
- features requiring Java are automatically disabled if Java is not
  present (thanks to Michael Biebl for his help!)
- bugfix: invalid double-quoted PRI, among others in outgoing messages
  This causes grief with all receivers.
  Bug tracker: http://bugzilla.adiscon.com/show_bug.cgi?id=147
- bugfix: Java testing tools were required, even if testbench was disabled
  This resulted in build errors if no Java was present on the build system,
  even though none of the selected option actually required Java.
  (I forgot to backport a similar fix to newer releases).
- bugfix (backport): omfwd segfault
  Note that the orginal (higher version) patch states this happens only
  when debugging mode is turned on. That statement is wrong: if debug
  mode is turned off, the message is not being emitted, but the division
  by zero in the actual parameters still happens.
---------------------------------------------------------------------------
Version 4.4.0  [v4-stable] (rgerhards), 2009-08-21
- bugfix: stderr/stdout were not closed to be able to emit error messages,
  but this caused ssh sessions to hang. Now we close them after the 
  initial initialization. See forum thread:
  http://kb.monitorware.com/controlling-terminal-issues-t9875.html
- bugfix: sending syslog messages with zip compression did not work
---------------------------------------------------------------------------
Version 4.3.2  [v4-beta] (rgerhards), 2009-06-24
- removed long-obsoleted property UxTradMsg
- added a generic network stream server (in addition to rather specific
  syslog tcp server)
- added ability for the UDP output action to rebind its send socket after
  sending n messages. New config directive $ActionSendUDPRebindInterval
  added for the purpose. By default, rebinding is disabled. This is 
  considered useful for load balancers.
- bugfix: imdiag/imtcp had a race condition
- improved testbench (now much better code design and reuse)
- added config switch --enable-testbench=no to turn off testbench
---------------------------------------------------------------------------
Version 4.3.1  [DEVEL] (rgerhards), 2009-05-25
- added capability to run multiple tcp listeners (on different ports)
- performance enhancement: imtcp calls parser no longer on input thread
  but rather inside on of the potentially many main msg queue worker
  threads (an enhancement scheduled for all input plugins where this is
  possible)
- added $GenerateConfigGraph configuration command which can be used
  to generate nice-looking (and very informative) rsyslog configuration
  graphs.
- added $ActionName configuration directive (currently only used for
  graph generation, but may find other uses)
- improved doc
  * added (hopefully) easier to grasp queue explanation
- improved testbench
  * added tests for queue disk-only mode (checks disk queue logic)
- bugfix: light and full delay watermarks had invalid values, badly
  affecting performance for delayable inputs
- build system improvements - thanks to Michael Biebl
- added new testing module imdiag, which enables to talk to the 
  rsyslog core at runtime. The current implementation is only a 
  beginning, but can be expanded over time
---------------------------------------------------------------------------
Version 4.3.0  [DEVEL] (rgerhards), 2009-04-17
- new feature: new output plugin omprog, which permits to start program
  and feed it (via its stdin) with syslog messages. If the program
  terminates, it is restarted.
- improved internal handling of RainerScript functions, building the
  necessary plumbing to support more functions with decent runtime
  performance. This is also necessary towards the long-term goal
  of loadable library modules.
- added new RainerScript function "tolower"
- improved testbench
  * added tests for tcp-based reception
  * added tcp-load test (1000 connections, 20,000 messages)
- added $MaxOpenFiles configuration directive
- bugfix: solved potential memory leak in msg processing, could manifest
  itself in imtcp
- bugfix: ompgsql did not detect problems in sql command execution
  this could cause loss of messages. The handling was correct if the
  connection broke, but not if there was a problem with statement
  execution. The most probable case for such a case would be invalid
  sql inside the template, and this is now much easier to diagnose.
---------------------------------------------------------------------------
Version 4.2.0  [v4-stable] (rgerhards), 2009-06-23
- bugfix: light and full delay watermarks had invalid values, badly
  affecting performance for delayable inputs
- imported all patches from 3.22.1 as of today (see below)
- bugfix: compile problems in im3195
---------------------------------------------------------------------------
Version 4.1.7  [BETA] (rgerhards), 2009-04-22
- bugfix: $InputTCPMaxSessions config directive was accepted, but not
  honored. This resulted in a fixed upper limit of 200 connections.
- bugfix: the default for $DirCreateMode was 0644, and as such wrong.
  It has now been changed to 0700. For some background, please see
  http://lists.adiscon.net/pipermail/rsyslog/2009-April/001986.html
- bugfix: ompgsql did not detect problems in sql command execution
  this could cause loss of messages. The handling was correct if the
  connection broke, but not if there was a problem with statement
  execution. The most probable case for such a case would be invalid
  sql inside the template, and this is now much easier to diagnose.
---------------------------------------------------------------------------
Version 4.1.6  [DEVEL] (rgerhards), 2009-04-07
- added new "csv" property replacer options to enable simple creation
  of CSV-formatted outputs (format from RFC4180 is used)
- implemented function support in RainerScript. That means the engine
  parses and compile functions, as well as executes a few build-in
  ones. Dynamic loading and registration of functions is not yet
  supported - but we now have a good foundation to do that later on.
- implemented the strlen() RainerScript function
- added a template output module
- added -T rsyslogd command line option, enables to specify a directory
  where to chroot() into on startup. This is NOT a security feature but
  introduced to support testing. Thus, -T does not make sure chroot()
  is used in a secure way. (may be removed later)
- added omstdout module for testing purposes. Spits out all messages to
  stdout - no config option, no other features
- added a parser testing suite (still needs to be extended, but a good
  start)
- modified $ModLoad statement so that for modules whom's name starts with
  a dot, no path is prepended (this enables relative-pathes and should
  not break any valid current config)
- fixed a bug that caused action retries not to work correctly
  situation was only cleared by a restart
- bugfix: closed dynafile was potentially never written until another
  dynafile name was generated - potential loss of messages
- improved omfile so that it properly suspends itself if there is an
  i/o or file name generation error. This enables it to be used with
  the full high availability features of rsyslog's engine
- bugfix: fixed some segaults on Solaris, where vsprintf() does not
  check for NULL pointers
- improved performance of regexp-based filters
  Thanks to Arnaud Cornet for providing the idea and initial patch.
- added a new way how output plugins may be passed parameters. This is
  more effcient for some outputs. They new can receive fields not only
  as a single string but rather in an array where each string is seperated.
- added (some) developer documentation for output plugin interface
- bugfix: potential abort with DA queue after high watermark is reached
  There exists a race condition that can lead to a segfault. Thanks
  go to vbernetr, who performed the analysis and provided patch, which
  I only tweaked a very little bit.
- bugfix: imtcp did incorrectly parse hostname/tag
  Thanks to Luis Fernando Muñoz Mejías for the patch.
---------------------------------------------------------------------------
Version 4.1.5  [DEVEL] (rgerhards), 2009-03-11
- bugfix: parser did not correctly parse fields in UDP-received messages
- added ERE support in filter conditions
  new comparison operation "ereregex"
- added new config directive $RepeatedMsgContainsOriginalMsg so that the
  "last message repeated n times" messages, if generated, may
  have an alternate format that contains the message that is being repeated
---------------------------------------------------------------------------
Version 4.1.4  [DEVEL] (rgerhards), 2009-01-29
- bugfix: inconsistent use of mutex/atomic operations could cause segfault
  details are too many, for full analysis see blog post at:
  http://blog.gerhards.net/2009/01/rsyslog-data-race-analysis.html
- bugfix: unitialized mutex was used in msg.c:getPRI
  This was subtle, because getPRI is called as part of the debugging code
  (always executed) in syslogd.c:logmsg.
- bufgix: $PreserveFQDN was not properly handled for locally emitted
  messages
---------------------------------------------------------------------------
Version 4.1.3  [DEVEL] (rgerhards), 2008-12-17
- added $InputTCPServerAddtlFrameDelimiter config directive, which
  enables to specify an additional, non-standard message delimiter
  for processing plain tcp syslog. This is primarily a fix for the invalid
  framing used in Juniper's NetScreen products. Credit to forum user
  Arv for suggesting this solution.
- added $InputTCPServerInputName property, which enables a name to be
  specified that will be available during message processing in the
  inputname property. This is considered useful for logic that treats
  messages differently depending on which input received them.
- added $PreserveFQDN config file directive
  Enables to use FQDNs in sender names where the legacy default
  would have stripped the domain part.
  Thanks to BlinkMind, Inc. http://www.blinkmind.com for sponsoring this
  development.
- bugfix: imudp went into an endless loop under some circumstances
  (but could also leave it under some other circumstances...)
  Thanks to David Lang and speedfox for reporting this issue.
---------------------------------------------------------------------------
Version 4.1.2  [DEVEL] (rgerhards), 2008-12-04
- bugfix: code did not compile without zlib
- security bugfix: $AllowedSender was not honored, all senders were
  permitted instead (see http://www.rsyslog.com/Article322.phtml)
- security fix: imudp emitted a message when a non-permitted sender
  tried to send a message to it. This behaviour is operator-configurable.
  If enabled, a message was emitted each time. That way an attacker could
  effectively fill the disk via this facility. The message is now
  emitted only once in a minute (this currently is a hard-coded limit,
  if someone comes up with a good reason to make it configurable, we
  will probably do that).
- doc bugfix: typo in v3 compatibility document directive syntax
  thanks to Andrej for reporting
- imported other changes from 3.21.8 and 3.20.1 (see there)
---------------------------------------------------------------------------
Version 4.1.1  [DEVEL] (rgerhards), 2008-11-26
- added $PrivDropToGroup, $PrivDropToUser, $PrivDropToGroupID,
  $PrivDropToUserID config directives to enable dropping privileges.
  This is an effort to provide a security enhancement. For the limits of this
  approach, see http://wiki.rsyslog.com/index.php/Security
- re-enabled imklog to compile on FreeBSD (brought in from beta)
---------------------------------------------------------------------------
Version 4.1.0  [DEVEL] (rgerhards), 2008-11-18

********************************* WARNING *********************************
This version has a slightly different on-disk format for message entries.
As a consequence, old queue files being read by this version may have
an invalid output timestamp, which could result to some malfunction inside
the output driver. It is recommended to drain queues with the previous
version before switching to this one.
********************************* WARNING *********************************

- greatly enhanced performance when compared to v3.
- added configuration directive "HUPisRestart" which enables to configure
  HUP to be either a full restart or "just" a leightweight way to
  close open files.
- enhanced legacy syslog parser to detect year if part of the timestamp
  the format is based on what Cisco devices seem to emit.
- added a setting "$OptimizeForUniprocessor" to enable users to turn off
  pthread_yield calls which are counter-productive on multiprocessor 
  machines (but have been shown to be useful on uniprocessors)
- reordered imudp processing. Message parsing is now done as part of main
  message queue worker processing (was part of the input thread)
  This should also improve performance, as potentially more work is
  done in parallel.
- bugfix: compressed syslog messages could be slightly mis-uncompressed
  if the last byte of the compressed record was a NUL
- added $UDPServerTimeRequery option which enables to work with
  less acurate timestamps in favor of performance. This enables querying
  of the time only every n-th time if imudp is running in the tight
  receive loop (aka receiving messsages at a high rate)
- doc bugfix: queue doc had wrong parameter name for setting controlling
  worker thread shutdown period
- restructured rsyslog.conf documentation
- bugfix: memory leak in ompgsql
  Thanks to Ken for providing the patch
---------------------------------------------------------------------------
Version 3.22.4 [v3-stable] (rgerhards), 2010-??-??
- bugfix: action resume interval incorrectly handled, thus took longer to
  resume
- bugfix: cosmetic: proper constant used instead of number in open call
- bugfix: timestamp was incorrectly calculated for timezones with minute
  offset
  closes: http://bugzilla.adiscon.com/show_bug.cgi?id=271
- improved some code based on clang static analyzer results
- bugfix: potential misadressing in property replacer
---------------------------------------------------------------------------
Version 3.22.3 [v3-stable] (rgerhards), 2010-11-24
- bugfix(important): problem in TLS handling could cause rsyslog to loop
  in a tight loop, effectively disabling functionality and bearing the
  risk of unresponsiveness of the whole system.
  Bug tracker: http://bugzilla.adiscon.com/show_bug.cgi?id=194
---------------------------------------------------------------------------
Version 3.22.2 [v3-stable] (rgerhards), 2010-08-05
- bugfix: comment char ('#') in literal terminated script parsing
  and thus could not be used.
  but tracker: http://bugzilla.adiscon.com/show_bug.cgi?id=119
- enhance: imrelp now also provides remote peer's IP address 
  [if librelp != 1.0.0 is used]
- bugfix: sending syslog messages with zip compression did not work
- bugfix: potential hang condition on queue shutdown
- bugfix: segfault on startup when -q or -Q option was given
  bug tracker: http://bugzilla.adiscon.com/show_bug.cgi?id=157
  Thanks to Jonas Nogueira for reporting this bug.
- clarified use of $ActionsSendStreamDriver[AuthMode/PermittedPeers]
  in doc set (require TLS drivers)
- bugfix: $CreateDirs variable not properly initialized, default thus
  was random (but most often "on")
- bugfix: potential segfault when -p command line option was used
  thanks to varmojfekoj for pointing me at this bug
- bugfix: programname filter in ! configuration can not be reset
  Thanks to Kiss Gabor for the patch.
---------------------------------------------------------------------------
Version 3.22.1 [v3-stable] (rgerhards), 2009-07-02
- bugfix: invalid error message issued if $inlcudeConfig was on an empty
  set of files (e.g. *.conf, where none such files existed)
  thanks to Michael Biebl for reporting this bug
- bugfix: when run in foreground (but not in debug mode), a 
  debug message ("DoDie called") was emitted at shutdown. Removed.
  thanks to Michael Biebl for reporting this bug
- bugfix: some garbagge was emitted to stderr on shutdown. This
  garbage consisted of file names, which were written during 
  startup (key point: not a pointer error)
  thanks to Michael Biebl for reporting this bug
- bugfix: startup and shutdown message were emitted to stdout
  thanks to Michael Biebl for reporting this bug
- bugfix: error messages were not emitted to stderr in forked mode
  (stderr and stdo are now kept open across forks)
- bugfix: internal messages were emitted to whatever file had fd2 when
  rsyslogd ran in forked mode (as usual!)
  Thanks to varmojfekoj for the patch
- small enhancement: config validation run now exits with code 1 if an
  error is detected. This change is considered important but small enough
  to apply it directly to the stable version. [But it is a border case,
  the change requires more code than I had hoped. Thus I have NOT tried
  to actually catch all cases, this is left for the current devel
  releases, if necessary]
- bugfix: light and full delay watermarks had invalid values, badly
  affecting performance for delayable inputs
- bugfix: potential segfault issue when multiple $UDPServerRun directives
  are specified. Thanks to Michael Biebl for helping to debug this one.
- relaxed GnuTLS version requirement to 1.4.0 after confirmation from the
  field that this version is sufficient
- bugfix: parser did not properly handle empty structured data
- bugfix: invalid mutex release in msg.c (detected under thread debugger,
  seems not to have any impact on actual deployments)
---------------------------------------------------------------------------
Version 3.22.0 [v3-stable] (rgerhards), 2009-04-21
This is the first stable release that includes the full functionality
of the 3.21.x version tree.
- bugfix: $InputTCPMaxSessions config directive was accepted, but not
  honored. This resulted in a fixed upper limit of 200 connections.
- bugfix: the default for $DirCreateMode was 0644, and as such wrong.
  It has now been changed to 0700. For some background, please see
  http://lists.adiscon.net/pipermail/rsyslog/2009-April/001986.html
- bugfix: ompgsql did not detect problems in sql command execution
  this could cause loss of messages. The handling was correct if the
  connection broke, but not if there was a problem with statement
  execution. The most probable case for such a case would be invalid
  sql inside the template, and this is now much easier to diagnose.
---------------------------------------------------------------------------
Version 3.21.11 [BETA] (rgerhards), 2009-04-03
- build system improvements contributed by Michael Biebl - thx!
- all patches from 3.20.5 incorporated (see it's ChangeLog entry)
---------------------------------------------------------------------------
Version 3.21.10 [BETA] (rgerhards), 2009-02-02
- bugfix: inconsistent use of mutex/atomic operations could cause segfault
  details are too many, for full analysis see blog post at:
  http://blog.gerhards.net/2009/01/rsyslog-data-race-analysis.html
- the string "Do Die" was accidently emited upon exit in non-debug mode
  This has now been corrected. Thanks to varmojfekoj for the patch.
- some legacy options were not correctly processed.
  Thanks to varmojfekoj for the patch.
- doc bugfix: v3-compatiblity document had typo in config directive
  thanks to Andrej for reporting this
---------------------------------------------------------------------------
Version 3.21.9 [BETA] (rgerhards), 2008-12-04
- re-release of 3.21.8 with an additional fix, that could also lead
  to DoS; 3.21.8 has been removed from the official download archives
- security fix: imudp emitted a message when a non-permitted sender
  tried to send a message to it. This behaviour is operator-configurable.
  If enabled, a message was emitted each time. That way an attacker could
  effectively fill the disk via this facility. The message is now
  emitted only once in a minute (this currently is a hard-coded limit,
  if someone comes up with a good reason to make it configurable, we
  will probably do that).
---------------------------------------------------------------------------
Version 3.21.8  [BETA] (rgerhards), 2008-12-04
- bugfix: imklog did not compile on FreeBSD
- security bugfix: $AllowedSender was not honored, all senders were
  permitted instead (see http://www.rsyslog.com/Article322.phtml)
- merged in all other changes from 3.20.1 (see there)
---------------------------------------------------------------------------
Version 3.21.7  [BETA] (rgerhards), 2008-11-11
- this is the new beta branch, based on the former 3.21.6 devel
- new functionality: ZERO property replacer nomatch option (from v3-stable)
---------------------------------------------------------------------------
Version 3.21.6  [DEVEL] (rgerhards), 2008-10-22
- consolidated time calls during msg object creation, improves performance
  and consistency
- bugfix: solved a segfault condition
- bugfix: subsecond time properties generated by imfile, imklog and
  internal messages could be slightly inconsistent
- bugfix: (potentially big) memory leak on HUP if queues could not be
  drained before timeout - thanks to David Lang for pointing this out
- added capability to support multiple module search pathes. Thank
  to Marius Tomaschewski for providing the patch.
- bugfix: im3195 did no longer compile
- improved "make distcheck" by ensuring everything relevant is recompiled
---------------------------------------------------------------------------
Version 3.21.5  [DEVEL] (rgerhards), 2008-09-30
- performance optimization: unnecessary time() calls during message
  parsing removed - thanks to David Lang for his excellent performance
  analysis
- added new capability to property replacer: multiple immediately
  successive field delimiters are treated as a single one.
  Thanks to Zhuang Yuyao for the patch.
- added message property "inputname", which contains the name of the
  input (module) that generated it. Presence is depending on suport in
  each input module (else it is blank).
- added system property "$myhostname", which contains the name of the
  local host as it knows itself.
- imported a number of fixes and enhancements from the stable and
  devel branches, including a fix to a potential segfault on HUP
  when using UDP listners
- re-enabled gcc builtin atomic operations and added a proper
  ./configure check
- bugfix: potential race condition when adding messages to queue
  There was a wrong order of mutex lock operations. It is hard to
  believe that really caused problems, but in theory it could and with
  threading we often see that theory becomes practice if something is only
  used long enough on a fast enough machine with enough CPUs ;)
- cleaned up internal debug system code and made it behave better
  in regard to multi-threading
---------------------------------------------------------------------------
Version 3.21.4  [DEVEL] (rgerhards), 2008-09-04
- removed compile time fixed message size limit (was 2K), limit can now
  be set via $MaxMessageSize global config directive (finally gotten rid
  of MAXLINE ;))
- enhanced doc for $ActionExecOnlyEveryNthTimeTimeout
- integrated a number of patches from 3.18.4, namely
  - bugfix: order-of magnitude issue with base-10 size definitions
    in config file parser. Could lead to invalid sizes, constraints
    etc for e.g. queue files and any other object whose size was specified
    in base-10 entities. Did not apply to binary entities. Thanks to
    RB for finding this bug and providing a patch.
  - bugfix: action was not called when system time was set backwards
    (until the previous time was reached again). There are still some
    side-effects when time is rolled back (A time rollback is really a bad
    thing to do, ideally the OS should issue pseudo time (like NetWare did)
    when the user tries to roll back time). Thanks to varmojfekoj for this
    patch.
  - doc bugfix: rsyslog.conf man page improved and minor nit fixed
    thanks to Lukas Kuklinek for the patch.
---------------------------------------------------------------------------
Version 3.21.3  [DEVEL] (rgerhards), 2008-08-13
- added ability to specify flow control mode for imuxsock
- added ability to execute actions only after the n-th call of the action
  This also lead to the addition of two new config directives:
  $ActionExecOnlyEveryNthTime and $ActionExecOnlyEveryNthTimeTimeout
  This feature is useful, for example, for alerting: it permits you to
  send an alert only after at least n occurences of a specific message
  have been seen by rsyslogd. This protectes against false positives
  due to waiting for additional confirmation.
- bugfix: IPv6 addresses could not be specified in forwarding actions
  New syntax @[addr]:port introduced to enable that. Root problem was IPv6
  addresses contain colons.
- somewhat enhanced debugging messages
- imported from 3.18.3:
  - enhanced ommysql to support custom port to connect to server
    Port can be set via new $ActionOmmysqlServerPort config directive
    Note: this was a very minor change and thus deemed appropriate to be
    done in the stable release.
  - bugfix: misspelled config directive, previously was
    $MainMsgQueueWorkeTimeoutrThreadShutdown, is now
    $MainMsgQueueWorkerTimeoutThreadShutdown. Note that the misspelled
    directive is not preserved - if the misspelled directive was used
    (which I consider highly unlikely), the config file must be changed.
    Thanks to lperr for reporting the bug.
---------------------------------------------------------------------------
Version 3.21.2  [DEVEL] (rgerhards), 2008-08-04
- added $InputUnixListenSocketHostName config directive, which permits to
  override the hostname being used on a local unix socket. This is useful
  for differentiating "hosts" running in several jails. Feature was
  suggested by David Darville, thanks for the suggestion.
- enhanced ommail to support multiple email recipients. This is done by
  specifying $ActionMailTo multiple times. Note that this introduces a
  small incompatibility to previous config file syntax: the recipient
  list is now reset for each action (we honestly believe that will
  not cause any problem - apologies if it does).
- enhanced troubleshooting documentation
---------------------------------------------------------------------------
Version 3.21.1  [DEVEL] (rgerhards), 2008-07-30
- bugfix: no error was reported if the target of a $IncludeConfig
  could not be accessed.
- added testbed for common config errors
- added doc for -u option to rsyslogd man page
- enhanced config file checking - no active actions are detected
- added -N rsyslogd command line option for a config validation run
  (which does not execute actual syslogd code and does not interfere
  with a running instance)
- somewhat improved emergency configuration. It is now also selected
  if the config contains no active actions
- rsyslogd error messages are now reported to stderr by default. can be
  turned off by the new "$ErrorMessagesToStderr off" directive
 Thanks to HKS for suggesting the new features.
---------------------------------------------------------------------------
Version 3.21.0  [DEVEL] (rgerhards), 2008-07-18
- starts a new devel branch
- added a generic test driver for RainerScript plus some test cases
  to the testbench
- added a small diagnostic tool to obtain result of gethostname() API
- imported all changes from 3.18.1 until today (some quite important,
  see below)
---------------------------------------------------------------------------
Version 3.20.6 [v3-stable] (rgerhards), 2009-04-16
- this is the last v3-stable for the 3.20.x series
- bugfix: $InputTCPMaxSessions config directive was accepted, but not
  honored. This resulted in a fixed upper limit of 200 connections.
- bugfix: the default for $DirCreateMode was 0644, and as such wrong.
  It has now been changed to 0700. For some background, please see
  http://lists.adiscon.net/pipermail/rsyslog/2009-April/001986.html
---------------------------------------------------------------------------
Version 3.20.5 [v3-stable] (rgerhards), 2009-04-02
- bugfix: potential abort with DA queue after high watermark is reached
  There exists a race condition that can lead to a segfault. Thanks
  go to vbernetr, who performed the analysis and provided patch, which
  I only tweaked a very little bit.
- fixed bugs in RainerScript:
  o when converting a number and a string to a common type, both were 
    actually converted to the other variable's type.
  o the value of rsCStrConvertToNumber() was miscalculated.
  Thanks to varmojfekoj for the patch
- fixed a bug in configure.ac which resulted in problems with
  environment detection - thanks to Michael Biebl for the patch
- fixed a potential segfault problem in gssapi code
  thanks to varmojfekoj for the patch
- doc enhance: provide standard template for MySQL module and instructions
  on how to modify schema
---------------------------------------------------------------------------
Version 3.20.4 [v3-stable] (rgerhards), 2009-02-09
- bugfix: inconsistent use of mutex/atomic operations could cause segfault
  details are too many, for full analysis see blog post at:
  http://blog.gerhards.net/2009/01/rsyslog-data-race-analysis.html
- bugfix: invalid ./configure settings for RFC3195
  thanks to Michael Biebl for the patch
- bugfix: invalid mutex access in msg.c
- doc bugfix: dist tarball missed 2 files, had one extra file that no
  longer belongs into it. Thanks to Michael Biebl for pointing this out.
---------------------------------------------------------------------------
Version 3.20.3 [v3-stable] (rgerhards), 2009-01-19
- doc bugfix: v3-compatiblity document had typo in config directive
  thanks to Andrej for reporting this
- fixed a potential segfault condition with $AllowedSender directive
  On HUP, the root pointers were not properly cleaned up. Thanks to
  Michael Biebel, olgoat, and Juha Koho for reporting and analyzing
  the bug.
---------------------------------------------------------------------------
Version 3.20.2 [v3-stable] (rgerhards), 2008-12-04
- re-release of 3.20.1 with an additional fix, that could also lead
  to DoS; 3.20.1 has been removed from the official download archives
- security fix: imudp emitted a message when a non-permitted sender
  tried to send a message to it. This behaviour is operator-configurable.
  If enabled, a message was emitted each time. That way an attacker could
  effectively fill the disk via this facility. The message is now
  emitted only once in a minute (this currently is a hard-coded limit,
  if someone comes up with a good reason to make it configurable, we
  will probably do that).
---------------------------------------------------------------------------
Version 3.20.1 [v3-stable] (rgerhards), 2008-12-04
- security bugfix: $AllowedSender was not honored, all senders were
  permitted instead
- enhance: regex nomatch option "ZERO" has been added
  This allows to return the string 0 if a regular expression is
  not found. This is probably useful for storing numerical values into
  database columns.
- bugfix: memory leak in gtls netstream driver fixed
  memory was lost each time a TLS session was torn down. This could 
  result in a considerable memory leak if it happened quite frequently
  (potential system crash condition)
- doc update: documented how to specify multiple property replacer
  options + link to new online regex generator tool added
- minor bufgfix: very small memory leak in gtls netstream driver
  around a handful of bytes (< 20) for each HUP
- improved debug output for regular expressions inside property replacer
  RE's seem to be a big trouble spot and I would like to have more
  information inside the debug log. So I decided to add some additional
  debug strings permanently.
---------------------------------------------------------------------------
Version 3.20.0 [v3-stable] (rgerhards), 2008-11-05
- this is the inital release of the 3.19.x branch as a stable release
- bugfix: double-free in pctp netstream driver. Thank to varmojfeko
  for the patch
---------------------------------------------------------------------------
Version 3.19.12 [BETA] (rgerhards), 2008-10-16
- bugfix: subseconds where not correctly extracted from a timestamp
  if that timestamp did not contain any subsecond information (the
  resulting string was garbagge but should have been "0", what it
  now is).
- increased maximum size of a configuration statement to 4K (was 1K)
- imported all fixes from the stable branch (quite a lot)
- bugfix: (potentially big) memory leak on HUP if queues could not be
  drained before timeout - thanks to David Lang for pointing this out
---------------------------------------------------------------------------
Version 3.19.11 [BETA] (rgerhards), 2008-08-25
This is a refresh of the beta. No beta-specific fixes have been added.
- included fixes from v3-stable (most importantly 3.18.3)
---------------------------------------------------------------------------
Version 3.19.10 [BETA] (rgerhards), 2008-07-15
- start of a new beta branch based on former 3.19 devel branch
- bugfix: bad memory leak in disk-based queue modes
- bugfix: UDP syslog forwarding did not work on all platforms
  the ai_socktype was incorrectly set to 1. On some platforms, this
  lead to failing name resolution (e.g. FreeBSD 7). Thanks to HKS for
  reporting the bug.
- bugfix: priority was incorrectly calculated on FreeBSD 7,
  because the LOG_MAKEPRI() C macro has a different meaning there (it
  is just a simple addition of faciltity and severity). I have changed
  this to use own, consistent, code for PRI calculation. Thank to HKS
  for reporting this bug.
- bugfix (cosmetical): authorization was not checked when gtls handshake
  completed immediately. While this sounds scary, the situation can not
  happen in practice. We use non-blocking IO only for server-based gtls
  session setup. As TLS requires the exchange of multiple frames before
  the handshake completes, it simply is impossible to do this in one
  step. However, it is useful to have the code path correct even for 
  this case - otherwise, we may run into problems if the code is changed
  some time later (e.g. to use blocking sockets). Thanks to varmojfekoj
  for providing the patch.
- important queue bugfix from 3.18.1 imported (see below)
- cleanup of some debug messages
---------------------------------------------------------------------------
Version 3.19.9 (rgerhards), 2008-07-07
- added tutorial for creating a TLS-secured syslog infrastructure
- rewritten omusrmsg to no longer fork() a new process for sending messages
  this caused some problems with the threading model, e.g. zombies. Also,
  it was far less optimal than it is now.
- bugfix: machine certificate was required for client even in TLS anon mode
  Reference: http://bugzilla.adiscon.com/show_bug.cgi?id=85
  The fix also slightly improves performance by not storing certificates in
  client sessions when there is no need to do so.
- bugfix: RainerScript syntax error was not always detected
---------------------------------------------------------------------------
Version 3.19.8 (rgerhards), 2008-07-01
- bugfix: gtls module did not correctly handle EGAIN (and similar) recv()
  states. This has been fixed by introducing a new abstraction layer inside
  gtls.
- added (internal) error codes to error messages; added redirector to
  web description of error codes
  closes bug http://bugzilla.adiscon.com/show_bug.cgi?id=20
- disabled compile warnings caused by third-party libraries
- reduced number of compile warnings in gcc's -pedantic mode
- some minor documentation improvements
- included all fixes from beta 3.17.5
---------------------------------------------------------------------------
Version 3.19.7 (rgerhards), 2008-06-11
- added new property replacer option "date-subseconds" that enables
  to query just the subsecond part of a high-precision timestamp
- somewhat improved plain tcp syslog reliability by doing a connection
  check before sending. Credits to Martin Schuette for providing the
  idea. Details are available at
  http://blog.gerhards.net/2008/06/reliable-plain-tcp-syslog-once-again.html
- made rsyslog tickless in the (usual and default) case that repeated
  message reduction is turned off. More info:
  http://blog.gerhards.net/2008/06/coding-to-save-environment.html
- some build system cleanup, thanks to Michael Biebl
- bugfix: compile under (Free)BSD failed due to some invalid library
  definitions - this is fixed now. Thanks to Michael Biebl for the patch.
---------------------------------------------------------------------------
Version 3.19.6 (rgerhards), 2008-06-06
- enhanced property replacer to support multiple regex matches
- bugfix: part of permittedPeer structure was not correctly initialized
  thanks to varmojfekoj for spotting this
- bugfix: off-by-one bug during certificate check
- bugfix: removed some memory leaks in TLS code
---------------------------------------------------------------------------
Version 3.19.5 (rgerhards), 2008-05-30
- enabled Posix ERE expressions inside the property replacer
  (previously BRE was permitted only)
- provided ability to specify that a regular expression submatch shall
  be used inside the property replacer
- implemented in property replacer: if a regular expression does not match,
  it can now either return "**NO MATCH** (default, as before), a blank
  property or the full original property text
- enhanced property replacer to support multiple regex matches
---------------------------------------------------------------------------
Version 3.19.4 (rgerhards), 2008-05-27
- implemented x509/certvalid gtls auth mode
- implemented x509/name gtls auth mode (including wildcards)
- changed fingerprint gtls auth mode to new format fingerprint
- protected gtls error string function by a mutex. Without it, we
  could have a race condition in extreme cases. This was very remote,
  but now can no longer happen.
- changed config directive name to reflect different use
  $ActionSendStreamDriverCertFingerprint is now
  $ActionSendStreamDriverPermittedPeer and can be used both for
  fingerprint and name authentication (similar to the input side)
- bugfix: sender information (fromhost et al) was missing in imudp
  thanks to sandiso for reporting this bug
- this release fully inplements IETF's syslog-transport-tls-12 plus
  the latest text changes Joe Salowey provided via email. Not included
  is ipAddress subjectAltName authentication, which I think will be
  dropped from the draft. I don't think there is any real need for it.
This release also includes all bug fix up to today from the beta
and stable branches. Most importantly, this means the bugfix for
100% CPU utilization by imklog.
---------------------------------------------------------------------------
Version 3.19.3 (rgerhards), 2008-05-21
- added ability to authenticate the server against its certificate
  fingerprint
- added ability for client to provide its fingerprint
- added ability for server to obtain client cert's fingerprint
- bugfix: small mem leak in omfwd on exit (strmdriver name was not freed)
- bugfix: $ActionSendStreamDriver had no effect
- bugfix: default syslog port was no longer used if none was
  configured. Thanks to varmojfekoj for the patch
- bugfix: missing linker options caused build to fail on some
  systems. Thanks to Tiziano Mueller for the patch.
---------------------------------------------------------------------------
Version 3.19.2 (rgerhards), 2008-05-16
- bugfix: TCP input modules did incorrectly set fromhost property
  (always blank)
- bugfix: imklog did not set fromhost property
- added "fromhost-ip" property
  Note that adding this property changes the on-disk format for messages.
  However, that should not have any bad effect on existing spool files.
  But you will run into trouble if you create a spool file with this
  version and then try to process it with an older one (after a downgrade).
  Don't do that ;)
- added "RSYSLOG_DebugFormat" canned template
- bugfix: hostname and fromhost were swapped when a persisted message
  (in queued mode) was read in
- bugfix: lmtcpclt, lmtcpsrv and lmgssutil did all link to the static
  runtime library, resulting in a large size increase (and potential
  "interesting" effects). Thanks to Michael Biebel for reporting the size
  issue.
- bugfix: TLS server went into an endless loop in some situations.
  Thanks to Michael Biebl for reporting the problem.
- fixed potential segfault due to invalid call to cfsysline
  thanks to varmojfekoj for the patch
---------------------------------------------------------------------------
Version 3.19.1 (rgerhards), 2008-05-07
- configure help for --enable-gnutls wrong - said default is "yes" but
  default actually is "no" - thanks to darix for pointing this out
- file dirty.h was missing - thanks to darix for pointing this out
- bugfix: man files were not properly distributed - thanks to
  darix for reporting and to Michael Biebl for help with the fix
- some minor cleanup
---------------------------------------------------------------------------
Version 3.19.0 (rgerhards), 2008-05-06
- begins new devel branch version
- implemented TLS for plain tcp syslog (this is also the world's first
  implementation of IETF's upcoming syslog-transport-tls draft)
- partly rewritten and improved omfwd among others, now loads TCP
  code only if this is actually necessary
- split of a "runtime library" for rsyslog - this is not yet a clean
  model, because some modularization is still outstanding. In theory,
  this shall enable other utilities but rsyslogd to use the same
  runtime
- implemented im3195, the RFC3195 input as a plugin
- changed directory structure, files are now better organized
- a lot of cleanup in regard to modularization
- -c option no longer must be the first option - thanks to varmjofekoj
  for the patch
---------------------------------------------------------------------------
Version 3.18.7 (rgerhards), 2008-12-??
- bugfix: the default for $DirCreateMode was 0644, and as such wrong.
  It has now been changed to 0700. For some background, please see
  http://lists.adiscon.net/pipermail/rsyslog/2009-April/001986.html
- fixed a potential segfault condition with $AllowedSender directive
  On HUP, the root pointers were not properly cleaned up. Thanks to
  Michael Biebel, olgoat, and Juha Koho for reporting and analyzing
  the bug.
- some legacy options were not correctly processed.
  Thanks to varmojfekoj for the patch.
- doc bugfix: some spelling errors in man pages corrected. Thanks to
  Geoff Simmons for the patch.
---------------------------------------------------------------------------
Version 3.18.6 (rgerhards), 2008-12-08
- security bugfix: $AllowedSender was not honored, all senders were
  permitted instead (see http://www.rsyslog.com/Article322.phtml)
  (backport from v3-stable, v3.20.9)
- minor bugfix: dual close() call on tcp session closure
---------------------------------------------------------------------------
Version 3.18.5 (rgerhards), 2008-10-09
- bugfix: imudp input module could cause segfault on HUP
  It did not properly de-init a variable acting as a linked list head.
  That resulted in trying to access freed memory blocks after the HUP.
- bugfix:  rsyslogd could hang on HUP
  because getnameinfo() is not cancel-safe, but was not guarded against
  being cancelled. pthread_cancel() is routinely being called during
  HUP processing.
- bugfix[minor]: if queue size reached light_delay mark, enqueuing
  could potentially be blocked for a longer period of time, which
  was not the behaviour desired.
- doc bugfix: $ActionExecOnlyWhenPreviousIsSuspended was still misspelled
  as $...OnlyIfPrev... in some parts of the documentation. Thanks to 
  Lorenzo M. Catucci for reporting this bug.
- added doc on malformed messages, cause and how to work-around, to the
  doc set
- added doc on how to build from source repository
---------------------------------------------------------------------------
Version 3.18.4 (rgerhards), 2008-09-18
- bugfix: order-of magnitude issue with base-10 size definitions
  in config file parser. Could lead to invalid sizes, constraints
  etc for e.g. queue files and any other object whose size was specified
  in base-10 entities. Did not apply to binary entities. Thanks to
  RB for finding this bug and providing a patch.
- bugfix: action was not called when system time was set backwards
  (until the previous time was reached again). There are still some
  side-effects when time is rolled back (A time rollback is really a bad
  thing to do, ideally the OS should issue pseudo time (like NetWare did)
  when the user tries to roll back time). Thanks to varmojfekoj for this
  patch.
- doc bugfix: rsyslog.conf man page improved and minor nit fixed
  thanks to Lukas Kuklinek for the patch.
- bugfix: error code -2025 was used for two different errors. queue full
  is now -2074 and -2025 is unique again. (did cause no real problem
  except for troubleshooting)
- bugfix: default discard severity was incorrectly set to 4, which lead
  to discard-on-queue-full to be enabled by default. That could cause
  message loss where non was expected.  The default has now been changed
  to the correct value of 8, which disables the functionality. This
  problem applied both to the main message queue and the action queues.
  Thanks to Raoul Bhatia for pointing out this problem.
- bugfix: option value for legacy -a option could not be specified,
  resulting in strange operations. Thanks to Marius Tomaschewski
  for the patch.
- bugfix: colon after date should be ignored, but was not. This has
  now been corrected. Required change to the internal ParseTIMESTAMP3164()
  interface.
---------------------------------------------------------------------------
Version 3.18.3 (rgerhards), 2008-08-18
- bugfix: imfile could cause a segfault upon rsyslogd HUP and termination
  Thanks to lperr for an excellent bug report that helped detect this
  problem.
- enhanced ommysql to support custom port to connect to server
  Port can be set via new $ActionOmmysqlServerPort config directive
  Note: this was a very minor change and thus deemed appropriate to be
  done in the stable release.
- bugfix: misspelled config directive, previously was
  $MainMsgQueueWorkeTimeoutrThreadShutdown, is now
  $MainMsgQueueWorkerTimeoutThreadShutdown. Note that the misspelled
  directive is not preserved - if the misspelled directive was used
  (which I consider highly unlikely), the config file must be changed.
  Thanks to lperr for reporting the bug.
- disabled flow control for imuxsock, as it could cause system hangs
  under some circumstances. The devel (3.21.3 and above) will
  re-enable it and provide enhanced configurability to overcome the
  problems if they occur.
---------------------------------------------------------------------------
Version 3.18.2 (rgerhards), 2008-08-08
- merged in IPv6 forwarding address bugfix from v2-stable
---------------------------------------------------------------------------
Version 3.18.1 (rgerhards), 2008-07-21
- bugfix: potential segfault in creating message mutex in non-direct queue
  mode. rsyslogd segfaults on freeeBSD 7.0 (an potentially other platforms)
  if an action queue is running in any other mode than non-direct. The
  same problem can potentially be triggered by some main message queue
  settings. In any case, it will manifest during rsylog's startup. It is
  unlikely to happen after a successful startup (the only window of
  exposure may be a relatively seldom executed action running in queued
  mode). This has been corrected. Thank to HKS for point out the problem.
- bugfix: priority was incorrectly calculated on FreeBSD 7,
  because the LOG_MAKEPRI() C macro has a different meaning there (it
  is just a simple addition of faciltity and severity). I have changed
  this to use own, consistent, code for PRI calculation. [Backport from
  3.19.10]
- bugfix: remove PRI part from kernel message if it is present
  Thanks to Michael Biebl for reporting this bug
- bugfix: mark messages were not correctly written to text log files
  the markmessageinterval was not correctly propagated to all places
  where it was needed. This resulted in rsyslog using the default
  (20 minutes) in some code pathes, what looked to the user like mark
  messages were never written.
- added a new property replacer option "sp-if-no-1st-sp" to cover
  a problem with RFC 3164 based interpreation of tag separation. While
  it is a generic approach, it fixes a format problem introduced in
  3.18.0, where kernel messages no longer had a space after the tag.
  This is done by a modifcation of the default templates.
  Please note that this may affect some messages where there intentionally
  is no space between the tag and the first character of the message
  content. If so, this needs to be worked around via a specific
  template. However, we consider this scenario to be quite remote and,
  even if it exists, it is not expected that it will actually cause
  problems with log parsers (instead, we assume the new default template
  behaviour may fix previous problems with log parsers due to the 
  missing space).
- bugfix: imklog module was not correctly compiled for GNU/kFreeBSD.
  Thanks to Petr Salinger for the patch
- doc bugfix: property replacer options secpath-replace and
  secpath-drop were not documented
- doc bugfix: fixed some typos in rsyslog.conf man page
- fixed typo in source comment  - thanks to Rio Fujita
- some general cleanup (thanks to Michael Biebl)
---------------------------------------------------------------------------
Version 3.18.0 (rgerhards), 2008-07-11
- begun a new v3-stable based on former 3.17.4 beta plus patches to
  previous v3-stable
- bugfix in RainerScript: syntax error was not always detected
---------------------------------------------------------------------------
Version 3.17.5 (rgerhards), 2008-06-27
- added doc: howto set up a reliable connection to remote server via
  queued mode (and plain tcp protocol)
- bugfix: comments after actions were not properly treated. For some
  actions (e.g. forwarding), this could also lead to invalid configuration
---------------------------------------------------------------------------
Version 3.17.4 (rgerhards), 2008-06-16
- changed default for $KlogSymbolLookup to "off". The directive is
  also scheduled for removal in a later version. This was necessary
  because on kernels >= 2.6, the kernel does the symbol lookup itself. The
  imklog lookup logic then breaks the log message and makes it unusable.
---------------------------------------------------------------------------
Version 3.17.3 (rgerhards), 2008-05-28
- bugfix: imklog went into an endless loop if a PRI value was inside
  a kernel log message (unusual case under Linux, frequent under BSD)
---------------------------------------------------------------------------
Version 3.17.2 (rgerhards), 2008-05-04
- this version is the new beta, based on 3.17.1 devel feature set
- merged in imklog bug fix from v3-stable (3.16.1)
---------------------------------------------------------------------------
Version 3.17.1 (rgerhards), 2008-04-15
- removed dependency on MAXHOSTNAMELEN as much as it made sense.
  GNU/Hurd does not define it (because it has no limit), and we have taken
  care for cases where it is undefined now. However, some very few places
  remain where IMHO it currently is not worth fixing the code. If it is
  not defined, we have used a generous value of 1K, which is above IETF
  RFC's on hostname length at all. The memory consumption is no issue, as
  there are only a handful of this buffers allocated *per run* -- that's
  also the main reason why we consider it not worth to be fixed any further.
- enhanced legacy syslog parser to handle slightly malformed messages
  (with a space in front of the timestamp) - at least HP procurve is
  known to do that and I won't outrule that others also do it. The 
  change looks quite unintrusive and so we added it to the parser.
- implemented klogd functionality for BSD
- implemented high precision timestamps for the kernel log. Thanks to
  Michael Biebl for pointing out that the kernel log did not have them.
- provided ability to discard non-kernel messages if they are present
  in the kernel log (seems to happen on BSD)
- implemented $KLogInternalMsgFacility config directive
- implemented $KLogPermitNonKernelFacility config directive
Plus a number of bugfixes that were applied to v3-stable and beta
branches (not mentioned here in detail).
---------------------------------------------------------------------------
Version 3.17.0 (rgerhards), 2008-04-08
- added native ability to send mail messages
- removed no longer needed file relptuil.c/.h
- added $ActionExecOnlyOnceEveryInterval config directive
- bugfix: memory leaks in script engine
- bugfix: zero-length strings were not supported in object
  deserializer
- properties are now case-insensitive everywhere (script, filters,
  templates)
- added the capability to specify a processing (actually dequeue)
  timeframe with queues - so things can be configured to be done
  at off-peak hours
- We have removed the 32 character size limit (from RFC3164) on the
  tag. This had bad effects on existing envrionments, as sysklogd didn't
  obey it either (probably another bug in RFC3164...). We now receive
  the full size, but will modify the outputs so that only 32 characters
  max are used by default. If you need large tags in the output, you need
  to provide custom templates.
- changed command line processing. -v, -M, -c options are now parsed
  and processed before all other options. Inter-option dependencies
  have been relieved. Among others, permits to specify intial module
  load path via -M only (not the environment) which makes it much
  easier to work with non-standard module library locations. Thanks
  to varmojfekoj for suggesting this change. Matches bugzilla bug 55.
- bugfix: some messages were emited without hostname
Plus a number of bugfixes that were applied to v3-stable and beta
branches (not mentioned here in detail).
---------------------------------------------------------------------------
Version 3.16.3 (rgerhards), 2008-07-11
- updated information on rsyslog packages
- bugfix: memory leak in disk-based queue modes
---------------------------------------------------------------------------
Version 3.16.2 (rgerhards), 2008-06-25
- fixed potential segfault due to invalid call to cfsysline
  thanks to varmojfekoj for the patch
- bugfix: some whitespaces where incorrectly not ignored when parsing
  the config file. This is now corrected. Thanks to Michael Biebl for
  pointing out the problem.
---------------------------------------------------------------------------
Version 3.16.1 (rgerhards), 2008-05-02
- fixed a bug in imklog which lead to startup problems (including
  segfault) on some platforms under some circumsances. Thanks to
  Vieri for reporting this bug and helping to troubleshoot it.
---------------------------------------------------------------------------
Version 3.16.0 (rgerhards), 2008-04-24
- new v3-stable (3.16.x) based on beta 3.15.x (RELP support)
- bugfix: omsnmp had a too-small sized buffer for hostname+port. This
  could not lead to a segfault, as snprintf() was used, but could cause
  some trouble with extensively long hostnames.
- applied patch from Tiziano Müller to remove some compiler warnings
- added gssapi overview/howto thanks to Peter Vrabec
- changed some files to grant LGPLv3 extended persmissions on top of GPLv3
  this also is the first sign of something that will evolve into a
  well-defined "rsyslog runtime library"
---------------------------------------------------------------------------
Version 3.15.1 (rgerhards), 2008-04-11
- bugfix: some messages were emited without hostname
- disabled atomic operations for the time being because they introduce some
  cross-platform trouble - need to see how to fix this in the best 
  possible way
- bugfix: zero-length strings were not supported in object
  deserializer
- added librelp check via PKG_CHECK thanks to Michael Biebl's patch
- file relputil.c deleted, is not actually needed
- added more meaningful error messages to rsyslogd (when some errors
  happens during startup)
- bugfix: memory leaks in script engine
- bugfix: $hostname and $fromhost in RainerScript did not work
This release also includes all changes applied to the stable versions
up to today.
---------------------------------------------------------------------------
Version 3.15.0 (rgerhards), 2008-04-01
- major new feature: imrelp/omrelp support reliable delivery of syslog
  messages via the RELP protocol and librelp (http://www.librelp.com).
  Plain tcp syslog, so far the best reliability solution, can lose
  messages when something goes wrong or a peer goes down. With RELP,
  this can no longer happen. See imrelp.html for more details.
- bugfix: rsyslogd was no longer build by default; man pages are 
  only installed if corresponding option is selected. Thanks to
  Michael Biebl for pointing these problems out.
---------------------------------------------------------------------------
Version 3.14.2 (rgerhards), 2008-04-09
- bugfix: segfault with expression-based filters
- bugfix: omsnmp did not deref errmsg object on exit (no bad effects caused)
- some cleanup
- bugfix: imklog did not work well with kernel 2.6+. Thanks to Peter
  Vrabec for patching it based on the development in sysklogd - and thanks
  to the sysklogd project for upgrading klogd to support the new
  functionality
- some cleanup in imklog
- bugfix: potential segfault in imklog when kernel is compiled without
  /proc/kallsyms and the file System.map is missing. Thanks to
  Andrea Morandi for pointing it out and suggesting a fix.
- bugfixes, credits to varmojfekoj:
  * reset errno before printing a warning message
  * misspelled directive name in code processing legacy options
- bugfix: some legacy options not correctly interpreted - thanks to
  varmojfekoj for the patch
- improved detection of modules being loaded more than once
  thanks to varmojfekoj for the patch
---------------------------------------------------------------------------
Version 3.14.1 (rgerhards), 2008-04-04
- bugfix: some messages were emited without hostname
- bugfix: rsyslogd was no longer build by default; man pages are 
  only installed if corresponding option is selected. Thanks to
  Michael Biebl for pointing these problems out.
- bugfix: zero-length strings were not supported in object
  deserializer
- disabled atomic operations for this stable build as it caused
  platform problems
- bugfix: memory leaks in script engine
- bugfix: $hostname and $fromhost in RainerScript did not work
- bugfix: some memory leak when queue is runing in disk mode
- man pages improved thanks to varmofekoj and Peter Vrabec
- We have removed the 32 character size limit (from RFC3164) on the
  tag. This had bad effects on existing envrionments, as sysklogd didn't
  obey it either (probably another bug in RFC3164...). We now receive
  the full size, but will modify the outputs so that only 32 characters
  max are used by default. If you need large tags in the output, you need
  to provide custom templates.
- bugfix: some memory leak when queue is runing in disk mode
---------------------------------------------------------------------------
Version 3.14.0 (rgerhards), 2008-04-02
An interim version was accidently released to the web. It was named 3.14.0.
To avoid confusion, we have not assigned this version number to any
official release. If you happen to use 3.14.0, please update to 3.14.1.
---------------------------------------------------------------------------
Version 3.13.0-dev0 (rgerhards), 2008-03-31
- bugfix: accidently set debug option in 3.12.5 reset to production
  This option prevented dlclose() to be called. It had no real bad effects,
  as the modules were otherwise correctly deinitialized and dlopen()
  supports multiple opens of the same module without any memory footprint.
- removed --enable-mudflap, added --enable-valgrind ./configure setting
- bugfix: tcp receiver could segfault due to uninitialized variable
- docfix: queue doc had a wrong directive name that prevented max worker
  threads to be correctly set
- worked a bit on atomic memory operations to support problem-free
  threading (only at non-intrusive places)
- added a --enable/disable-rsyslogd configure option so that
  source-based packaging systems can build plugins without the need
  to compile rsyslogd
- some cleanup
- test of potential new version number scheme
---------------------------------------------------------------------------
Version 3.12.5 (rgerhards), 2008-03-28
- changed default for "last message repeated n times", which is now
  off by default
- implemented backward compatibility commandline option parsing
- automatically generated compatibility config lines are now also
  logged so that a user can diagnose problems with them
- added compatibility mode for -a, -o and -p options
- compatibility mode processing finished
- changed default file output format to include high-precision timestamps
- added a buid-in template for previous syslogd file format
- added new $ActionFileDefaultTemplate directive
- added support for high-precision timestamps when receiving legacy
  syslog messages
- added new $ActionForwardDefaultTemplate directive
- added new $ActionGSSForwardDefaultTemplate directive
- added build-in templates for easier configuration
- bugfix: fixed small memory leak in tcpclt.c
- bugfix: fixed small memory leak in template regular expressions
- bugfix: regular expressions inside property replacer did not work
  properly
- bugfix: QHOUR and HHOUR properties were wrongly calculated
- bugfix: fixed memory leaks in stream class and imfile
- bugfix: $ModDir did invalid bounds checking, potential overlow in
  dbgprintf() - thanks to varmojfekoj for the patch
- bugfix: -t and -g legacy options max number of sessions had a wrong
  and much too high value
---------------------------------------------------------------------------
Version 3.12.4 (rgerhards), 2008-03-25
- Greatly enhanced rsyslogd's file write performance by disabling
  file syncing capability of output modules by default. This
  feature is usually not required, not useful and an extreme performance
  hit (both to rsyslogd as well as the system at large). Unfortunately,
  most users enable it by default, because it was most intuitive to enable
  it in plain old sysklogd syslog.conf format. There is now the
  $ActionFileEnableSync config setting which must be enabled in order to
  support syncing. By default it is off. So even if the old-format config
  lines request syncing, it is not done unless explicitely enabled. I am
  sure this is a very useful change and not a risk at all. I need to think
  if I undo it under compatibility mode, but currently this does not
  happen (I fear a lot of lazy users will run rsyslogd in compatibility
  mode, again bringing up this performance problem...).
- added flow control options to other input sources
- added $HHOUR and $QHOUR system properties - can be used for half- and
  quarter-hour logfile rotation
- changed queue's discard severities default value to 8 (do not discard)
  to prevent unintentional message loss
- removed a no-longer needed callback from the output module 
  interface. Results in reduced code complexity.
- bugfix/doc: removed no longer supported -h option from man page
- bugfix: imklog leaked several hundered KB on each HUP. Thanks to
  varmojfekoj for the patch
- bugfix: potential segfault on module unload. Thanks to varmojfekoj for
  the patch
- bugfix: fixed some minor memory leaks
- bugfix: fixed some slightly invalid memory accesses
- bugfix: internally generated messages had "FROMHOST" property not set
---------------------------------------------------------------------------
Version 3.12.3 (rgerhards), 2008-03-18
- added advanced flow control for congestion cases (mode depending on message
  source and its capablity to be delayed without bad side effects)
- bugfix: $ModDir should not be reset on $ResetConfig - this can cause a lot
  of confusion and there is no real good reason to do so. Also conflicts with
  the new -M option and environment setting.
- bugfix: TCP and GSSAPI framing mode variable was uninitialized, leading to
  wrong framing (caused, among others, interop problems)
- bugfix: TCP (and GSSAPI) octet-counted frame did not work correctly in all
  situations. If the header was split across two packet reads, it was invalidly
  processed, causing loss or modification of messages.
- bugfix: memory leak in imfile
- bugfix: duplicate public symbol in omfwd and omgssapi could lead to
  segfault. thanks to varmojfekoj for the patch.
- bugfix: rsyslogd aborted on sigup - thanks to varmojfekoj for the patch
- some more internal cleanup ;)
- begun relp modules, but these are not functional yet
- Greatly enhanced rsyslogd's file write performance by disabling
  file syncing capability of output modules by default. This
  feature is usually not required, not useful and an extreme performance
  hit (both to rsyslogd as well as the system at large). Unfortunately,
  most users enable it by default, because it was most intuitive to enable
  it in plain old sysklogd syslog.conf format. There is now a new config
  setting which must be enabled in order to support syncing. By default it
  is off. So even if the old-format config lines request syncing, it is
  not done unless explicitely enabled. I am sure this is a very useful
  change and not a risk at all. I need to think if I undo it under
  compatibility mode, but currently this does not happen (I fear a lot of
  lazy users will run rsyslogd in compatibility mode, again bringing up
  this performance problem...).
---------------------------------------------------------------------------
Version 3.12.2 (rgerhards), 2008-03-13
- added RSYSLOGD_MODDIR environment variable
- added -M rsyslogd option (allows to specify module directory location)
- converted net.c into a loadable library plugin
- bugfix: debug module now survives unload of loadable module when
  printing out function call data
- bugfix: not properly initialized data could cause several segfaults if
  there were errors in the config file - thanks to varmojfekoj for the patch
- bugfix: rsyslogd segfaulted when imfile read an empty line - thanks
  to Johnny Tan for an excellent bug report
- implemented dynamic module unload capability (not visible to end user)
- some more internal cleanup
- bugfix: imgssapi segfaulted under some conditions; this fix is actually
  not just a fix but a change in the object model. Thanks to varmojfekoj
  for providing the bug report, an initial fix and lots of good discussion
  that lead to where we finally ended up.
- improved session recovery when outbound tcp connection breaks, reduces
  probability of message loss at the price of a highly unlikely potential
  (single) message duplication
---------------------------------------------------------------------------
Version 3.12.1 (rgerhards), 2008-03-06
- added library plugins, which can be automatically loaded
- bugfix: actions were not correctly retried; caused message loss
- changed module loader to automatically add ".so" suffix if not
  specified (over time, this shall also ease portability of config
  files)
- improved debugging support; debug runtime options can now be set via
  an environment variable
- bugfix: removed debugging code that I forgot to remove before releasing
  3.12.0 (does not cause harm and happened only during startup)
- added support for the MonitorWare syslog MIB to omsnmp
- internal code improvements (more code converted into classes)
- internal code reworking of the imtcp/imgssapi module
- added capability to ignore client-provided timestamp on unix sockets and
  made this mode the default; this was needed, as some programs (e.g. sshd)
  log with inconsistent timezone information, what messes up the local
  logs (which by default don't even contain time zone information). This
  seems to be consistent with what sysklogd did for the past four years.
  Alternate behaviour may be desirable if gateway-like processes send
  messages via the local log slot - in this case, it can be enabled
  via the $InputUnixListenSocketIgnoreMsgTimestamp and
  $SystemLogSocketIgnoreMsgTimestamp config directives
- added ability to compile on HP UX; verified that imudp worked on HP UX;
  however, we are still in need of people trying out rsyslogd on HP UX,
  so it can not yet be assumed it runs there
- improved session recovery when outbound tcp connection breaks, reduces
  probability of message loss at the price of a highly unlikely potential
  (single) message duplication
---------------------------------------------------------------------------
Version 3.12.0 (rgerhards), 2008-02-28
- added full expression support for filters; filters can now contain
  arbitrary complex boolean, string and arithmetic expressions
---------------------------------------------------------------------------
Version 3.11.6 (rgerhards), 2008-02-27
- bugfix: gssapi libraries were still linked to rsyslog core, what should
  no longer be necessary. Applied fix by Michael Biebl to solve this.
- enabled imgssapi to be loaded side-by-side with imtcp
- added InputGSSServerPermitPlainTCP config directive
- split imgssapi source code somewhat from imtcp
- bugfix: queue cancel cleanup handler could be called with
  invalid pointer if dequeue failed
- bugfix: rsyslogd segfaulted on second SIGHUP
  tracker: http://bugzilla.adiscon.com/show_bug.cgi?id=38
- improved stability of queue engine
- bugfix: queue disk file were not properly persisted when 
  immediately after closing an output file rsyslog was stopped
  or huped (the new output file open must NOT have happend at
  that point) - this lead to a sparse and invalid queue file
  which could cause several problems to the engine (unpredictable
  results). This situation should have happened only in very
  rare cases. tracker: http://bugzilla.adiscon.com/show_bug.cgi?id=40
- bugfix: during queue shutdown, an assert invalidly triggered when
  the primary queue's DA worker was terminated while the DA queue's
  regular worker was still executing. This could result in a segfault
  during shutdown.
  tracker: http://bugzilla.adiscon.com/show_bug.cgi?id=41
- bugfix: queue properties sizeOnDisk, bytesRead were persisted to 
  disk with wrong data type (long instead of int64) - could cause
  problems on 32 bit machines
- bugfix: queue aborted when it was shut down, DA-enabled, DA mode
  was just initiated but not fully initialized (a race condition)
- bugfix: imfile could abort under extreme stress conditions
  (when it was terminated before it could open all of its
  to be monitored files)
- applied patch from varmojfekoj to fix an issue with compatibility 
  mode and default module directories (many thanks!):
  I've also noticed a bug in the compatibility code; the problem is that 
  options are parsed before configuration file so options which need a 
  module to be loaded will currently ignore any $moddir directive. This 
  can be fixed by moving legacyOptsHook() after config file parsing. 
  (see the attached patch) This goes against the logical order of 
  processing, but the legacy options are only few and it doesn't seem to 
  be a problem.
- bugfix: object property deserializer did not handle negative numbers
---------------------------------------------------------------------------
Version 3.11.5 (rgerhards), 2008-02-25
- new imgssapi module, changed imtcp module - this enables to load/package
  GSSAPI support separately - thanks to varmojfekoj for the patch
- compatibility mode (the -c option series) is now at least partly
  completed - thanks to varmojfekoj for the patch
- documentation for imgssapi and imtcp added
- duplicate $ModLoad's for the same module are now detected and
  rejected -- thanks to varmojfekoj for the patch
---------------------------------------------------------------------------
Version 3.11.4 (rgerhards), 2008-02-21
- bugfix: debug.html was missing from release tarball - thanks to Michael
  Biebl for bringing this to my attention
- some internal cleanup on the stringbuf object calling interface
- general code cleanup and further modularization
- $MainMessageQueueDiscardSeverity can now also handle textual severities
  (previously only integers)
- bugfix: message object was not properly synchronized when the 
  main queue had a single thread and non-direct action queues were used
- some documentation improvements
---------------------------------------------------------------------------
Version 3.11.3 (rgerhards), 2008-02-18
- fixed a bug in imklog which lead to duplicate message content in
  kernel logs
- added support for better plugin handling in libdbi (we contributed
  a patch to do that, we just now need to wait for the next libdbi
  version)
- bugfix: fixed abort when invalid template was provided to an action
  bug http://bugzilla.adiscon.com/show_bug.cgi?id=4
- re-instantiated SIGUSR1 function; added SIGUSR2 to generate debug
  status output
- added some documentation on runtime-debug settings
- slightly improved man pages for novice users
---------------------------------------------------------------------------
Version 3.11.2 (rgerhards), 2008-02-15
- added the capability to monitor text files and process their content
  as syslog messages (including forwarding)
- added support for libdbi, a database abstraction layer. rsyslog now
  also supports the following databases via dbi drivers:
  * Firebird/Interbase
  * FreeTDS (access to MS SQL Server and Sybase)
  * SQLite/SQLite3
  * Ingres (experimental)
  * mSQL (experimental)
  * Oracle (experimental)
  Additional drivers may be provided by the libdbi-drivers project, which
  can be used by rsyslog as soon as they become available.
- removed some left-over unnecessary dbgprintf's (cluttered screen,
  cosmetic)
- doc bugfix: html documentation for omsnmp was missing
---------------------------------------------------------------------------
Version 3.11.1 (rgerhards), 2008-02-12
- SNMP trap sender added thanks to Andre Lorbach (omsnmp)
- added input-plugin interface specification in form of a (copy) template
  input module
- applied documentation fix by Michael Biebl -- many thanks!
- bugfix: immark did not have MARK flags set...
- added x-info field to rsyslogd startup/shutdown message. Hopefully
  points users to right location for further info (many don't even know
  they run rsyslog ;))
- bugfix: trailing ":" of tag was lost while parsing legacy syslog messages
  without timestamp - thanks to Anders Blomdell for providing a patch!
- fixed a bug in stringbuf.c related to STRINGBUF_TRIM_ALLOCSIZE, which
  wasn't supposed to be used with rsyslog. Put a warning message up that
  tells this feature is not tested and probably not worth the effort.
  Thanks to Anders Blomdell fro bringing this to our attention
- somewhat improved performance of string buffers
- fixed bug that caused invalid treatment of tabs (HT) in rsyslog.conf
- bugfix: setting for $EscapeCopntrolCharactersOnReceive was not 
  properly initialized
- clarified usage of space-cc property replacer option
- improved abort diagnostic handler
- some initial effort for malloc/free runtime debugging support
- bugfix: using dynafile actions caused rsyslogd abort
- fixed minor man errors thanks to Michael Biebl
---------------------------------------------------------------------------
Version 3.11.0 (rgerhards), 2008-01-31
- implemented queued actions
- implemented simple rate limiting for actions
- implemented deliberate discarding of lower priority messages over higher
  priority ones when a queue runs out of space
- implemented disk quotas for disk queues
- implemented the $ActionResumeRetryCount config directive
- added $ActionQueueFilename config directive
- added $ActionQueueSize config directive
- added $ActionQueueHighWaterMark config directive
- added $ActionQueueLowWaterMark config directive
- added $ActionQueueDiscardMark config directive
- added $ActionQueueDiscardSeverity config directive
- added $ActionQueueCheckpointInterval config directive
- added $ActionQueueType config directive
- added $ActionQueueWorkerThreads config directive
- added $ActionQueueTimeoutshutdown config directive
- added $ActionQueueTimeoutActionCompletion config directive
- added $ActionQueueTimeoutenQueue config directive
- added $ActionQueueTimeoutworkerThreadShutdown config directive
- added $ActionQueueWorkerThreadMinimumMessages config directive
- added $ActionQueueMaxFileSize config directive
- added $ActionQueueSaveonShutdown config directive
- addded $ActionQueueDequeueSlowdown config directive
- addded $MainMsgQueueDequeueSlowdown config directive
- bugfix: added forgotten docs to package
- improved debugging support
- fixed a bug that caused $MainMsgQueueCheckpointInterval to work incorrectly
- when a long-running action needs to be cancelled on shutdown, the message
  that was processed by it is now preserved. This finishes support for
  guaranteed delivery of messages (if the output supports it, of course)
- fixed bug in output module interface, see
  http://sourceforge.net/tracker/index.php?func=detail&aid=1881008&group_id=123448&atid=696552
- changed the ommysql output plugin so that the (lengthy) connection
  initialization now takes place in message processing. This works much
  better with the new queued action mode (fast startup)
- fixed a bug that caused a potential hang in file and fwd output module
  varmojfekoj provided the patch - many thanks!
- bugfixed stream class offset handling on 32bit platforms
---------------------------------------------------------------------------
Version 3.10.3 (rgerhards), 2008-01-28
- fixed a bug with standard template definitions (not a big deal) - thanks
  to varmojfekoj for spotting it
- run-time instrumentation added
- implemented disk-assisted queue mode, which enables on-demand disk
  spooling if the queue's in-memory queue is exhausted
- implemented a dynamic worker thread pool for processing incoming
  messages; workers are started and shut down as need arises
- implemented a run-time instrumentation debug package
- implemented the $MainMsgQueueSaveOnShutdown config directive
- implemented the $MainMsgQueueWorkerThreadMinimumMessages config directive
- implemented the $MainMsgQueueTimeoutWorkerThreadShutdown config directive
---------------------------------------------------------------------------
Version 3.10.2 (rgerhards), 2008-01-14
- added the ability to keep stop rsyslogd without the need to drain
  the main message queue. In disk queue mode, rsyslog continues to
  run from the point where it stopped. In case of a system failure, it
  continues to process messages from the last checkpoint.
- fixed a bug that caused a segfault on startup when no $WorkDir directive
  was specified in rsyslog.conf
- provided more fine-grain control over shutdown timeouts and added a
  way to specify the enqueue timeout when the main message queue is full
- implemented $MainMsgQueueCheckpointInterval config directive
- implemented $MainMsgQueueTimeoutActionCompletion config directive
- implemented $MainMsgQueueTimeoutEnqueue config directive
- implemented $MainMsgQueueTimeoutShutdown config directive
---------------------------------------------------------------------------
Version 3.10.1 (rgerhards), 2008-01-10
- implemented the "disk" queue mode. However, it currently is of very
  limited use, because it does not support persistence over rsyslogd
  runs. So when rsyslogd is stopped, the queue is drained just as with
  the in-memory queue modes. Persistent queues will be a feature of
  the next release.
- performance-optimized string class, should bring an overall improvement
- fixed a memory leak in imudp -- thanks to varmojfekoj for the patch
- fixed a race condition that could lead to a rsyslogd hang when during
  HUP or termination
- done some doc updates
- added $WorkDirectory config directive
- added $MainMsgQueueFileName config directive
- added $MainMsgQueueMaxFileSize config directive
---------------------------------------------------------------------------
Version 3.10.0 (rgerhards), 2008-01-07
- implemented input module interface and initial input modules
- enhanced threading for input modules (each on its own thread now)
- ability to bind UDP listeners to specific local interfaces/ports and
  ability to run multiple of them concurrently
- added ability to specify listen IP address for UDP syslog server
- license changed to GPLv3
- mark messages are now provided by loadble module immark
- rklogd is no longer provided. Its functionality has now been taken over
  by imklog, a loadable input module. This offers a much better integration
  into rsyslogd and makes sure that the kernel logger process is brought
  up and down at the appropriate times
- enhanced $IncludeConfig directive to support wildcard characters
  (thanks to Michael Biebl)
- all inputs are now implemented as loadable plugins
- enhanced threading model: each input module now runs on its own thread
- enhanced message queue which now supports different queueing methods
  (among others, this can be used for performance fine-tuning)
- added a large number of new configuration directives for the new
  input modules
- enhanced multi-threading utilizing a worker thread pool for the
  main message queue
- compilation without pthreads is no longer supported
- much cleaner code due to new objects and removal of single-threading
  mode
---------------------------------------------------------------------------
Version 2.0.8 V2-STABLE (rgerhards), 2008-??-??
- bugfix: ompgsql did not detect problems in sql command execution
  this could cause loss of messages. The handling was correct if the
  connection broke, but not if there was a problem with statement
  execution. The most probable case for such a case would be invalid
  sql inside the template, and this is now much easier to diagnose.
- doc bugfix: default for $DirCreateMode incorrectly stated
---------------------------------------------------------------------------
Version 2.0.7 V2-STABLE (rgerhards), 2008-04-14
- bugfix: the default for $DirCreateMode was 0644, and as such wrong.
  It has now been changed to 0700. For some background, please see
  http://lists.adiscon.net/pipermail/rsyslog/2009-April/001986.html
- bugfix: "$CreateDirs off" also disabled file creation
  Thanks to William Tisater for analyzing this bug and providing a patch.
  The actual code change is heavily based on William's patch.
- bugfix: memory leak in ompgsql
  Thanks to Ken for providing the patch
- bugfix: potential memory leak in msg.c
  This one did not surface yet and the issue was actually found due to
  a problem in v4 - but better fix it here, too
---------------------------------------------------------------------------
Version 2.0.6 V2-STABLE (rgerhards), 2008-08-07
- bugfix: memory leaks in rsyslogd, primarily in singlethread mode
  Thanks to Frederico Nunez for providing the fix
- bugfix: copy&paste error lead to dangling if - this caused a very minor
  issue with re-formatting a RFC3164 date when the message was invalidly
  formatted and had a colon immediately after the date. This was in the
  code for some years (even v1 had it) and I think it never had any
  effect at all in practice. Though, it should be fixed - but definitely
  nothing to worry about.
---------------------------------------------------------------------------
Version 2.0.6 V2-STABLE (rgerhards), 2008-08-07
- bugfix: IPv6 addresses could not be specified in forwarding actions
  New syntax @[addr]:port introduced to enable that. Root problem was IPv6
  addresses contain colons. (backport from 3.21.3)
---------------------------------------------------------------------------
Version 2.0.5 STABLE (rgerhards), 2008-05-15
- bugfix: regular expressions inside property replacer did not work
  properly
- adapted to liblogging 0.7.1+
---------------------------------------------------------------------------
Version 2.0.4 STABLE (rgerhards), 2008-03-27
- bugfix: internally generated messages had "FROMHOST" property not set
- bugfix: continue parsing if tag is oversize (discard oversize part) - thanks
  to mclaughlin77@gmail.com for the patch
- added $HHOUR and $QHOUR system properties - can be used for half- and
  quarter-hour logfile rotation
---------------------------------------------------------------------------
Version 2.0.3 STABLE (rgerhards), 2008-03-12
- bugfix: setting for $EscapeCopntrolCharactersOnReceive was not 
  properly initialized
- bugfix: resolved potential segfault condition on HUP (extremely
  unlikely to happen in practice), for details see tracker:
  http://bugzilla.adiscon.com/show_bug.cgi?id=38
- improved the man pages a bit - thanks to Michael Biebl for the patch
- bugfix: not properly initialized data could cause several segfaults if
  there were errors in the config file - thanks to varmojfekoj for the patch
---------------------------------------------------------------------------
Version 2.0.2 STABLE (rgerhards), 2008-02-12
- fixed a bug that could cause invalid string handling via strerror_r
  varmojfekoj provided the patch - many thanks!
- added x-info field to rsyslogd startup/shutdown message. Hopefully
  points users to right location for further info (many don't even know
  they run rsyslog ;))
- bugfix: suspended actions were not always properly resumed
  varmojfekoj provided the patch - many thanks!
- bugfix: errno could be changed during mark processing, leading to
  invalid error messages when processing inputs. Thank to varmojfekoj for
  pointing out this problem.
- bugfix: trailing ":" of tag was lost while parsing legacy syslog messages
  without timestamp - thanks to Anders Blomdell for providing a patch!
- bugfix (doc): misspelled config directive, invalid signal info
- applied some doc fixes from Michel Biebl and cleaned up some no longer
  needed files suggested by him
- cleaned up stringbuf.c to fix an annoyance reported by Anders Blomdell
- fixed bug that caused invalid treatment of tabs (HT) in rsyslog.conf
---------------------------------------------------------------------------
Version 2.0.1 STABLE (rgerhards), 2008-01-24
- fixed a bug in integer conversion - but this function was never called,
  so it is not really a useful bug fix ;)
- fixed a bug with standard template definitions (not a big deal) - thanks
  to varmojfekoj for spotting it
- fixed a bug that caused a potential hang in file and fwd output module
  varmojfekoj provided the patch - many thanks!
---------------------------------------------------------------------------
Version 2.0.0 STABLE (rgerhards), 2008-01-02
- re-release of 1.21.2 as STABLE with no modifications except some
  doc updates
---------------------------------------------------------------------------
Version 1.21.2 (rgerhards), 2007-12-28
- created a gss-api output module. This keeps GSS-API code and
  TCP/UDP code separated. It is also important for forward-
  compatibility with v3. Please note that this change breaks compatibility
  with config files created for 1.21.0 and 1.21.1 - this was considered
  acceptable.
- fixed an error in forwarding retry code (could lead to message corruption
  but surfaced very seldom)
- increased portability for older platforms (AI_NUMERICSERV moved)
- removed socket leak in omfwd.c
- cross-platform patch for GSS-API compile problem on some platforms
  thanks to darix for the patch!
---------------------------------------------------------------------------
Version 1.21.1 (rgerhards), 2007-12-23
- small doc fix for $IncludeConfig
- fixed a bug in llDestroy()
- bugfix: fixing memory leak when message queue is full and during
  parsing. Thanks to varmojfekoj for the patch.
- bugfix: when compiled without network support, unix sockets were
  not properply closed
- bugfix: memory leak in cfsysline.c/doGetWord() fixed
---------------------------------------------------------------------------
Version 1.21.0 (rgerhards), 2007-12-19
- GSS-API support for syslog/TCP connections was added. Thanks to
  varmojfekoj for providing the patch with this functionality
- code cleanup
- enhanced $IncludeConfig directive to support wildcard filenames
- changed some multithreading synchronization
---------------------------------------------------------------------------
Version 1.20.1 (rgerhards), 2007-12-12
- corrected a debug setting that survived release. Caused TCP connections
  to be retried unnecessarily often.
- When a hostname ACL was provided and DNS resolution for that name failed,
  ACL processing was stopped at that point. Thanks to mildew for the patch.
  Fedora Bugzilla: http://bugzilla.redhat.com/show_bug.cgi?id=395911
- fixed a potential race condition, see link for details:
  http://rgerhards.blogspot.com/2007/12/rsyslog-race-condition.html
  Note that the probability of problems from this bug was very remote
- fixed a memory leak that happend when PostgreSQL date formats were
  used
---------------------------------------------------------------------------
Version 1.20.0 (rgerhards), 2007-12-07
- an output module for postgres databases has been added. Thanks to
  sur5r for contributing this code
- unloading dynamic modules has been cleaned up, we now have a
  real implementation and not just a dummy "good enough for the time
  being".
- enhanced platform independence - thanks to Bartosz Kuzma and Michael
  Biebl for their very useful contributions
- some general code cleanup (including warnings on 64 platforms, only)
---------------------------------------------------------------------------
Version 1.19.12 (rgerhards), 2007-12-03
- cleaned up the build system (thanks to Michael Biebl for the patch)
- fixed a bug where ommysql was still not compiled with -pthread option
---------------------------------------------------------------------------
Version 1.19.11 (rgerhards), 2007-11-29
- applied -pthread option to build when building for multi-threading mode
  hopefully solves an issue with segfaulting
---------------------------------------------------------------------------
Version 1.19.10 (rgerhards), 2007-10-19
- introdcued the new ":modulename:" syntax for calling module actions
  in selector lines; modified ommysql to support it. This is primarily
  an aid for further modules and a prequisite to actually allow third
  party modules to be created.
- minor fix in slackware startup script, "-r 0" is now "-r0"
- updated rsyslogd doc set man page; now in html format
- undid creation of a separate thread for the main loop -- this did not
  turn out to be needed or useful, so reduce complexity once again.
- added doc fixes provided by Michael Biebl - thanks
---------------------------------------------------------------------------
Version 1.19.9 (rgerhards), 2007-10-12
- now packaging system which again contains all components in a single
  tarball
- modularized main() a bit more, resulting in less complex code
- experimentally added an additional thread - will see if that affects
  the segfault bug we experience on some platforms. Note that this change
  is scheduled to be removed again later.
---------------------------------------------------------------------------
Version 1.19.8 (rgerhards), 2007-09-27
- improved repeated message processing
- applied patch provided by varmojfekoj to support building ommysql
  in its own way (now also resides in a plugin subdirectory);
  ommysql is now a separate package
- fixed a bug in cvthname() that lead to message loss if part
  of the source hostname would have been dropped
- created some support for distributing ommysql together with the
  main rsyslog package. I need to re-think it in the future, but
  for the time being the current mode is best. I now simply include
  one additional tarball for ommysql inside the main distribution.
  I look forward to user feedback on how this should be done best. In the
  long term, a separate project should be spawend for ommysql, but I'd
  like to do that only after the plugin interface is fully stable (what
  it is not yet).
---------------------------------------------------------------------------
Version 1.19.7 (rgerhards), 2007-09-25
- added code to handle situations where senders send us messages ending with
  a NUL character. It is now simply removed. This also caused trailing LF
  reduction to fail, when it was followed by such a NUL. This is now also
  handled.
- replaced some non-thread-safe function calls by their thread-safe
  counterparts
- fixed a minor memory leak that occured when the %APPNAME% property was
  used (I think nobody used that in practice)
- fixed a bug that caused signal handlers in cvthname() not to be restored when
  a malicious pointer record was detected and processing of the message been
  stopped for that reason (this should be really rare and can not be related
  to the segfault bug we are hunting).
- fixed a bug in cvthname that lead to passing a wrong parameter - in
  practice, this had no impact.
- general code cleanup (e.g. compiler warnings, comments)
---------------------------------------------------------------------------
Version 1.19.6 (rgerhards), 2007-09-11
- applied patch by varmojfekoj to change signal handling to the new
  sigaction API set (replacing the depreciated signal() calls and its
  friends.
- fixed a bug that in --enable-debug mode caused an assertion when the
  discard action was used
- cleaned up compiler warnings
- applied patch by varmojfekoj to FIX a bug that could cause 
  segfaults if empty properties were processed using modifying
  options (e.g. space-cc, drop-cc)
- fixed man bug: rsyslogd supports -l option
---------------------------------------------------------------------------
Version 1.19.5 (rgerhards), 2007-09-07
- changed part of the CStr interface so that better error tracking
  is provided and the calling sequence is more intuitive (there were
  invalid calls based on a too-weired interface)
- (hopefully) fixed some remaining bugs rooted in wrong use of 
  the CStr class. These could lead to program abort.
- applied patch by varmojfekoj two fix two potential segfault situations
- added $ModDir config directive
- modified $ModLoad so that an absolute path may be specified as
  module name (e.g. /rsyslog/ommysql.so)
---------------------------------------------------------------------------
Version 1.19.4 (rgerhards/varmojfekoj), 2007-09-04
- fixed a number of small memory leaks - thanks varmojfekoj for patching
- fixed an issue with CString class that could lead to rsyslog abort
  in tplToString() - thanks varmojfekoj for patching
- added a man-version of the config file documenation - thanks to Michel
  Samia for providing the man file
- fixed bug: a template like this causes an infinite loop:
  $template opts,"%programname:::a,b%"
  thanks varmojfekoj for the patch
- fixed bug: case changing options crash freeing the string pointer
  because they modify it: $template opts2,"%programname::1:lowercase%"
  thanks varmojfekoj for the patch
---------------------------------------------------------------------------
Version 1.19.3 (mmeckelein/varmojfekoj), 2007-08-31
- small mem leak fixed (after calling parseSelectorAct) - Thx varmojkekoj
- documentation section "Regular File" und "Blocks" updated
- solved an issue with dynamic file generation - Once again many thanks
  to varmojfekoj
- the negative selector for program name filter (Blocks) does not work as
  expected - Thanks varmojfekoj for patching
- added forwarding information to sysklogd (requires special template)
  to config doc
---------------------------------------------------------------------------
Version 1.19.2 (mmeckelein/varmojfekoj), 2007-08-28
- a specifically formed message caused a segfault - Many thanks varmojfekoj
  for providing a patch
- a typo and a weird condition are fixed in msg.c - Thanks again
  varmojfekoj 
- on file creation the file was always owned by root:root. This is fixed
  now - Thanks ypsa for solving this issue
---------------------------------------------------------------------------
Version 1.19.1 (mmeckelein), 2007-08-22
- a bug that caused a high load when a TCP/UDP connection was closed is 
  fixed now - Thanks mildew for solving this issue
- fixed a bug which caused a segfault on reinit - Thx varmojfekoj for the
  patch
- changed the hardcoded module path "/lib/rsyslog" to $(pkglibdir) in order
  to avoid trouble e.g. on 64 bit platforms (/lib64) - many thanks Peter
  Vrabec and darix, both provided a patch for solving this issue
- enhanced the unloading of modules - thanks again varmojfekoj
- applied a patch from varmojfekoj which fixes various little things in
  MySQL output module
---------------------------------------------------------------------------
Version 1.19.0 (varmojfekoj/rgerhards), 2007-08-16
- integrated patch from varmojfekoj to make the mysql module a loadable one
  many thanks for the patch, MUCH appreciated
---------------------------------------------------------------------------
Version 1.18.2 (rgerhards), 2007-08-13
- fixed a bug in outchannel code that caused templates to be incorrectly
  parsed
- fixed a bug in ommysql that caused a wrong ";template" missing message
- added some code for unloading modules; not yet fully complete (and we do
  not yet have loadable modules, so this is no problem)
- removed debian subdirectory by request of a debian packager (this is a special
  subdir for debian and there is also no point in maintaining it when there
  is a debian package available - so I gladly did this) in some cases
- improved overall doc quality (some pages were quite old) and linked to
  more of the online resources.
- improved /contrib/delete_mysql script by adding a host option and some
  other minor modifications
---------------------------------------------------------------------------
Version 1.18.1 (rgerhards), 2007-08-08
- applied a patch from varmojfekoj which solved a potential segfault
  of rsyslogd on HUP
- applied patch from Michel Samia to fix compilation when the pthreads
  feature is disabled
- some code cleanup (moved action object to its own file set)
- add config directive $MainMsgQueueSize, which now allows to configure the
  queue size dynamically
- all compile-time settings are now shown in rsyslogd -v, not just the
  active ones
- enhanced performance a little bit more
- added config file directive $ActionResumeInterval
- fixed a bug that prevented compilation under debian sid
- added a contrib directory for user-contributed useful things
---------------------------------------------------------------------------
Version 1.18.0 (rgerhards), 2007-08-03
- rsyslog now supports fallback actions when an action did not work. This
  is a great feature e.g. for backup database servers or backup syslog
  servers
- modified rklogd to only change the console log level if -c is specified
- added feature to use multiple actions inside a single selector
- implemented $ActionExecOnlyWhenPreviousIsSuspended config directive
- error messages during startup are now spit out to the configured log
  destinations
---------------------------------------------------------------------------
Version 1.17.6 (rgerhards), 2007-08-01
- continued to work on output module modularization - basic stage of
  this work is now FINISHED
- fixed bug in OMSRcreate() - always returned SR_RET_OK
- fixed a bug that caused ommysql to always complain about missing
  templates
- fixed a mem leak in OMSRdestruct - freeing the object itself was
  forgotten - thanks to varmojfekoj for the patch
- fixed a memory leak in syslogd/init() that happend when the config
  file could not be read - thanks to varmojfekoj for the patch
- fixed insufficient memory allocation in addAction() and its helpers.
  The initial fix and idea was developed by mildew, I fine-tuned
  it a bit. Thanks a lot for the fix, I'd probably had pulled out my
  hair to find the bug...
- added output of config file line number when a parsing error occured
- fixed bug in objomsr.c that caused program to abort in debug mode with
  an invalid assertion (in some cases)
- fixed a typo that caused the default template for MySQL to be wrong.
  thanks to mildew for catching this.
- added configuration file command $DebugPrintModuleList and
  $DebugPrintCfSysLineHandlerList
- fixed an invalid value for the MARK timer - unfortunately, there was
  a testing aid left in place. This resulted in quite frequent MARK messages
- added $IncludeConfig config directive
- applied a patch from mildew to prevent rsyslogd from freezing under heavy
  load. This could happen when the queue was full. Now, we drop messages
  but rsyslogd remains active.
---------------------------------------------------------------------------
Version 1.17.5 (rgerhards), 2007-07-30
- continued to work on output module modularization
- fixed a missing file bug - thanks to Andrea Montanari for reporting
  this problem
- fixed a problem with shutting down the worker thread and freeing the
  selector_t list - this caused messages to be lost, because the
  message queue was not properly drained before the selectors got
  destroyed.
---------------------------------------------------------------------------
Version 1.17.4 (rgerhards), 2007-07-27
- continued to work on output module modularization
- fixed a situation where rsyslogd could create zombie processes
  thanks to mildew for the patch
- applied patch from Michel Samia to fix compilation when NOT
  compiled for pthreads
---------------------------------------------------------------------------
Version 1.17.3 (rgerhards), 2007-07-25
- continued working on output module modularization
- fixed a bug that caused rsyslogd to segfault on exit (and
  probably also on HUP), when there was an unsent message in a selector
  that required forwarding and the dns lookup failed for that selector
  (yes, it was pretty unlikely to happen;))
  thanks to varmojfekoj <varmojfekoj@gmail.com> for the patch
- fixed a memory leak in config file parsing and die()
  thanks to varmojfekoj <varmojfekoj@gmail.com> for the patch
- rsyslogd now checks on startup if it is capable to performa any work
  at all. If it cant, it complains and terminates
  thanks to Michel Samia for providing the patch!
- fixed a small memory leak when HUPing syslogd. The allowed sender
  list now gets freed. thanks to mildew for the patch.
- changed the way error messages in early startup are logged. They
  now do no longer use the syslogd code directly but are rather
  send to stderr.
---------------------------------------------------------------------------
Version 1.17.2 (rgerhards), 2007-07-23
- made the port part of the -r option optional. Needed for backward
  compatibility with sysklogd
- replaced system() calls with something more reasonable. Please note that
  this might break compatibility with some existing configuration files.
  We accept this in favour of the gained security.
- removed a memory leak that could occur if timegenerated was used in
  RFC 3164 format in templates
- did some preparation in msg.c for advanced multithreading - placed the
  hooks, but not yet any active code
- worked further on modularization
- added $ModLoad MySQL (dummy) config directive
- added DropTrailingLFOnReception config directive
---------------------------------------------------------------------------
Version 1.17.1 (rgerhards), 2007-07-20
- fixed a bug that caused make install to install rsyslogd and rklogd under
  the wrong names
- fixed bug that caused $AllowedSenders to handle IPv6 scopes incorrectly;
  also fixed but that could grabble $AllowedSender wildcards. Thanks to
  mildew@gmail.com for the patch
- minor code cleanup - thanks to Peter Vrabec for the patch
- fixed minimal memory leak on HUP (caused by templates)
  thanks to varmojfekoj <varmojfekoj@gmail.com> for the patch
- fixed another memory leak on HUPing and on exiting rsyslogd
  again thanks to varmojfekoj <varmojfekoj@gmail.com> for the patch
- code cleanup (removed compiler warnings)
- fixed portability bug in configure.ac - thanks to Bartosz Kuźma for patch
- moved msg object into its own file set
- added the capability to continue trying to write log files when the
  file system is full. Functionality based on patch by Martin Schulze
  to sysklogd package.
---------------------------------------------------------------------------
Version 1.17.0 (RGer), 2007-07-17
- added $RepeatedLineReduction config parameter
- added $EscapeControlCharactersOnReceive config parameter
- added $ControlCharacterEscapePrefix config parameter
- added $DirCreateMode config parameter
- added $CreateDirs config parameter
- added $DebugPrintTemplateList config parameter
- added $ResetConfigVariables config parameter
- added $FileOwner config parameter
- added $FileGroup config parameter
- added $DirOwner config parameter
- added $DirGroup config parameter
- added $FailOnChownFailure config parameter
- added regular expression support to the filter engine
  thanks to Michel Samia for providing the patch!
- enhanced $AllowedSender functionality. Credits to mildew@gmail.com for
  the patch doing that
  - added IPv6 support
  - allowed DNS hostnames
  - allowed DNS wildcard names
- added new option $DropMsgsWithMaliciousDnsPTRRecords
- added autoconf so that rfc3195d, rsyslogd and klogd are stored to /sbin
- added capability to auto-create directories with dynaFiles
---------------------------------------------------------------------------
Version 1.16.0 (RGer/Peter Vrabec), 2007-07-13 - The Friday, 13th Release ;)
- build system switched to autotools
- removed SYSV preprocessor macro use, replaced with autotools equivalents
- fixed a bug that caused rsyslogd to segfault when TCP listening was
  disabled and it terminated
- added new properties "syslogfacility-text" and "syslogseverity-text"
  thanks to varmojfekoj <varmojfekoj@gmail.com> for the patch
- added the -x option to disable hostname dns reslution
  thanks to varmojfekoj <varmojfekoj@gmail.com> for the patch
- begun to better modularize syslogd.c - this is an ongoing project; moved
  type definitions to a separate file
- removed some now-unused fields from struct filed
- move file size limit fields in struct field to the "right spot" (the file
  writing part of the union - f_un.f_file)
- subdirectories linux and solaris are no longer part of the distribution
  package. This is not because we cease support for them, but there are no
  longer any files in them after the move to autotools
---------------------------------------------------------------------------
Version 1.15.1 (RGer), 2007-07-10
- fixed a bug that caused a dynaFile selector to stall when there was
  an open error with one file 
- improved template processing for dynaFiles; templates are now only
  looked up during initialization - speeds up processing
- optimized memory layout in struct filed when compiled with MySQL
  support
- fixed a bug that caused compilation without SYSLOG_INET to fail
- re-enabled the "last message repeated n times" feature. This
  feature was not taken care of while rsyslogd evolved from sysklogd
  and it was more or less defunct. Now it is fully functional again.
- added system properties: $NOW, $YEAR, $MONTH, $DAY, $HOUR, $MINUTE
- fixed a bug in iovAsString() that caused a memory leak under stress
  conditions (most probably memory shortage). This was unlikely to
  ever happen, but it doesn't hurt doing it right
- cosmetic: defined type "uchar", change all unsigned chars to uchar
---------------------------------------------------------------------------
Version 1.15.0 (RGer), 2007-07-05
- added ability to dynamically generate file names based on templates
  and thus properties. This was a much-requested feature. It makes
  life easy when it e.g. comes to splitting files based on the sender
  address.
- added $umask and $FileCreateMode config file directives
- applied a patch from Bartosz Kuzma to compile cleanly under NetBSD
- checks for extra (unexpected) characters in system config file lines
  have been added
- added IPv6 documentation - was accidently missing from CVS
- begun to change char to unsigned char
---------------------------------------------------------------------------
Version 1.14.2 (RGer), 2007-07-03
** this release fixes all known nits with IPv6 **
- restored capability to do /etc/service lookup for "syslog"
  service when -r 0 was given
- documented IPv6 handling of syslog messages
- integrate patch from Bartosz Kuźma to make rsyslog compile under
  Solaris again (the patch replaced a strndup() call, which is not
  available under Solaris
- improved debug logging when waiting on select
- updated rsyslogd man page with new options (-46A)
---------------------------------------------------------------------------
Version 1.14.1 (RGer/Peter Vrabec), 2007-06-29
- added Peter Vrabec's patch for IPv6 TCP
- prefixed all messages send to stderr in rsyslogd with "rsyslogd: "
---------------------------------------------------------------------------
Version 1.14.0 (RGer/Peter Vrabec), 2007-06-28
- Peter Vrabec provided IPv6 for rsyslog, so we are now IPv6 enabled
  IPv6 Support is currently for UDP only, TCP is to come soon.
  AllowedSender configuration does not yet work for IPv6.
- fixed code in iovCreate() that broke C's strict aliasing rules 
- fixed some char/unsigned char differences that forced the compiler
  to spit out warning messages
- updated the Red Hat init script to fix a known issue (thanks to
  Peter Vrabec)
---------------------------------------------------------------------------
Version 1.13.5 (RGer), 2007-06-22
- made the TCP session limit configurable via command line switch
  now -t <port>,<max sessions>
- added man page for rklogd(8) (basically a copy from klogd, but now
  there is one...)
- fixed a bug that caused internal messages (e.g. rsyslogd startup) to
  appear without a tag.
- removed a minor memory leak that occurred when TAG processing requalified
  a HOSTNAME to be a TAG (and a TAG already was set).
- removed potential small memory leaks in MsgSet***() functions. There
  would be a leak if a property was re-set, something that happened
  extremely seldom.
---------------------------------------------------------------------------
Version 1.13.4 (RGer), 2007-06-18
- added a new property "PRI-text", which holds the PRI field in
  textual form (e.g. "syslog.info")
- added alias "syslogseverity" for "syslogpriority", which is a
  misleading property name that needs to stay for historical
  reasons (and backward-compatility)
- added doc on how to record PRI value in log file
- enhanced signal handling in klogd, including removal of an unsafe
  call to the logging system during signal handling
---------------------------------------------------------------------------
Version 1.13.3 (RGer), 2007-06-15
- create a version of syslog.c from scratch. This is now
  - highly optimized for rsyslog
  - removes an incompatible license problem as the original
    version had a BSD license with advertising clause
  - fixed in the regard that rklogd will continue to work when
    rsysogd has been restarted (the original version, as well
    as sysklogd, will remain silent then)
  - solved an issue with an extra NUL char at message end that the
    original version had
- applied some changes to klogd to care for the new interface
- fixed a bug in syslogd.c which prevented compiling under debian
---------------------------------------------------------------------------
Version 1.13.2 (RGer), 2007-06-13
- lib order in makefile patched to facilitate static linking - thanks
  to Bennett Todd for providing the patch
- Integrated a patch from Peter Vrabec (pvrabec@redheat.com):
  - added klogd under the name of rklogd (remove dependency on
    original sysklogd package
  - createDB.sql now in UTF
  - added additional config files for use on Red Hat
---------------------------------------------------------------------------
Version 1.13.1 (RGer), 2007-02-05
- changed the listen backlog limit to a more reasonable value based on
  the maximum number of TCP connections configurd (10% + 5) - thanks to Guy
  Standen for the hint (actually, the limit was 5 and that was a 
  left-over from early testing).
- fixed a bug in makefile which caused DB-support to be disabled when
  NETZIP support was enabled
- added the -e option to allow transmission of every message to remote
  hosts (effectively turns off duplicate message suppression)
- (somewhat) improved memory consumption when compiled with MySQL support
- looks like we fixed an incompatibility with MySQL 5.x and above software
  At least in one case, the remote server name was destroyed, leading to 
  a connection failure. The new, improved code does not have this issue and
  so we see this as solved (the new code is generally somewhat better, so
  there is a good chance we fixed this incompatibility).
---------------------------------------------------------------------------
Version 1.13.0 (RGer), 2006-12-19
- added '$' as ToPos proptery replacer specifier - means "up to the
  end of the string"
- property replacer option "escape-cc", "drop-cc" and "space-cc"  added
- changed the handling of \0 characters inside syslog messages. We now
  consistently escape them to "#000". This is somewhat recommended in
  the draft-ietf-syslog-protocol-19 draft. While the real recomendation
  is to not escape any characters at all, we can not do this without
  considerable modification of the code. So we escape it to "#000", which
  is consistent with a sample found in the Internet-draft.
- removed message glue logic (see printchopped() comment for details)
  Also caused removal of parts table and thus some improvements in
  memory usage.
- changed the default MAXLINE to 2048 to take care of recent syslog
  standardization efforts (can easily be changed in syslogd.c)
- added support for byte-counted TCP syslog messages (much like
  syslog-transport-tls-05 Internet Draft). This was necessary to
  support compression over TCP.
- added support for receiving compressed syslog messages
- added support for sending compressed syslog messages
- fixed a bug where the last message in a syslog/tcp stream was
  lost if it was not properly terminated by a LF character
---------------------------------------------------------------------------
Version 1.12.3 (RGer), 2006-10-04
- implemented some changes to support Solaris (but support is not
  yet complete)
- commented out (via #if 0) some methods that are currently not being use
  but should be kept for further us
- added (interim) -u 1 option to turn off hostname and tag parsing
- done some modifications to better support Fedora
- made the field delimiter inside property replace configurable via
  template
- fixed a bug in property replacer: if fields were used, the delimitor
  became part of the field. Up until now, this was barely noticable as 
  the delimiter as TAB only and thus invisible to a human. With other
  delimiters available now, it quickly showed up. This bug fix might cause
  some grief to existing installations if they used the extra TAB for
  whatever reasons - sorry folks... Anyhow, a solution is easy: just add
  a TAB character contstant into your template. Thus, there has no attempt
  been made to do this in a backwards-compatible way.
---------------------------------------------------------------------------
Version 1.12.2 (RGer), 2006-02-15
- fixed a bug in the RFC 3339 date formatter. An extra space was added
  after the actual timestamp
- added support for providing high-precision RFC3339 timestamps for
  (rsyslogd-)internally-generated messages
- very (!) experimental support for syslog-protocol internet draft
  added (the draft is experimental, the code is solid ;))
- added support for field-extracting in the property replacer
- enhanced the legacy-syslog parser so that it can interpret messages
  that do not contain a TIMESTAMP
- fixed a bug that caused the default socket (usually /dev/log) to be
  opened even when -o command line option was given
- fixed a bug in the Debian sample startup script - it caused rsyslogd
  to listen to remote requests, which it shouldn't by default
---------------------------------------------------------------------------
Version 1.12.1 (RGer), 2005-11-23
- made multithreading work with BSD. Some signal-handling needed to be
  restructured. Also, there might be a slight delay of up to 10 seconds
  when huping and terminating rsyslogd under BSD
- fixed a bug where a NULL-pointer was passed to printf() in logmsg().
- fixed a bug during "make install" where rc3195d was not installed
  Thanks to Bennett Todd for spotting this.
- fixed a bug where rsyslogd dumped core when no TAG was found in the
  received message
- enhanced message parser so that it can deal with missing hostnames
  in many cases (may not be totally fail-safe)
- fixed a bug where internally-generated messages did not have the correct
  TAG
---------------------------------------------------------------------------
Version 1.12.0 (RGer), 2005-10-26
- moved to a multi-threaded design. single-threading is still optionally
  available. Multi-threading is experimental!
- fixed a potential race condition. In the original code, marking was done
  by an alarm handler, which could lead to all sorts of bad things. This
  has been changed now. See comments in syslogd.c/domark() for details.
- improved debug output for property-based filters
- not a code change, but: I have checked all exit()s to make sure that
  none occurs once rsyslogd has started up. Even in unusual conditions
  (like low-memory conditions) rsyslogd somehow remains active. Of course,
  it might loose a message or two, but at least it does not abort and it
  can also recover when the condition no longer persists.
- fixed a bug that could cause loss of the last message received
  immediately before rsyslogd was terminated.
- added comments on thread-safety of global variables in syslogd.c
- fixed a small bug: spurios printf() when TCP syslog was used
- fixed a bug that causes rsyslogd to dump core on termination when one
  of the selector lines did not receive a message during the run (very
  unlikely)
- fixed an one-too-low memory allocation in the TCP sender. Could result
  in rsyslogd dumping core.
- fixed a bug with regular expression support (thanks to Andres Riancho)
- a little bit of code restructuring (especially main(), which was
  horribly large)
---------------------------------------------------------------------------
Version 1.11.1 (RGer), 2005-10-19
- support for BSD-style program name and host blocks
- added a new property "programname" that can be used in templates
- added ability to specify listen port for rfc3195d
- fixed a bug that rendered the "startswith" comparison operation
  unusable.
- changed more functions to "static" storage class to help compiler
  optimize (should have been static in the first place...)
- fixed a potential memory leak in the string buffer class destructor.
  As the destructur was previously never called, the leak did not actually
  appear.
- some internal restructuring in anticipation/preparation of minimal
  multi-threading support
- rsyslogd still shares some code with the sysklogd project. Some patches
  for this shared code have been brought over from the sysklogd CVS.
---------------------------------------------------------------------------
Version 1.11.0 (RGer), 2005-10-12
- support for receiving messages via RFC 3195; added rfc3195d for that
  purpose
- added an additional guard to prevent rsyslogd from aborting when the
  2gb file size limit is hit. While a user can configure rsyslogd to
  handle such situations, it would abort if that was not done AND large
  file support was not enabled (ok, this is hopefully an unlikely scenario)
- fixed a bug that caused additional Unix domain sockets to be incorrectly
  processed - could lead to message loss in extreme cases
---------------------------------------------------------------------------
Version 1.10.2 (RGer), 2005-09-27
- added comparison operations in property-based filters:
  * isequal
  * startswith
- added ability to negate all property-based filter comparison operations
  by adding a !-sign right in front of the operation name
- added the ability to specify remote senders for UDP and TCP
  received messages. Allows to block all but well-known hosts
- changed the $-config line directives to be case-INsensitive
- new command line option -w added: "do not display warnings if messages
  from disallowed senders are received"
- fixed a bug that caused rsyslogd to dump core when the compare value
  was not quoted in property-based filters
- fixed a bug in the new CStr compare function which lead to invalid
  results (fortunately, this function was not yet used widely)
- added better support for "debugging" rsyslog.conf property filters
  (only if -d switch is given)
- changed some function definitions to static, which eventually enables
  some compiler optimizations
- fixed a bug in MySQL code; when a SQL error occured, rsyslogd could
  run in a tight loop. This was due to invalid sequence of error reporting
  and is now fixed.
---------------------------------------------------------------------------
Version 1.10.1 (RGer), 2005-09-23
- added the ability to execute a shell script as an action.
  Thanks to Bjoern Kalkbrenner for providing the code!
- fixed a bug in the MySQL code; due to the bug the automatic one-time
  retry after an error did not happen - this lead to error message in
  cases where none should be seen (e.g. after a MySQL restart)
- fixed a security issue with SQL-escaping in conjunction with
  non-(SQL-)standard MySQL features.
---------------------------------------------------------------------------
Version 1.10.0 (RGer), 2005-09-20
  REMINDER: 1.10 is the first unstable version if the 1.x series!
- added the capability to filter on any property in selector lines
  (not just facility and priority)
- changed stringbuf into a new counted string class
- added support for a "discard" action. If a selector line with
  discard (~ character) is found, no selector lines *after* that
  line will be processed.
- thanks to Andres Riancho, regular expression support has been
  added to the template engine
- added the FROMHOST property in the template processor, which could
  previously not be obtained. Thanks to Cristian Testa for pointing
  this out and even providing a fix.
- added display of compile-time options to -v output
- performance improvement for production build - made some checks
  to happen only during debug mode
- fixed a problem with compiling on SUSE and - while doing so - removed
  the socket call to set SO_BSDCOMPAT in cases where it is obsolete.
---------------------------------------------------------------------------
Version 1.0.4 (RGer), 2006-02-01
- a small but important fix: the tcp receiver had two forgotten printf's
  in it that caused a lot of unnecessary output to stdout. This was
  important enough to justify a new release
---------------------------------------------------------------------------
Version 1.0.3 (RGer), 2005-11-14
- added an additional guard to prevent rsyslogd from aborting when the
  2gb file size limit is hit. While a user can configure rsyslogd to
  handle such situations, it would abort if that was not done AND large
  file support was not enabled (ok, this is hopefully an unlikely scenario)
- fixed a bug that caused additional Unix domain sockets to be incorrectly
  processed - could lead to message loss in extreme cases
- applied some patches available from the sysklogd project to code
  shared from there
- fixed a bug that causes rsyslogd to dump core on termination when one
  of the selector lines did not receive a message during the run (very
  unlikely)
- fixed an one-too-low memory allocation in the TCP sender. Could result
  in rsyslogd dumping core.
- fixed a bug in the TCP sender that caused the retry logic to fail
  after an error or receiver overrun
- fixed a bug in init() that could lead to dumping core
- fixed a bug that could lead to dumping core when no HOSTNAME or no TAG
  was present in the syslog message
---------------------------------------------------------------------------
Version 1.0.2 (RGer), 2005-10-05
- fixed an issue with MySQL error reporting. When an error occured,
  the MySQL driver went into an endless loop (at least in most cases).
---------------------------------------------------------------------------
Version 1.0.1 (RGer), 2005-09-23
- fixed a security issue with SQL-escaping in conjunction with
  non-(SQL-)standard MySQL features.
---------------------------------------------------------------------------
Version 1.0.0 (RGer), 2005-09-12
- changed install doc to cover daily cron scripts - a trouble source
- added rc script for slackware (provided by Chris Elvidge - thanks!) 
- fixed a really minor bug in usage() - the -r option was still
  reported as without the port parameter
---------------------------------------------------------------------------
Version 0.9.8 (RGer), 2005-09-05
- made startup and shutdown message more consistent and included the
  pid, so that they can be easier correlated. Used syslog-protocol
  structured data format for this purpose.
- improved config info in startup message, now tells not only
  if it is listening remote on udp, but also for tcp. Also includes
  the port numbers. The previous startup message was misleading, because
  it did not say "remote reception" if rsyslogd was only listening via
  tcp (but not via udp).
- added a "how can you help" document to the doc set
---------------------------------------------------------------------------
Version 0.9.7 (RGer), 2005-08-15
- some of the previous doc files (like INSTALL) did not properly
  reflect the changes to the build process and the new doc. Fixed
  that.
- changed syslogd.c so that when compiled without database support,
  an error message is displayed when a database action is detected
  in the config file (previously this was used as an user rule ;))
- fixed a bug in the os-specific Makefiles which caused MySQL
  support to not be compiled, even if selected
---------------------------------------------------------------------------
Version 0.9.6 (RGer), 2005-08-09
- greatly enhanced documentation. Now available in html format in
  the "doc" folder and FreeBSD. Finally includes an install howto.
- improved MySQL error messages a little - they now show up as log
  messages, too (formerly only in debug mode)
- added the ability to specify the listen port for udp syslog.
  WARNING: This introduces an incompatibility. Formerly, udp
  syslog was enabled by the -r command line option. Now, it is
  "-r [port]", which is consistent with the tcp listener. However,
  just -r will now return an error message.
- added sample startup scripts for Debian and FreeBSD
- added support for easy feature selection in the makefile. Un-
  fortunately, this also means I needed to spilt the make file
  for different OS and distros. There are some really bad syntax
  differences between FreeBSD and Linux make.
---------------------------------------------------------------------------
Version 0.9.5 (RGer), 2005-08-01
- the "semicolon bug" was actually not (fully) solved in 0.9.4. One
  part of the bug was solved, but another still existed. This one
  is fixed now, too.
- the "semicolon bug" actually turned out to be a more generic bug.
  It appeared whenever an invalid template name was given. With some
  selector actions, rsyslogd dumped core, with other it "just" had
  a small ressource leak with others all worked well. These anomalies
  are now fixed. Note that they only appeared during system initaliziation
  once the system was running, nothing bad happened.
- improved error reporting for template errors on startup. They are now
  shown on the console and the start-up tty. Formerly, they were only
  visible in debug mode.
- support for multiple instances of rsyslogd on a single machine added
- added new option "-o" --> omit local unix domain socket. This option
  enables rsyslogd NOT to listen to the local socket. This is most
  helpful when multiple instances of rsyslogd (or rsyslogd and another
  syslogd) shall run on a single system.
- added new option "-i <pidfile>" which allows to specify the pidfile.
  This is needed when multiple instances of rsyslogd are to be run.
- the new project home page is now online at www.rsyslog.com
---------------------------------------------------------------------------
Version 0.9.4 (RGer), 2005-07-25
- finally added the TCP sender. It now supports non-blocking mode, no
  longer disabling message reception during connect. As it is now, it
  is usable in production. The code could be more sophisticated, but
  I've kept it short in anticipation of the move to liblogging, which
  will lead to the removal of the code just written ;)
- the "exiting on signal..." message still had the "syslogd" name in 
  it. Changed this to "rsyslogd", as we do not have a large user base
  yet, this should pose no problem.
- fixed "the semiconlon" bug. rsyslogd dumped core if a write-db action
  was specified but no semicolon was given after the password (an empty
  template was ok, but the semicolon needed to be present).
- changed a default for traditional output format. During testing, it
  was seen that the timestamp written to file in default format was
  the time of message reception, not the time specified in the TIMESTAMP
  field of the message itself. Traditionally, the message TIMESTAMP is
  used and this has been changed now.
---------------------------------------------------------------------------
Version 0.9.3 (RGer), 2005-07-19
- fixed a bug in the message parser. In June, the RFC 3164 timestamp
  was not correctly parsed (yes, only in June and some other months,
  see the code comment to learn why...)
- added the ability to specify the destination port when forwarding
  syslog messages (both for TCP and UDP)
- added an very experimental TCP sender (activated by
  @@machine:port in config). This is not yet for production use. If
  the receiver is not alive, rsyslogd will wait quite some time until
  the connection request times out, which most probably leads to
  loss of incoming messages.

---------------------------------------------------------------------------
Version 0.9.2 (RGer), around 2005-07-06
- I intended to change the maxsupported message size to 32k to
  support IHE - but given the memory inefficiency in the usual use
  cases, I have not done this. I have, however, included very
  specific instructions on how to do this in the source code. I have
  also done some testing with 32k messages, so you can change the
  max size without taking too much risk.
- added a syslog/tcp receiver; we now can receive messages via
  plain tcp, but we can still send only via UDP. The syslog/tcp
  receiver is the primary enhancement of this release.
- slightly changed some error messages that contained a spurios \n at
  the end of the line (which gives empty lines in your log...)

---------------------------------------------------------------------------
Version 0.9.1 (RGer)
- fixed code so that it compiles without errors under FreeBSD
- removed now unused function "allocate_log()" from syslogd.c
- changed the make file so that it contains more defines for
  different environments (in the long term, we need a better
  system for disabling/enabling features...)
- changed some printf's printing off_t types to %lld and
  explicit (long long) casts. I tried to figure out the exact type,
  but did not succeed in this. In the worst case, ultra-large peta-
  byte files will now display funny informational messages on rollover,
  something I think we can live with for the neersion 3.11.2 (rgerhards), 2008-02-??
---------------------------------------------------------------------------
Version 3.11.1 (rgerhards), 2008-02-12
- SNMP trap sender added thanks to Andre Lorbach (omsnmp)
- added input-plugin interface specification in form of a (copy) template
  input module
- applied documentation fix by Michael Biebl -- many thanks!
- bugfix: immark did not have MARK flags set...
- added x-info field to rsyslogd startup/shutdown message. Hopefully
  points users to right location for further info (many don't even know
  they run rsyslog ;))
- bugfix: trailing ":" of tag was lost while parsing legacy syslog messages
  without timestamp - thanks to Anders Blomdell for providing a patch!
- fixed a bug in stringbuf.c related to STRINGBUF_TRIM_ALLOCSIZE, which
  wasn't supposed to be used with rsyslog. Put a warning message up that
  tells this feature is not tested and probably not worth the effort.
  Thanks to Anders Blomdell fro bringing this to our attention
- somewhat improved performance of string buffers
- fixed bug that caused invalid treatment of tabs (HT) in rsyslog.conf
- bugfix: setting for $EscapeCopntrolCharactersOnReceive was not 
  properly initialized
- clarified usage of space-cc property replacer option
- improved abort diagnostic handler
- some initial effort for malloc/free runtime debugging support
- bugfix: using dynafile actions caused rsyslogd abort
- fixed minor man errors thanks to Michael Biebl
---------------------------------------------------------------------------
Version 3.11.0 (rgerhards), 2008-01-31
- implemented queued actions
- implemented simple rate limiting for actions
- implemented deliberate discarding of lower priority messages over higher
  priority ones when a queue runs out of space
- implemented disk quotas for disk queues
- implemented the $ActionResumeRetryCount config directive
- added $ActionQueueFilename config directive
- added $ActionQueueSize config directive
- added $ActionQueueHighWaterMark config directive
- added $ActionQueueLowWaterMark config directive
- added $ActionQueueDiscardMark config directive
- added $ActionQueueDiscardSeverity config directive
- added $ActionQueueCheckpointInterval config directive
- added $ActionQueueType config directive
- added $ActionQueueWorkerThreads config directive
- added $ActionQueueTimeoutshutdown config directive
- added $ActionQueueTimeoutActionCompletion config directive
- added $ActionQueueTimeoutenQueue config directive
- added $ActionQueueTimeoutworkerThreadShutdown config directive
- added $ActionQueueWorkerThreadMinimumMessages config directive
- added $ActionQueueMaxFileSize config directive
- added $ActionQueueSaveonShutdown config directive
- addded $ActionQueueDequeueSlowdown config directive
- addded $MainMsgQueueDequeueSlowdown config directive
- bugfix: added forgotten docs to package
- improved debugging support
- fixed a bug that caused $MainMsgQueueCheckpointInterval to work incorrectly
- when a long-running action needs to be cancelled on shutdown, the message
  that was processed by it is now preserved. This finishes support for
  guaranteed delivery of messages (if the output supports it, of course)
- fixed bug in output module interface, see
  http://sourceforge.net/tracker/index.php?func=detail&aid=1881008&group_id=123448&atid=696552
- changed the ommysql output plugin so that the (lengthy) connection
  initialization now takes place in message processing. This works much
  better with the new queued action mode (fast startup)
- fixed a bug that caused a potential hang in file and fwd output module
  varmojfekoj provided the patch - many thanks!
- bugfixed stream class offset handling on 32bit platforms
---------------------------------------------------------------------------
Version 3.10.3 (rgerhards), 2008-01-28
- fixed a bug with standard template definitions (not a big deal) - thanks
  to varmojfekoj for spotting it
- run-time instrumentation added
- implemented disk-assisted queue mode, which enables on-demand disk
  spooling if the queue's in-memory queue is exhausted
- implemented a dynamic worker thread pool for processing incoming
  messages; workers are started and shut down as need arises
- implemented a run-time instrumentation debug package
- implemented the $MainMsgQueueSaveOnShutdown config directive
- implemented the $MainMsgQueueWorkerThreadMinimumMessages config directive
- implemented the $MainMsgQueueTimeoutWorkerThreadShutdown config directive
---------------------------------------------------------------------------
Version 3.10.2 (rgerhards), 2008-01-14
- added the ability to keep stop rsyslogd without the need to drain
  the main message queue. In disk queue mode, rsyslog continues to
  run from the point where it stopped. In case of a system failure, it
  continues to process messages from the last checkpoint.
- fixed a bug that caused a segfault on startup when no $WorkDir directive
  was specified in rsyslog.conf
- provided more fine-grain control over shutdown timeouts and added a
  way to specify the enqueue timeout when the main message queue is full
- implemented $MainMsgQueueCheckpointInterval config directive
- implemented $MainMsgQueueTimeoutActionCompletion config directive
- implemented $MainMsgQueueTimeoutEnqueue config directive
- implemented $MainMsgQueueTimeoutShutdown config directive
---------------------------------------------------------------------------
Version 3.10.1 (rgerhards), 2008-01-10
- implemented the "disk" queue mode. However, it currently is of very
  limited use, because it does not support persistence over rsyslogd
  runs. So when rsyslogd is stopped, the queue is drained just as with
  the in-memory queue modes. Persistent queues will be a feature of
  the next release.
- performance-optimized string class, should bring an overall improvement
- fixed a memory leak in imudp -- thanks to varmojfekoj for the patch
- fixed a race condition that could lead to a rsyslogd hang when during
  HUP or termination
- done some doc updates
- added $WorkDirectory config directive
- added $MainMsgQueueFileName config directive
- added $MainMsgQueueMaxFileSize config directive
---------------------------------------------------------------------------
Version 3.10.0 (rgerhards), 2008-01-07
- implemented input module interface and initial input modules
- enhanced threading for input modules (each on its own thread now)
- ability to bind UDP listeners to specific local interfaces/ports and
  ability to run multiple of them concurrently
- added ability to specify listen IP address for UDP syslog server
- license changed to GPLv3
- mark messages are now provided by loadble module immark
- rklogd is no longer provided. Its functionality has now been taken over
  by imklog, a loadable input module. This offers a much better integration
  into rsyslogd and makes sure that the kernel logger process is brought
  up and down at the appropriate times
- enhanced $IncludeConfig directive to support wildcard characters
  (thanks to Michael Biebl)
- all inputs are now implemented as loadable plugins
- enhanced threading model: each input module now runs on its own thread
- enhanced message queue which now supports different queueing methods
  (among others, this can be used for performance fine-tuning)
- added a large number of new configuration directives for the new
  input modules
- enhanced multi-threading utilizing a worker thread pool for the
  main message queue
- compilation without pthreads is no longer supported
- much cleaner code due to new objects and removal of single-threading
  mode
---------------------------------------------------------------------------
Version 2.0.1 STABLE (rgerhards), 2008-01-24
- fixed a bug in integer conversion - but this function was never called,
  so it is not really a useful bug fix ;)
- fixed a bug with standard template definitions (not a big deal) - thanks
  to varmojfekoj for spotting it
- fixed a bug that caused a potential hang in file and fwd output module
  varmojfekoj provided the patch - many thanks!
---------------------------------------------------------------------------
Version 2.0.0 STABLE (rgerhards), 2008-01-02
- re-release of 1.21.2 as STABLE with no modifications except some
  doc updates
---------------------------------------------------------------------------
Version 1.21.2 (rgerhards), 2007-12-28
- created a gss-api output module. This keeps GSS-API code and
  TCP/UDP code separated. It is also important for forward-
  compatibility with v3. Please note that this change breaks compatibility
  with config files created for 1.21.0 and 1.21.1 - this was considered
  acceptable.
- fixed an error in forwarding retry code (could lead to message corruption
  but surfaced very seldom)
- increased portability for older platforms (AI_NUMERICSERV moved)
- removed socket leak in omfwd.c
- cross-platform patch for GSS-API compile problem on some platforms
  thanks to darix for the patch!
---------------------------------------------------------------------------
Version 1.21.1 (rgerhards), 2007-12-23
- small doc fix for $IncludeConfig
- fixed a bug in llDestroy()
- bugfix: fixing memory leak when message queue is full and during
  parsing. Thanks to varmojfekoj for the patch.
- bugfix: when compiled without network support, unix sockets were
  not properply closed
- bugfix: memory leak in cfsysline.c/doGetWord() fixed
---------------------------------------------------------------------------
Version 1.21.0 (rgerhards), 2007-12-19
- GSS-API support for syslog/TCP connections was added. Thanks to
  varmojfekoj for providing the patch with this functionality
- code cleanup
- enhanced $IncludeConfig directive to support wildcard filenames
- changed some multithreading synchronization
---------------------------------------------------------------------------
Version 1.20.1 (rgerhards), 2007-12-12
- corrected a debug setting that survived release. Caused TCP connections
  to be retried unnecessarily often.
- When a hostname ACL was provided and DNS resolution for that name failed,
  ACL processing was stopped at that point. Thanks to mildew for the patch.
  Fedora Bugzilla: http://bugzilla.redhat.com/show_bug.cgi?id=395911
- fixed a potential race condition, see link for details:
  http://rgerhards.blogspot.com/2007/12/rsyslog-race-condition.html
  Note that the probability of problems from this bug was very remote
- fixed a memory leak that happend when PostgreSQL date formats were
  used
---------------------------------------------------------------------------
Version 1.20.0 (rgerhards), 2007-12-07
- an output module for postgres databases has been added. Thanks to
  sur5r for contributing this code
- unloading dynamic modules has been cleaned up, we now have a
  real implementation and not just a dummy "good enough for the time
  being".
- enhanced platform independence - thanks to Bartosz Kuzma and Michael
  Biebl for their very useful contributions
- some general code cleanup (including warnings on 64 platforms, only)
---------------------------------------------------------------------------
Version 1.19.12 (rgerhards), 2007-12-03
- cleaned up the build system (thanks to Michael Biebl for the patch)
- fixed a bug where ommysql was still not compiled with -pthread option
---------------------------------------------------------------------------
Version 1.19.11 (rgerhards), 2007-11-29
- applied -pthread option to build when building for multi-threading mode
  hopefully solves an issue with segfaulting
---------------------------------------------------------------------------
Version 1.19.10 (rgerhards), 2007-10-19
- introdcued the new ":modulename:" syntax for calling module actions
  in selector lines; modified ommysql to support it. This is primarily
  an aid for further modules and a prequisite to actually allow third
  party modules to be created.
- minor fix in slackware startup script, "-r 0" is now "-r0"
- updated rsyslogd doc set man page; now in html format
- undid creation of a separate thread for the main loop -- this did not
  turn out to be needed or useful, so reduce complexity once again.
- added doc fixes provided by Michael Biebl - thanks
---------------------------------------------------------------------------
Version 1.19.9 (rgerhards), 2007-10-12
- now packaging system which again contains all components in a single
  tarball
- modularized main() a bit more, resulting in less complex code
- experimentally added an additional thread - will see if that affects
  the segfault bug we experience on some platforms. Note that this change
  is scheduled to be removed again later.
---------------------------------------------------------------------------
Version 1.19.8 (rgerhards), 2007-09-27
- improved repeated message processing
- applied patch provided by varmojfekoj to support building ommysql
  in its own way (now also resides in a plugin subdirectory);
  ommysql is now a separate package
- fixed a bug in cvthname() that lead to message loss if part
  of the source hostname would have been dropped
- created some support for distributing ommysql together with the
  main rsyslog package. I need to re-think it in the future, but
  for the time being the current mode is best. I now simply include
  one additional tarball for ommysql inside the main distribution.
  I look forward to user feedback on how this should be done best. In the
  long term, a separate project should be spawend for ommysql, but I'd
  like to do that only after the plugin interface is fully stable (what
  it is not yet).
---------------------------------------------------------------------------
Version 1.19.7 (rgerhards), 2007-09-25
- added code to handle situations where senders send us messages ending with
  a NUL character. It is now simply removed. This also caused trailing LF
  reduction to fail, when it was followed by such a NUL. This is now also
  handled.
- replaced some non-thread-safe function calls by their thread-safe
  counterparts
- fixed a minor memory leak that occured when the %APPNAME% property was
  used (I think nobody used that in practice)
- fixed a bug that caused signal handlers in cvthname() not to be restored when
  a malicious pointer record was detected and processing of the message been
  stopped for that reason (this should be really rare and can not be related
  to the segfault bug we are hunting).
- fixed a bug in cvthname that lead to passing a wrong parameter - in
  practice, this had no impact.
- general code cleanup (e.g. compiler warnings, comments)
---------------------------------------------------------------------------
Version 1.19.6 (rgerhards), 2007-09-11
- applied patch by varmojfekoj to change signal handling to the new
  sigaction API set (replacing the depreciated signal() calls and its
  friends.
- fixed a bug that in --enable-debug mode caused an assertion when the
  discard action was used
- cleaned up compiler warnings
- applied patch by varmojfekoj to FIX a bug that could cause 
  segfaults if empty properties were processed using modifying
  options (e.g. space-cc, drop-cc)
- fixed man bug: rsyslogd supports -l option
---------------------------------------------------------------------------
Version 1.19.5 (rgerhards), 2007-09-07
- changed part of the CStr interface so that better error tracking
  is provided and the calling sequence is more intuitive (there were
  invalid calls based on a too-weired interface)
- (hopefully) fixed some remaining bugs rooted in wrong use of 
  the CStr class. These could lead to program abort.
- applied patch by varmojfekoj two fix two potential segfault situations
- added $ModDir config directive
- modified $ModLoad so that an absolute path may be specified as
  module name (e.g. /rsyslog/ommysql.so)
---------------------------------------------------------------------------
Version 1.19.4 (rgerhards/varmojfekoj), 2007-09-04
- fixed a number of small memory leaks - thanks varmojfekoj for patching
- fixed an issue with CString class that could lead to rsyslog abort
  in tplToString() - thanks varmojfekoj for patching
- added a man-version of the config file documenation - thanks to Michel
  Samia for providing the man file
- fixed bug: a template like this causes an infinite loop:
  $template opts,"%programname:::a,b%"
  thanks varmojfekoj for the patch
- fixed bug: case changing options crash freeing the string pointer
  because they modify it: $template opts2,"%programname::1:lowercase%"
  thanks varmojfekoj for the patch
---------------------------------------------------------------------------
Version 1.19.3 (mmeckelein/varmojfekoj), 2007-08-31
- small mem leak fixed (after calling parseSelectorAct) - Thx varmojkekoj
- documentation section "Regular File" und "Blocks" updated
- solved an issue with dynamic file generation - Once again many thanks
  to varmojfekoj
- the negative selector for program name filter (Blocks) does not work as
  expected - Thanks varmojfekoj for patching
- added forwarding information to sysklogd (requires special template)
  to config doc
---------------------------------------------------------------------------
Version 1.19.2 (mmeckelein/varmojfekoj), 2007-08-28
- a specifically formed message caused a segfault - Many thanks varmojfekoj
  for providing a patch
- a typo and a weird condition are fixed in msg.c - Thanks again
  varmojfekoj 
- on file creation the file was always owned by root:root. This is fixed
  now - Thanks ypsa for solving this issue
---------------------------------------------------------------------------
Version 1.19.1 (mmeckelein), 2007-08-22
- a bug that caused a high load when a TCP/UDP connection was closed is 
  fixed now - Thanks mildew for solving this issue
- fixed a bug which caused a segfault on reinit - Thx varmojfekoj for the
  patch
- changed the hardcoded module path "/lib/rsyslog" to $(pkglibdir) in order
  to avoid trouble e.g. on 64 bit platforms (/lib64) - many thanks Peter
  Vrabec and darix, both provided a patch for solving this issue
- enhanced the unloading of modules - thanks again varmojfekoj
- applied a patch from varmojfekoj which fixes various little things in
  MySQL output module
---------------------------------------------------------------------------
Version 1.19.0 (varmojfekoj/rgerhards), 2007-08-16
- integrated patch from varmojfekoj to make the mysql module a loadable one
  many thanks for the patch, MUCH appreciated
---------------------------------------------------------------------------
Version 1.18.2 (rgerhards), 2007-08-13
- fixed a bug in outchannel code that caused templates to be incorrectly
  parsed
- fixed a bug in ommysql that caused a wrong ";template" missing message
- added some code for unloading modules; not yet fully complete (and we do
  not yet have loadable modules, so this is no problem)
- removed debian subdirectory by request of a debian packager (this is a special
  subdir for debian and there is also no point in maintaining it when there
  is a debian package available - so I gladly did this) in some cases
- improved overall doc quality (some pages were quite old) and linked to
  more of the online resources.
- improved /contrib/delete_mysql script by adding a host option and some
  other minor modifications
---------------------------------------------------------------------------
Version 1.18.1 (rgerhards), 2007-08-08
- applied a patch from varmojfekoj which solved a potential segfault
  of rsyslogd on HUP
- applied patch from Michel Samia to fix compilation when the pthreads
  feature is disabled
- some code cleanup (moved action object to its own file set)
- add config directive $MainMsgQueueSize, which now allows to configure the
  queue size dynamically
- all compile-time settings are now shown in rsyslogd -v, not just the
  active ones
- enhanced performance a little bit more
- added config file directive $ActionResumeInterval
- fixed a bug that prevented compilation under debian sid
- added a contrib directory for user-contributed useful things
---------------------------------------------------------------------------
Version 1.18.0 (rgerhards), 2007-08-03
- rsyslog now supports fallback actions when an action did not work. This
  is a great feature e.g. for backup database servers or backup syslog
  servers
- modified rklogd to only change the console log level if -c is specified
- added feature to use multiple actions inside a single selector
- implemented $ActionExecOnlyWhenPreviousIsSuspended config directive
- error messages during startup are now spit out to the configured log
  destinations
---------------------------------------------------------------------------
Version 1.17.6 (rgerhards), 2007-08-01
- continued to work on output module modularization - basic stage of
  this work is now FINISHED
- fixed bug in OMSRcreate() - always returned SR_RET_OK
- fixed a bug that caused ommysql to always complain about missing
  templates
- fixed a mem leak in OMSRdestruct - freeing the object itself was
  forgotten - thanks to varmojfekoj for the patch
- fixed a memory leak in syslogd/init() that happend when the config
  file could not be read - thanks to varmojfekoj for the patch
- fixed insufficient memory allocation in addAction() and its helpers.
  The initial fix and idea was developed by mildew, I fine-tuned
  it a bit. Thanks a lot for the fix, I'd probably had pulled out my
  hair to find the bug...
- added output of config file line number when a parsing error occured
- fixed bug in objomsr.c that caused program to abort in debug mode with
  an invalid assertion (in some cases)
- fixed a typo that caused the default template for MySQL to be wrong.
  thanks to mildew for catching this.
- added configuration file command $DebugPrintModuleList and
  $DebugPrintCfSysLineHandlerList
- fixed an invalid value for the MARK timer - unfortunately, there was
  a testing aid left in place. This resulted in quite frequent MARK messages
- added $IncludeConfig config directive
- applied a patch from mildew to prevent rsyslogd from freezing under heavy
  load. This could happen when the queue was full. Now, we drop messages
  but rsyslogd remains active.
---------------------------------------------------------------------------
Version 1.17.5 (rgerhards), 2007-07-30
- continued to work on output module modularization
- fixed a missing file bug - thanks to Andrea Montanari for reporting
  this problem
- fixed a problem with shutting down the worker thread and freeing the
  selector_t list - this caused messages to be lost, because the
  message queue was not properly drained before the selectors got
  destroyed.
---------------------------------------------------------------------------
Version 1.17.4 (rgerhards), 2007-07-27
- continued to work on output module modularization
- fixed a situation where rsyslogd could create zombie processes
  thanks to mildew for the patch
- applied patch from Michel Samia to fix compilation when NOT
  compiled for pthreads
---------------------------------------------------------------------------
Version 1.17.3 (rgerhards), 2007-07-25
- continued working on output module modularization
- fixed a bug that caused rsyslogd to segfault on exit (and
  probably also on HUP), when there was an unsent message in a selector
  that required forwarding and the dns lookup failed for that selector
  (yes, it was pretty unlikely to happen;))
  thanks to varmojfekoj <varmojfekoj@gmail.com> for the patch
- fixed a memory leak in config file parsing and die()
  thanks to varmojfekoj <varmojfekoj@gmail.com> for the patch
- rsyslogd now checks on startup if it is capable to performa any work
  at all. If it cant, it complains and terminates
  thanks to Michel Samia for providing the patch!
- fixed a small memory leak when HUPing syslogd. The allowed sender
  list now gets freed. thanks to mildew for the patch.
- changed the way error messages in early startup are logged. They
  now do no longer use the syslogd code directly but are rather
  send to stderr.
---------------------------------------------------------------------------
Version 1.17.2 (rgerhards), 2007-07-23
- made the port part of the -r option optional. Needed for backward
  compatibility with sysklogd
- replaced system() calls with something more reasonable. Please note that
  this might break compatibility with some existing configuration files.
  We accept this in favour of the gained security.
- removed a memory leak that could occur if timegenerated was used in
  RFC 3164 format in templates
- did some preparation in msg.c for advanced multithreading - placed the
  hooks, but not yet any active code
- worked further on modularization
- added $ModLoad MySQL (dummy) config directive
- added DropTrailingLFOnReception config directive
---------------------------------------------------------------------------
Version 1.17.1 (rgerhards), 2007-07-20
- fixed a bug that caused make install to install rsyslogd and rklogd under
  the wrong names
- fixed bug that caused $AllowedSenders to handle IPv6 scopes incorrectly;
  also fixed but that could grabble $AllowedSender wildcards. Thanks to
  mildew@gmail.com for the patch
- minor code cleanup - thanks to Peter Vrabec for the patch
- fixed minimal memory leak on HUP (caused by templates)
  thanks to varmojfekoj <varmojfekoj@gmail.com> for the patch
- fixed another memory leak on HUPing and on exiting rsyslogd
  again thanks to varmojfekoj <varmojfekoj@gmail.com> for the patch
- code cleanup (removed compiler warnings)
- fixed portability bug in configure.ac - thanks to Bartosz Kuźma for patch
- moved msg object into its own file set
- added the capability to continue trying to write log files when the
  file system is full. Functionality based on patch by Martin Schulze
  to sysklogd package.
---------------------------------------------------------------------------
Version 1.17.0 (RGer), 2007-07-17
- added $RepeatedLineReduction config parameter
- added $EscapeControlCharactersOnReceive config parameter
- added $ControlCharacterEscapePrefix config parameter
- added $DirCreateMode config parameter
- added $CreateDirs config parameter
- added $DebugPrintTemplateList config parameter
- added $ResetConfigVariables config parameter
- added $FileOwner config parameter
- added $FileGroup config parameter
- added $DirOwner config parameter
- added $DirGroup config parameter
- added $FailOnChownFailure config parameter
- added regular expression support to the filter engine
  thanks to Michel Samia for providing the patch!
- enhanced $AllowedSender functionality. Credits to mildew@gmail.com for
  the patch doing that
  - added IPv6 support
  - allowed DNS hostnames
  - allowed DNS wildcard names
- added new option $DropMsgsWithMaliciousDnsPTRRecords
- added autoconf so that rfc3195d, rsyslogd and klogd are stored to /sbin
- added capability to auto-create directories with dynaFiles
---------------------------------------------------------------------------
Version 1.16.0 (RGer/Peter Vrabec), 2007-07-13 - The Friday, 13th Release ;)
- build system switched to autotools
- removed SYSV preprocessor macro use, replaced with autotools equivalents
- fixed a bug that caused rsyslogd to segfault when TCP listening was
  disabled and it terminated
- added new properties "syslogfacility-text" and "syslogseverity-text"
  thanks to varmojfekoj <varmojfekoj@gmail.com> for the patch
- added the -x option to disable hostname dns reslution
  thanks to varmojfekoj <varmojfekoj@gmail.com> for the patch
- begun to better modularize syslogd.c - this is an ongoing project; moved
  type definitions to a separate file
- removed some now-unused fields from struct filed
- move file size limit fields in struct field to the "right spot" (the file
  writing part of the union - f_un.f_file)
- subdirectories linux and solaris are no longer part of the distribution
  package. This is not because we cease support for them, but there are no
  longer any files in them after the move to autotools
---------------------------------------------------------------------------
Version 1.15.1 (RGer), 2007-07-10
- fixed a bug that caused a dynaFile selector to stall when there was
  an open error with one file 
- improved template processing for dynaFiles; templates are now only
  looked up during initialization - speeds up processing
- optimized memory layout in struct filed when compiled with MySQL
  support
- fixed a bug that caused compilation without SYSLOG_INET to fail
- re-enabled the "last message repeated n times" feature. This
  feature was not taken care of while rsyslogd evolved from sysklogd
  and it was more or less defunct. Now it is fully functional again.
- added system properties: $NOW, $YEAR, $MONTH, $DAY, $HOUR, $MINUTE
- fixed a bug in iovAsString() that caused a memory leak under stress
  conditions (most probably memory shortage). This was unlikely to
  ever happen, but it doesn't hurt doing it right
- cosmetic: defined type "uchar", change all unsigned chars to uchar
---------------------------------------------------------------------------
Version 1.15.0 (RGer), 2007-07-05
- added ability to dynamically generate file names based on templates
  and thus properties. This was a much-requested feature. It makes
  life easy when it e.g. comes to splitting files based on the sender
  address.
- added $umask and $FileCreateMode config file directives
- applied a patch from Bartosz Kuzma to compile cleanly under NetBSD
- checks for extra (unexpected) characters in system config file lines
  have been added
- added IPv6 documentation - was accidently missing from CVS
- begun to change char to unsigned char
---------------------------------------------------------------------------
Version 1.14.2 (RGer), 2007-07-03
** this release fixes all known nits with IPv6 **
- restored capability to do /etc/service lookup for "syslog"
  service when -r 0 was given
- documented IPv6 handling of syslog messages
- integrate patch from Bartosz Kuźma to make rsyslog compile under
  Solaris again (the patch replaced a strndup() call, which is not
  available under Solaris
- improved debug logging when waiting on select
- updated rsyslogd man page with new options (-46A)
---------------------------------------------------------------------------
Version 1.14.1 (RGer/Peter Vrabec), 2007-06-29
- added Peter Vrabec's patch for IPv6 TCP
- prefixed all messages send to stderr in rsyslogd with "rsyslogd: "
---------------------------------------------------------------------------
Version 1.14.0 (RGer/Peter Vrabec), 2007-06-28
- Peter Vrabec provided IPv6 for rsyslog, so we are now IPv6 enabled
  IPv6 Support is currently for UDP only, TCP is to come soon.
  AllowedSender configuration does not yet work for IPv6.
- fixed code in iovCreate() that broke C's strict aliasing rules 
- fixed some char/unsigned char differences that forced the compiler
  to spit out warning messages
- updated the Red Hat init script to fix a known issue (thanks to
  Peter Vrabec)
---------------------------------------------------------------------------
Version 1.13.5 (RGer), 2007-06-22
- made the TCP session limit configurable via command line switch
  now -t <port>,<max sessions>
- added man page for rklogd(8) (basically a copy from klogd, but now
  there is one...)
- fixed a bug that caused internal messages (e.g. rsyslogd startup) to
  appear without a tag.
- removed a minor memory leak that occurred when TAG processing requalified
  a HOSTNAME to be a TAG (and a TAG already was set).
- removed potential small memory leaks in MsgSet***() functions. There
  would be a leak if a property was re-set, something that happened
  extremely seldom.
---------------------------------------------------------------------------
Version 1.13.4 (RGer), 2007-06-18
- added a new property "PRI-text", which holds the PRI field in
  textual form (e.g. "syslog.info")
- added alias "syslogseverity" for "syslogpriority", which is a
  misleading property name that needs to stay for historical
  reasons (and backward-compatility)
- added doc on how to record PRI value in log file
- enhanced signal handling in klogd, including removal of an unsafe
  call to the logging system during signal handling
---------------------------------------------------------------------------
Version 1.13.3 (RGer), 2007-06-15
- create a version of syslog.c from scratch. This is now
  - highly optimized for rsyslog
  - removes an incompatible license problem as the original
    version had a BSD license with advertising clause
  - fixed in the regard that rklogd will continue to work when
    rsysogd has been restarted (the original version, as well
    as sysklogd, will remain silent then)
  - solved an issue with an extra NUL char at message end that the
    original version had
- applied some changes to klogd to care for the new interface
- fixed a bug in syslogd.c which prevented compiling under debian
---------------------------------------------------------------------------
Version 1.13.2 (RGer), 2007-06-13
- lib order in makefile patched to facilitate static linking - thanks
  to Bennett Todd for providing the patch
- Integrated a patch from Peter Vrabec (pvrabec@redheat.com):
  - added klogd under the name of rklogd (remove dependency on
    original sysklogd package
  - createDB.sql now in UTF
  - added additional config files for use on Red Hat
---------------------------------------------------------------------------
Version 1.13.1 (RGer), 2007-02-05
- changed the listen backlog limit to a more reasonable value based on
  the maximum number of TCP connections configurd (10% + 5) - thanks to Guy
  Standen for the hint (actually, the limit was 5 and that was a 
  left-over from early testing).
- fixed a bug in makefile which caused DB-support to be disabled when
  NETZIP support was enabled
- added the -e option to allow transmission of every message to remote
  hosts (effectively turns off duplicate message suppression)
- (somewhat) improved memory consumption when compiled with MySQL support
- looks like we fixed an incompatibility with MySQL 5.x and above software
  At least in one case, the remote server name was destroyed, leading to 
  a connection failure. The new, improved code does not have this issue and
  so we see this as solved (the new code is generally somewhat better, so
  there is a good chance we fixed this incompatibility).
---------------------------------------------------------------------------
Version 1.13.0 (RGer), 2006-12-19
- added '$' as ToPos proptery replacer specifier - means "up to the
  end of the string"
- property replacer option "escape-cc", "drop-cc" and "space-cc"  added
- changed the handling of \0 characters inside syslog messages. We now
  consistently escape them to "#000". This is somewhat recommended in
  the draft-ietf-syslog-protocol-19 draft. While the real recomendation
  is to not escape any characters at all, we can not do this without
  considerable modification of the code. So we escape it to "#000", which
  is consistent with a sample found in the Internet-draft.
- removed message glue logic (see printchopped() comment for details)
  Also caused removal of parts table and thus some improvements in
  memory usage.
- changed the default MAXLINE to 2048 to take care of recent syslog
  standardization efforts (can easily be changed in syslogd.c)
- added support for byte-counted TCP syslog messages (much like
  syslog-transport-tls-05 Internet Draft). This was necessary to
  support compression over TCP.
- added support for receiving compressed syslog messages
- added support for sending compressed syslog messages
- fixed a bug where the last message in a syslog/tcp stream was
  lost if it was not properly terminated by a LF character
---------------------------------------------------------------------------
Version 1.12.3 (RGer), 2006-10-04
- implemented some changes to support Solaris (but support is not
  yet complete)
- commented out (via #if 0) some methods that are currently not being use
  but should be kept for further us
- added (interim) -u 1 option to turn off hostname and tag parsing
- done some modifications to better support Fedora
- made the field delimiter inside property replace configurable via
  template
- fixed a bug in property replacer: if fields were used, the delimitor
  became part of the field. Up until now, this was barely noticable as 
  the delimiter as TAB only and thus invisible to a human. With other
  delimiters available now, it quickly showed up. This bug fix might cause
  some grief to existing installations if they used the extra TAB for
  whatever reasons - sorry folks... Anyhow, a solution is easy: just add
  a TAB character contstant into your template. Thus, there has no attempt
  been made to do this in a backwards-compatible way.
---------------------------------------------------------------------------
Version 1.12.2 (RGer), 2006-02-15
- fixed a bug in the RFC 3339 date formatter. An extra space was added
  after the actual timestamp
- added support for providing high-precision RFC3339 timestamps for
  (rsyslogd-)internally-generated messages
- very (!) experimental support for syslog-protocol internet draft
  added (the draft is experimental, the code is solid ;))
- added support for field-extracting in the property replacer
- enhanced the legacy-syslog parser so that it can interpret messages
  that do not contain a TIMESTAMP
- fixed a bug that caused the default socket (usually /dev/log) to be
  opened even when -o command line option was given
- fixed a bug in the Debian sample startup script - it caused rsyslogd
  to listen to remote requests, which it shouldn't by default
---------------------------------------------------------------------------
Version 1.12.1 (RGer), 2005-11-23
- made multithreading work with BSD. Some signal-handling needed to be
  restructured. Also, there might be a slight delay of up to 10 seconds
  when huping and terminating rsyslogd under BSD
- fixed a bug where a NULL-pointer was passed to printf() in logmsg().
- fixed a bug during "make install" where rc3195d was not installed
  Thanks to Bennett Todd for spotting this.
- fixed a bug where rsyslogd dumped core when no TAG was found in the
  received message
- enhanced message parser so that it can deal with missing hostnames
  in many cases (may not be totally fail-safe)
- fixed a bug where internally-generated messages did not have the correct
  TAG
---------------------------------------------------------------------------
Version 1.12.0 (RGer), 2005-10-26
- moved to a multi-threaded design. single-threading is still optionally
  available. Multi-threading is experimental!
- fixed a potential race condition. In the original code, marking was done
  by an alarm handler, which could lead to all sorts of bad things. This
  has been changed now. See comments in syslogd.c/domark() for details.
- improved debug output for property-based filters
- not a code change, but: I have checked all exit()s to make sure that
  none occurs once rsyslogd has started up. Even in unusual conditions
  (like low-memory conditions) rsyslogd somehow remains active. Of course,
  it might loose a message or two, but at least it does not abort and it
  can also recover when the condition no longer persists.
- fixed a bug that could cause loss of the last message received
  immediately before rsyslogd was terminated.
- added comments on thread-safety of global variables in syslogd.c
- fixed a small bug: spurios printf() when TCP syslog was used
- fixed a bug that causes rsyslogd to dump core on termination when one
  of the selector lines did not receive a message during the run (very
  unlikely)
- fixed an one-too-low memory allocation in the TCP sender. Could result
  in rsyslogd dumping core.
- fixed a bug with regular expression support (thanks to Andres Riancho)
- a little bit of code restructuring (especially main(), which was
  horribly large)
---------------------------------------------------------------------------
Version 1.11.1 (RGer), 2005-10-19
- support for BSD-style program name and host blocks
- added a new property "programname" that can be used in templates
- added ability to specify listen port for rfc3195d
- fixed a bug that rendered the "startswith" comparison operation
  unusable.
- changed more functions to "static" storage class to help compiler
  optimize (should have been static in the first place...)
- fixed a potential memory leak in the string buffer class destructor.
  As the destructur was previously never called, the leak did not actually
  appear.
- some internal restructuring in anticipation/preparation of minimal
  multi-threading support
- rsyslogd still shares some code with the sysklogd project. Some patches
  for this shared code have been brought over from the sysklogd CVS.
---------------------------------------------------------------------------
Version 1.11.0 (RGer), 2005-10-12
- support for receiving messages via RFC 3195; added rfc3195d for that
  purpose
- added an additional guard to prevent rsyslogd from aborting when the
  2gb file size limit is hit. While a user can configure rsyslogd to
  handle such situations, it would abort if that was not done AND large
  file support was not enabled (ok, this is hopefully an unlikely scenario)
- fixed a bug that caused additional Unix domain sockets to be incorrectly
  processed - could lead to message loss in extreme cases
---------------------------------------------------------------------------
Version 1.10.2 (RGer), 2005-09-27
- added comparison operations in property-based filters:
  * isequal
  * startswith
- added ability to negate all property-based filter comparison operations
  by adding a !-sign right in front of the operation name
- added the ability to specify remote senders for UDP and TCP
  received messages. Allows to block all but well-known hosts
- changed the $-config line directives to be case-INsensitive
- new command line option -w added: "do not display warnings if messages
  from disallowed senders are received"
- fixed a bug that caused rsyslogd to dump core when the compare value
  was not quoted in property-based filters
- fixed a bug in the new CStr compare function which lead to invalid
  results (fortunately, this function was not yet used widely)
- added better support for "debugging" rsyslog.conf property filters
  (only if -d switch is given)
- changed some function definitions to static, which eventually enables
  some compiler optimizations
- fixed a bug in MySQL code; when a SQL error occured, rsyslogd could
  run in a tight loop. This was due to invalid sequence of error reporting
  and is now fixed.
---------------------------------------------------------------------------
Version 1.10.1 (RGer), 2005-09-23
- added the ability to execute a shell script as an action.
  Thanks to Bjoern Kalkbrenner for providing the code!
- fixed a bug in the MySQL code; due to the bug the automatic one-time
  retry after an error did not happen - this lead to error message in
  cases where none should be seen (e.g. after a MySQL restart)
- fixed a security issue with SQL-escaping in conjunction with
  non-(SQL-)standard MySQL features.
---------------------------------------------------------------------------
Version 1.10.0 (RGer), 2005-09-20
  REMINDER: 1.10 is the first unstable version if the 1.x series!
- added the capability to filter on any property in selector lines
  (not just facility and priority)
- changed stringbuf into a new counted string class
- added support for a "discard" action. If a selector line with
  discard (~ character) is found, no selector lines *after* that
  line will be processed.
- thanks to Andres Riancho, regular expression support has been
  added to the template engine
- added the FROMHOST property in the template processor, which could
  previously not be obtained. Thanks to Cristian Testa for pointing
  this out and even providing a fix.
- added display of compile-time options to -v output
- performance improvement for production build - made some checks
  to happen only during debug mode
- fixed a problem with compiling on SUSE and - while doing so - removed
  the socket call to set SO_BSDCOMPAT in cases where it is obsolete.
---------------------------------------------------------------------------
Version 1.0.4 (RGer), 2006-02-01
- a small but important fix: the tcp receiver had two forgotten printf's
  in it that caused a lot of unnecessary output to stdout. This was
  important enough to justify a new release
---------------------------------------------------------------------------
Version 1.0.3 (RGer), 2005-11-14
- added an additional guard to prevent rsyslogd from aborting when the
  2gb file size limit is hit. While a user can configure rsyslogd to
  handle such situations, it would abort if that was not done AND large
  file support was not enabled (ok, this is hopefully an unlikely scenario)
- fixed a bug that caused additional Unix domain sockets to be incorrectly
  processed - could lead to message loss in extreme cases
- applied some patches available from the sysklogd project to code
  shared from there
- fixed a bug that causes rsyslogd to dump core on termination when one
  of the selector lines did not receive a message during the run (very
  unlikely)
- fixed an one-too-low memory allocation in the TCP sender. Could result
  in rsyslogd dumping core.
- fixed a bug in the TCP sender that caused the retry logic to fail
  after an error or receiver overrun
- fixed a bug in init() that could lead to dumping core
- fixed a bug that could lead to dumping core when no HOSTNAME or no TAG
  was present in the syslog message
---------------------------------------------------------------------------
Version 1.0.2 (RGer), 2005-10-05
- fixed an issue with MySQL error reporting. When an error occured,
  the MySQL driver went into an endless loop (at least in most cases).
---------------------------------------------------------------------------
Version 1.0.1 (RGer), 2005-09-23
- fixed a security issue with SQL-escaping in conjunction with
  non-(SQL-)standard MySQL features.
---------------------------------------------------------------------------
Version 1.0.0 (RGer), 2005-09-12
- changed install doc to cover daily cron scripts - a trouble source
- added rc script for slackware (provided by Chris Elvidge - thanks!) 
- fixed a really minor bug in usage() - the -r option was still
  reported as without the port parameter
---------------------------------------------------------------------------
Version 0.9.8 (RGer), 2005-09-05
- made startup and shutdown message more consistent and included the
  pid, so that they can be easier correlated. Used syslog-protocol
  structured data format for this purpose.
- improved config info in startup message, now tells not only
  if it is listening remote on udp, but also for tcp. Also includes
  the port numbers. The previous startup message was misleading, because
  it did not say "remote reception" if rsyslogd was only listening via
  tcp (but not via udp).
- added a "how can you help" document to the doc set
---------------------------------------------------------------------------
Version 0.9.7 (RGer), 2005-08-15
- some of the previous doc files (like INSTALL) did not properly
  reflect the changes to the build process and the new doc. Fixed
  that.
- changed syslogd.c so that when compiled without database support,
  an error message is displayed when a database action is detected
  in the config file (previously this was used as an user rule ;))
- fixed a bug in the os-specific Makefiles which caused MySQL
  support to not be compiled, even if selected
---------------------------------------------------------------------------
Version 0.9.6 (RGer), 2005-08-09
- greatly enhanced documentation. Now available in html format in
  the "doc" folder and FreeBSD. Finally includes an install howto.
- improved MySQL error messages a little - they now show up as log
  messages, too (formerly only in debug mode)
- added the ability to specify the listen port for udp syslog.
  WARNING: This introduces an incompatibility. Formerly, udp
  syslog was enabled by the -r command line option. Now, it is
  "-r [port]", which is consistent with the tcp listener. However,
  just -r will now return an error message.
- added sample startup scripts for Debian and FreeBSD
- added support for easy feature selection in the makefile. Un-
  fortunately, this also means I needed to spilt the make file
  for different OS and distros. There are some really bad syntax
  differences between FreeBSD and Linux make.
---------------------------------------------------------------------------
Version 0.9.5 (RGer), 2005-08-01
- the "semicolon bug" was actually not (fully) solved in 0.9.4. One
  part of the bug was solved, but another still existed. This one
  is fixed now, too.
- the "semicolon bug" actually turned out to be a more generic bug.
  It appeared whenever an invalid template name was given. With some
  selector actions, rsyslogd dumped core, with other it "just" had
  a small ressource leak with others all worked well. These anomalies
  are now fixed. Note that they only appeared during system initaliziation
  once the system was running, nothing bad happened.
- improved error reporting for template errors on startup. They are now
  shown on the console and the start-up tty. Formerly, they were only
  visible in debug mode.
- support for multiple instances of rsyslogd on a single machine added
- added new option "-o" --> omit local unix domain socket. This option
  enables rsyslogd NOT to listen to the local socket. This is most
  helpful when multiple instances of rsyslogd (or rsyslogd and another
  syslogd) shall run on a single system.
- added new option "-i <pidfile>" which allows to specify the pidfile.
  This is needed when multiple instances of rsyslogd are to be run.
- the new project home page is now online at www.rsyslog.com
---------------------------------------------------------------------------
Version 0.9.4 (RGer), 2005-07-25
- finally added the TCP sender. It now supports non-blocking mode, no
  longer disabling message reception during connect. As it is now, it
  is usable in production. The code could be more sophisticated, but
  I've kept it short in anticipation of the move to liblogging, which
  will lead to the removal of the code just written ;)
- the "exiting on signal..." message still had the "syslogd" name in 
  it. Changed this to "rsyslogd", as we do not have a large user base
  yet, this should pose no problem.
- fixed "the semiconlon" bug. rsyslogd dumped core if a write-db action
  was specified but no semicolon was given after the password (an empty
  template was ok, but the semicolon needed to be present).
- changed a default for traditional output format. During testing, it
  was seen that the timestamp written to file in default format was
  the time of message reception, not the time specified in the TIMESTAMP
  field of the message itself. Traditionally, the message TIMESTAMP is
  used and this has been changed now.
---------------------------------------------------------------------------
Version 0.9.3 (RGer), 2005-07-19
- fixed a bug in the message parser. In June, the RFC 3164 timestamp
  was not correctly parsed (yes, only in June and some other months,
  see the code comment to learn why...)
- added the ability to specify the destination port when forwarding
  syslog messages (both for TCP and UDP)
- added an very experimental TCP sender (activated by
  @@machine:port in config). This is not yet for production use. If
  the receiver is not alive, rsyslogd will wait quite some time until
  the connection request times out, which most probably leads to
  loss of incoming messages.

---------------------------------------------------------------------------
Version 0.9.2 (RGer), around 2005-07-06
- I intended to change the maxsupported message size to 32k to
  support IHE - but given the memory inefficiency in the usual use
  cases, I have not done this. I have, however, included very
  specific instructions on how to do this in the source code. I have
  also done some testing with 32k messages, so you can change the
  max size without taking too much risk.
- added a syslog/tcp receiver; we now can receive messages via
  plain tcp, but we can still send only via UDP. The syslog/tcp
  receiver is the primary enhancement of this release.
- slightly changed some error messages that contained a spurios \n at
  the end of the line (which gives empty lines in your log...)

---------------------------------------------------------------------------
Version 0.9.1 (RGer)
- fixed code so that it compiles without errors under FreeBSD
- removed now unused function "allocate_log()" from syslogd.c
- changed the make file so that it contains more defines for
  different environments (in the long term, we need a better
  system for disabling/enabling features...)
- changed some printf's printing off_t types to %lld and
  explicit (long long) casts. I tried to figure out the exact type,
  but did not succeed in this. In the worst case, ultra-large peta-
  byte files will now display funny informational messages on rollover,
  something I think we can live with for the neersion 3.11.2 (rgerhards), 2008-02-??
---------------------------------------------------------------------------
Version 3.11.1 (rgerhards), 2008-02-12
- SNMP trap sender added thanks to Andre Lorbach (omsnmp)
- added input-plugin interface specification in form of a (copy) template
  input module
- applied documentation fix by Michael Biebl -- many thanks!
- bugfix: immark did not have MARK flags set...
- added x-info field to rsyslogd startup/shutdown message. Hopefully
  points users to right location for further info (many don't even know
  they run rsyslog ;))
- bugfix: trailing ":" of tag was lost while parsing legacy syslog messages
  without timestamp - thanks to Anders Blomdell for providing a patch!
- fixed a bug in stringbuf.c related to STRINGBUF_TRIM_ALLOCSIZE, which
  wasn't supposed to be used with rsyslog. Put a warning message up that
  tells this feature is not tested and probably not worth the effort.
  Thanks to Anders Blomdell fro bringing this to our attention
- somewhat improved performance of string buffers
- fixed bug that caused invalid treatment of tabs (HT) in rsyslog.conf
- bugfix: setting for $EscapeCopntrolCharactersOnReceive was not 
  properly initialized
- clarified usage of space-cc property replacer option
- improved abort diagnostic handler
- some initial effort for malloc/free runtime debugging support
- bugfix: using dynafile actions caused rsyslogd abort
- fixed minor man errors thanks to Michael Biebl
---------------------------------------------------------------------------
Version 3.11.0 (rgerhards), 2008-01-31
- implemented queued actions
- implemented simple rate limiting for actions
- implemented deliberate discarding of lower priority messages over higher
  priority ones when a queue runs out of space
- implemented disk quotas for disk queues
- implemented the $ActionResumeRetryCount config directive
- added $ActionQueueFilename config directive
- added $ActionQueueSize config directive
- added $ActionQueueHighWaterMark config directive
- added $ActionQueueLowWaterMark config directive
- added $ActionQueueDiscardMark config directive
- added $ActionQueueDiscardSeverity config directive
- added $ActionQueueCheckpointInterval config directive
- added $ActionQueueType config directive
- added $ActionQueueWorkerThreads config directive
- added $ActionQueueTimeoutshutdown config directive
- added $ActionQueueTimeoutActionCompletion config directive
- added $ActionQueueTimeoutenQueue config directive
- added $ActionQueueTimeoutworkerThreadShutdown config directive
- added $ActionQueueWorkerThreadMinimumMessages config directive
- added $ActionQueueMaxFileSize config directive
- added $ActionQueueSaveonShutdown config directive
- addded $ActionQueueDequeueSlowdown config directive
- addded $MainMsgQueueDequeueSlowdown config directive
- bugfix: added forgotten docs to package
- improved debugging support
- fixed a bug that caused $MainMsgQueueCheckpointInterval to work incorrectly
- when a long-running action needs to be cancelled on shutdown, the message
  that was processed by it is now preserved. This finishes support for
  guaranteed delivery of messages (if the output supports it, of course)
- fixed bug in output module interface, see
  http://sourceforge.net/tracker/index.php?func=detail&aid=1881008&group_id=123448&atid=696552
- changed the ommysql output plugin so that the (lengthy) connection
  initialization now takes place in message processing. This works much
  better with the new queued action mode (fast startup)
- fixed a bug that caused a potential hang in file and fwd output module
  varmojfekoj provided the patch - many thanks!
- bugfixed stream class offset handling on 32bit platforms
---------------------------------------------------------------------------
Version 3.10.3 (rgerhards), 2008-01-28
- fixed a bug with standard template definitions (not a big deal) - thanks
  to varmojfekoj for spotting it
- run-time instrumentation added
- implemented disk-assisted queue mode, which enables on-demand disk
  spooling if the queue's in-memory queue is exhausted
- implemented a dynamic worker thread pool for processing incoming
  messages; workers are started and shut down as need arises
- implemented a run-time instrumentation debug package
- implemented the $MainMsgQueueSaveOnShutdown config directive
- implemented the $MainMsgQueueWorkerThreadMinimumMessages config directive
- implemented the $MainMsgQueueTimeoutWorkerThreadShutdown config directive
---------------------------------------------------------------------------
Version 3.10.2 (rgerhards), 2008-01-14
- added the ability to keep stop rsyslogd without the need to drain
  the main message queue. In disk queue mode, rsyslog continues to
  run from the point where it stopped. In case of a system failure, it
  continues to process messages from the last checkpoint.
- fixed a bug that caused a segfault on startup when no $WorkDir directive
  was specified in rsyslog.conf
- provided more fine-grain control over shutdown timeouts and added a
  way to specify the enqueue timeout when the main message queue is full
- implemented $MainMsgQueueCheckpointInterval config directive
- implemented $MainMsgQueueTimeoutActionCompletion config directive
- implemented $MainMsgQueueTimeoutEnqueue config directive
- implemented $MainMsgQueueTimeoutShutdown config directive
---------------------------------------------------------------------------
Version 3.10.1 (rgerhards), 2008-01-10
- implemented the "disk" queue mode. However, it currently is of very
  limited use, because it does not support persistence over rsyslogd
  runs. So when rsyslogd is stopped, the queue is drained just as with
  the in-memory queue modes. Persistent queues will be a feature of
  the next release.
- performance-optimized string class, should bring an overall improvement
- fixed a memory leak in imudp -- thanks to varmojfekoj for the patch
- fixed a race condition that could lead to a rsyslogd hang when during
  HUP or termination
- done some doc updates
- added $WorkDirectory config directive
- added $MainMsgQueueFileName config directive
- added $MainMsgQueueMaxFileSize config directive
---------------------------------------------------------------------------
Version 3.10.0 (rgerhards), 2008-01-07
- implemented input module interface and initial input modules
- enhanced threading for input modules (each on its own thread now)
- ability to bind UDP listeners to specific local interfaces/ports and
  ability to run multiple of them concurrently
- added ability to specify listen IP address for UDP syslog server
- license changed to GPLv3
- mark messages are now provided by loadble module immark
- rklogd is no longer provided. Its functionality has now been taken over
  by imklog, a loadable input module. This offers a much better integration
  into rsyslogd and makes sure that the kernel logger process is brought
  up and down at the appropriate times
- enhanced $IncludeConfig directive to support wildcard characters
  (thanks to Michael Biebl)
- all inputs are now implemented as loadable plugins
- enhanced threading model: each input module now runs on its own thread
- enhanced message queue which now supports different queueing methods
  (among others, this can be used for performance fine-tuning)
- added a large number of new configuration directives for the new
  input modules
- enhanced multi-threading utilizing a worker thread pool for the
  main message queue
- compilation without pthreads is no longer supported
- much cleaner code due to new objects and removal of single-threading
  mode
---------------------------------------------------------------------------
Version 2.0.1 STABLE (rgerhards), 2008-01-24
- fixed a bug in integer conversion - but this function was never called,
  so it is not really a useful bug fix ;)
- fixed a bug with standard template definitions (not a big deal) - thanks
  to varmojfekoj for spotting it
- fixed a bug that caused a potential hang in file and fwd output module
  varmojfekoj provided the patch - many thanks!
---------------------------------------------------------------------------
Version 2.0.0 STABLE (rgerhards), 2008-01-02
- re-release of 1.21.2 as STABLE with no modifications except some
  doc updates
---------------------------------------------------------------------------
Version 1.21.2 (rgerhards), 2007-12-28
- created a gss-api output module. This keeps GSS-API code and
  TCP/UDP code separated. It is also important for forward-
  compatibility with v3. Please note that this change breaks compatibility
  with config files created for 1.21.0 and 1.21.1 - this was considered
  acceptable.
- fixed an error in forwarding retry code (could lead to message corruption
  but surfaced very seldom)
- increased portability for older platforms (AI_NUMERICSERV moved)
- removed socket leak in omfwd.c
- cross-platform patch for GSS-API compile problem on some platforms
  thanks to darix for the patch!
---------------------------------------------------------------------------
Version 1.21.1 (rgerhards), 2007-12-23
- small doc fix for $IncludeConfig
- fixed a bug in llDestroy()
- bugfix: fixing memory leak when message queue is full and during
  parsing. Thanks to varmojfekoj for the patch.
- bugfix: when compiled without network support, unix sockets were
  not properply closed
- bugfix: memory leak in cfsysline.c/doGetWord() fixed
---------------------------------------------------------------------------
Version 1.21.0 (rgerhards), 2007-12-19
- GSS-API support for syslog/TCP connections was added. Thanks to
  varmojfekoj for providing the patch with this functionality
- code cleanup
- enhanced $IncludeConfig directive to support wildcard filenames
- changed some multithreading synchronization
---------------------------------------------------------------------------
Version 1.20.1 (rgerhards), 2007-12-12
- corrected a debug setting that survived release. Caused TCP connections
  to be retried unnecessarily often.
- When a hostname ACL was provided and DNS resolution for that name failed,
  ACL processing was stopped at that point. Thanks to mildew for the patch.
  Fedora Bugzilla: http://bugzilla.redhat.com/show_bug.cgi?id=395911
- fixed a potential race condition, see link for details:
  http://rgerhards.blogspot.com/2007/12/rsyslog-race-condition.html
  Note that the probability of problems from this bug was very remote
- fixed a memory leak that happend when PostgreSQL date formats were
  used
---------------------------------------------------------------------------
Version 1.20.0 (rgerhards), 2007-12-07
- an output module for postgres databases has been added. Thanks to
  sur5r for contributing this code
- unloading dynamic modules has been cleaned up, we now have a
  real implementation and not just a dummy "good enough for the time
  being".
- enhanced platform independence - thanks to Bartosz Kuzma and Michael
  Biebl for their very useful contributions
- some general code cleanup (including warnings on 64 platforms, only)
---------------------------------------------------------------------------
Version 1.19.12 (rgerhards), 2007-12-03
- cleaned up the build system (thanks to Michael Biebl for the patch)
- fixed a bug where ommysql was still not compiled with -pthread option
---------------------------------------------------------------------------
Version 1.19.11 (rgerhards), 2007-11-29
- applied -pthread option to build when building for multi-threading mode
  hopefully solves an issue with segfaulting
---------------------------------------------------------------------------
Version 1.19.10 (rgerhards), 2007-10-19
- introdcued the new ":modulename:" syntax for calling module actions
  in selector lines; modified ommysql to support it. This is primarily
  an aid for further modules and a prequisite to actually allow third
  party modules to be created.
- minor fix in slackware startup script, "-r 0" is now "-r0"
- updated rsyslogd doc set man page; now in html format
- undid creation of a separate thread for the main loop -- this did not
  turn out to be needed or useful, so reduce complexity once again.
- added doc fixes provided by Michael Biebl - thanks
---------------------------------------------------------------------------
Version 1.19.9 (rgerhards), 2007-10-12
- now packaging system which again contains all components in a single
  tarball
- modularized main() a bit more, resulting in less complex code
- experimentally added an additional thread - will see if that affects
  the segfault bug we experience on some platforms. Note that this change
  is scheduled to be removed again later.
---------------------------------------------------------------------------
Version 1.19.8 (rgerhards), 2007-09-27
- improved repeated message processing
- applied patch provided by varmojfekoj to support building ommysql
  in its own way (now also resides in a plugin subdirectory);
  ommysql is now a separate package
- fixed a bug in cvthname() that lead to message loss if part
  of the source hostname would have been dropped
- created some support for distributing ommysql together with the
  main rsyslog package. I need to re-think it in the future, but
  for the time being the current mode is best. I now simply include
  one additional tarball for ommysql inside the main distribution.
  I look forward to user feedback on how this should be done best. In the
  long term, a separate project should be spawend for ommysql, but I'd
  like to do that only after the plugin interface is fully stable (what
  it is not yet).
---------------------------------------------------------------------------
Version 1.19.7 (rgerhards), 2007-09-25
- added code to handle situations where senders send us messages ending with
  a NUL character. It is now simply removed. This also caused trailing LF
  reduction to fail, when it was followed by such a NUL. This is now also
  handled.
- replaced some non-thread-safe function calls by their thread-safe
  counterparts
- fixed a minor memory leak that occured when the %APPNAME% property was
  used (I think nobody used that in practice)
- fixed a bug that caused signal handlers in cvthname() not to be restored when
  a malicious pointer record was detected and processing of the message been
  stopped for that reason (this should be really rare and can not be related
  to the segfault bug we are hunting).
- fixed a bug in cvthname that lead to passing a wrong parameter - in
  practice, this had no impact.
- general code cleanup (e.g. compiler warnings, comments)
---------------------------------------------------------------------------
Version 1.19.6 (rgerhards), 2007-09-11
- applied patch by varmojfekoj to change signal handling to the new
  sigaction API set (replacing the depreciated signal() calls and its
  friends.
- fixed a bug that in --enable-debug mode caused an assertion when the
  discard action was used
- cleaned up compiler warnings
- applied patch by varmojfekoj to FIX a bug that could cause 
  segfaults if empty properties were processed using modifying
  options (e.g. space-cc, drop-cc)
- fixed man bug: rsyslogd supports -l option
---------------------------------------------------------------------------
Version 1.19.5 (rgerhards), 2007-09-07
- changed part of the CStr interface so that better error tracking
  is provided and the calling sequence is more intuitive (there were
  invalid calls based on a too-weired interface)
- (hopefully) fixed some remaining bugs rooted in wrong use of 
  the CStr class. These could lead to program abort.
- applied patch by varmojfekoj two fix two potential segfault situations
- added $ModDir config directive
- modified $ModLoad so that an absolute path may be specified as
  module name (e.g. /rsyslog/ommysql.so)
---------------------------------------------------------------------------
Version 1.19.4 (rgerhards/varmojfekoj), 2007-09-04
- fixed a number of small memory leaks - thanks varmojfekoj for patching
- fixed an issue with CString class that could lead to rsyslog abort
  in tplToString() - thanks varmojfekoj for patching
- added a man-version of the config file documenation - thanks to Michel
  Samia for providing the man file
- fixed bug: a template like this causes an infinite loop:
  $template opts,"%programname:::a,b%"
  thanks varmojfekoj for the patch
- fixed bug: case changing options crash freeing the string pointer
  because they modify it: $template opts2,"%programname::1:lowercase%"
  thanks varmojfekoj for the patch
---------------------------------------------------------------------------
Version 1.19.3 (mmeckelein/varmojfekoj), 2007-08-31
- small mem leak fixed (after calling parseSelectorAct) - Thx varmojkekoj
- documentation section "Regular File" und "Blocks" updated
- solved an issue with dynamic file generation - Once again many thanks
  to varmojfekoj
- the negative selector for program name filter (Blocks) does not work as
  expected - Thanks varmojfekoj for patching
- added forwarding information to sysklogd (requires special template)
  to config doc
---------------------------------------------------------------------------
Version 1.19.2 (mmeckelein/varmojfekoj), 2007-08-28
- a specifically formed message caused a segfault - Many thanks varmojfekoj
  for providing a patch
- a typo and a weird condition are fixed in msg.c - Thanks again
  varmojfekoj 
- on file creation the file was always owned by root:root. This is fixed
  now - Thanks ypsa for solving this issue
---------------------------------------------------------------------------
Version 1.19.1 (mmeckelein), 2007-08-22
- a bug that caused a high load when a TCP/UDP connection was closed is 
  fixed now - Thanks mildew for solving this issue
- fixed a bug which caused a segfault on reinit - Thx varmojfekoj for the
  patch
- changed the hardcoded module path "/lib/rsyslog" to $(pkglibdir) in order
  to avoid trouble e.g. on 64 bit platforms (/lib64) - many thanks Peter
  Vrabec and darix, both provided a patch for solving this issue
- enhanced the unloading of modules - thanks again varmojfekoj
- applied a patch from varmojfekoj which fixes various little things in
  MySQL output module
---------------------------------------------------------------------------
Version 1.19.0 (varmojfekoj/rgerhards), 2007-08-16
- integrated patch from varmojfekoj to make the mysql module a loadable one
  many thanks for the patch, MUCH appreciated
---------------------------------------------------------------------------
Version 1.18.2 (rgerhards), 2007-08-13
- fixed a bug in outchannel code that caused templates to be incorrectly
  parsed
- fixed a bug in ommysql that caused a wrong ";template" missing message
- added some code for unloading modules; not yet fully complete (and we do
  not yet have loadable modules, so this is no problem)
- removed debian subdirectory by request of a debian packager (this is a special
  subdir for debian and there is also no point in maintaining it when there
  is a debian package available - so I gladly did this) in some cases
- improved overall doc quality (some pages were quite old) and linked to
  more of the online resources.
- improved /contrib/delete_mysql script by adding a host option and some
  other minor modifications
---------------------------------------------------------------------------
Version 1.18.1 (rgerhards), 2007-08-08
- applied a patch from varmojfekoj which solved a potential segfault
  of rsyslogd on HUP
- applied patch from Michel Samia to fix compilation when the pthreads
  feature is disabled
- some code cleanup (moved action object to its own file set)
- add config directive $MainMsgQueueSize, which now allows to configure the
  queue size dynamically
- all compile-time settings are now shown in rsyslogd -v, not just the
  active ones
- enhanced performance a little bit more
- added config file directive $ActionResumeInterval
- fixed a bug that prevented compilation under debian sid
- added a contrib directory for user-contributed useful things
---------------------------------------------------------------------------
Version 1.18.0 (rgerhards), 2007-08-03
- rsyslog now supports fallback actions when an action did not work. This
  is a great feature e.g. for backup database servers or backup syslog
  servers
- modified rklogd to only change the console log level if -c is specified
- added feature to use multiple actions inside a single selector
- implemented $ActionExecOnlyWhenPreviousIsSuspended config directive
- error messages during startup are now spit out to the configured log
  destinations
---------------------------------------------------------------------------
Version 1.17.6 (rgerhards), 2007-08-01
- continued to work on output module modularization - basic stage of
  this work is now FINISHED
- fixed bug in OMSRcreate() - always returned SR_RET_OK
- fixed a bug that caused ommysql to always complain about missing
  templates
- fixed a mem leak in OMSRdestruct - freeing the object itself was
  forgotten - thanks to varmojfekoj for the patch
- fixed a memory leak in syslogd/init() that happend when the config
  file could not be read - thanks to varmojfekoj for the patch
- fixed insufficient memory allocation in addAction() and its helpers.
  The initial fix and idea was developed by mildew, I fine-tuned
  it a bit. Thanks a lot for the fix, I'd probably had pulled out my
  hair to find the bug...
- added output of config file line number when a parsing error occured
- fixed bug in objomsr.c that caused program to abort in debug mode with
  an invalid assertion (in some cases)
- fixed a typo that caused the default template for MySQL to be wrong.
  thanks to mildew for catching this.
- added configuration file command $DebugPrintModuleList and
  $DebugPrintCfSysLineHandlerList
- fixed an invalid value for the MARK timer - unfortunately, there was
  a testing aid left in place. This resulted in quite frequent MARK messages
- added $IncludeConfig config directive
- applied a patch from mildew to prevent rsyslogd from freezing under heavy
  load. This could happen when the queue was full. Now, we drop messages
  but rsyslogd remains active.
---------------------------------------------------------------------------
Version 1.17.5 (rgerhards), 2007-07-30
- continued to work on output module modularization
- fixed a missing file bug - thanks to Andrea Montanari for reporting
  this problem
- fixed a problem with shutting down the worker thread and freeing the
  selector_t list - this caused messages to be lost, because the
  message queue was not properly drained before the selectors got
  destroyed.
---------------------------------------------------------------------------
Version 1.17.4 (rgerhards), 2007-07-27
- continued to work on output module modularization
- fixed a situation where rsyslogd could create zombie processes
  thanks to mildew for the patch
- applied patch from Michel Samia to fix compilation when NOT
  compiled for pthreads
---------------------------------------------------------------------------
Version 1.17.3 (rgerhards), 2007-07-25
- continued working on output module modularization
- fixed a bug that caused rsyslogd to segfault on exit (and
  probably also on HUP), when there was an unsent message in a selector
  that required forwarding and the dns lookup failed for that selector
  (yes, it was pretty unlikely to happen;))
  thanks to varmojfekoj <varmojfekoj@gmail.com> for the patch
- fixed a memory leak in config file parsing and die()
  thanks to varmojfekoj <varmojfekoj@gmail.com> for the patch
- rsyslogd now checks on startup if it is capable to performa any work
  at all. If it cant, it complains and terminates
  thanks to Michel Samia for providing the patch!
- fixed a small memory leak when HUPing syslogd. The allowed sender
  list now gets freed. thanks to mildew for the patch.
- changed the way error messages in early startup are logged. They
  now do no longer use the syslogd code directly but are rather
  send to stderr.
---------------------------------------------------------------------------
Version 1.17.2 (rgerhards), 2007-07-23
- made the port part of the -r option optional. Needed for backward
  compatibility with sysklogd
- replaced system() calls with something more reasonable. Please note that
  this might break compatibility with some existing configuration files.
  We accept this in favour of the gained security.
- removed a memory leak that could occur if timegenerated was used in
  RFC 3164 format in templates
- did some preparation in msg.c for advanced multithreading - placed the
  hooks, but not yet any active code
- worked further on modularization
- added $ModLoad MySQL (dummy) config directive
- added DropTrailingLFOnReception config directive
---------------------------------------------------------------------------
Version 1.17.1 (rgerhards), 2007-07-20
- fixed a bug that caused make install to install rsyslogd and rklogd under
  the wrong names
- fixed bug that caused $AllowedSenders to handle IPv6 scopes incorrectly;
  also fixed but that could grabble $AllowedSender wildcards. Thanks to
  mildew@gmail.com for the patch
- minor code cleanup - thanks to Peter Vrabec for the patch
- fixed minimal memory leak on HUP (caused by templates)
  thanks to varmojfekoj <varmojfekoj@gmail.com> for the patch
- fixed another memory leak on HUPing and on exiting rsyslogd
  again thanks to varmojfekoj <varmojfekoj@gmail.com> for the patch
- code cleanup (removed compiler warnings)
- fixed portability bug in configure.ac - thanks to Bartosz Kuźma for patch
- moved msg object into its own file set
- added the capability to continue trying to write log files when the
  file system is full. Functionality based on patch by Martin Schulze
  to sysklogd package.
---------------------------------------------------------------------------
Version 1.17.0 (RGer), 2007-07-17
- added $RepeatedLineReduction config parameter
- added $EscapeControlCharactersOnReceive config parameter
- added $ControlCharacterEscapePrefix config parameter
- added $DirCreateMode config parameter
- added $CreateDirs config parameter
- added $DebugPrintTemplateList config parameter
- added $ResetConfigVariables config parameter
- added $FileOwner config parameter
- added $FileGroup config parameter
- added $DirOwner config parameter
- added $DirGroup config parameter
- added $FailOnChownFailure config parameter
- added regular expression support to the filter engine
  thanks to Michel Samia for providing the patch!
- enhanced $AllowedSender functionality. Credits to mildew@gmail.com for
  the patch doing that
  - added IPv6 support
  - allowed DNS hostnames
  - allowed DNS wildcard names
- added new option $DropMsgsWithMaliciousDnsPTRRecords
- added autoconf so that rfc3195d, rsyslogd and klogd are stored to /sbin
- added capability to auto-create directories with dynaFiles
---------------------------------------------------------------------------
Version 1.16.0 (RGer/Peter Vrabec), 2007-07-13 - The Friday, 13th Release ;)
- build system switched to autotools
- removed SYSV preprocessor macro use, replaced with autotools equivalents
- fixed a bug that caused rsyslogd to segfault when TCP listening was
  disabled and it terminated
- added new properties "syslogfacility-text" and "syslogseverity-text"
  thanks to varmojfekoj <varmojfekoj@gmail.com> for the patch
- added the -x option to disable hostname dns reslution
  thanks to varmojfekoj <varmojfekoj@gmail.com> for the patch
- begun to better modularize syslogd.c - this is an ongoing project; moved
  type definitions to a separate file
- removed some now-unused fields from struct filed
- move file size limit fields in struct field to the "right spot" (the file
  writing part of the union - f_un.f_file)
- subdirectories linux and solaris are no longer part of the distribution
  package. This is not because we cease support for them, but there are no
  longer any files in them after the move to autotools
---------------------------------------------------------------------------
Version 1.15.1 (RGer), 2007-07-10
- fixed a bug that caused a dynaFile selector to stall when there was
  an open error with one file 
- improved template processing for dynaFiles; templates are now only
  looked up during initialization - speeds up processing
- optimized memory layout in struct filed when compiled with MySQL
  support
- fixed a bug that caused compilation without SYSLOG_INET to fail
- re-enabled the "last message repeated n times" feature. This
  feature was not taken care of while rsyslogd evolved from sysklogd
  and it was more or less defunct. Now it is fully functional again.
- added system properties: $NOW, $YEAR, $MONTH, $DAY, $HOUR, $MINUTE
- fixed a bug in iovAsString() that caused a memory leak under stress
  conditions (most probably memory shortage). This was unlikely to
  ever happen, but it doesn't hurt doing it right
- cosmetic: defined type "uchar", change all unsigned chars to uchar
---------------------------------------------------------------------------
Version 1.15.0 (RGer), 2007-07-05
- added ability to dynamically generate file names based on templates
  and thus properties. This was a much-requested feature. It makes
  life easy when it e.g. comes to splitting files based on the sender
  address.
- added $umask and $FileCreateMode config file directives
- applied a patch from Bartosz Kuzma to compile cleanly under NetBSD
- checks for extra (unexpected) characters in system config file lines
  have been added
- added IPv6 documentation - was accidently missing from CVS
- begun to change char to unsigned char
---------------------------------------------------------------------------
Version 1.14.2 (RGer), 2007-07-03
** this release fixes all known nits with IPv6 **
- restored capability to do /etc/service lookup for "syslog"
  service when -r 0 was given
- documented IPv6 handling of syslog messages
- integrate patch from Bartosz Kuźma to make rsyslog compile under
  Solaris again (the patch replaced a strndup() call, which is not
  available under Solaris
- improved debug logging when waiting on select
- updated rsyslogd man page with new options (-46A)
---------------------------------------------------------------------------
Version 1.14.1 (RGer/Peter Vrabec), 2007-06-29
- added Peter Vrabec's patch for IPv6 TCP
- prefixed all messages send to stderr in rsyslogd with "rsyslogd: "
---------------------------------------------------------------------------
Version 1.14.0 (RGer/Peter Vrabec), 2007-06-28
- Peter Vrabec provided IPv6 for rsyslog, so we are now IPv6 enabled
  IPv6 Support is currently for UDP only, TCP is to come soon.
  AllowedSender configuration does not yet work for IPv6.
- fixed code in iovCreate() that broke C's strict aliasing rules 
- fixed some char/unsigned char differences that forced the compiler
  to spit out warning messages
- updated the Red Hat init script to fix a known issue (thanks to
  Peter Vrabec)
---------------------------------------------------------------------------
Version 1.13.5 (RGer), 2007-06-22
- made the TCP session limit configurable via command line switch
  now -t <port>,<max sessions>
- added man page for rklogd(8) (basically a copy from klogd, but now
  there is one...)
- fixed a bug that caused internal messages (e.g. rsyslogd startup) to
  appear without a tag.
- removed a minor memory leak that occurred when TAG processing requalified
  a HOSTNAME to be a TAG (and a TAG already was set).
- removed potential small memory leaks in MsgSet***() functions. There
  would be a leak if a property was re-set, something that happened
  extremely seldom.
---------------------------------------------------------------------------
Version 1.13.4 (RGer), 2007-06-18
- added a new property "PRI-text", which holds the PRI field in
  textual form (e.g. "syslog.info")
- added alias "syslogseverity" for "syslogpriority", which is a
  misleading property name that needs to stay for historical
  reasons (and backward-compatility)
- added doc on how to record PRI value in log file
- enhanced signal handling in klogd, including removal of an unsafe
  call to the logging system during signal handling
---------------------------------------------------------------------------
Version 1.13.3 (RGer), 2007-06-15
- create a version of syslog.c from scratch. This is now
  - highly optimized for rsyslog
  - removes an incompatible license problem as the original
    version had a BSD license with advertising clause
  - fixed in the regard that rklogd will continue to work when
    rsysogd has been restarted (the original version, as well
    as sysklogd, will remain silent then)
  - solved an issue with an extra NUL char at message end that the
    original version had
- applied some changes to klogd to care for the new interface
- fixed a bug in syslogd.c which prevented compiling under debian
---------------------------------------------------------------------------
Version 1.13.2 (RGer), 2007-06-13
- lib order in makefile patched to facilitate static linking - thanks
  to Bennett Todd for providing the patch
- Integrated a patch from Peter Vrabec (pvrabec@redheat.com):
  - added klogd under the name of rklogd (remove dependency on
    original sysklogd package
  - createDB.sql now in UTF
  - added additional config files for use on Red Hat
---------------------------------------------------------------------------
Version 1.13.1 (RGer), 2007-02-05
- changed the listen backlog limit to a more reasonable value based on
  the maximum number of TCP connections configurd (10% + 5) - thanks to Guy
  Standen for the hint (actually, the limit was 5 and that was a 
  left-over from early testing).
- fixed a bug in makefile which caused DB-support to be disabled when
  NETZIP support was enabled
- added the -e option to allow transmission of every message to remote
  hosts (effectively turns off duplicate message suppression)
- (somewhat) improved memory consumption when compiled with MySQL support
- looks like we fixed an incompatibility with MySQL 5.x and above software
  At least in one case, the remote server name was destroyed, leading to 
  a connection failure. The new, improved code does not have this issue and
  so we see this as solved (the new code is generally somewhat better, so
  there is a good chance we fixed this incompatibility).
---------------------------------------------------------------------------
Version 1.13.0 (RGer), 2006-12-19
- added '$' as ToPos proptery replacer specifier - means "up to the
  end of the string"
- property replacer option "escape-cc", "drop-cc" and "space-cc"  added
- changed the handling of \0 characters inside syslog messages. We now
  consistently escape them to "#000". This is somewhat recommended in
  the draft-ietf-syslog-protocol-19 draft. While the real recomendation
  is to not escape any characters at all, we can not do this without
  considerable modification of the code. So we escape it to "#000", which
  is consistent with a sample found in the Internet-draft.
- removed message glue logic (see printchopped() comment for details)
  Also caused removal of parts table and thus some improvements in
  memory usage.
- changed the default MAXLINE to 2048 to take care of recent syslog
  standardization efforts (can easily be changed in syslogd.c)
- added support for byte-counted TCP syslog messages (much like
  syslog-transport-tls-05 Internet Draft). This was necessary to
  support compression over TCP.
- added support for receiving compressed syslog messages
- added support for sending compressed syslog messages
- fixed a bug where the last message in a syslog/tcp stream was
  lost if it was not properly terminated by a LF character
---------------------------------------------------------------------------
Version 1.12.3 (RGer), 2006-10-04
- implemented some changes to support Solaris (but support is not
  yet complete)
- commented out (via #if 0) some methods that are currently not being use
  but should be kept for further us
- added (interim) -u 1 option to turn off hostname and tag parsing
- done some modifications to better support Fedora
- made the field delimiter inside property replace configurable via
  template
- fixed a bug in property replacer: if fields were used, the delimitor
  became part of the field. Up until now, this was barely noticable as 
  the delimiter as TAB only and thus invisible to a human. With other
  delimiters available now, it quickly showed up. This bug fix might cause
  some grief to existing installations if they used the extra TAB for
  whatever reasons - sorry folks... Anyhow, a solution is easy: just add
  a TAB character contstant into your template. Thus, there has no attempt
  been made to do this in a backwards-compatible way.
---------------------------------------------------------------------------
Version 1.12.2 (RGer), 2006-02-15
- fixed a bug in the RFC 3339 date formatter. An extra space was added
  after the actual timestamp
- added support for providing high-precision RFC3339 timestamps for
  (rsyslogd-)internally-generated messages
- very (!) experimental support for syslog-protocol internet draft
  added (the draft is experimental, the code is solid ;))
- added support for field-extracting in the property replacer
- enhanced the legacy-syslog parser so that it can interpret messages
  that do not contain a TIMESTAMP
- fixed a bug that caused the default socket (usually /dev/log) to be
  opened even when -o command line option was given
- fixed a bug in the Debian sample startup script - it caused rsyslogd
  to listen to remote requests, which it shouldn't by default
---------------------------------------------------------------------------
Version 1.12.1 (RGer), 2005-11-23
- made multithreading work with BSD. Some signal-handling needed to be
  restructured. Also, there might be a slight delay of up to 10 seconds
  when huping and terminating rsyslogd under BSD
- fixed a bug where a NULL-pointer was passed to printf() in logmsg().
- fixed a bug during "make install" where rc3195d was not installed
  Thanks to Bennett Todd for spotting this.
- fixed a bug where rsyslogd dumped core when no TAG was found in the
  received message
- enhanced message parser so that it can deal with missing hostnames
  in many cases (may not be totally fail-safe)
- fixed a bug where internally-generated messages did not have the correct
  TAG
---------------------------------------------------------------------------
Version 1.12.0 (RGer), 2005-10-26
- moved to a multi-threaded design. single-threading is still optionally
  available. Multi-threading is experimental!
- fixed a potential race condition. In the original code, marking was done
  by an alarm handler, which could lead to all sorts of bad things. This
  has been changed now. See comments in syslogd.c/domark() for details.
- improved debug output for property-based filters
- not a code change, but: I have checked all exit()s to make sure that
  none occurs once rsyslogd has started up. Even in unusual conditions
  (like low-memory conditions) rsyslogd somehow remains active. Of course,
  it might loose a message or two, but at least it does not abort and it
  can also recover when the condition no longer persists.
- fixed a bug that could cause loss of the last message received
  immediately before rsyslogd was terminated.
- added comments on thread-safety of global variables in syslogd.c
- fixed a small bug: spurios printf() when TCP syslog was used
- fixed a bug that causes rsyslogd to dump core on termination when one
  of the selector lines did not receive a message during the run (very
  unlikely)
- fixed an one-too-low memory allocation in the TCP sender. Could result
  in rsyslogd dumping core.
- fixed a bug with regular expression support (thanks to Andres Riancho)
- a little bit of code restructuring (especially main(), which was
  horribly large)
---------------------------------------------------------------------------
Version 1.11.1 (RGer), 2005-10-19
- support for BSD-style program name and host blocks
- added a new property "programname" that can be used in templates
- added ability to specify listen port for rfc3195d
- fixed a bug that rendered the "startswith" comparison operation
  unusable.
- changed more functions to "static" storage class to help compiler
  optimize (should have been static in the first place...)
- fixed a potential memory leak in the string buffer class destructor.
  As the destructur was previously never called, the leak did not actually
  appear.
- some internal restructuring in anticipation/preparation of minimal
  multi-threading support
- rsyslogd still shares some code with the sysklogd project. Some patches
  for this shared code have been brought over from the sysklogd CVS.
---------------------------------------------------------------------------
Version 1.11.0 (RGer), 2005-10-12
- support for receiving messages via RFC 3195; added rfc3195d for that
  purpose
- added an additional guard to prevent rsyslogd from aborting when the
  2gb file size limit is hit. While a user can configure rsyslogd to
  handle such situations, it would abort if that was not done AND large
  file support was not enabled (ok, this is hopefully an unlikely scenario)
- fixed a bug that caused additional Unix domain sockets to be incorrectly
  processed - could lead to message loss in extreme cases
---------------------------------------------------------------------------
Version 1.10.2 (RGer), 2005-09-27
- added comparison operations in property-based filters:
  * isequal
  * startswith
- added ability to negate all property-based filter comparison operations
  by adding a !-sign right in front of the operation name
- added the ability to specify remote senders for UDP and TCP
  received messages. Allows to block all but well-known hosts
- changed the $-config line directives to be case-INsensitive
- new command line option -w added: "do not display warnings if messages
  from disallowed senders are received"
- fixed a bug that caused rsyslogd to dump core when the compare value
  was not quoted in property-based filters
- fixed a bug in the new CStr compare function which lead to invalid
  results (fortunately, this function was not yet used widely)
- added better support for "debugging" rsyslog.conf property filters
  (only if -d switch is given)
- changed some function definitions to static, which eventually enables
  some compiler optimizations
- fixed a bug in MySQL code; when a SQL error occured, rsyslogd could
  run in a tight loop. This was due to invalid sequence of error reporting
  and is now fixed.
---------------------------------------------------------------------------
Version 1.10.1 (RGer), 2005-09-23
- added the ability to execute a shell script as an action.
  Thanks to Bjoern Kalkbrenner for providing the code!
- fixed a bug in the MySQL code; due to the bug the automatic one-time
  retry after an error did not happen - this lead to error message in
  cases where none should be seen (e.g. after a MySQL restart)
- fixed a security issue with SQL-escaping in conjunction with
  non-(SQL-)standard MySQL features.
---------------------------------------------------------------------------
Version 1.10.0 (RGer), 2005-09-20
  REMINDER: 1.10 is the first unstable version if the 1.x series!
- added the capability to filter on any property in selector lines
  (not just facility and priority)
- changed stringbuf into a new counted string class
- added support for a "discard" action. If a selector line with
  discard (~ character) is found, no selector lines *after* that
  line will be processed.
- thanks to Andres Riancho, regular expression support has been
  added to the template engine
- added the FROMHOST property in the template processor, which could
  previously not be obtained. Thanks to Cristian Testa for pointing
  this out and even providing a fix.
- added display of compile-time options to -v output
- performance improvement for production build - made some checks
  to happen only during debug mode
- fixed a problem with compiling on SUSE and - while doing so - removed
  the socket call to set SO_BSDCOMPAT in cases where it is obsolete.
---------------------------------------------------------------------------
Version 1.0.4 (RGer), 2006-02-01
- a small but important fix: the tcp receiver had two forgotten printf's
  in it that caused a lot of unnecessary output to stdout. This was
  important enough to justify a new release
---------------------------------------------------------------------------
Version 1.0.3 (RGer), 2005-11-14
- added an additional guard to prevent rsyslogd from aborting when the
  2gb file size limit is hit. While a user can configure rsyslogd to
  handle such situations, it would abort if that was not done AND large
  file support was not enabled (ok, this is hopefully an unlikely scenario)
- fixed a bug that caused additional Unix domain sockets to be incorrectly
  processed - could lead to message loss in extreme cases
- applied some patches available from the sysklogd project to code
  shared from there
- fixed a bug that causes rsyslogd to dump core on termination when one
  of the selector lines did not receive a message during the run (very
  unlikely)
- fixed an one-too-low memory allocation in the TCP sender. Could result
  in rsyslogd dumping core.
- fixed a bug in the TCP sender that caused the retry logic to fail
  after an error or receiver overrun
- fixed a bug in init() that could lead to dumping core
- fixed a bug that could lead to dumping core when no HOSTNAME or no TAG
  was present in the syslog message
---------------------------------------------------------------------------
Version 1.0.2 (RGer), 2005-10-05
- fixed an issue with MySQL error reporting. When an error occured,
  the MySQL driver went into an endless loop (at least in most cases).
---------------------------------------------------------------------------
Version 1.0.1 (RGer), 2005-09-23
- fixed a security issue with SQL-escaping in conjunction with
  non-(SQL-)standard MySQL features.
---------------------------------------------------------------------------
Version 1.0.0 (RGer), 2005-09-12
- changed install doc to cover daily cron scripts - a trouble source
- added rc script for slackware (provided by Chris Elvidge - thanks!) 
- fixed a really minor bug in usage() - the -r option was still
  reported as without the port parameter
---------------------------------------------------------------------------
Version 0.9.8 (RGer), 2005-09-05
- made startup and shutdown message more consistent and included the
  pid, so that they can be easier correlated. Used syslog-protocol
  structured data format for this purpose.
- improved config info in startup message, now tells not only
  if it is listening remote on udp, but also for tcp. Also includes
  the port numbers. The previous startup message was misleading, because
  it did not say "remote reception" if rsyslogd was only listening via
  tcp (but not via udp).
- added a "how can you help" document to the doc set
---------------------------------------------------------------------------
Version 0.9.7 (RGer), 2005-08-15
- some of the previous doc files (like INSTALL) did not properly
  reflect the changes to the build process and the new doc. Fixed
  that.
- changed syslogd.c so that when compiled without database support,
  an error message is displayed when a database action is detected
  in the config file (previously this was used as an user rule ;))
- fixed a bug in the os-specific Makefiles which caused MySQL
  support to not be compiled, even if selected
---------------------------------------------------------------------------
Version 0.9.6 (RGer), 2005-08-09
- greatly enhanced documentation. Now available in html format in
  the "doc" folder and FreeBSD. Finally includes an install howto.
- improved MySQL error messages a little - they now show up as log
  messages, too (formerly only in debug mode)
- added the ability to specify the listen port for udp syslog.
  WARNING: This introduces an incompatibility. Formerly, udp
  syslog was enabled by the -r command line option. Now, it is
  "-r [port]", which is consistent with the tcp listener. However,
  just -r will now return an error message.
- added sample startup scripts for Debian and FreeBSD
- added support for easy feature selection in the makefile. Un-
  fortunately, this also means I needed to spilt the make file
  for different OS and distros. There are some really bad syntax
  differences between FreeBSD and Linux make.
---------------------------------------------------------------------------
Version 0.9.5 (RGer), 2005-08-01
- the "semicolon bug" was actually not (fully) solved in 0.9.4. One
  part of the bug was solved, but another still existed. This one
  is fixed now, too.
- the "semicolon bug" actually turned out to be a more generic bug.
  It appeared whenever an invalid template name was given. With some
  selector actions, rsyslogd dumped core, with other it "just" had
  a small ressource leak with others all worked well. These anomalies
  are now fixed. Note that they only appeared during system initaliziation
  once the system was running, nothing bad happened.
- improved error reporting for template errors on startup. They are now
  shown on the console and the start-up tty. Formerly, they were only
  visible in debug mode.
- support for multiple instances of rsyslogd on a single machine added
- added new option "-o" --> omit local unix domain socket. This option
  enables rsyslogd NOT to listen to the local socket. This is most
  helpful when multiple instances of rsyslogd (or rsyslogd and another
  syslogd) shall run on a single system.
- added new option "-i <pidfile>" which allows to specify the pidfile.
  This is needed when multiple instances of rsyslogd are to be run.
- the new project home page is now online at www.rsyslog.com
---------------------------------------------------------------------------
Version 0.9.4 (RGer), 2005-07-25
- finally added the TCP sender. It now supports non-blocking mode, no
  longer disabling message reception during connect. As it is now, it
  is usable in production. The code could be more sophisticated, but
  I've kept it short in anticipation of the move to liblogging, which
  will lead to the removal of the code just written ;)
- the "exiting on signal..." message still had the "syslogd" name in 
  it. Changed this to "rsyslogd", as we do not have a large user base
  yet, this should pose no problem.
- fixed "the semiconlon" bug. rsyslogd dumped core if a write-db action
  was specified but no semicolon was given after the password (an empty
  template was ok, but the semicolon needed to be present).
- changed a default for traditional output format. During testing, it
  was seen that the timestamp written to file in default format was
  the time of message reception, not the time specified in the TIMESTAMP
  field of the message itself. Traditionally, the message TIMESTAMP is
  used and this has been changed now.
---------------------------------------------------------------------------
Version 0.9.3 (RGer), 2005-07-19
- fixed a bug in the message parser. In June, the RFC 3164 timestamp
  was not correctly parsed (yes, only in June and some other months,
  see the code comment to learn why...)
- added the ability to specify the destination port when forwarding
  syslog messages (both for TCP and UDP)
- added an very experimental TCP sender (activated by
  @@machine:port in config). This is not yet for production use. If
  the receiver is not alive, rsyslogd will wait quite some time until
  the connection request times out, which most probably leads to
  loss of incoming messages.

---------------------------------------------------------------------------
Version 0.9.2 (RGer), around 2005-07-06
- I intended to change the maxsupported message size to 32k to
  support IHE - but given the memory inefficiency in the usual use
  cases, I have not done this. I have, however, included very
  specific instructions on how to do this in the source code. I have
  also done some testing with 32k messages, so you can change the
  max size without taking too much risk.
- added a syslog/tcp receiver; we now can receive messages via
  plain tcp, but we can still send only via UDP. The syslog/tcp
  receiver is the primary enhancement of this release.
- slightly changed some error messages that contained a spurios \n at
  the end of the line (which gives empty lines in your log...)

---------------------------------------------------------------------------
Version 0.9.1 (RGer)
- fixed code so that it compiles without errors under FreeBSD
- removed now unused function "allocate_log()" from syslogd.c
- changed the make file so that it contains more defines for
  different environments (in the long term, we need a better
  system for disabling/enabling features...)
- changed some printf's printing off_t types to %lld and
  explicit (long long) casts. I tried to figure out the exact type,
  but did not succeed in this. In the worst case, ultra-large peta-
  byte files will now display funny informational messages on rollover,
  something I think we can live with for the next 10 years or so...

---------------------------------------------------------------------------
Version 0.9.0 (RGer)
- changed the filed structure to be a linked list. Previously, it
  was a table - well, for non-SYSV it was defined as linked list,
  but from what I see that code did no longer work after my
  modifications. I am now using a linked list in general because
  that is needed for other upcoming modifications.
- fixed a bug that caused rsyslogd not to listen to anything if
  the configuration file could not be read
- pervious versions disabled network logging (send/receive) if
  syslog/udp port was not in /etc/services. Now defaulting to
  port 514 in this case.
- internal error messages are now supported up to 256 bytes
- error message seen during config file read are now also displayed
  to the attached tty and not only the console
- changed some error messages during init to be sent to the console
  and/or emergency log. Previously, they were only seen if the
  -d (debug) option was present on the command line.
- fixed the "2gb file issue on 32bit systems". If a file grew to
  more than 2gb, the syslogd was aborted with "file size exceeded". 
  Now, defines have been added according to
  http://www.daimi.au.dk/~kasperd/comp.os.linux.development.faq.html#LARGEFILE
  Testing revealed that they work ;)
  HOWEVER, if your file system, glibc, kernel, whatever does not
  support files larger 2gb, you need to set a file size limit with
  the new output channel mechanism.
- updated man pages to reflect the changes

---------------------------------------------------------------------------
Version 0.8.4

- improved -d debug output (removed developer-only content)
- now compiles under FreeBSD and NetBSD (only quick testing done on NetBSD)
---------------------------------------------------------------------------
Version 0.8.3

- security model in "make install" changed
- minor doc updates
---------------------------------------------------------------------------
Version 0.8.2

- added man page for rsyslog.conf and rsyslogd
- gave up on the concept of rsyslog being a "drop in" replacement
  for syslogd. Now, the user installs rsyslogd and also needs to
  adjust his system settings to this specifically. This also lead
  to these changes:
  * changed Makefile so that install now installs rsyslogd instead
    of dealing with syslogd
  * changed the default config file name to rsyslog.conf
---------------------------------------------------------------------------
Version 0.8.1

- fixed a nasty memory leak (probably not the last one with this release)
- some enhancements to Makefile as suggested by Bennett Todd
- syslogd-internal messages (like restart) were missing the hostname
  this has been corrected
---------------------------------------------------------------------------
Version 0.8.0

Initial testing release. Based on the sysklogd package. Thanks to the
sysklogd maintainers for all their good work!
---------------------------------------------------------------------------

----------------------------------------------------------------------
The following comments were left in the syslogd source. While they provide
not too much detail, the help to date when Rainer started work on the
project (which was 2003, now even surprising for Rainer himself ;)).
 * \author Rainer Gerhards <rgerhards@adiscon.com>
 * \date 2003-10-17
 *       Some initial modifications on the sysklogd package to support
 *       liblogging. These have actually not yet been merged to the
 *       source you see currently (but they hopefully will)
 *
 * \date 2004-10-28
 *       Restarted the modifications of sysklogd. This time, we
 *       focus on a simpler approach first. The initial goal is to
 *       provide MySQL database support (so that syslogd can log
 *       to the database).
----------------------------------------------------------------------
The following comments are from the stock syslogd.c source. They provide
some insight into what happened to the source before we forked
rsyslogd. However, much of the code already has been replaced and more
is to be replaced. So over time, these comments become less valuable.
I have moved them out of the syslogd.c file to shrink it, especially
as a lot of them do no longer apply. For historical reasons and
understanding of how the daemon evolved, they are probably still
helpful.
 * Author: Eric Allman
 * extensive changes by Ralph Campbell
 * more extensive changes by Eric Allman (again)
 *
 * Steve Lord:	Fix UNIX domain socket code, added linux kernel logging
 *		change defines to
 *		SYSLOG_INET	- listen on a UDP socket
 *		SYSLOG_UNIXAF	- listen on unix domain socket
 *		SYSLOG_KERNEL	- listen to linux kernel
 *
 * Mon Feb 22 09:55:42 CST 1993:  Dr. Wettstein
 * 	Additional modifications to the source.  Changed priority scheme
 *	to increase the level of configurability.  In its stock configuration
 *	syslogd no longer logs all messages of a certain priority and above
 *	to a log file.  The * wildcard is supported to specify all priorities.
 *	Note that this is a departure from the BSD standard.
 *
 *	Syslogd will now listen to both the inetd and the unixd socket.  The
 *	strategy is to allow all local programs to direct their output to
 *	syslogd through the unixd socket while the program listens to the
 *	inetd socket to get messages forwarded from other hosts.
 *
 * Fri Mar 12 16:55:33 CST 1993:  Dr. Wettstein
 *	Thanks to Stephen Tweedie (dcs.ed.ac.uk!sct) for helpful bug-fixes
 *	and an enlightened commentary on the prioritization problem.
 *
 *	Changed the priority scheme so that the default behavior mimics the
 *	standard BSD.  In this scenario all messages of a specified priority
 *	and above are logged.
 *
 *	Add the ability to specify a wildcard (=) as the first character
 *	of the priority name.  Doing this specifies that ONLY messages with
 *	this level of priority are to be logged.  For example:
 *
 *		*.=debug			/usr/adm/debug
 *
 *	Would log only messages with a priority of debug to the /usr/adm/debug
 *	file.
 *
 *	Providing an * as the priority specifies that all messages are to be
 *	logged.  Note that this case is degenerate with specifying a priority
 *	level of debug.  The wildcard * was retained because I believe that
 *	this is more intuitive.
 *
 * Thu Jun 24 11:34:13 CDT 1993:  Dr. Wettstein
 *	Modified sources to incorporate changes in libc4.4.  Messages from
 *	syslog are now null-terminated, syslogd code now parses messages
 *	based on this termination scheme.  Linux as of libc4.4 supports the
 *	fsync system call.  Modified code to fsync after all writes to
 *	log files.
 *
 * Sat Dec 11 11:59:43 CST 1993:  Dr. Wettstein
 *	Extensive changes to the source code to allow compilation with no
 *	complaints with -Wall.
 *
 *	Reorganized the facility and priority name arrays so that they
 *	compatible with the syslog.h source found in /usr/include/syslog.h.
 *	NOTE that this should really be changed.  The reason I do not
 *	allow the use of the values defined in syslog.h is on account of
 *	the extensions made to allow the wildcard character in the
 *	priority field.  To fix this properly one should malloc an array,
 *	copy the contents of the array defined by syslog.h and then
 *	make whatever modifications that are desired.  Next round.
 *
 * Thu Jan  6 12:07:36 CST 1994:  Dr. Wettstein
 *	Added support for proper decomposition and re-assembly of
 *	fragment messages on UNIX domain sockets.  Lack of this capability
 *	was causing 'partial' messages to be output.  Since facility and
 *	priority information is encoded as a leader on the messages this
 *	was causing lines to be placed in erroneous files.
 *
 *	Also added a patch from Shane Alderton (shane@ion.apana.org.au) to
 *	correct a problem with syslogd dumping core when an attempt was made
 *	to write log messages to a logged-on user.  Thank you.
 *
 *	Many thanks to Juha Virtanen (jiivee@hut.fi) for a series of
 *	interchanges which lead to the fixing of problems with messages set
 *	to priorities of none and emerg.  Also thanks to Juha for a patch
 *	to exclude users with a class of LOGIN from receiving messages.
 *
 *	Shane Alderton provided an additional patch to fix zombies which
 *	were conceived when messages were written to multiple users.
 *
 * Mon Feb  6 09:57:10 CST 1995:  Dr. Wettstein
 *	Patch to properly reset the single priority message flag.  Thanks
 *	to Christopher Gori for spotting this bug and forwarding a patch.
 *
 * Wed Feb 22 15:38:31 CST 1995:  Dr. Wettstein
 *	Added version information to startup messages.
 *
 *	Added defines so that paths to important files are taken from
 *	the definitions in paths.h.  Hopefully this will insure that
 *	everything follows the FSSTND standards.  Thanks to Chris Metcalf
 *	for a set of patches to provide this functionality.  Also thanks
 *	Elias Levy for prompting me to get these into the sources.
 *
 * Wed Jul 26 18:57:23 MET DST 1995:  Martin Schulze
 *	Linux' gethostname only returns the hostname and not the fqdn as
 *	expected in the code. But if you call hostname with an fqdn then
 *	gethostname will return an fqdn, so we have to mention that. This
 *	has been changed.
 *
 *	The 'LocalDomain' and the hostname of a remote machine is
 *	converted to lower case, because the original caused some
 *	inconsistency, because the (at least my) nameserver did respond an
 *	fqdn containing of upper- _and_ lowercase letters while
 *	'LocalDomain' consisted only of lowercase letters and that didn't
 *	match.
 *
 * Sat Aug  5 18:59:15 MET DST 1995:  Martin Schulze
 *	Now no messages that were received from any remote host are sent
 *	out to another. At my domain this missing feature caused ugly
 *	syslog-loops, sometimes.
 *
 *	Remember that no message is sent out. I can't figure out any
 *	scenario where it might be useful to change this behavior and to
 *	send out messages to other hosts than the one from which we
 *	received the message, but I might be shortsighted. :-/
 *
 * Thu Aug 10 19:01:08 MET DST 1995:  Martin Schulze
 *	Added my pidfile.[ch] to it to perform a better handling with
 *	pidfiles. Now both, syslogd and klogd, can only be started
 *	once. They check the pidfile.
 *
 * Sun Aug 13 19:01:41 MET DST 1995:  Martin Schulze
 *	Add an addition to syslog.conf's interpretation. If a priority
 *	begins with an exclamation mark ('!') the normal interpretation
 *	of the priority is inverted: ".!*" is the same as ".none", ".!=info"
 *	don't logs the info priority, ".!crit" won't log any message with
 *	the priority crit or higher. For example:
 *
 *		mail.*;mail.!=info		/usr/adm/mail
 *
 *	Would log all messages of the facility mail except those with
 *	the priority info to /usr/adm/mail. This makes the syslogd
 *	much more flexible.
 *
 *	Defined TABLE_ALLPRI=255 and changed some occurrences.
 *
 * Sat Aug 19 21:40:13 MET DST 1995:  Martin Schulze
 *	Making the table of facilities and priorities while in debug
 *	mode more readable.
 *
 *	If debugging is turned on, printing the whole table of
 *	facilities and priorities every hexadecimal or 'X' entry is
 *	now 2 characters wide.
 *
 *	The number of the entry is prepended to each line of
 *	facilities and priorities, and F_UNUSED lines are not shown
 *	anymore.
 *
 *	Corrected some #ifdef SYSV's.
 *
 * Mon Aug 21 22:10:35 MET DST 1995:  Martin Schulze
 *	Corrected a strange behavior during parsing of configuration
 *	file. The original BSD syslogd doesn't understand spaces as
 *	separators between specifier and action. This syslogd now
 *	understands them. The old behavior caused some confusion over
 *	the Linux community.
 *
 * Thu Oct 19 00:02:07 MET 1995:  Martin Schulze
 *	The default behavior has changed for security reasons. The
 *	syslogd will not receive any remote message unless you turn
 *	reception on with the "-r" option.
 *
 *	Not defining SYSLOG_INET will result in not doing any network
 *	activity, i.e. not sending or receiving messages.  I changed
 *	this because the old idea is implemented with the "-r" option
 *	and the old thing didn't work anyway.
 *
 * Thu Oct 26 13:14:06 MET 1995:  Martin Schulze
 *	Added another logfile type F_FORW_UNKN.  The problem I ran into
 *	was a name server that runs on my machine and a forwarder of
 *	kern.crit to another host.  The hosts address can only be
 *	fetched using the nameserver.  But named is started after
 *	syslogd, so syslogd complained.
 *
 *	This logfile type will retry to get the address of the
 *	hostname ten times and then complain.  This should be enough to
 *	get the named up and running during boot sequence.
 *
 * Fri Oct 27 14:08:15 1995:  Dr. Wettstein
 *	Changed static array of logfiles to a dynamic array. This
 *	can grow during process.
 *
 * Fri Nov 10 23:08:18 1995:  Martin Schulze
 *	Inserted a new tabular sys_h_errlist that contains plain text
 *	for error codes that are returned from the net subsystem and
 *	stored in h_errno. I have also changed some wrong lookups to
 *	sys_errlist.
 *
 * Wed Nov 22 22:32:55 1995:  Martin Schulze
 *	Added the fabulous strip-domain feature that allows us to
 *	strip off (several) domain names from the fqdn and only log
 *	the simple hostname. This is useful if you're in a LAN that
 *	has a central log server and also different domains.
 *
 *	I have also also added the -l switch do define hosts as
 *	local. These will get logged with their simple hostname, too.
 *
 * Thu Nov 23 19:02:56 MET DST 1995:  Martin Schulze
 *	Added the possibility to omit fsyncing of logfiles after every
 *	write. This will give some performance back if you have
 *	programs that log in a very verbose manner (like innd or
 *	smartlist). Thanks to Stephen R. van den Berg <srb@cuci.nl>
 *	for the idea.
 *
 * Thu Jan 18 11:14:36 CST 1996:  Dr. Wettstein
 *	Added patche from beta-testers to stop compile error.  Also
 *	added removal of pid file as part of termination cleanup.
 *
 * Wed Feb 14 12:42:09 CST 1996:  Dr. Wettstein
 *	Allowed forwarding of messages received from remote hosts to
 *	be controlled by a command-line switch.  Specifying -h allows
 *	forwarding.  The default behavior is to disable forwarding of
 *	messages which were received from a remote host.
 *
 *	Parent process of syslogd does not exit until child process has
 *	finished initialization process.  This allows rc.* startup to
 *	pause until syslogd facility is up and operating.
 *
 *	Re-arranged the select code to move UNIX domain socket accepts
 *	to be processed later.  This was a contributed change which
 *	has been proposed to correct the delays sometimes encountered
 *	when syslogd starts up.
 *
 *	Minor code cleanups.
 *
 * Thu May  2 15:15:33 CDT 1996:  Dr. Wettstein
 *	Fixed bug in init function which resulted in file descripters
 *	being orphaned when syslogd process was re-initialized with SIGHUP
 *	signal.  Thanks to Edvard Tuinder
 *	(Edvard.Tuinder@praseodymium.cistron.nl) for putting me on the
 *	trail of this bug.  I am amazed that we didn't catch this one
 *	before now.
 *
 * Tue May 14 00:03:35 MET DST 1996:  Martin Schulze
 *	Corrected a mistake that causes the syslogd to stop logging at
 *	some virtual consoles under Linux. This was caused by checking
 *	the wrong error code. Thanks to Michael Nonweiler
 *	<mrn20@hermes.cam.ac.uk> for sending me a patch.
 *
 * Mon May 20 13:29:32 MET DST 1996:  Miquel van Smoorenburg <miquels@cistron.nl>
 *	Added continuation line supported and fixed a bug in
 *	the init() code.
 *
 * Tue May 28 00:58:45 MET DST 1996:  Martin Schulze
 *	Corrected behaviour of blocking pipes - i.e. the whole system
 *	hung.  Michael Nonweiler <mrn20@hermes.cam.ac.uk> has sent us
 *	a patch to correct this.  A new logfile type F_PIPE has been
 *	introduced.
 *
 * Mon Feb 3 10:12:15 MET DST 1997:  Martin Schulze
 *	Corrected behaviour of logfiles if the file can't be opened.
 *	There was a bug that causes syslogd to try to log into non
 *	existing files which ate cpu power.
 *
 * Sun Feb 9 03:22:12 MET DST 1997:  Martin Schulze
 *	Modified syslogd.c to not kill itself which confuses bash 2.0.
 *
 * Mon Feb 10 00:09:11 MET DST 1997:  Martin Schulze
 *	Improved debug code to decode the numeric facility/priority
 *	pair into textual information.
 *
 * Tue Jun 10 12:35:10 MET DST 1997:  Martin Schulze
 *	Corrected freeing of logfiles.  Thanks to Jos Vos <jos@xos.nl>
 *	for reporting the bug and sending an idea to fix the problem.
 *
 * Tue Jun 10 12:51:41 MET DST 1997:  Martin Schulze
 *	Removed sleep(10) from parent process.  This has caused a slow
 *	startup in former times - and I don't see any reason for this.
 *
 * Sun Jun 15 16:23:29 MET DST 1997: Michael Alan Dorman
 *	Some more glibc patches made by <mdorman@debian.org>.
 *
 * Thu Jan  1 16:04:52 CET 1998: Martin Schulze <joey@infodrom.north.de
 *	Applied patch from Herbert Thielen <Herbert.Thielen@lpr.e-technik.tu-muenchen.de>.
 *	This included some balance parentheses for emacs and a bug in
 *	the exclamation mark handling.
 *
 *	Fixed small bug which caused syslogd to write messages to the
 *	wrong logfile under some very rare conditions.  Thanks to
 *	Herbert Xu <herbert@gondor.apana.org.au> for fiddling this out.
 *
 * Thu Jan  8 22:46:35 CET 1998: Martin Schulze <joey@infodrom.north.de>
 *	Reworked one line of the above patch as it prevented syslogd
 *	from binding the socket with the result that no messages were
 *	forwarded to other hosts.
 *
 * Sat Jan 10 01:33:06 CET 1998: Martin Schulze <joey@infodrom.north.de>
 *	Fixed small bugs in F_FORW_UNKN meachanism.  Thanks to Torsten
 *	Neumann <torsten@londo.rhein-main.de> for pointing me to it.
 *
 * Mon Jan 12 19:50:58 CET 1998: Martin Schulze <joey@infodrom.north.de>
 *	Modified debug output concerning remote receiption.
 *
 * Mon Feb 23 23:32:35 CET 1998: Topi Miettinen <Topi.Miettinen@ml.tele.fi>
 *	Re-worked handling of Unix and UDP sockets to support closing /
 *	opening of them in order to have it open only if it is needed
 *	either for forwarding to a remote host or by receiption from
 *	the network.
 *
 * Wed Feb 25 10:54:09 CET 1998: Martin Schulze <joey@infodrom.north.de>
 *	Fixed little comparison mistake that prevented the MARK
 *	feature to work properly.
 *
 * Wed Feb 25 13:21:44 CET 1998: Martin Schulze <joey@infodrom.north.de>
 *	Corrected Topi's patch as it prevented forwarding during
 *	startup due to an unknown LogPort.
 *
 * Sat Oct 10 20:01:48 CEST 1998: Martin Schulze <joey@infodrom.north.de>
 *	Added support for TESTING define which will turn syslogd into
 *	stdio-mode used for debugging.
 *
 * Sun Oct 11 20:16:59 CEST 1998: Martin Schulze <joey@infodrom.north.de>
 *	Reworked the initialization/fork code.  Now the parent
 *	process activates a signal handler which the daughter process
 *	will raise if it is initialized.  Only after that one the
 *	parent process may exit.  Otherwise klogd might try to flush
 *	its log cache while syslogd can't receive the messages yet.
 *
 * Mon Oct 12 13:30:35 CEST 1998: Martin Schulze <joey@infodrom.north.de>
 *	Redirected some error output with regard to argument parsing to
 *	stderr.
 *
 * Mon Oct 12 14:02:51 CEST 1998: Martin Schulze <joey@infodrom.north.de>
 *	Applied patch provided vom Topi Miettinen with regard to the
 *	people from OpenBSD.  This provides the additional '-a'
 *	argument used for specifying additional UNIX domain sockets to
 *	listen to.  This is been used with chroot()'ed named's for
 *	example.  See for http://www.psionic.com/papers/dns.html
 *
 * Mon Oct 12 18:29:44 CEST 1998: Martin Schulze <joey@infodrom.north.de>
 *	Added `ftp' facility which was introduced in glibc version 2.
 *	It's #ifdef'ed so won't harm with older libraries.
 *
 * Mon Oct 12 19:59:21 MET DST 1998: Martin Schulze <joey@infodrom.north.de>
 *	Code cleanups with regard to bsd -> posix transition and
 *	stronger security (buffer length checking).  Thanks to Topi
 *	Miettinen <tom@medialab.sonera.net>
 *	. index() --> strchr()
 *	. sprintf() --> snprintf()
 *	. bcopy() --> memcpy()
 *	. bzero() --> memset()
 *	. UNAMESZ --> UT_NAMESIZE
 *	. sys_errlist --> strerror()
 *
 * Mon Oct 12 20:22:59 CEST 1998: Martin Schulze <joey@infodrom.north.de>
 *	Added support for setutent()/getutent()/endutend() instead of
 *	binary reading the UTMP file.  This is the the most portable
 *	way.  This allows /var/run/utmp format to change, even to a
 *	real database or utmp daemon. Also if utmp file locking is
 *	implemented in libc, syslog will use it immediately.  Thanks
 *	to Topi Miettinen <tom@medialab.sonera.net>.
 *
 * Mon Oct 12 20:49:18 MET DST 1998: Martin Schulze <joey@infodrom.north.de>
 *	Avoid logging of SIGCHLD when syslogd is in the process of
 *	exiting and closing its files.  Again thanks to Topi.
 *
 * Mon Oct 12 22:18:34 CEST 1998: Martin Schulze <joey@infodrom.north.de>
 *	Modified printline() to support 8bit characters - such as
 *	russion letters.  Thanks to Vladas Lapinskas <lapinskas@mail.iae.lt>.
 *
 * Sat Nov 14 02:29:37 CET 1998: Martin Schulze <joey@infodrom.north.de>
 *	``-m 0'' now turns of MARK logging entirely.
 *
 * Tue Jan 19 01:04:18 MET 1999: Martin Schulze <joey@infodrom.north.de>
 *	Finally fixed an error with `-a' processing, thanks to Topi
 *	Miettinen <tom@medialab.sonera.net>.
 *
 * Sun May 23 10:08:53 CEST 1999: Martin Schulze <joey@infodrom.north.de>
 *	Removed superflous call to utmpname().  The path to the utmp
 *	file is defined in the used libc and should not be hardcoded
 *	into the syslogd binary referring the system it was compiled on.
 *
 * Sun Sep 17 20:45:33 CEST 2000: Martin Schulze <joey@infodrom.ffis.de>
 *	Fixed some bugs in printline() code that did not escape
 *	control characters '\177' through '\237' and contained a
 *	single-byte buffer overflow.  Thanks to Solar Designer
 *	<solar@false.com>.
 *
 * Sun Sep 17 21:26:16 CEST 2000: Martin Schulze <joey@infodrom.ffis.de>
 *	Don't close open sockets upon reload.  Thanks to Bill
 *	Nottingham.
 *
 * Mon Sep 18 09:10:47 CEST 2000: Martin Schulze <joey@infodrom.ffis.de>
 *	Fixed bug in printchopped() that caused syslogd to emit
 *	kern.emerg messages when splitting long lines.  Thanks to
 *	Daniel Jacobowitz <dan@debian.org> for the fix.
 *
 * Mon Sep 18 15:33:26 CEST 2000: Martin Schulze <joey@infodrom.ffis.de>
 *	Removed unixm/unix domain sockets and switch to Datagram Unix
 *	Sockets.  This should remove one possibility to play DoS with
 *	syslogd.  Thanks to Olaf Kirch <okir@caldera.de> for the patch.
 *
 * Sun Mar 11 20:23:44 CET 2001: Martin Schulze <joey@infodrom.ffis.de>
 *	Don't return a closed fd if `-a' is called with a wrong path.
 *	Thanks to Bill Nottingham <notting@redhat.com> for providing
 *	a patch.<|MERGE_RESOLUTION|>--- conflicted
+++ resolved
@@ -1,5 +1,4 @@
 ---------------------------------------------------------------------------
-<<<<<<< HEAD
 Version 6.2.0  [v6-stable], 2012-01-09
 - bugfix (kind of): removed numerical part from pri-text
   see v6 compatibility document for reasons
@@ -246,10 +245,7 @@
   affected directive was: $ActionExecOnlyWhenPreviousIsSuspended on
   closes: http://bugzilla.adiscon.com/show_bug.cgi?id=236
 ---------------------------------------------------------------------------
-Version 5.8.7  [V5-stable] 2011-??-??
-=======
 Version 5.8.7  [V5-stable] 2012-01-17
->>>>>>> 92f7e549
 - bugfix: instabilities when using RFC5424 header fields
   Thanks to Kaiwang Chen for the patch
 - bugfix: imuxsock did truncate part of received message if it did not
