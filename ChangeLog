---------------------------------------------------------------------------
<<<<<<< HEAD
Version 3.16.2 (rgerhards), 2008-05-14
- fixed potential segfault due to invalid call to cfsysline
  thanks to varmojfekoj for the patch
- bugfix: some whitespaces where incorrectly not ignored when parsing
  the config file. This is now corrected. Thanks to Michael Biebl for
  pointing out the problem.
---------------------------------------------------------------------------
Version 3.16.1 (rgerhards), 2008-05-02
- fixed a bug in imklog which lead to startup problems (including
  segfault) on some platforms under some circumsances. Thanks to
  Vieri for reporting this bug and helping to troubleshoot it.
---------------------------------------------------------------------------
Version 3.16.0 (rgerhards), 2008-04-24
- new v3-stable (3.16.x) based on beta 3.15.x (RELP support)
- bugfix: omsnmp had a too-small sized buffer for hostname+port. This
  could not lead to a segfault, as snprintf() was used, but could cause
  some trouble with extensively long hostnames.
- applied patch from Tiziano Müller to remove some compiler warnings
- added gssapi overview/howto thanks to Peter Vrabec
- changed some files to grant LGPLv3 extended persmissions on top of GPLv3
  this also is the first sign of something that will evolve into a
  well-defined "rsyslog runtime library"
---------------------------------------------------------------------------
Version 3.15.1 (rgerhards), 2008-04-11
- bugfix: some messages were emited without hostname
- disabled atomic operations for the time being because they introduce some
  cross-platform trouble - need to see how to fix this in the best 
  possible way
- bugfix: zero-length strings were not supported in object
  deserializer
- added librelp check via PKG_CHECK thanks to Michael Biebl's patch
- file relputil.c deleted, is not actually needed
- added more meaningful error messages to rsyslogd (when some errors
  happens during startup)
- bugfix: memory leaks in script engine
- bugfix: $hostname and $fromhost in RainerScript did not work
This release also includes all changes applied to the stable versions
up to today.
---------------------------------------------------------------------------
Version 3.15.0 (rgerhards), 2008-04-01
- major new feature: imrelp/omrelp support reliable delivery of syslog
  messages via the RELP protocol and librelp (http://www.librelp.com).
  Plain tcp syslog, so far the best reliability solution, can lose
  messages when something goes wrong or a peer goes down. With RELP,
  this can no longer happen. See imrelp.html for more details.
- bugfix: rsyslogd was no longer build by default; man pages are 
  only installed if corresponding option is selected. Thanks to
  Michael Biebl for pointing these problems out.
---------------------------------------------------------------------------
Version 3.14.2 (rgerhards), 2008-04-09
- bugfix: segfault with expression-based filters
- bugfix: omsnmp did not deref errmsg object on exit (no bad effects caused)
- some cleanup
- bugfix: imklog did not work well with kernel 2.6+. Thanks to Peter
  Vrabec for patching it based on the development in sysklogd - and thanks
  to the sysklogd project for upgrading klogd to support the new
  functionality
- some cleanup in imklog
- bugfix: potential segfault in imklog when kernel is compiled without
  /proc/kallsyms and the file System.map is missing. Thanks to
  Andrea Morandi for pointing it out and suggesting a fix.
- bugfixes, credits to varmojfekoj:
  * reset errno before printing a warning message
  * misspelled directive name in code processing legacy options
- bugfix: some legacy options not correctly interpreted - thanks to
  varmojfekoj for the patch
- improved detection of modules being loaded more than once
  thanks to varmojfekoj for the patch
---------------------------------------------------------------------------
Version 3.14.1 (rgerhards), 2008-04-04
- bugfix: some messages were emited without hostname
- bugfix: rsyslogd was no longer build by default; man pages are 
  only installed if corresponding option is selected. Thanks to
  Michael Biebl for pointing these problems out.
- bugfix: zero-length strings were not supported in object
  deserializer
- disabled atomic operations for this stable build as it caused
  platform problems
- bugfix: memory leaks in script engine
- bugfix: $hostname and $fromhost in RainerScript did not work
- bugfix: some memory leak when queue is runing in disk mode
- man pages improved thanks to varmofekoj and Peter Vrabec
- We have removed the 32 character size limit (from RFC3164) on the
  tag. This had bad effects on existing envrionments, as sysklogd didn't
  obey it either (probably another bug in RFC3164...). We now receive
  the full size, but will modify the outputs so that only 32 characters
  max are used by default. If you need large tags in the output, you need
  to provide custom templates.
- bugfix: some memory leak when queue is runing in disk mode
---------------------------------------------------------------------------
Version 3.14.0 (rgerhards), 2008-04-02
An interim version was accidently released to the web. It was named 3.14.0.
To avoid confusion, we have not assigned this version number to any
official release. If you happen to use 3.14.0, please update to 3.14.1.
---------------------------------------------------------------------------
Version 3.13.0-dev0 (rgerhards), 2008-03-31
- bugfix: accidently set debug option in 3.12.5 reset to production
  This option prevented dlclose() to be called. It had no real bad effects,
  as the modules were otherwise correctly deinitialized and dlopen()
  supports multiple opens of the same module without any memory footprint.
- removed --enable-mudflap, added --enable-valgrind ./configure setting
- bugfix: tcp receiver could segfault due to uninitialized variable
- docfix: queue doc had a wrong directive name that prevented max worker
  threads to be correctly set
- worked a bit on atomic memory operations to support problem-free
  threading (only at non-intrusive places)
- added a --enable/disable-rsyslogd configure option so that
  source-based packaging systems can build plugins without the need
  to compile rsyslogd
- some cleanup
- test of potential new version number scheme
---------------------------------------------------------------------------
Version 3.12.5 (rgerhards), 2008-03-28
- changed default for "last message repeated n times", which is now
  off by default
- implemented backward compatibility commandline option parsing
- automatically generated compatibility config lines are now also
  logged so that a user can diagnose problems with them
- added compatibility mode for -a, -o and -p options
- compatibility mode processing finished
- changed default file output format to include high-precision timestamps
- added a buid-in template for previous syslogd file format
- added new $ActionFileDefaultTemplate directive
- added support for high-precision timestamps when receiving legacy
  syslog messages
- added new $ActionForwardDefaultTemplate directive
- added new $ActionGSSForwardDefaultTemplate directive
- added build-in templates for easier configuration
- bugfix: fixed small memory leak in tcpclt.c
- bugfix: fixed small memory leak in template regular expressions
- bugfix: regular expressions inside property replacer did not work
  properly
- bugfix: QHOUR and HHOUR properties were wrongly calculated
- bugfix: fixed memory leaks in stream class and imfile
- bugfix: $ModDir did invalid bounds checking, potential overlow in
  dbgprintf() - thanks to varmojfekoj for the patch
- bugfix: -t and -g legacy options max number of sessions had a wrong
  and much too high value
---------------------------------------------------------------------------
Version 3.12.4 (rgerhards), 2008-03-25
- Greatly enhanced rsyslogd's file write performance by disabling
  file syncing capability of output modules by default. This
  feature is usually not required, not useful and an extreme performance
  hit (both to rsyslogd as well as the system at large). Unfortunately,
  most users enable it by default, because it was most intuitive to enable
  it in plain old sysklogd syslog.conf format. There is now the
  $ActionFileEnableSync config setting which must be enabled in order to
  support syncing. By default it is off. So even if the old-format config
  lines request syncing, it is not done unless explicitely enabled. I am
  sure this is a very useful change and not a risk at all. I need to think
  if I undo it under compatibility mode, but currently this does not
  happen (I fear a lot of lazy users will run rsyslogd in compatibility
  mode, again bringing up this performance problem...).
- added flow control options to other input sources
=======
Version 2.0.6 V2-STABLE (rgerhards), 2008-??-??
---------------------------------------------------------------------------
Version 2.0.5 STABLE (rgerhards), 2008-05-15
- bugfix: regular expressions inside property replacer did not work
  properly
- adapted to liblogging 0.7.1+
---------------------------------------------------------------------------
Version 2.0.4 STABLE (rgerhards), 2008-03-27
- bugfix: internally generated messages had "FROMHOST" property not set
- bugfix: continue parsing if tag is oversize (discard oversize part) - thanks
  to mclaughlin77@gmail.com for the patch
>>>>>>> 5674b8ef
- added $HHOUR and $QHOUR system properties - can be used for half- and
  quarter-hour logfile rotation
- changed queue's discard severities default value to 8 (do not discard)
  to prevent unintentional message loss
- removed a no-longer needed callback from the output module 
  interface. Results in reduced code complexity.
- bugfix/doc: removed no longer supported -h option from man page
- bugfix: imklog leaked several hundered KB on each HUP. Thanks to
  varmojfekoj for the patch
- bugfix: potential segfault on module unload. Thanks to varmojfekoj for
  the patch
- bugfix: fixed some minor memory leaks
- bugfix: fixed some slightly invalid memory accesses
- bugfix: internally generated messages had "FROMHOST" property not set
---------------------------------------------------------------------------
Version 3.12.3 (rgerhards), 2008-03-18
- added advanced flow control for congestion cases (mode depending on message
  source and its capablity to be delayed without bad side effects)
- bugfix: $ModDir should not be reset on $ResetConfig - this can cause a lot
  of confusion and there is no real good reason to do so. Also conflicts with
  the new -M option and environment setting.
- bugfix: TCP and GSSAPI framing mode variable was uninitialized, leading to
  wrong framing (caused, among others, interop problems)
- bugfix: TCP (and GSSAPI) octet-counted frame did not work correctly in all
  situations. If the header was split across two packet reads, it was invalidly
  processed, causing loss or modification of messages.
- bugfix: memory leak in imfile
- bugfix: duplicate public symbol in omfwd and omgssapi could lead to
  segfault. thanks to varmojfekoj for the patch.
- bugfix: rsyslogd aborted on sigup - thanks to varmojfekoj for the patch
- some more internal cleanup ;)
- begun relp modules, but these are not functional yet
- Greatly enhanced rsyslogd's file write performance by disabling
  file syncing capability of output modules by default. This
  feature is usually not required, not useful and an extreme performance
  hit (both to rsyslogd as well as the system at large). Unfortunately,
  most users enable it by default, because it was most intuitive to enable
  it in plain old sysklogd syslog.conf format. There is now a new config
  setting which must be enabled in order to support syncing. By default it
  is off. So even if the old-format config lines request syncing, it is
  not done unless explicitely enabled. I am sure this is a very useful
  change and not a risk at all. I need to think if I undo it under
  compatibility mode, but currently this does not happen (I fear a lot of
  lazy users will run rsyslogd in compatibility mode, again bringing up
  this performance problem...).
---------------------------------------------------------------------------
Version 3.12.2 (rgerhards), 2008-03-13
- added RSYSLOGD_MODDIR environment variable
- added -M rsyslogd option (allows to specify module directory location)
- converted net.c into a loadable library plugin
- bugfix: debug module now survives unload of loadable module when
  printing out function call data
- bugfix: not properly initialized data could cause several segfaults if
  there were errors in the config file - thanks to varmojfekoj for the patch
- bugfix: rsyslogd segfaulted when imfile read an empty line - thanks
  to Johnny Tan for an excellent bug report
- implemented dynamic module unload capability (not visible to end user)
- some more internal cleanup
- bugfix: imgssapi segfaulted under some conditions; this fix is actually
  not just a fix but a change in the object model. Thanks to varmojfekoj
  for providing the bug report, an initial fix and lots of good discussion
  that lead to where we finally ended up.
- improved session recovery when outbound tcp connection breaks, reduces
  probability of message loss at the price of a highly unlikely potential
  (single) message duplication
---------------------------------------------------------------------------
Version 3.12.1 (rgerhards), 2008-03-06
- added library plugins, which can be automatically loaded
- bugfix: actions were not correctly retried; caused message loss
- changed module loader to automatically add ".so" suffix if not
  specified (over time, this shall also ease portability of config
  files)
- improved debugging support; debug runtime options can now be set via
  an environment variable
- bugfix: removed debugging code that I forgot to remove before releasing
  3.12.0 (does not cause harm and happened only during startup)
- added support for the MonitorWare syslog MIB to omsnmp
- internal code improvements (more code converted into classes)
- internal code reworking of the imtcp/imgssapi module
- added capability to ignore client-provided timestamp on unix sockets and
  made this mode the default; this was needed, as some programs (e.g. sshd)
  log with inconsistent timezone information, what messes up the local
  logs (which by default don't even contain time zone information). This
  seems to be consistent with what sysklogd did for the past four years.
  Alternate behaviour may be desirable if gateway-like processes send
  messages via the local log slot - in this case, it can be enabled
  via the $InputUnixListenSocketIgnoreMsgTimestamp and
  $SystemLogSocketIgnoreMsgTimestamp config directives
- added ability to compile on HP UX; verified that imudp worked on HP UX;
  however, we are still in need of people trying out rsyslogd on HP UX,
  so it can not yet be assumed it runs there
- improved session recovery when outbound tcp connection breaks, reduces
  probability of message loss at the price of a highly unlikely potential
  (single) message duplication
---------------------------------------------------------------------------
Version 3.12.0 (rgerhards), 2008-02-28
- added full expression support for filters; filters can now contain
  arbitrary complex boolean, string and arithmetic expressions
---------------------------------------------------------------------------
Version 3.11.6 (rgerhards), 2008-02-27
- bugfix: gssapi libraries were still linked to rsyslog core, what should
  no longer be necessary. Applied fix by Michael Biebl to solve this.
- enabled imgssapi to be loaded side-by-side with imtcp
- added InputGSSServerPermitPlainTCP config directive
- split imgssapi source code somewhat from imtcp
- bugfix: queue cancel cleanup handler could be called with
  invalid pointer if dequeue failed
- bugfix: rsyslogd segfaulted on second SIGHUP
  tracker: http://bugzilla.adiscon.com/show_bug.cgi?id=38
- improved stability of queue engine
- bugfix: queue disk file were not properly persisted when 
  immediately after closing an output file rsyslog was stopped
  or huped (the new output file open must NOT have happend at
  that point) - this lead to a sparse and invalid queue file
  which could cause several problems to the engine (unpredictable
  results). This situation should have happened only in very
  rare cases. tracker: http://bugzilla.adiscon.com/show_bug.cgi?id=40
- bugfix: during queue shutdown, an assert invalidly triggered when
  the primary queue's DA worker was terminated while the DA queue's
  regular worker was still executing. This could result in a segfault
  during shutdown.
  tracker: http://bugzilla.adiscon.com/show_bug.cgi?id=41
- bugfix: queue properties sizeOnDisk, bytesRead were persisted to 
  disk with wrong data type (long instead of int64) - could cause
  problems on 32 bit machines
- bugfix: queue aborted when it was shut down, DA-enabled, DA mode
  was just initiated but not fully initialized (a race condition)
- bugfix: imfile could abort under extreme stress conditions
  (when it was terminated before it could open all of its
  to be monitored files)
- applied patch from varmojfekoj to fix an issue with compatibility 
  mode and default module directories (many thanks!):
  I've also noticed a bug in the compatibility code; the problem is that 
  options are parsed before configuration file so options which need a 
  module to be loaded will currently ignore any $moddir directive. This 
  can be fixed by moving legacyOptsHook() after config file parsing. 
  (see the attached patch) This goes against the logical order of 
  processing, but the legacy options are only few and it doesn't seem to 
  be a problem.
- bugfix: object property deserializer did not handle negative numbers
---------------------------------------------------------------------------
Version 3.11.5 (rgerhards), 2008-02-25
- new imgssapi module, changed imtcp module - this enables to load/package
  GSSAPI support separately - thanks to varmojfekoj for the patch
- compatibility mode (the -c option series) is now at least partly
  completed - thanks to varmojfekoj for the patch
- documentation for imgssapi and imtcp added
- duplicate $ModLoad's for the same module are now detected and
  rejected -- thanks to varmojfekoj for the patch
---------------------------------------------------------------------------
Version 3.11.4 (rgerhards), 2008-02-21
- bugfix: debug.html was missing from release tarball - thanks to Michael
  Biebl for bringing this to my attention
- some internal cleanup on the stringbuf object calling interface
- general code cleanup and further modularization
- $MainMessageQueueDiscardSeverity can now also handle textual severities
  (previously only integers)
- bugfix: message object was not properly synchronized when the 
  main queue had a single thread and non-direct action queues were used
- some documentation improvements
---------------------------------------------------------------------------
Version 3.11.3 (rgerhards), 2008-02-18
- fixed a bug in imklog which lead to duplicate message content in
  kernel logs
- added support for better plugin handling in libdbi (we contributed
  a patch to do that, we just now need to wait for the next libdbi
  version)
- bugfix: fixed abort when invalid template was provided to an action
  bug http://bugzilla.adiscon.com/show_bug.cgi?id=4
- re-instantiated SIGUSR1 function; added SIGUSR2 to generate debug
  status output
- added some documentation on runtime-debug settings
- slightly improved man pages for novice users
---------------------------------------------------------------------------
Version 3.11.2 (rgerhards), 2008-02-15
- added the capability to monitor text files and process their content
  as syslog messages (including forwarding)
- added support for libdbi, a database abstraction layer. rsyslog now
  also supports the following databases via dbi drivers:
  * Firebird/Interbase
  * FreeTDS (access to MS SQL Server and Sybase)
  * SQLite/SQLite3
  * Ingres (experimental)
  * mSQL (experimental)
  * Oracle (experimental)
  Additional drivers may be provided by the libdbi-drivers project, which
  can be used by rsyslog as soon as they become available.
- removed some left-over unnecessary dbgprintf's (cluttered screen,
  cosmetic)
- doc bugfix: html documentation for omsnmp was missing
---------------------------------------------------------------------------
Version 3.11.1 (rgerhards), 2008-02-12
- SNMP trap sender added thanks to Andre Lorbach (omsnmp)
- added input-plugin interface specification in form of a (copy) template
  input module
- applied documentation fix by Michael Biebl -- many thanks!
- bugfix: immark did not have MARK flags set...
- added x-info field to rsyslogd startup/shutdown message. Hopefully
  points users to right location for further info (many don't even know
  they run rsyslog ;))
- bugfix: trailing ":" of tag was lost while parsing legacy syslog messages
  without timestamp - thanks to Anders Blomdell for providing a patch!
- fixed a bug in stringbuf.c related to STRINGBUF_TRIM_ALLOCSIZE, which
  wasn't supposed to be used with rsyslog. Put a warning message up that
  tells this feature is not tested and probably not worth the effort.
  Thanks to Anders Blomdell fro bringing this to our attention
- somewhat improved performance of string buffers
- fixed bug that caused invalid treatment of tabs (HT) in rsyslog.conf
- bugfix: setting for $EscapeCopntrolCharactersOnReceive was not 
  properly initialized
- clarified usage of space-cc property replacer option
- improved abort diagnostic handler
- some initial effort for malloc/free runtime debugging support
- bugfix: using dynafile actions caused rsyslogd abort
- fixed minor man errors thanks to Michael Biebl
---------------------------------------------------------------------------
Version 3.11.0 (rgerhards), 2008-01-31
- implemented queued actions
- implemented simple rate limiting for actions
- implemented deliberate discarding of lower priority messages over higher
  priority ones when a queue runs out of space
- implemented disk quotas for disk queues
- implemented the $ActionResumeRetryCount config directive
- added $ActionQueueFilename config directive
- added $ActionQueueSize config directive
- added $ActionQueueHighWaterMark config directive
- added $ActionQueueLowWaterMark config directive
- added $ActionQueueDiscardMark config directive
- added $ActionQueueDiscardSeverity config directive
- added $ActionQueueCheckpointInterval config directive
- added $ActionQueueType config directive
- added $ActionQueueWorkerThreads config directive
- added $ActionQueueTimeoutshutdown config directive
- added $ActionQueueTimeoutActionCompletion config directive
- added $ActionQueueTimeoutenQueue config directive
- added $ActionQueueTimeoutworkerThreadShutdown config directive
- added $ActionQueueWorkerThreadMinimumMessages config directive
- added $ActionQueueMaxFileSize config directive
- added $ActionQueueSaveonShutdown config directive
- addded $ActionQueueDequeueSlowdown config directive
- addded $MainMsgQueueDequeueSlowdown config directive
- bugfix: added forgotten docs to package
- improved debugging support
- fixed a bug that caused $MainMsgQueueCheckpointInterval to work incorrectly
- when a long-running action needs to be cancelled on shutdown, the message
  that was processed by it is now preserved. This finishes support for
  guaranteed delivery of messages (if the output supports it, of course)
- fixed bug in output module interface, see
  http://sourceforge.net/tracker/index.php?func=detail&aid=1881008&group_id=123448&atid=696552
- changed the ommysql output plugin so that the (lengthy) connection
  initialization now takes place in message processing. This works much
  better with the new queued action mode (fast startup)
- fixed a bug that caused a potential hang in file and fwd output module
  varmojfekoj provided the patch - many thanks!
- bugfixed stream class offset handling on 32bit platforms
---------------------------------------------------------------------------
Version 3.10.3 (rgerhards), 2008-01-28
- fixed a bug with standard template definitions (not a big deal) - thanks
  to varmojfekoj for spotting it
- run-time instrumentation added
- implemented disk-assisted queue mode, which enables on-demand disk
  spooling if the queue's in-memory queue is exhausted
- implemented a dynamic worker thread pool for processing incoming
  messages; workers are started and shut down as need arises
- implemented a run-time instrumentation debug package
- implemented the $MainMsgQueueSaveOnShutdown config directive
- implemented the $MainMsgQueueWorkerThreadMinimumMessages config directive
- implemented the $MainMsgQueueTimeoutWorkerThreadShutdown config directive
---------------------------------------------------------------------------
Version 3.10.2 (rgerhards), 2008-01-14
- added the ability to keep stop rsyslogd without the need to drain
  the main message queue. In disk queue mode, rsyslog continues to
  run from the point where it stopped. In case of a system failure, it
  continues to process messages from the last checkpoint.
- fixed a bug that caused a segfault on startup when no $WorkDir directive
  was specified in rsyslog.conf
- provided more fine-grain control over shutdown timeouts and added a
  way to specify the enqueue timeout when the main message queue is full
- implemented $MainMsgQueueCheckpointInterval config directive
- implemented $MainMsgQueueTimeoutActionCompletion config directive
- implemented $MainMsgQueueTimeoutEnqueue config directive
- implemented $MainMsgQueueTimeoutShutdown config directive
---------------------------------------------------------------------------
Version 3.10.1 (rgerhards), 2008-01-10
- implemented the "disk" queue mode. However, it currently is of very
  limited use, because it does not support persistence over rsyslogd
  runs. So when rsyslogd is stopped, the queue is drained just as with
  the in-memory queue modes. Persistent queues will be a feature of
  the next release.
- performance-optimized string class, should bring an overall improvement
- fixed a memory leak in imudp -- thanks to varmojfekoj for the patch
- fixed a race condition that could lead to a rsyslogd hang when during
  HUP or termination
- done some doc updates
- added $WorkDirectory config directive
- added $MainMsgQueueFileName config directive
- added $MainMsgQueueMaxFileSize config directive
---------------------------------------------------------------------------
Version 3.10.0 (rgerhards), 2008-01-07
- implemented input module interface and initial input modules
- enhanced threading for input modules (each on its own thread now)
- ability to bind UDP listeners to specific local interfaces/ports and
  ability to run multiple of them concurrently
- added ability to specify listen IP address for UDP syslog server
- license changed to GPLv3
- mark messages are now provided by loadble module immark
- rklogd is no longer provided. Its functionality has now been taken over
  by imklog, a loadable input module. This offers a much better integration
  into rsyslogd and makes sure that the kernel logger process is brought
  up and down at the appropriate times
- enhanced $IncludeConfig directive to support wildcard characters
  (thanks to Michael Biebl)
- all inputs are now implemented as loadable plugins
- enhanced threading model: each input module now runs on its own thread
- enhanced message queue which now supports different queueing methods
  (among others, this can be used for performance fine-tuning)
- added a large number of new configuration directives for the new
  input modules
- enhanced multi-threading utilizing a worker thread pool for the
  main message queue
- compilation without pthreads is no longer supported
- much cleaner code due to new objects and removal of single-threading
  mode
---------------------------------------------------------------------------
Version 2.0.1 STABLE (rgerhards), 2008-01-24
- fixed a bug in integer conversion - but this function was never called,
  so it is not really a useful bug fix ;)
- fixed a bug with standard template definitions (not a big deal) - thanks
  to varmojfekoj for spotting it
- fixed a bug that caused a potential hang in file and fwd output module
  varmojfekoj provided the patch - many thanks!
---------------------------------------------------------------------------
Version 2.0.0 STABLE (rgerhards), 2008-01-02
- re-release of 1.21.2 as STABLE with no modifications except some
  doc updates
---------------------------------------------------------------------------
Version 1.21.2 (rgerhards), 2007-12-28
- created a gss-api output module. This keeps GSS-API code and
  TCP/UDP code separated. It is also important for forward-
  compatibility with v3. Please note that this change breaks compatibility
  with config files created for 1.21.0 and 1.21.1 - this was considered
  acceptable.
- fixed an error in forwarding retry code (could lead to message corruption
  but surfaced very seldom)
- increased portability for older platforms (AI_NUMERICSERV moved)
- removed socket leak in omfwd.c
- cross-platform patch for GSS-API compile problem on some platforms
  thanks to darix for the patch!
---------------------------------------------------------------------------
Version 1.21.1 (rgerhards), 2007-12-23
- small doc fix for $IncludeConfig
- fixed a bug in llDestroy()
- bugfix: fixing memory leak when message queue is full and during
  parsing. Thanks to varmojfekoj for the patch.
- bugfix: when compiled without network support, unix sockets were
  not properply closed
- bugfix: memory leak in cfsysline.c/doGetWord() fixed
---------------------------------------------------------------------------
Version 1.21.0 (rgerhards), 2007-12-19
- GSS-API support for syslog/TCP connections was added. Thanks to
  varmojfekoj for providing the patch with this functionality
- code cleanup
- enhanced $IncludeConfig directive to support wildcard filenames
- changed some multithreading synchronization
---------------------------------------------------------------------------
Version 1.20.1 (rgerhards), 2007-12-12
- corrected a debug setting that survived release. Caused TCP connections
  to be retried unnecessarily often.
- When a hostname ACL was provided and DNS resolution for that name failed,
  ACL processing was stopped at that point. Thanks to mildew for the patch.
  Fedora Bugzilla: http://bugzilla.redhat.com/show_bug.cgi?id=395911
- fixed a potential race condition, see link for details:
  http://rgerhards.blogspot.com/2007/12/rsyslog-race-condition.html
  Note that the probability of problems from this bug was very remote
- fixed a memory leak that happend when PostgreSQL date formats were
  used
---------------------------------------------------------------------------
Version 1.20.0 (rgerhards), 2007-12-07
- an output module for postgres databases has been added. Thanks to
  sur5r for contributing this code
- unloading dynamic modules has been cleaned up, we now have a
  real implementation and not just a dummy "good enough for the time
  being".
- enhanced platform independence - thanks to Bartosz Kuzma and Michael
  Biebl for their very useful contributions
- some general code cleanup (including warnings on 64 platforms, only)
---------------------------------------------------------------------------
Version 1.19.12 (rgerhards), 2007-12-03
- cleaned up the build system (thanks to Michael Biebl for the patch)
- fixed a bug where ommysql was still not compiled with -pthread option
---------------------------------------------------------------------------
Version 1.19.11 (rgerhards), 2007-11-29
- applied -pthread option to build when building for multi-threading mode
  hopefully solves an issue with segfaulting
---------------------------------------------------------------------------
Version 1.19.10 (rgerhards), 2007-10-19
- introdcued the new ":modulename:" syntax for calling module actions
  in selector lines; modified ommysql to support it. This is primarily
  an aid for further modules and a prequisite to actually allow third
  party modules to be created.
- minor fix in slackware startup script, "-r 0" is now "-r0"
- updated rsyslogd doc set man page; now in html format
- undid creation of a separate thread for the main loop -- this did not
  turn out to be needed or useful, so reduce complexity once again.
- added doc fixes provided by Michael Biebl - thanks
---------------------------------------------------------------------------
Version 1.19.9 (rgerhards), 2007-10-12
- now packaging system which again contains all components in a single
  tarball
- modularized main() a bit more, resulting in less complex code
- experimentally added an additional thread - will see if that affects
  the segfault bug we experience on some platforms. Note that this change
  is scheduled to be removed again later.
---------------------------------------------------------------------------
Version 1.19.8 (rgerhards), 2007-09-27
- improved repeated message processing
- applied patch provided by varmojfekoj to support building ommysql
  in its own way (now also resides in a plugin subdirectory);
  ommysql is now a separate package
- fixed a bug in cvthname() that lead to message loss if part
  of the source hostname would have been dropped
- created some support for distributing ommysql together with the
  main rsyslog package. I need to re-think it in the future, but
  for the time being the current mode is best. I now simply include
  one additional tarball for ommysql inside the main distribution.
  I look forward to user feedback on how this should be done best. In the
  long term, a separate project should be spawend for ommysql, but I'd
  like to do that only after the plugin interface is fully stable (what
  it is not yet).
---------------------------------------------------------------------------
Version 1.19.7 (rgerhards), 2007-09-25
- added code to handle situations where senders send us messages ending with
  a NUL character. It is now simply removed. This also caused trailing LF
  reduction to fail, when it was followed by such a NUL. This is now also
  handled.
- replaced some non-thread-safe function calls by their thread-safe
  counterparts
- fixed a minor memory leak that occured when the %APPNAME% property was
  used (I think nobody used that in practice)
- fixed a bug that caused signal handlers in cvthname() not to be restored when
  a malicious pointer record was detected and processing of the message been
  stopped for that reason (this should be really rare and can not be related
  to the segfault bug we are hunting).
- fixed a bug in cvthname that lead to passing a wrong parameter - in
  practice, this had no impact.
- general code cleanup (e.g. compiler warnings, comments)
---------------------------------------------------------------------------
Version 1.19.6 (rgerhards), 2007-09-11
- applied patch by varmojfekoj to change signal handling to the new
  sigaction API set (replacing the depreciated signal() calls and its
  friends.
- fixed a bug that in --enable-debug mode caused an assertion when the
  discard action was used
- cleaned up compiler warnings
- applied patch by varmojfekoj to FIX a bug that could cause 
  segfaults if empty properties were processed using modifying
  options (e.g. space-cc, drop-cc)
- fixed man bug: rsyslogd supports -l option
---------------------------------------------------------------------------
Version 1.19.5 (rgerhards), 2007-09-07
- changed part of the CStr interface so that better error tracking
  is provided and the calling sequence is more intuitive (there were
  invalid calls based on a too-weired interface)
- (hopefully) fixed some remaining bugs rooted in wrong use of 
  the CStr class. These could lead to program abort.
- applied patch by varmojfekoj two fix two potential segfault situations
- added $ModDir config directive
- modified $ModLoad so that an absolute path may be specified as
  module name (e.g. /rsyslog/ommysql.so)
---------------------------------------------------------------------------
Version 1.19.4 (rgerhards/varmojfekoj), 2007-09-04
- fixed a number of small memory leaks - thanks varmojfekoj for patching
- fixed an issue with CString class that could lead to rsyslog abort
  in tplToString() - thanks varmojfekoj for patching
- added a man-version of the config file documenation - thanks to Michel
  Samia for providing the man file
- fixed bug: a template like this causes an infinite loop:
  $template opts,"%programname:::a,b%"
  thanks varmojfekoj for the patch
- fixed bug: case changing options crash freeing the string pointer
  because they modify it: $template opts2,"%programname::1:lowercase%"
  thanks varmojfekoj for the patch
---------------------------------------------------------------------------
Version 1.19.3 (mmeckelein/varmojfekoj), 2007-08-31
- small mem leak fixed (after calling parseSelectorAct) - Thx varmojkekoj
- documentation section "Regular File" und "Blocks" updated
- solved an issue with dynamic file generation - Once again many thanks
  to varmojfekoj
- the negative selector for program name filter (Blocks) does not work as
  expected - Thanks varmojfekoj for patching
- added forwarding information to sysklogd (requires special template)
  to config doc
---------------------------------------------------------------------------
Version 1.19.2 (mmeckelein/varmojfekoj), 2007-08-28
- a specifically formed message caused a segfault - Many thanks varmojfekoj
  for providing a patch
- a typo and a weird condition are fixed in msg.c - Thanks again
  varmojfekoj 
- on file creation the file was always owned by root:root. This is fixed
  now - Thanks ypsa for solving this issue
---------------------------------------------------------------------------
Version 1.19.1 (mmeckelein), 2007-08-22
- a bug that caused a high load when a TCP/UDP connection was closed is 
  fixed now - Thanks mildew for solving this issue
- fixed a bug which caused a segfault on reinit - Thx varmojfekoj for the
  patch
- changed the hardcoded module path "/lib/rsyslog" to $(pkglibdir) in order
  to avoid trouble e.g. on 64 bit platforms (/lib64) - many thanks Peter
  Vrabec and darix, both provided a patch for solving this issue
- enhanced the unloading of modules - thanks again varmojfekoj
- applied a patch from varmojfekoj which fixes various little things in
  MySQL output module
---------------------------------------------------------------------------
Version 1.19.0 (varmojfekoj/rgerhards), 2007-08-16
- integrated patch from varmojfekoj to make the mysql module a loadable one
  many thanks for the patch, MUCH appreciated
---------------------------------------------------------------------------
Version 1.18.2 (rgerhards), 2007-08-13
- fixed a bug in outchannel code that caused templates to be incorrectly
  parsed
- fixed a bug in ommysql that caused a wrong ";template" missing message
- added some code for unloading modules; not yet fully complete (and we do
  not yet have loadable modules, so this is no problem)
- removed debian subdirectory by request of a debian packager (this is a special
  subdir for debian and there is also no point in maintaining it when there
  is a debian package available - so I gladly did this) in some cases
- improved overall doc quality (some pages were quite old) and linked to
  more of the online resources.
- improved /contrib/delete_mysql script by adding a host option and some
  other minor modifications
---------------------------------------------------------------------------
Version 1.18.1 (rgerhards), 2007-08-08
- applied a patch from varmojfekoj which solved a potential segfault
  of rsyslogd on HUP
- applied patch from Michel Samia to fix compilation when the pthreads
  feature is disabled
- some code cleanup (moved action object to its own file set)
- add config directive $MainMsgQueueSize, which now allows to configure the
  queue size dynamically
- all compile-time settings are now shown in rsyslogd -v, not just the
  active ones
- enhanced performance a little bit more
- added config file directive $ActionResumeInterval
- fixed a bug that prevented compilation under debian sid
- added a contrib directory for user-contributed useful things
---------------------------------------------------------------------------
Version 1.18.0 (rgerhards), 2007-08-03
- rsyslog now supports fallback actions when an action did not work. This
  is a great feature e.g. for backup database servers or backup syslog
  servers
- modified rklogd to only change the console log level if -c is specified
- added feature to use multiple actions inside a single selector
- implemented $ActionExecOnlyWhenPreviousIsSuspended config directive
- error messages during startup are now spit out to the configured log
  destinations
---------------------------------------------------------------------------
Version 1.17.6 (rgerhards), 2007-08-01
- continued to work on output module modularization - basic stage of
  this work is now FINISHED
- fixed bug in OMSRcreate() - always returned SR_RET_OK
- fixed a bug that caused ommysql to always complain about missing
  templates
- fixed a mem leak in OMSRdestruct - freeing the object itself was
  forgotten - thanks to varmojfekoj for the patch
- fixed a memory leak in syslogd/init() that happend when the config
  file could not be read - thanks to varmojfekoj for the patch
- fixed insufficient memory allocation in addAction() and its helpers.
  The initial fix and idea was developed by mildew, I fine-tuned
  it a bit. Thanks a lot for the fix, I'd probably had pulled out my
  hair to find the bug...
- added output of config file line number when a parsing error occured
- fixed bug in objomsr.c that caused program to abort in debug mode with
  an invalid assertion (in some cases)
- fixed a typo that caused the default template for MySQL to be wrong.
  thanks to mildew for catching this.
- added configuration file command $DebugPrintModuleList and
  $DebugPrintCfSysLineHandlerList
- fixed an invalid value for the MARK timer - unfortunately, there was
  a testing aid left in place. This resulted in quite frequent MARK messages
- added $IncludeConfig config directive
- applied a patch from mildew to prevent rsyslogd from freezing under heavy
  load. This could happen when the queue was full. Now, we drop messages
  but rsyslogd remains active.
---------------------------------------------------------------------------
Version 1.17.5 (rgerhards), 2007-07-30
- continued to work on output module modularization
- fixed a missing file bug - thanks to Andrea Montanari for reporting
  this problem
- fixed a problem with shutting down the worker thread and freeing the
  selector_t list - this caused messages to be lost, because the
  message queue was not properly drained before the selectors got
  destroyed.
---------------------------------------------------------------------------
Version 1.17.4 (rgerhards), 2007-07-27
- continued to work on output module modularization
- fixed a situation where rsyslogd could create zombie processes
  thanks to mildew for the patch
- applied patch from Michel Samia to fix compilation when NOT
  compiled for pthreads
---------------------------------------------------------------------------
Version 1.17.3 (rgerhards), 2007-07-25
- continued working on output module modularization
- fixed a bug that caused rsyslogd to segfault on exit (and
  probably also on HUP), when there was an unsent message in a selector
  that required forwarding and the dns lookup failed for that selector
  (yes, it was pretty unlikely to happen;))
  thanks to varmojfekoj <varmojfekoj@gmail.com> for the patch
- fixed a memory leak in config file parsing and die()
  thanks to varmojfekoj <varmojfekoj@gmail.com> for the patch
- rsyslogd now checks on startup if it is capable to performa any work
  at all. If it cant, it complains and terminates
  thanks to Michel Samia for providing the patch!
- fixed a small memory leak when HUPing syslogd. The allowed sender
  list now gets freed. thanks to mildew for the patch.
- changed the way error messages in early startup are logged. They
  now do no longer use the syslogd code directly but are rather
  send to stderr.
---------------------------------------------------------------------------
Version 1.17.2 (rgerhards), 2007-07-23
- made the port part of the -r option optional. Needed for backward
  compatibility with sysklogd
- replaced system() calls with something more reasonable. Please note that
  this might break compatibility with some existing configuration files.
  We accept this in favour of the gained security.
- removed a memory leak that could occur if timegenerated was used in
  RFC 3164 format in templates
- did some preparation in msg.c for advanced multithreading - placed the
  hooks, but not yet any active code
- worked further on modularization
- added $ModLoad MySQL (dummy) config directive
- added DropTrailingLFOnReception config directive
---------------------------------------------------------------------------
Version 1.17.1 (rgerhards), 2007-07-20
- fixed a bug that caused make install to install rsyslogd and rklogd under
  the wrong names
- fixed bug that caused $AllowedSenders to handle IPv6 scopes incorrectly;
  also fixed but that could grabble $AllowedSender wildcards. Thanks to
  mildew@gmail.com for the patch
- minor code cleanup - thanks to Peter Vrabec for the patch
- fixed minimal memory leak on HUP (caused by templates)
  thanks to varmojfekoj <varmojfekoj@gmail.com> for the patch
- fixed another memory leak on HUPing and on exiting rsyslogd
  again thanks to varmojfekoj <varmojfekoj@gmail.com> for the patch
- code cleanup (removed compiler warnings)
- fixed portability bug in configure.ac - thanks to Bartosz Kuźma for patch
- moved msg object into its own file set
- added the capability to continue trying to write log files when the
  file system is full. Functionality based on patch by Martin Schulze
  to sysklogd package.
---------------------------------------------------------------------------
Version 1.17.0 (RGer), 2007-07-17
- added $RepeatedLineReduction config parameter
- added $EscapeControlCharactersOnReceive config parameter
- added $ControlCharacterEscapePrefix config parameter
- added $DirCreateMode config parameter
- added $CreateDirs config parameter
- added $DebugPrintTemplateList config parameter
- added $ResetConfigVariables config parameter
- added $FileOwner config parameter
- added $FileGroup config parameter
- added $DirOwner config parameter
- added $DirGroup config parameter
- added $FailOnChownFailure config parameter
- added regular expression support to the filter engine
  thanks to Michel Samia for providing the patch!
- enhanced $AllowedSender functionality. Credits to mildew@gmail.com for
  the patch doing that
  - added IPv6 support
  - allowed DNS hostnames
  - allowed DNS wildcard names
- added new option $DropMsgsWithMaliciousDnsPTRRecords
- added autoconf so that rfc3195d, rsyslogd and klogd are stored to /sbin
- added capability to auto-create directories with dynaFiles
---------------------------------------------------------------------------
Version 1.16.0 (RGer/Peter Vrabec), 2007-07-13 - The Friday, 13th Release ;)
- build system switched to autotools
- removed SYSV preprocessor macro use, replaced with autotools equivalents
- fixed a bug that caused rsyslogd to segfault when TCP listening was
  disabled and it terminated
- added new properties "syslogfacility-text" and "syslogseverity-text"
  thanks to varmojfekoj <varmojfekoj@gmail.com> for the patch
- added the -x option to disable hostname dns reslution
  thanks to varmojfekoj <varmojfekoj@gmail.com> for the patch
- begun to better modularize syslogd.c - this is an ongoing project; moved
  type definitions to a separate file
- removed some now-unused fields from struct filed
- move file size limit fields in struct field to the "right spot" (the file
  writing part of the union - f_un.f_file)
- subdirectories linux and solaris are no longer part of the distribution
  package. This is not because we cease support for them, but there are no
  longer any files in them after the move to autotools
---------------------------------------------------------------------------
Version 1.15.1 (RGer), 2007-07-10
- fixed a bug that caused a dynaFile selector to stall when there was
  an open error with one file 
- improved template processing for dynaFiles; templates are now only
  looked up during initialization - speeds up processing
- optimized memory layout in struct filed when compiled with MySQL
  support
- fixed a bug that caused compilation without SYSLOG_INET to fail
- re-enabled the "last message repeated n times" feature. This
  feature was not taken care of while rsyslogd evolved from sysklogd
  and it was more or less defunct. Now it is fully functional again.
- added system properties: $NOW, $YEAR, $MONTH, $DAY, $HOUR, $MINUTE
- fixed a bug in iovAsString() that caused a memory leak under stress
  conditions (most probably memory shortage). This was unlikely to
  ever happen, but it doesn't hurt doing it right
- cosmetic: defined type "uchar", change all unsigned chars to uchar
---------------------------------------------------------------------------
Version 1.15.0 (RGer), 2007-07-05
- added ability to dynamically generate file names based on templates
  and thus properties. This was a much-requested feature. It makes
  life easy when it e.g. comes to splitting files based on the sender
  address.
- added $umask and $FileCreateMode config file directives
- applied a patch from Bartosz Kuzma to compile cleanly under NetBSD
- checks for extra (unexpected) characters in system config file lines
  have been added
- added IPv6 documentation - was accidently missing from CVS
- begun to change char to unsigned char
---------------------------------------------------------------------------
Version 1.14.2 (RGer), 2007-07-03
** this release fixes all known nits with IPv6 **
- restored capability to do /etc/service lookup for "syslog"
  service when -r 0 was given
- documented IPv6 handling of syslog messages
- integrate patch from Bartosz Kuźma to make rsyslog compile under
  Solaris again (the patch replaced a strndup() call, which is not
  available under Solaris
- improved debug logging when waiting on select
- updated rsyslogd man page with new options (-46A)
---------------------------------------------------------------------------
Version 1.14.1 (RGer/Peter Vrabec), 2007-06-29
- added Peter Vrabec's patch for IPv6 TCP
- prefixed all messages send to stderr in rsyslogd with "rsyslogd: "
---------------------------------------------------------------------------
Version 1.14.0 (RGer/Peter Vrabec), 2007-06-28
- Peter Vrabec provided IPv6 for rsyslog, so we are now IPv6 enabled
  IPv6 Support is currently for UDP only, TCP is to come soon.
  AllowedSender configuration does not yet work for IPv6.
- fixed code in iovCreate() that broke C's strict aliasing rules 
- fixed some char/unsigned char differences that forced the compiler
  to spit out warning messages
- updated the Red Hat init script to fix a known issue (thanks to
  Peter Vrabec)
---------------------------------------------------------------------------
Version 1.13.5 (RGer), 2007-06-22
- made the TCP session limit configurable via command line switch
  now -t <port>,<max sessions>
- added man page for rklogd(8) (basically a copy from klogd, but now
  there is one...)
- fixed a bug that caused internal messages (e.g. rsyslogd startup) to
  appear without a tag.
- removed a minor memory leak that occurred when TAG processing requalified
  a HOSTNAME to be a TAG (and a TAG already was set).
- removed potential small memory leaks in MsgSet***() functions. There
  would be a leak if a property was re-set, something that happened
  extremely seldom.
---------------------------------------------------------------------------
Version 1.13.4 (RGer), 2007-06-18
- added a new property "PRI-text", which holds the PRI field in
  textual form (e.g. "syslog.info")
- added alias "syslogseverity" for "syslogpriority", which is a
  misleading property name that needs to stay for historical
  reasons (and backward-compatility)
- added doc on how to record PRI value in log file
- enhanced signal handling in klogd, including removal of an unsafe
  call to the logging system during signal handling
---------------------------------------------------------------------------
Version 1.13.3 (RGer), 2007-06-15
- create a version of syslog.c from scratch. This is now
  - highly optimized for rsyslog
  - removes an incompatible license problem as the original
    version had a BSD license with advertising clause
  - fixed in the regard that rklogd will continue to work when
    rsysogd has been restarted (the original version, as well
    as sysklogd, will remain silent then)
  - solved an issue with an extra NUL char at message end that the
    original version had
- applied some changes to klogd to care for the new interface
- fixed a bug in syslogd.c which prevented compiling under debian
---------------------------------------------------------------------------
Version 1.13.2 (RGer), 2007-06-13
- lib order in makefile patched to facilitate static linking - thanks
  to Bennett Todd for providing the patch
- Integrated a patch from Peter Vrabec (pvrabec@redheat.com):
  - added klogd under the name of rklogd (remove dependency on
    original sysklogd package
  - createDB.sql now in UTF
  - added additional config files for use on Red Hat
---------------------------------------------------------------------------
Version 1.13.1 (RGer), 2007-02-05
- changed the listen backlog limit to a more reasonable value based on
  the maximum number of TCP connections configurd (10% + 5) - thanks to Guy
  Standen for the hint (actually, the limit was 5 and that was a 
  left-over from early testing).
- fixed a bug in makefile which caused DB-support to be disabled when
  NETZIP support was enabled
- added the -e option to allow transmission of every message to remote
  hosts (effectively turns off duplicate message suppression)
- (somewhat) improved memory consumption when compiled with MySQL support
- looks like we fixed an incompatibility with MySQL 5.x and above software
  At least in one case, the remote server name was destroyed, leading to 
  a connection failure. The new, improved code does not have this issue and
  so we see this as solved (the new code is generally somewhat better, so
  there is a good chance we fixed this incompatibility).
---------------------------------------------------------------------------
Version 1.13.0 (RGer), 2006-12-19
- added '$' as ToPos proptery replacer specifier - means "up to the
  end of the string"
- property replacer option "escape-cc", "drop-cc" and "space-cc"  added
- changed the handling of \0 characters inside syslog messages. We now
  consistently escape them to "#000". This is somewhat recommended in
  the draft-ietf-syslog-protocol-19 draft. While the real recomendation
  is to not escape any characters at all, we can not do this without
  considerable modification of the code. So we escape it to "#000", which
  is consistent with a sample found in the Internet-draft.
- removed message glue logic (see printchopped() comment for details)
  Also caused removal of parts table and thus some improvements in
  memory usage.
- changed the default MAXLINE to 2048 to take care of recent syslog
  standardization efforts (can easily be changed in syslogd.c)
- added support for byte-counted TCP syslog messages (much like
  syslog-transport-tls-05 Internet Draft). This was necessary to
  support compression over TCP.
- added support for receiving compressed syslog messages
- added support for sending compressed syslog messages
- fixed a bug where the last message in a syslog/tcp stream was
  lost if it was not properly terminated by a LF character
---------------------------------------------------------------------------
Version 1.12.3 (RGer), 2006-10-04
- implemented some changes to support Solaris (but support is not
  yet complete)
- commented out (via #if 0) some methods that are currently not being use
  but should be kept for further us
- added (interim) -u 1 option to turn off hostname and tag parsing
- done some modifications to better support Fedora
- made the field delimiter inside property replace configurable via
  template
- fixed a bug in property replacer: if fields were used, the delimitor
  became part of the field. Up until now, this was barely noticable as 
  the delimiter as TAB only and thus invisible to a human. With other
  delimiters available now, it quickly showed up. This bug fix might cause
  some grief to existing installations if they used the extra TAB for
  whatever reasons - sorry folks... Anyhow, a solution is easy: just add
  a TAB character contstant into your template. Thus, there has no attempt
  been made to do this in a backwards-compatible way.
---------------------------------------------------------------------------
Version 1.12.2 (RGer), 2006-02-15
- fixed a bug in the RFC 3339 date formatter. An extra space was added
  after the actual timestamp
- added support for providing high-precision RFC3339 timestamps for
  (rsyslogd-)internally-generated messages
- very (!) experimental support for syslog-protocol internet draft
  added (the draft is experimental, the code is solid ;))
- added support for field-extracting in the property replacer
- enhanced the legacy-syslog parser so that it can interpret messages
  that do not contain a TIMESTAMP
- fixed a bug that caused the default socket (usually /dev/log) to be
  opened even when -o command line option was given
- fixed a bug in the Debian sample startup script - it caused rsyslogd
  to listen to remote requests, which it shouldn't by default
---------------------------------------------------------------------------
Version 1.12.1 (RGer), 2005-11-23
- made multithreading work with BSD. Some signal-handling needed to be
  restructured. Also, there might be a slight delay of up to 10 seconds
  when huping and terminating rsyslogd under BSD
- fixed a bug where a NULL-pointer was passed to printf() in logmsg().
- fixed a bug during "make install" where rc3195d was not installed
  Thanks to Bennett Todd for spotting this.
- fixed a bug where rsyslogd dumped core when no TAG was found in the
  received message
- enhanced message parser so that it can deal with missing hostnames
  in many cases (may not be totally fail-safe)
- fixed a bug where internally-generated messages did not have the correct
  TAG
---------------------------------------------------------------------------
Version 1.12.0 (RGer), 2005-10-26
- moved to a multi-threaded design. single-threading is still optionally
  available. Multi-threading is experimental!
- fixed a potential race condition. In the original code, marking was done
  by an alarm handler, which could lead to all sorts of bad things. This
  has been changed now. See comments in syslogd.c/domark() for details.
- improved debug output for property-based filters
- not a code change, but: I have checked all exit()s to make sure that
  none occurs once rsyslogd has started up. Even in unusual conditions
  (like low-memory conditions) rsyslogd somehow remains active. Of course,
  it might loose a message or two, but at least it does not abort and it
  can also recover when the condition no longer persists.
- fixed a bug that could cause loss of the last message received
  immediately before rsyslogd was terminated.
- added comments on thread-safety of global variables in syslogd.c
- fixed a small bug: spurios printf() when TCP syslog was used
- fixed a bug that causes rsyslogd to dump core on termination when one
  of the selector lines did not receive a message during the run (very
  unlikely)
- fixed an one-too-low memory allocation in the TCP sender. Could result
  in rsyslogd dumping core.
- fixed a bug with regular expression support (thanks to Andres Riancho)
- a little bit of code restructuring (especially main(), which was
  horribly large)
---------------------------------------------------------------------------
Version 1.11.1 (RGer), 2005-10-19
- support for BSD-style program name and host blocks
- added a new property "programname" that can be used in templates
- added ability to specify listen port for rfc3195d
- fixed a bug that rendered the "startswith" comparison operation
  unusable.
- changed more functions to "static" storage class to help compiler
  optimize (should have been static in the first place...)
- fixed a potential memory leak in the string buffer class destructor.
  As the destructur was previously never called, the leak did not actually
  appear.
- some internal restructuring in anticipation/preparation of minimal
  multi-threading support
- rsyslogd still shares some code with the sysklogd project. Some patches
  for this shared code have been brought over from the sysklogd CVS.
---------------------------------------------------------------------------
Version 1.11.0 (RGer), 2005-10-12
- support for receiving messages via RFC 3195; added rfc3195d for that
  purpose
- added an additional guard to prevent rsyslogd from aborting when the
  2gb file size limit is hit. While a user can configure rsyslogd to
  handle such situations, it would abort if that was not done AND large
  file support was not enabled (ok, this is hopefully an unlikely scenario)
- fixed a bug that caused additional Unix domain sockets to be incorrectly
  processed - could lead to message loss in extreme cases
---------------------------------------------------------------------------
Version 1.10.2 (RGer), 2005-09-27
- added comparison operations in property-based filters:
  * isequal
  * startswith
- added ability to negate all property-based filter comparison operations
  by adding a !-sign right in front of the operation name
- added the ability to specify remote senders for UDP and TCP
  received messages. Allows to block all but well-known hosts
- changed the $-config line directives to be case-INsensitive
- new command line option -w added: "do not display warnings if messages
  from disallowed senders are received"
- fixed a bug that caused rsyslogd to dump core when the compare value
  was not quoted in property-based filters
- fixed a bug in the new CStr compare function which lead to invalid
  results (fortunately, this function was not yet used widely)
- added better support for "debugging" rsyslog.conf property filters
  (only if -d switch is given)
- changed some function definitions to static, which eventually enables
  some compiler optimizations
- fixed a bug in MySQL code; when a SQL error occured, rsyslogd could
  run in a tight loop. This was due to invalid sequence of error reporting
  and is now fixed.
---------------------------------------------------------------------------
Version 1.10.1 (RGer), 2005-09-23
- added the ability to execute a shell script as an action.
  Thanks to Bjoern Kalkbrenner for providing the code!
- fixed a bug in the MySQL code; due to the bug the automatic one-time
  retry after an error did not happen - this lead to error message in
  cases where none should be seen (e.g. after a MySQL restart)
- fixed a security issue with SQL-escaping in conjunction with
  non-(SQL-)standard MySQL features.
---------------------------------------------------------------------------
Version 1.10.0 (RGer), 2005-09-20
  REMINDER: 1.10 is the first unstable version if the 1.x series!
- added the capability to filter on any property in selector lines
  (not just facility and priority)
- changed stringbuf into a new counted string class
- added support for a "discard" action. If a selector line with
  discard (~ character) is found, no selector lines *after* that
  line will be processed.
- thanks to Andres Riancho, regular expression support has been
  added to the template engine
- added the FROMHOST property in the template processor, which could
  previously not be obtained. Thanks to Cristian Testa for pointing
  this out and even providing a fix.
- added display of compile-time options to -v output
- performance improvement for production build - made some checks
  to happen only during debug mode
- fixed a problem with compiling on SUSE and - while doing so - removed
  the socket call to set SO_BSDCOMPAT in cases where it is obsolete.
---------------------------------------------------------------------------
Version 1.0.4 (RGer), 2006-02-01
- a small but important fix: the tcp receiver had two forgotten printf's
  in it that caused a lot of unnecessary output to stdout. This was
  important enough to justify a new release
---------------------------------------------------------------------------
Version 1.0.3 (RGer), 2005-11-14
- added an additional guard to prevent rsyslogd from aborting when the
  2gb file size limit is hit. While a user can configure rsyslogd to
  handle such situations, it would abort if that was not done AND large
  file support was not enabled (ok, this is hopefully an unlikely scenario)
- fixed a bug that caused additional Unix domain sockets to be incorrectly
  processed - could lead to message loss in extreme cases
- applied some patches available from the sysklogd project to code
  shared from there
- fixed a bug that causes rsyslogd to dump core on termination when one
  of the selector lines did not receive a message during the run (very
  unlikely)
- fixed an one-too-low memory allocation in the TCP sender. Could result
  in rsyslogd dumping core.
- fixed a bug in the TCP sender that caused the retry logic to fail
  after an error or receiver overrun
- fixed a bug in init() that could lead to dumping core
- fixed a bug that could lead to dumping core when no HOSTNAME or no TAG
  was present in the syslog message
---------------------------------------------------------------------------
Version 1.0.2 (RGer), 2005-10-05
- fixed an issue with MySQL error reporting. When an error occured,
  the MySQL driver went into an endless loop (at least in most cases).
---------------------------------------------------------------------------
Version 1.0.1 (RGer), 2005-09-23
- fixed a security issue with SQL-escaping in conjunction with
  non-(SQL-)standard MySQL features.
---------------------------------------------------------------------------
Version 1.0.0 (RGer), 2005-09-12
- changed install doc to cover daily cron scripts - a trouble source
- added rc script for slackware (provided by Chris Elvidge - thanks!) 
- fixed a really minor bug in usage() - the -r option was still
  reported as without the port parameter
---------------------------------------------------------------------------
Version 0.9.8 (RGer), 2005-09-05
- made startup and shutdown message more consistent and included the
  pid, so that they can be easier correlated. Used syslog-protocol
  structured data format for this purpose.
- improved config info in startup message, now tells not only
  if it is listening remote on udp, but also for tcp. Also includes
  the port numbers. The previous startup message was misleading, because
  it did not say "remote reception" if rsyslogd was only listening via
  tcp (but not via udp).
- added a "how can you help" document to the doc set
---------------------------------------------------------------------------
Version 0.9.7 (RGer), 2005-08-15
- some of the previous doc files (like INSTALL) did not properly
  reflect the changes to the build process and the new doc. Fixed
  that.
- changed syslogd.c so that when compiled without database support,
  an error message is displayed when a database action is detected
  in the config file (previously this was used as an user rule ;))
- fixed a bug in the os-specific Makefiles which caused MySQL
  support to not be compiled, even if selected
---------------------------------------------------------------------------
Version 0.9.6 (RGer), 2005-08-09
- greatly enhanced documentation. Now available in html format in
  the "doc" folder and FreeBSD. Finally includes an install howto.
- improved MySQL error messages a little - they now show up as log
  messages, too (formerly only in debug mode)
- added the ability to specify the listen port for udp syslog.
  WARNING: This introduces an incompatibility. Formerly, udp
  syslog was enabled by the -r command line option. Now, it is
  "-r [port]", which is consistent with the tcp listener. However,
  just -r will now return an error message.
- added sample startup scripts for Debian and FreeBSD
- added support for easy feature selection in the makefile. Un-
  fortunately, this also means I needed to spilt the make file
  for different OS and distros. There are some really bad syntax
  differences between FreeBSD and Linux make.
---------------------------------------------------------------------------
Version 0.9.5 (RGer), 2005-08-01
- the "semicolon bug" was actually not (fully) solved in 0.9.4. One
  part of the bug was solved, but another still existed. This one
  is fixed now, too.
- the "semicolon bug" actually turned out to be a more generic bug.
  It appeared whenever an invalid template name was given. With some
  selector actions, rsyslogd dumped core, with other it "just" had
  a small ressource leak with others all worked well. These anomalies
  are now fixed. Note that they only appeared during system initaliziation
  once the system was running, nothing bad happened.
- improved error reporting for template errors on startup. They are now
  shown on the console and the start-up tty. Formerly, they were only
  visible in debug mode.
- support for multiple instances of rsyslogd on a single machine added
- added new option "-o" --> omit local unix domain socket. This option
  enables rsyslogd NOT to listen to the local socket. This is most
  helpful when multiple instances of rsyslogd (or rsyslogd and another
  syslogd) shall run on a single system.
- added new option "-i <pidfile>" which allows to specify the pidfile.
  This is needed when multiple instances of rsyslogd are to be run.
- the new project home page is now online at www.rsyslog.com
---------------------------------------------------------------------------
Version 0.9.4 (RGer), 2005-07-25
- finally added the TCP sender. It now supports non-blocking mode, no
  longer disabling message reception during connect. As it is now, it
  is usable in production. The code could be more sophisticated, but
  I've kept it short in anticipation of the move to liblogging, which
  will lead to the removal of the code just written ;)
- the "exiting on signal..." message still had the "syslogd" name in 
  it. Changed this to "rsyslogd", as we do not have a large user base
  yet, this should pose no problem.
- fixed "the semiconlon" bug. rsyslogd dumped core if a write-db action
  was specified but no semicolon was given after the password (an empty
  template was ok, but the semicolon needed to be present).
- changed a default for traditional output format. During testing, it
  was seen that the timestamp written to file in default format was
  the time of message reception, not the time specified in the TIMESTAMP
  field of the message itself. Traditionally, the message TIMESTAMP is
  used and this has been changed now.
---------------------------------------------------------------------------
Version 0.9.3 (RGer), 2005-07-19
- fixed a bug in the message parser. In June, the RFC 3164 timestamp
  was not correctly parsed (yes, only in June and some other months,
  see the code comment to learn why...)
- added the ability to specify the destination port when forwarding
  syslog messages (both for TCP and UDP)
- added an very experimental TCP sender (activated by
  @@machine:port in config). This is not yet for production use. If
  the receiver is not alive, rsyslogd will wait quite some time until
  the connection request times out, which most probably leads to
  loss of incoming messages.

---------------------------------------------------------------------------
Version 0.9.2 (RGer), around 2005-07-06
- I intended to change the maxsupported message size to 32k to
  support IHE - but given the memory inefficiency in the usual use
  cases, I have not done this. I have, however, included very
  specific instructions on how to do this in the source code. I have
  also done some testing with 32k messages, so you can change the
  max size without taking too much risk.
- added a syslog/tcp receiver; we now can receive messages via
  plain tcp, but we can still send only via UDP. The syslog/tcp
  receiver is the primary enhancement of this release.
- slightly changed some error messages that contained a spurios \n at
  the end of the line (which gives empty lines in your log...)

---------------------------------------------------------------------------
Version 0.9.1 (RGer)
- fixed code so that it compiles without errors under FreeBSD
- removed now unused function "allocate_log()" from syslogd.c
- changed the make file so that it contains more defines for
  different environments (in the long term, we need a better
  system for disabling/enabling features...)
- changed some printf's printing off_t types to %lld and
  explicit (long long) casts. I tried to figure out the exact type,
  but did not succeed in this. In the worst case, ultra-large peta-
  byte files will now display funny informational messages on rollover,
  something I think we can live with for the neersion 3.11.2 (rgerhards), 2008-02-??
---------------------------------------------------------------------------
Version 3.11.1 (rgerhards), 2008-02-12
- SNMP trap sender added thanks to Andre Lorbach (omsnmp)
- added input-plugin interface specification in form of a (copy) template
  input module
- applied documentation fix by Michael Biebl -- many thanks!
- bugfix: immark did not have MARK flags set...
- added x-info field to rsyslogd startup/shutdown message. Hopefully
  points users to right location for further info (many don't even know
  they run rsyslog ;))
- bugfix: trailing ":" of tag was lost while parsing legacy syslog messages
  without timestamp - thanks to Anders Blomdell for providing a patch!
- fixed a bug in stringbuf.c related to STRINGBUF_TRIM_ALLOCSIZE, which
  wasn't supposed to be used with rsyslog. Put a warning message up that
  tells this feature is not tested and probably not worth the effort.
  Thanks to Anders Blomdell fro bringing this to our attention
- somewhat improved performance of string buffers
- fixed bug that caused invalid treatment of tabs (HT) in rsyslog.conf
- bugfix: setting for $EscapeCopntrolCharactersOnReceive was not 
  properly initialized
- clarified usage of space-cc property replacer option
- improved abort diagnostic handler
- some initial effort for malloc/free runtime debugging support
- bugfix: using dynafile actions caused rsyslogd abort
- fixed minor man errors thanks to Michael Biebl
---------------------------------------------------------------------------
Version 3.11.0 (rgerhards), 2008-01-31
- implemented queued actions
- implemented simple rate limiting for actions
- implemented deliberate discarding of lower priority messages over higher
  priority ones when a queue runs out of space
- implemented disk quotas for disk queues
- implemented the $ActionResumeRetryCount config directive
- added $ActionQueueFilename config directive
- added $ActionQueueSize config directive
- added $ActionQueueHighWaterMark config directive
- added $ActionQueueLowWaterMark config directive
- added $ActionQueueDiscardMark config directive
- added $ActionQueueDiscardSeverity config directive
- added $ActionQueueCheckpointInterval config directive
- added $ActionQueueType config directive
- added $ActionQueueWorkerThreads config directive
- added $ActionQueueTimeoutshutdown config directive
- added $ActionQueueTimeoutActionCompletion config directive
- added $ActionQueueTimeoutenQueue config directive
- added $ActionQueueTimeoutworkerThreadShutdown config directive
- added $ActionQueueWorkerThreadMinimumMessages config directive
- added $ActionQueueMaxFileSize config directive
- added $ActionQueueSaveonShutdown config directive
- addded $ActionQueueDequeueSlowdown config directive
- addded $MainMsgQueueDequeueSlowdown config directive
- bugfix: added forgotten docs to package
- improved debugging support
- fixed a bug that caused $MainMsgQueueCheckpointInterval to work incorrectly
- when a long-running action needs to be cancelled on shutdown, the message
  that was processed by it is now preserved. This finishes support for
  guaranteed delivery of messages (if the output supports it, of course)
- fixed bug in output module interface, see
  http://sourceforge.net/tracker/index.php?func=detail&aid=1881008&group_id=123448&atid=696552
- changed the ommysql output plugin so that the (lengthy) connection
  initialization now takes place in message processing. This works much
  better with the new queued action mode (fast startup)
- fixed a bug that caused a potential hang in file and fwd output module
  varmojfekoj provided the patch - many thanks!
- bugfixed stream class offset handling on 32bit platforms
---------------------------------------------------------------------------
Version 3.10.3 (rgerhards), 2008-01-28
- fixed a bug with standard template definitions (not a big deal) - thanks
  to varmojfekoj for spotting it
- run-time instrumentation added
- implemented disk-assisted queue mode, which enables on-demand disk
  spooling if the queue's in-memory queue is exhausted
- implemented a dynamic worker thread pool for processing incoming
  messages; workers are started and shut down as need arises
- implemented a run-time instrumentation debug package
- implemented the $MainMsgQueueSaveOnShutdown config directive
- implemented the $MainMsgQueueWorkerThreadMinimumMessages config directive
- implemented the $MainMsgQueueTimeoutWorkerThreadShutdown config directive
---------------------------------------------------------------------------
Version 3.10.2 (rgerhards), 2008-01-14
- added the ability to keep stop rsyslogd without the need to drain
  the main message queue. In disk queue mode, rsyslog continues to
  run from the point where it stopped. In case of a system failure, it
  continues to process messages from the last checkpoint.
- fixed a bug that caused a segfault on startup when no $WorkDir directive
  was specified in rsyslog.conf
- provided more fine-grain control over shutdown timeouts and added a
  way to specify the enqueue timeout when the main message queue is full
- implemented $MainMsgQueueCheckpointInterval config directive
- implemented $MainMsgQueueTimeoutActionCompletion config directive
- implemented $MainMsgQueueTimeoutEnqueue config directive
- implemented $MainMsgQueueTimeoutShutdown config directive
---------------------------------------------------------------------------
Version 3.10.1 (rgerhards), 2008-01-10
- implemented the "disk" queue mode. However, it currently is of very
  limited use, because it does not support persistence over rsyslogd
  runs. So when rsyslogd is stopped, the queue is drained just as with
  the in-memory queue modes. Persistent queues will be a feature of
  the next release.
- performance-optimized string class, should bring an overall improvement
- fixed a memory leak in imudp -- thanks to varmojfekoj for the patch
- fixed a race condition that could lead to a rsyslogd hang when during
  HUP or termination
- done some doc updates
- added $WorkDirectory config directive
- added $MainMsgQueueFileName config directive
- added $MainMsgQueueMaxFileSize config directive
---------------------------------------------------------------------------
Version 3.10.0 (rgerhards), 2008-01-07
- implemented input module interface and initial input modules
- enhanced threading for input modules (each on its own thread now)
- ability to bind UDP listeners to specific local interfaces/ports and
  ability to run multiple of them concurrently
- added ability to specify listen IP address for UDP syslog server
- license changed to GPLv3
- mark messages are now provided by loadble module immark
- rklogd is no longer provided. Its functionality has now been taken over
  by imklog, a loadable input module. This offers a much better integration
  into rsyslogd and makes sure that the kernel logger process is brought
  up and down at the appropriate times
- enhanced $IncludeConfig directive to support wildcard characters
  (thanks to Michael Biebl)
- all inputs are now implemented as loadable plugins
- enhanced threading model: each input module now runs on its own thread
- enhanced message queue which now supports different queueing methods
  (among others, this can be used for performance fine-tuning)
- added a large number of new configuration directives for the new
  input modules
- enhanced multi-threading utilizing a worker thread pool for the
  main message queue
- compilation without pthreads is no longer supported
- much cleaner code due to new objects and removal of single-threading
  mode
---------------------------------------------------------------------------
Version 2.0.1 STABLE (rgerhards), 2008-01-24
- fixed a bug in integer conversion - but this function was never called,
  so it is not really a useful bug fix ;)
- fixed a bug with standard template definitions (not a big deal) - thanks
  to varmojfekoj for spotting it
- fixed a bug that caused a potential hang in file and fwd output module
  varmojfekoj provided the patch - many thanks!
---------------------------------------------------------------------------
Version 2.0.0 STABLE (rgerhards), 2008-01-02
- re-release of 1.21.2 as STABLE with no modifications except some
  doc updates
---------------------------------------------------------------------------
Version 1.21.2 (rgerhards), 2007-12-28
- created a gss-api output module. This keeps GSS-API code and
  TCP/UDP code separated. It is also important for forward-
  compatibility with v3. Please note that this change breaks compatibility
  with config files created for 1.21.0 and 1.21.1 - this was considered
  acceptable.
- fixed an error in forwarding retry code (could lead to message corruption
  but surfaced very seldom)
- increased portability for older platforms (AI_NUMERICSERV moved)
- removed socket leak in omfwd.c
- cross-platform patch for GSS-API compile problem on some platforms
  thanks to darix for the patch!
---------------------------------------------------------------------------
Version 1.21.1 (rgerhards), 2007-12-23
- small doc fix for $IncludeConfig
- fixed a bug in llDestroy()
- bugfix: fixing memory leak when message queue is full and during
  parsing. Thanks to varmojfekoj for the patch.
- bugfix: when compiled without network support, unix sockets were
  not properply closed
- bugfix: memory leak in cfsysline.c/doGetWord() fixed
---------------------------------------------------------------------------
Version 1.21.0 (rgerhards), 2007-12-19
- GSS-API support for syslog/TCP connections was added. Thanks to
  varmojfekoj for providing the patch with this functionality
- code cleanup
- enhanced $IncludeConfig directive to support wildcard filenames
- changed some multithreading synchronization
---------------------------------------------------------------------------
Version 1.20.1 (rgerhards), 2007-12-12
- corrected a debug setting that survived release. Caused TCP connections
  to be retried unnecessarily often.
- When a hostname ACL was provided and DNS resolution for that name failed,
  ACL processing was stopped at that point. Thanks to mildew for the patch.
  Fedora Bugzilla: http://bugzilla.redhat.com/show_bug.cgi?id=395911
- fixed a potential race condition, see link for details:
  http://rgerhards.blogspot.com/2007/12/rsyslog-race-condition.html
  Note that the probability of problems from this bug was very remote
- fixed a memory leak that happend when PostgreSQL date formats were
  used
---------------------------------------------------------------------------
Version 1.20.0 (rgerhards), 2007-12-07
- an output module for postgres databases has been added. Thanks to
  sur5r for contributing this code
- unloading dynamic modules has been cleaned up, we now have a
  real implementation and not just a dummy "good enough for the time
  being".
- enhanced platform independence - thanks to Bartosz Kuzma and Michael
  Biebl for their very useful contributions
- some general code cleanup (including warnings on 64 platforms, only)
---------------------------------------------------------------------------
Version 1.19.12 (rgerhards), 2007-12-03
- cleaned up the build system (thanks to Michael Biebl for the patch)
- fixed a bug where ommysql was still not compiled with -pthread option
---------------------------------------------------------------------------
Version 1.19.11 (rgerhards), 2007-11-29
- applied -pthread option to build when building for multi-threading mode
  hopefully solves an issue with segfaulting
---------------------------------------------------------------------------
Version 1.19.10 (rgerhards), 2007-10-19
- introdcued the new ":modulename:" syntax for calling module actions
  in selector lines; modified ommysql to support it. This is primarily
  an aid for further modules and a prequisite to actually allow third
  party modules to be created.
- minor fix in slackware startup script, "-r 0" is now "-r0"
- updated rsyslogd doc set man page; now in html format
- undid creation of a separate thread for the main loop -- this did not
  turn out to be needed or useful, so reduce complexity once again.
- added doc fixes provided by Michael Biebl - thanks
---------------------------------------------------------------------------
Version 1.19.9 (rgerhards), 2007-10-12
- now packaging system which again contains all components in a single
  tarball
- modularized main() a bit more, resulting in less complex code
- experimentally added an additional thread - will see if that affects
  the segfault bug we experience on some platforms. Note that this change
  is scheduled to be removed again later.
---------------------------------------------------------------------------
Version 1.19.8 (rgerhards), 2007-09-27
- improved repeated message processing
- applied patch provided by varmojfekoj to support building ommysql
  in its own way (now also resides in a plugin subdirectory);
  ommysql is now a separate package
- fixed a bug in cvthname() that lead to message loss if part
  of the source hostname would have been dropped
- created some support for distributing ommysql together with the
  main rsyslog package. I need to re-think it in the future, but
  for the time being the current mode is best. I now simply include
  one additional tarball for ommysql inside the main distribution.
  I look forward to user feedback on how this should be done best. In the
  long term, a separate project should be spawend for ommysql, but I'd
  like to do that only after the plugin interface is fully stable (what
  it is not yet).
---------------------------------------------------------------------------
Version 1.19.7 (rgerhards), 2007-09-25
- added code to handle situations where senders send us messages ending with
  a NUL character. It is now simply removed. This also caused trailing LF
  reduction to fail, when it was followed by such a NUL. This is now also
  handled.
- replaced some non-thread-safe function calls by their thread-safe
  counterparts
- fixed a minor memory leak that occured when the %APPNAME% property was
  used (I think nobody used that in practice)
- fixed a bug that caused signal handlers in cvthname() not to be restored when
  a malicious pointer record was detected and processing of the message been
  stopped for that reason (this should be really rare and can not be related
  to the segfault bug we are hunting).
- fixed a bug in cvthname that lead to passing a wrong parameter - in
  practice, this had no impact.
- general code cleanup (e.g. compiler warnings, comments)
---------------------------------------------------------------------------
Version 1.19.6 (rgerhards), 2007-09-11
- applied patch by varmojfekoj to change signal handling to the new
  sigaction API set (replacing the depreciated signal() calls and its
  friends.
- fixed a bug that in --enable-debug mode caused an assertion when the
  discard action was used
- cleaned up compiler warnings
- applied patch by varmojfekoj to FIX a bug that could cause 
  segfaults if empty properties were processed using modifying
  options (e.g. space-cc, drop-cc)
- fixed man bug: rsyslogd supports -l option
---------------------------------------------------------------------------
Version 1.19.5 (rgerhards), 2007-09-07
- changed part of the CStr interface so that better error tracking
  is provided and the calling sequence is more intuitive (there were
  invalid calls based on a too-weired interface)
- (hopefully) fixed some remaining bugs rooted in wrong use of 
  the CStr class. These could lead to program abort.
- applied patch by varmojfekoj two fix two potential segfault situations
- added $ModDir config directive
- modified $ModLoad so that an absolute path may be specified as
  module name (e.g. /rsyslog/ommysql.so)
---------------------------------------------------------------------------
Version 1.19.4 (rgerhards/varmojfekoj), 2007-09-04
- fixed a number of small memory leaks - thanks varmojfekoj for patching
- fixed an issue with CString class that could lead to rsyslog abort
  in tplToString() - thanks varmojfekoj for patching
- added a man-version of the config file documenation - thanks to Michel
  Samia for providing the man file
- fixed bug: a template like this causes an infinite loop:
  $template opts,"%programname:::a,b%"
  thanks varmojfekoj for the patch
- fixed bug: case changing options crash freeing the string pointer
  because they modify it: $template opts2,"%programname::1:lowercase%"
  thanks varmojfekoj for the patch
---------------------------------------------------------------------------
Version 1.19.3 (mmeckelein/varmojfekoj), 2007-08-31
- small mem leak fixed (after calling parseSelectorAct) - Thx varmojkekoj
- documentation section "Regular File" und "Blocks" updated
- solved an issue with dynamic file generation - Once again many thanks
  to varmojfekoj
- the negative selector for program name filter (Blocks) does not work as
  expected - Thanks varmojfekoj for patching
- added forwarding information to sysklogd (requires special template)
  to config doc
---------------------------------------------------------------------------
Version 1.19.2 (mmeckelein/varmojfekoj), 2007-08-28
- a specifically formed message caused a segfault - Many thanks varmojfekoj
  for providing a patch
- a typo and a weird condition are fixed in msg.c - Thanks again
  varmojfekoj 
- on file creation the file was always owned by root:root. This is fixed
  now - Thanks ypsa for solving this issue
---------------------------------------------------------------------------
Version 1.19.1 (mmeckelein), 2007-08-22
- a bug that caused a high load when a TCP/UDP connection was closed is 
  fixed now - Thanks mildew for solving this issue
- fixed a bug which caused a segfault on reinit - Thx varmojfekoj for the
  patch
- changed the hardcoded module path "/lib/rsyslog" to $(pkglibdir) in order
  to avoid trouble e.g. on 64 bit platforms (/lib64) - many thanks Peter
  Vrabec and darix, both provided a patch for solving this issue
- enhanced the unloading of modules - thanks again varmojfekoj
- applied a patch from varmojfekoj which fixes various little things in
  MySQL output module
---------------------------------------------------------------------------
Version 1.19.0 (varmojfekoj/rgerhards), 2007-08-16
- integrated patch from varmojfekoj to make the mysql module a loadable one
  many thanks for the patch, MUCH appreciated
---------------------------------------------------------------------------
Version 1.18.2 (rgerhards), 2007-08-13
- fixed a bug in outchannel code that caused templates to be incorrectly
  parsed
- fixed a bug in ommysql that caused a wrong ";template" missing message
- added some code for unloading modules; not yet fully complete (and we do
  not yet have loadable modules, so this is no problem)
- removed debian subdirectory by request of a debian packager (this is a special
  subdir for debian and there is also no point in maintaining it when there
  is a debian package available - so I gladly did this) in some cases
- improved overall doc quality (some pages were quite old) and linked to
  more of the online resources.
- improved /contrib/delete_mysql script by adding a host option and some
  other minor modifications
---------------------------------------------------------------------------
Version 1.18.1 (rgerhards), 2007-08-08
- applied a patch from varmojfekoj which solved a potential segfault
  of rsyslogd on HUP
- applied patch from Michel Samia to fix compilation when the pthreads
  feature is disabled
- some code cleanup (moved action object to its own file set)
- add config directive $MainMsgQueueSize, which now allows to configure the
  queue size dynamically
- all compile-time settings are now shown in rsyslogd -v, not just the
  active ones
- enhanced performance a little bit more
- added config file directive $ActionResumeInterval
- fixed a bug that prevented compilation under debian sid
- added a contrib directory for user-contributed useful things
---------------------------------------------------------------------------
Version 1.18.0 (rgerhards), 2007-08-03
- rsyslog now supports fallback actions when an action did not work. This
  is a great feature e.g. for backup database servers or backup syslog
  servers
- modified rklogd to only change the console log level if -c is specified
- added feature to use multiple actions inside a single selector
- implemented $ActionExecOnlyWhenPreviousIsSuspended config directive
- error messages during startup are now spit out to the configured log
  destinations
---------------------------------------------------------------------------
Version 1.17.6 (rgerhards), 2007-08-01
- continued to work on output module modularization - basic stage of
  this work is now FINISHED
- fixed bug in OMSRcreate() - always returned SR_RET_OK
- fixed a bug that caused ommysql to always complain about missing
  templates
- fixed a mem leak in OMSRdestruct - freeing the object itself was
  forgotten - thanks to varmojfekoj for the patch
- fixed a memory leak in syslogd/init() that happend when the config
  file could not be read - thanks to varmojfekoj for the patch
- fixed insufficient memory allocation in addAction() and its helpers.
  The initial fix and idea was developed by mildew, I fine-tuned
  it a bit. Thanks a lot for the fix, I'd probably had pulled out my
  hair to find the bug...
- added output of config file line number when a parsing error occured
- fixed bug in objomsr.c that caused program to abort in debug mode with
  an invalid assertion (in some cases)
- fixed a typo that caused the default template for MySQL to be wrong.
  thanks to mildew for catching this.
- added configuration file command $DebugPrintModuleList and
  $DebugPrintCfSysLineHandlerList
- fixed an invalid value for the MARK timer - unfortunately, there was
  a testing aid left in place. This resulted in quite frequent MARK messages
- added $IncludeConfig config directive
- applied a patch from mildew to prevent rsyslogd from freezing under heavy
  load. This could happen when the queue was full. Now, we drop messages
  but rsyslogd remains active.
---------------------------------------------------------------------------
Version 1.17.5 (rgerhards), 2007-07-30
- continued to work on output module modularization
- fixed a missing file bug - thanks to Andrea Montanari for reporting
  this problem
- fixed a problem with shutting down the worker thread and freeing the
  selector_t list - this caused messages to be lost, because the
  message queue was not properly drained before the selectors got
  destroyed.
---------------------------------------------------------------------------
Version 1.17.4 (rgerhards), 2007-07-27
- continued to work on output module modularization
- fixed a situation where rsyslogd could create zombie processes
  thanks to mildew for the patch
- applied patch from Michel Samia to fix compilation when NOT
  compiled for pthreads
---------------------------------------------------------------------------
Version 1.17.3 (rgerhards), 2007-07-25
- continued working on output module modularization
- fixed a bug that caused rsyslogd to segfault on exit (and
  probably also on HUP), when there was an unsent message in a selector
  that required forwarding and the dns lookup failed for that selector
  (yes, it was pretty unlikely to happen;))
  thanks to varmojfekoj <varmojfekoj@gmail.com> for the patch
- fixed a memory leak in config file parsing and die()
  thanks to varmojfekoj <varmojfekoj@gmail.com> for the patch
- rsyslogd now checks on startup if it is capable to performa any work
  at all. If it cant, it complains and terminates
  thanks to Michel Samia for providing the patch!
- fixed a small memory leak when HUPing syslogd. The allowed sender
  list now gets freed. thanks to mildew for the patch.
- changed the way error messages in early startup are logged. They
  now do no longer use the syslogd code directly but are rather
  send to stderr.
---------------------------------------------------------------------------
Version 1.17.2 (rgerhards), 2007-07-23
- made the port part of the -r option optional. Needed for backward
  compatibility with sysklogd
- replaced system() calls with something more reasonable. Please note that
  this might break compatibility with some existing configuration files.
  We accept this in favour of the gained security.
- removed a memory leak that could occur if timegenerated was used in
  RFC 3164 format in templates
- did some preparation in msg.c for advanced multithreading - placed the
  hooks, but not yet any active code
- worked further on modularization
- added $ModLoad MySQL (dummy) config directive
- added DropTrailingLFOnReception config directive
---------------------------------------------------------------------------
Version 1.17.1 (rgerhards), 2007-07-20
- fixed a bug that caused make install to install rsyslogd and rklogd under
  the wrong names
- fixed bug that caused $AllowedSenders to handle IPv6 scopes incorrectly;
  also fixed but that could grabble $AllowedSender wildcards. Thanks to
  mildew@gmail.com for the patch
- minor code cleanup - thanks to Peter Vrabec for the patch
- fixed minimal memory leak on HUP (caused by templates)
  thanks to varmojfekoj <varmojfekoj@gmail.com> for the patch
- fixed another memory leak on HUPing and on exiting rsyslogd
  again thanks to varmojfekoj <varmojfekoj@gmail.com> for the patch
- code cleanup (removed compiler warnings)
- fixed portability bug in configure.ac - thanks to Bartosz Kuźma for patch
- moved msg object into its own file set
- added the capability to continue trying to write log files when the
  file system is full. Functionality based on patch by Martin Schulze
  to sysklogd package.
---------------------------------------------------------------------------
Version 1.17.0 (RGer), 2007-07-17
- added $RepeatedLineReduction config parameter
- added $EscapeControlCharactersOnReceive config parameter
- added $ControlCharacterEscapePrefix config parameter
- added $DirCreateMode config parameter
- added $CreateDirs config parameter
- added $DebugPrintTemplateList config parameter
- added $ResetConfigVariables config parameter
- added $FileOwner config parameter
- added $FileGroup config parameter
- added $DirOwner config parameter
- added $DirGroup config parameter
- added $FailOnChownFailure config parameter
- added regular expression support to the filter engine
  thanks to Michel Samia for providing the patch!
- enhanced $AllowedSender functionality. Credits to mildew@gmail.com for
  the patch doing that
  - added IPv6 support
  - allowed DNS hostnames
  - allowed DNS wildcard names
- added new option $DropMsgsWithMaliciousDnsPTRRecords
- added autoconf so that rfc3195d, rsyslogd and klogd are stored to /sbin
- added capability to auto-create directories with dynaFiles
---------------------------------------------------------------------------
Version 1.16.0 (RGer/Peter Vrabec), 2007-07-13 - The Friday, 13th Release ;)
- build system switched to autotools
- removed SYSV preprocessor macro use, replaced with autotools equivalents
- fixed a bug that caused rsyslogd to segfault when TCP listening was
  disabled and it terminated
- added new properties "syslogfacility-text" and "syslogseverity-text"
  thanks to varmojfekoj <varmojfekoj@gmail.com> for the patch
- added the -x option to disable hostname dns reslution
  thanks to varmojfekoj <varmojfekoj@gmail.com> for the patch
- begun to better modularize syslogd.c - this is an ongoing project; moved
  type definitions to a separate file
- removed some now-unused fields from struct filed
- move file size limit fields in struct field to the "right spot" (the file
  writing part of the union - f_un.f_file)
- subdirectories linux and solaris are no longer part of the distribution
  package. This is not because we cease support for them, but there are no
  longer any files in them after the move to autotools
---------------------------------------------------------------------------
Version 1.15.1 (RGer), 2007-07-10
- fixed a bug that caused a dynaFile selector to stall when there was
  an open error with one file 
- improved template processing for dynaFiles; templates are now only
  looked up during initialization - speeds up processing
- optimized memory layout in struct filed when compiled with MySQL
  support
- fixed a bug that caused compilation without SYSLOG_INET to fail
- re-enabled the "last message repeated n times" feature. This
  feature was not taken care of while rsyslogd evolved from sysklogd
  and it was more or less defunct. Now it is fully functional again.
- added system properties: $NOW, $YEAR, $MONTH, $DAY, $HOUR, $MINUTE
- fixed a bug in iovAsString() that caused a memory leak under stress
  conditions (most probably memory shortage). This was unlikely to
  ever happen, but it doesn't hurt doing it right
- cosmetic: defined type "uchar", change all unsigned chars to uchar
---------------------------------------------------------------------------
Version 1.15.0 (RGer), 2007-07-05
- added ability to dynamically generate file names based on templates
  and thus properties. This was a much-requested feature. It makes
  life easy when it e.g. comes to splitting files based on the sender
  address.
- added $umask and $FileCreateMode config file directives
- applied a patch from Bartosz Kuzma to compile cleanly under NetBSD
- checks for extra (unexpected) characters in system config file lines
  have been added
- added IPv6 documentation - was accidently missing from CVS
- begun to change char to unsigned char
---------------------------------------------------------------------------
Version 1.14.2 (RGer), 2007-07-03
** this release fixes all known nits with IPv6 **
- restored capability to do /etc/service lookup for "syslog"
  service when -r 0 was given
- documented IPv6 handling of syslog messages
- integrate patch from Bartosz Kuźma to make rsyslog compile under
  Solaris again (the patch replaced a strndup() call, which is not
  available under Solaris
- improved debug logging when waiting on select
- updated rsyslogd man page with new options (-46A)
---------------------------------------------------------------------------
Version 1.14.1 (RGer/Peter Vrabec), 2007-06-29
- added Peter Vrabec's patch for IPv6 TCP
- prefixed all messages send to stderr in rsyslogd with "rsyslogd: "
---------------------------------------------------------------------------
Version 1.14.0 (RGer/Peter Vrabec), 2007-06-28
- Peter Vrabec provided IPv6 for rsyslog, so we are now IPv6 enabled
  IPv6 Support is currently for UDP only, TCP is to come soon.
  AllowedSender configuration does not yet work for IPv6.
- fixed code in iovCreate() that broke C's strict aliasing rules 
- fixed some char/unsigned char differences that forced the compiler
  to spit out warning messages
- updated the Red Hat init script to fix a known issue (thanks to
  Peter Vrabec)
---------------------------------------------------------------------------
Version 1.13.5 (RGer), 2007-06-22
- made the TCP session limit configurable via command line switch
  now -t <port>,<max sessions>
- added man page for rklogd(8) (basically a copy from klogd, but now
  there is one...)
- fixed a bug that caused internal messages (e.g. rsyslogd startup) to
  appear without a tag.
- removed a minor memory leak that occurred when TAG processing requalified
  a HOSTNAME to be a TAG (and a TAG already was set).
- removed potential small memory leaks in MsgSet***() functions. There
  would be a leak if a property was re-set, something that happened
  extremely seldom.
---------------------------------------------------------------------------
Version 1.13.4 (RGer), 2007-06-18
- added a new property "PRI-text", which holds the PRI field in
  textual form (e.g. "syslog.info")
- added alias "syslogseverity" for "syslogpriority", which is a
  misleading property name that needs to stay for historical
  reasons (and backward-compatility)
- added doc on how to record PRI value in log file
- enhanced signal handling in klogd, including removal of an unsafe
  call to the logging system during signal handling
---------------------------------------------------------------------------
Version 1.13.3 (RGer), 2007-06-15
- create a version of syslog.c from scratch. This is now
  - highly optimized for rsyslog
  - removes an incompatible license problem as the original
    version had a BSD license with advertising clause
  - fixed in the regard that rklogd will continue to work when
    rsysogd has been restarted (the original version, as well
    as sysklogd, will remain silent then)
  - solved an issue with an extra NUL char at message end that the
    original version had
- applied some changes to klogd to care for the new interface
- fixed a bug in syslogd.c which prevented compiling under debian
---------------------------------------------------------------------------
Version 1.13.2 (RGer), 2007-06-13
- lib order in makefile patched to facilitate static linking - thanks
  to Bennett Todd for providing the patch
- Integrated a patch from Peter Vrabec (pvrabec@redheat.com):
  - added klogd under the name of rklogd (remove dependency on
    original sysklogd package
  - createDB.sql now in UTF
  - added additional config files for use on Red Hat
---------------------------------------------------------------------------
Version 1.13.1 (RGer), 2007-02-05
- changed the listen backlog limit to a more reasonable value based on
  the maximum number of TCP connections configurd (10% + 5) - thanks to Guy
  Standen for the hint (actually, the limit was 5 and that was a 
  left-over from early testing).
- fixed a bug in makefile which caused DB-support to be disabled when
  NETZIP support was enabled
- added the -e option to allow transmission of every message to remote
  hosts (effectively turns off duplicate message suppression)
- (somewhat) improved memory consumption when compiled with MySQL support
- looks like we fixed an incompatibility with MySQL 5.x and above software
  At least in one case, the remote server name was destroyed, leading to 
  a connection failure. The new, improved code does not have this issue and
  so we see this as solved (the new code is generally somewhat better, so
  there is a good chance we fixed this incompatibility).
---------------------------------------------------------------------------
Version 1.13.0 (RGer), 2006-12-19
- added '$' as ToPos proptery replacer specifier - means "up to the
  end of the string"
- property replacer option "escape-cc", "drop-cc" and "space-cc"  added
- changed the handling of \0 characters inside syslog messages. We now
  consistently escape them to "#000". This is somewhat recommended in
  the draft-ietf-syslog-protocol-19 draft. While the real recomendation
  is to not escape any characters at all, we can not do this without
  considerable modification of the code. So we escape it to "#000", which
  is consistent with a sample found in the Internet-draft.
- removed message glue logic (see printchopped() comment for details)
  Also caused removal of parts table and thus some improvements in
  memory usage.
- changed the default MAXLINE to 2048 to take care of recent syslog
  standardization efforts (can easily be changed in syslogd.c)
- added support for byte-counted TCP syslog messages (much like
  syslog-transport-tls-05 Internet Draft). This was necessary to
  support compression over TCP.
- added support for receiving compressed syslog messages
- added support for sending compressed syslog messages
- fixed a bug where the last message in a syslog/tcp stream was
  lost if it was not properly terminated by a LF character
---------------------------------------------------------------------------
Version 1.12.3 (RGer), 2006-10-04
- implemented some changes to support Solaris (but support is not
  yet complete)
- commented out (via #if 0) some methods that are currently not being use
  but should be kept for further us
- added (interim) -u 1 option to turn off hostname and tag parsing
- done some modifications to better support Fedora
- made the field delimiter inside property replace configurable via
  template
- fixed a bug in property replacer: if fields were used, the delimitor
  became part of the field. Up until now, this was barely noticable as 
  the delimiter as TAB only and thus invisible to a human. With other
  delimiters available now, it quickly showed up. This bug fix might cause
  some grief to existing installations if they used the extra TAB for
  whatever reasons - sorry folks... Anyhow, a solution is easy: just add
  a TAB character contstant into your template. Thus, there has no attempt
  been made to do this in a backwards-compatible way.
---------------------------------------------------------------------------
Version 1.12.2 (RGer), 2006-02-15
- fixed a bug in the RFC 3339 date formatter. An extra space was added
  after the actual timestamp
- added support for providing high-precision RFC3339 timestamps for
  (rsyslogd-)internally-generated messages
- very (!) experimental support for syslog-protocol internet draft
  added (the draft is experimental, the code is solid ;))
- added support for field-extracting in the property replacer
- enhanced the legacy-syslog parser so that it can interpret messages
  that do not contain a TIMESTAMP
- fixed a bug that caused the default socket (usually /dev/log) to be
  opened even when -o command line option was given
- fixed a bug in the Debian sample startup script - it caused rsyslogd
  to listen to remote requests, which it shouldn't by default
---------------------------------------------------------------------------
Version 1.12.1 (RGer), 2005-11-23
- made multithreading work with BSD. Some signal-handling needed to be
  restructured. Also, there might be a slight delay of up to 10 seconds
  when huping and terminating rsyslogd under BSD
- fixed a bug where a NULL-pointer was passed to printf() in logmsg().
- fixed a bug during "make install" where rc3195d was not installed
  Thanks to Bennett Todd for spotting this.
- fixed a bug where rsyslogd dumped core when no TAG was found in the
  received message
- enhanced message parser so that it can deal with missing hostnames
  in many cases (may not be totally fail-safe)
- fixed a bug where internally-generated messages did not have the correct
  TAG
---------------------------------------------------------------------------
Version 1.12.0 (RGer), 2005-10-26
- moved to a multi-threaded design. single-threading is still optionally
  available. Multi-threading is experimental!
- fixed a potential race condition. In the original code, marking was done
  by an alarm handler, which could lead to all sorts of bad things. This
  has been changed now. See comments in syslogd.c/domark() for details.
- improved debug output for property-based filters
- not a code change, but: I have checked all exit()s to make sure that
  none occurs once rsyslogd has started up. Even in unusual conditions
  (like low-memory conditions) rsyslogd somehow remains active. Of course,
  it might loose a message or two, but at least it does not abort and it
  can also recover when the condition no longer persists.
- fixed a bug that could cause loss of the last message received
  immediately before rsyslogd was terminated.
- added comments on thread-safety of global variables in syslogd.c
- fixed a small bug: spurios printf() when TCP syslog was used
- fixed a bug that causes rsyslogd to dump core on termination when one
  of the selector lines did not receive a message during the run (very
  unlikely)
- fixed an one-too-low memory allocation in the TCP sender. Could result
  in rsyslogd dumping core.
- fixed a bug with regular expression support (thanks to Andres Riancho)
- a little bit of code restructuring (especially main(), which was
  horribly large)
---------------------------------------------------------------------------
Version 1.11.1 (RGer), 2005-10-19
- support for BSD-style program name and host blocks
- added a new property "programname" that can be used in templates
- added ability to specify listen port for rfc3195d
- fixed a bug that rendered the "startswith" comparison operation
  unusable.
- changed more functions to "static" storage class to help compiler
  optimize (should have been static in the first place...)
- fixed a potential memory leak in the string buffer class destructor.
  As the destructur was previously never called, the leak did not actually
  appear.
- some internal restructuring in anticipation/preparation of minimal
  multi-threading support
- rsyslogd still shares some code with the sysklogd project. Some patches
  for this shared code have been brought over from the sysklogd CVS.
---------------------------------------------------------------------------
Version 1.11.0 (RGer), 2005-10-12
- support for receiving messages via RFC 3195; added rfc3195d for that
  purpose
- added an additional guard to prevent rsyslogd from aborting when the
  2gb file size limit is hit. While a user can configure rsyslogd to
  handle such situations, it would abort if that was not done AND large
  file support was not enabled (ok, this is hopefully an unlikely scenario)
- fixed a bug that caused additional Unix domain sockets to be incorrectly
  processed - could lead to message loss in extreme cases
---------------------------------------------------------------------------
Version 1.10.2 (RGer), 2005-09-27
- added comparison operations in property-based filters:
  * isequal
  * startswith
- added ability to negate all property-based filter comparison operations
  by adding a !-sign right in front of the operation name
- added the ability to specify remote senders for UDP and TCP
  received messages. Allows to block all but well-known hosts
- changed the $-config line directives to be case-INsensitive
- new command line option -w added: "do not display warnings if messages
  from disallowed senders are received"
- fixed a bug that caused rsyslogd to dump core when the compare value
  was not quoted in property-based filters
- fixed a bug in the new CStr compare function which lead to invalid
  results (fortunately, this function was not yet used widely)
- added better support for "debugging" rsyslog.conf property filters
  (only if -d switch is given)
- changed some function definitions to static, which eventually enables
  some compiler optimizations
- fixed a bug in MySQL code; when a SQL error occured, rsyslogd could
  run in a tight loop. This was due to invalid sequence of error reporting
  and is now fixed.
---------------------------------------------------------------------------
Version 1.10.1 (RGer), 2005-09-23
- added the ability to execute a shell script as an action.
  Thanks to Bjoern Kalkbrenner for providing the code!
- fixed a bug in the MySQL code; due to the bug the automatic one-time
  retry after an error did not happen - this lead to error message in
  cases where none should be seen (e.g. after a MySQL restart)
- fixed a security issue with SQL-escaping in conjunction with
  non-(SQL-)standard MySQL features.
---------------------------------------------------------------------------
Version 1.10.0 (RGer), 2005-09-20
  REMINDER: 1.10 is the first unstable version if the 1.x series!
- added the capability to filter on any property in selector lines
  (not just facility and priority)
- changed stringbuf into a new counted string class
- added support for a "discard" action. If a selector line with
  discard (~ character) is found, no selector lines *after* that
  line will be processed.
- thanks to Andres Riancho, regular expression support has been
  added to the template engine
- added the FROMHOST property in the template processor, which could
  previously not be obtained. Thanks to Cristian Testa for pointing
  this out and even providing a fix.
- added display of compile-time options to -v output
- performance improvement for production build - made some checks
  to happen only during debug mode
- fixed a problem with compiling on SUSE and - while doing so - removed
  the socket call to set SO_BSDCOMPAT in cases where it is obsolete.
---------------------------------------------------------------------------
Version 1.0.4 (RGer), 2006-02-01
- a small but important fix: the tcp receiver had two forgotten printf's
  in it that caused a lot of unnecessary output to stdout. This was
  important enough to justify a new release
---------------------------------------------------------------------------
Version 1.0.3 (RGer), 2005-11-14
- added an additional guard to prevent rsyslogd from aborting when the
  2gb file size limit is hit. While a user can configure rsyslogd to
  handle such situations, it would abort if that was not done AND large
  file support was not enabled (ok, this is hopefully an unlikely scenario)
- fixed a bug that caused additional Unix domain sockets to be incorrectly
  processed - could lead to message loss in extreme cases
- applied some patches available from the sysklogd project to code
  shared from there
- fixed a bug that causes rsyslogd to dump core on termination when one
  of the selector lines did not receive a message during the run (very
  unlikely)
- fixed an one-too-low memory allocation in the TCP sender. Could result
  in rsyslogd dumping core.
- fixed a bug in the TCP sender that caused the retry logic to fail
  after an error or receiver overrun
- fixed a bug in init() that could lead to dumping core
- fixed a bug that could lead to dumping core when no HOSTNAME or no TAG
  was present in the syslog message
---------------------------------------------------------------------------
Version 1.0.2 (RGer), 2005-10-05
- fixed an issue with MySQL error reporting. When an error occured,
  the MySQL driver went into an endless loop (at least in most cases).
---------------------------------------------------------------------------
Version 1.0.1 (RGer), 2005-09-23
- fixed a security issue with SQL-escaping in conjunction with
  non-(SQL-)standard MySQL features.
---------------------------------------------------------------------------
Version 1.0.0 (RGer), 2005-09-12
- changed install doc to cover daily cron scripts - a trouble source
- added rc script for slackware (provided by Chris Elvidge - thanks!) 
- fixed a really minor bug in usage() - the -r option was still
  reported as without the port parameter
---------------------------------------------------------------------------
Version 0.9.8 (RGer), 2005-09-05
- made startup and shutdown message more consistent and included the
  pid, so that they can be easier correlated. Used syslog-protocol
  structured data format for this purpose.
- improved config info in startup message, now tells not only
  if it is listening remote on udp, but also for tcp. Also includes
  the port numbers. The previous startup message was misleading, because
  it did not say "remote reception" if rsyslogd was only listening via
  tcp (but not via udp).
- added a "how can you help" document to the doc set
---------------------------------------------------------------------------
Version 0.9.7 (RGer), 2005-08-15
- some of the previous doc files (like INSTALL) did not properly
  reflect the changes to the build process and the new doc. Fixed
  that.
- changed syslogd.c so that when compiled without database support,
  an error message is displayed when a database action is detected
  in the config file (previously this was used as an user rule ;))
- fixed a bug in the os-specific Makefiles which caused MySQL
  support to not be compiled, even if selected
---------------------------------------------------------------------------
Version 0.9.6 (RGer), 2005-08-09
- greatly enhanced documentation. Now available in html format in
  the "doc" folder and FreeBSD. Finally includes an install howto.
- improved MySQL error messages a little - they now show up as log
  messages, too (formerly only in debug mode)
- added the ability to specify the listen port for udp syslog.
  WARNING: This introduces an incompatibility. Formerly, udp
  syslog was enabled by the -r command line option. Now, it is
  "-r [port]", which is consistent with the tcp listener. However,
  just -r will now return an error message.
- added sample startup scripts for Debian and FreeBSD
- added support for easy feature selection in the makefile. Un-
  fortunately, this also means I needed to spilt the make file
  for different OS and distros. There are some really bad syntax
  differences between FreeBSD and Linux make.
---------------------------------------------------------------------------
Version 0.9.5 (RGer), 2005-08-01
- the "semicolon bug" was actually not (fully) solved in 0.9.4. One
  part of the bug was solved, but another still existed. This one
  is fixed now, too.
- the "semicolon bug" actually turned out to be a more generic bug.
  It appeared whenever an invalid template name was given. With some
  selector actions, rsyslogd dumped core, with other it "just" had
  a small ressource leak with others all worked well. These anomalies
  are now fixed. Note that they only appeared during system initaliziation
  once the system was running, nothing bad happened.
- improved error reporting for template errors on startup. They are now
  shown on the console and the start-up tty. Formerly, they were only
  visible in debug mode.
- support for multiple instances of rsyslogd on a single machine added
- added new option "-o" --> omit local unix domain socket. This option
  enables rsyslogd NOT to listen to the local socket. This is most
  helpful when multiple instances of rsyslogd (or rsyslogd and another
  syslogd) shall run on a single system.
- added new option "-i <pidfile>" which allows to specify the pidfile.
  This is needed when multiple instances of rsyslogd are to be run.
- the new project home page is now online at www.rsyslog.com
---------------------------------------------------------------------------
Version 0.9.4 (RGer), 2005-07-25
- finally added the TCP sender. It now supports non-blocking mode, no
  longer disabling message reception during connect. As it is now, it
  is usable in production. The code could be more sophisticated, but
  I've kept it short in anticipation of the move to liblogging, which
  will lead to the removal of the code just written ;)
- the "exiting on signal..." message still had the "syslogd" name in 
  it. Changed this to "rsyslogd", as we do not have a large user base
  yet, this should pose no problem.
- fixed "the semiconlon" bug. rsyslogd dumped core if a write-db action
  was specified but no semicolon was given after the password (an empty
  template was ok, but the semicolon needed to be present).
- changed a default for traditional output format. During testing, it
  was seen that the timestamp written to file in default format was
  the time of message reception, not the time specified in the TIMESTAMP
  field of the message itself. Traditionally, the message TIMESTAMP is
  used and this has been changed now.
---------------------------------------------------------------------------
Version 0.9.3 (RGer), 2005-07-19
- fixed a bug in the message parser. In June, the RFC 3164 timestamp
  was not correctly parsed (yes, only in June and some other months,
  see the code comment to learn why...)
- added the ability to specify the destination port when forwarding
  syslog messages (both for TCP and UDP)
- added an very experimental TCP sender (activated by
  @@machine:port in config). This is not yet for production use. If
  the receiver is not alive, rsyslogd will wait quite some time until
  the connection request times out, which most probably leads to
  loss of incoming messages.

---------------------------------------------------------------------------
Version 0.9.2 (RGer), around 2005-07-06
- I intended to change the maxsupported message size to 32k to
  support IHE - but given the memory inefficiency in the usual use
  cases, I have not done this. I have, however, included very
  specific instructions on how to do this in the source code. I have
  also done some testing with 32k messages, so you can change the
  max size without taking too much risk.
- added a syslog/tcp receiver; we now can receive messages via
  plain tcp, but we can still send only via UDP. The syslog/tcp
  receiver is the primary enhancement of this release.
- slightly changed some error messages that contained a spurios \n at
  the end of the line (which gives empty lines in your log...)

---------------------------------------------------------------------------
Version 0.9.1 (RGer)
- fixed code so that it compiles without errors under FreeBSD
- removed now unused function "allocate_log()" from syslogd.c
- changed the make file so that it contains more defines for
  different environments (in the long term, we need a better
  system for disabling/enabling features...)
- changed some printf's printing off_t types to %lld and
  explicit (long long) casts. I tried to figure out the exact type,
  but did not succeed in this. In the worst case, ultra-large peta-
  byte files will now display funny informational messages on rollover,
  something I think we can live with for the neersion 3.11.2 (rgerhards), 2008-02-??
---------------------------------------------------------------------------
Version 3.11.1 (rgerhards), 2008-02-12
- SNMP trap sender added thanks to Andre Lorbach (omsnmp)
- added input-plugin interface specification in form of a (copy) template
  input module
- applied documentation fix by Michael Biebl -- many thanks!
- bugfix: immark did not have MARK flags set...
- added x-info field to rsyslogd startup/shutdown message. Hopefully
  points users to right location for further info (many don't even know
  they run rsyslog ;))
- bugfix: trailing ":" of tag was lost while parsing legacy syslog messages
  without timestamp - thanks to Anders Blomdell for providing a patch!
- fixed a bug in stringbuf.c related to STRINGBUF_TRIM_ALLOCSIZE, which
  wasn't supposed to be used with rsyslog. Put a warning message up that
  tells this feature is not tested and probably not worth the effort.
  Thanks to Anders Blomdell fro bringing this to our attention
- somewhat improved performance of string buffers
- fixed bug that caused invalid treatment of tabs (HT) in rsyslog.conf
- bugfix: setting for $EscapeCopntrolCharactersOnReceive was not 
  properly initialized
- clarified usage of space-cc property replacer option
- improved abort diagnostic handler
- some initial effort for malloc/free runtime debugging support
- bugfix: using dynafile actions caused rsyslogd abort
- fixed minor man errors thanks to Michael Biebl
---------------------------------------------------------------------------
Version 3.11.0 (rgerhards), 2008-01-31
- implemented queued actions
- implemented simple rate limiting for actions
- implemented deliberate discarding of lower priority messages over higher
  priority ones when a queue runs out of space
- implemented disk quotas for disk queues
- implemented the $ActionResumeRetryCount config directive
- added $ActionQueueFilename config directive
- added $ActionQueueSize config directive
- added $ActionQueueHighWaterMark config directive
- added $ActionQueueLowWaterMark config directive
- added $ActionQueueDiscardMark config directive
- added $ActionQueueDiscardSeverity config directive
- added $ActionQueueCheckpointInterval config directive
- added $ActionQueueType config directive
- added $ActionQueueWorkerThreads config directive
- added $ActionQueueTimeoutshutdown config directive
- added $ActionQueueTimeoutActionCompletion config directive
- added $ActionQueueTimeoutenQueue config directive
- added $ActionQueueTimeoutworkerThreadShutdown config directive
- added $ActionQueueWorkerThreadMinimumMessages config directive
- added $ActionQueueMaxFileSize config directive
- added $ActionQueueSaveonShutdown config directive
- addded $ActionQueueDequeueSlowdown config directive
- addded $MainMsgQueueDequeueSlowdown config directive
- bugfix: added forgotten docs to package
- improved debugging support
- fixed a bug that caused $MainMsgQueueCheckpointInterval to work incorrectly
- when a long-running action needs to be cancelled on shutdown, the message
  that was processed by it is now preserved. This finishes support for
  guaranteed delivery of messages (if the output supports it, of course)
- fixed bug in output module interface, see
  http://sourceforge.net/tracker/index.php?func=detail&aid=1881008&group_id=123448&atid=696552
- changed the ommysql output plugin so that the (lengthy) connection
  initialization now takes place in message processing. This works much
  better with the new queued action mode (fast startup)
- fixed a bug that caused a potential hang in file and fwd output module
  varmojfekoj provided the patch - many thanks!
- bugfixed stream class offset handling on 32bit platforms
---------------------------------------------------------------------------
Version 3.10.3 (rgerhards), 2008-01-28
- fixed a bug with standard template definitions (not a big deal) - thanks
  to varmojfekoj for spotting it
- run-time instrumentation added
- implemented disk-assisted queue mode, which enables on-demand disk
  spooling if the queue's in-memory queue is exhausted
- implemented a dynamic worker thread pool for processing incoming
  messages; workers are started and shut down as need arises
- implemented a run-time instrumentation debug package
- implemented the $MainMsgQueueSaveOnShutdown config directive
- implemented the $MainMsgQueueWorkerThreadMinimumMessages config directive
- implemented the $MainMsgQueueTimeoutWorkerThreadShutdown config directive
---------------------------------------------------------------------------
Version 3.10.2 (rgerhards), 2008-01-14
- added the ability to keep stop rsyslogd without the need to drain
  the main message queue. In disk queue mode, rsyslog continues to
  run from the point where it stopped. In case of a system failure, it
  continues to process messages from the last checkpoint.
- fixed a bug that caused a segfault on startup when no $WorkDir directive
  was specified in rsyslog.conf
- provided more fine-grain control over shutdown timeouts and added a
  way to specify the enqueue timeout when the main message queue is full
- implemented $MainMsgQueueCheckpointInterval config directive
- implemented $MainMsgQueueTimeoutActionCompletion config directive
- implemented $MainMsgQueueTimeoutEnqueue config directive
- implemented $MainMsgQueueTimeoutShutdown config directive
---------------------------------------------------------------------------
Version 3.10.1 (rgerhards), 2008-01-10
- implemented the "disk" queue mode. However, it currently is of very
  limited use, because it does not support persistence over rsyslogd
  runs. So when rsyslogd is stopped, the queue is drained just as with
  the in-memory queue modes. Persistent queues will be a feature of
  the next release.
- performance-optimized string class, should bring an overall improvement
- fixed a memory leak in imudp -- thanks to varmojfekoj for the patch
- fixed a race condition that could lead to a rsyslogd hang when during
  HUP or termination
- done some doc updates
- added $WorkDirectory config directive
- added $MainMsgQueueFileName config directive
- added $MainMsgQueueMaxFileSize config directive
---------------------------------------------------------------------------
Version 3.10.0 (rgerhards), 2008-01-07
- implemented input module interface and initial input modules
- enhanced threading for input modules (each on its own thread now)
- ability to bind UDP listeners to specific local interfaces/ports and
  ability to run multiple of them concurrently
- added ability to specify listen IP address for UDP syslog server
- license changed to GPLv3
- mark messages are now provided by loadble module immark
- rklogd is no longer provided. Its functionality has now been taken over
  by imklog, a loadable input module. This offers a much better integration
  into rsyslogd and makes sure that the kernel logger process is brought
  up and down at the appropriate times
- enhanced $IncludeConfig directive to support wildcard characters
  (thanks to Michael Biebl)
- all inputs are now implemented as loadable plugins
- enhanced threading model: each input module now runs on its own thread
- enhanced message queue which now supports different queueing methods
  (among others, this can be used for performance fine-tuning)
- added a large number of new configuration directives for the new
  input modules
- enhanced multi-threading utilizing a worker thread pool for the
  main message queue
- compilation without pthreads is no longer supported
- much cleaner code due to new objects and removal of single-threading
  mode
---------------------------------------------------------------------------
Version 2.0.1 STABLE (rgerhards), 2008-01-24
- fixed a bug in integer conversion - but this function was never called,
  so it is not really a useful bug fix ;)
- fixed a bug with standard template definitions (not a big deal) - thanks
  to varmojfekoj for spotting it
- fixed a bug that caused a potential hang in file and fwd output module
  varmojfekoj provided the patch - many thanks!
---------------------------------------------------------------------------
Version 2.0.0 STABLE (rgerhards), 2008-01-02
- re-release of 1.21.2 as STABLE with no modifications except some
  doc updates
---------------------------------------------------------------------------
Version 1.21.2 (rgerhards), 2007-12-28
- created a gss-api output module. This keeps GSS-API code and
  TCP/UDP code separated. It is also important for forward-
  compatibility with v3. Please note that this change breaks compatibility
  with config files created for 1.21.0 and 1.21.1 - this was considered
  acceptable.
- fixed an error in forwarding retry code (could lead to message corruption
  but surfaced very seldom)
- increased portability for older platforms (AI_NUMERICSERV moved)
- removed socket leak in omfwd.c
- cross-platform patch for GSS-API compile problem on some platforms
  thanks to darix for the patch!
---------------------------------------------------------------------------
Version 1.21.1 (rgerhards), 2007-12-23
- small doc fix for $IncludeConfig
- fixed a bug in llDestroy()
- bugfix: fixing memory leak when message queue is full and during
  parsing. Thanks to varmojfekoj for the patch.
- bugfix: when compiled without network support, unix sockets were
  not properply closed
- bugfix: memory leak in cfsysline.c/doGetWord() fixed
---------------------------------------------------------------------------
Version 1.21.0 (rgerhards), 2007-12-19
- GSS-API support for syslog/TCP connections was added. Thanks to
  varmojfekoj for providing the patch with this functionality
- code cleanup
- enhanced $IncludeConfig directive to support wildcard filenames
- changed some multithreading synchronization
---------------------------------------------------------------------------
Version 1.20.1 (rgerhards), 2007-12-12
- corrected a debug setting that survived release. Caused TCP connections
  to be retried unnecessarily often.
- When a hostname ACL was provided and DNS resolution for that name failed,
  ACL processing was stopped at that point. Thanks to mildew for the patch.
  Fedora Bugzilla: http://bugzilla.redhat.com/show_bug.cgi?id=395911
- fixed a potential race condition, see link for details:
  http://rgerhards.blogspot.com/2007/12/rsyslog-race-condition.html
  Note that the probability of problems from this bug was very remote
- fixed a memory leak that happend when PostgreSQL date formats were
  used
---------------------------------------------------------------------------
Version 1.20.0 (rgerhards), 2007-12-07
- an output module for postgres databases has been added. Thanks to
  sur5r for contributing this code
- unloading dynamic modules has been cleaned up, we now have a
  real implementation and not just a dummy "good enough for the time
  being".
- enhanced platform independence - thanks to Bartosz Kuzma and Michael
  Biebl for their very useful contributions
- some general code cleanup (including warnings on 64 platforms, only)
---------------------------------------------------------------------------
Version 1.19.12 (rgerhards), 2007-12-03
- cleaned up the build system (thanks to Michael Biebl for the patch)
- fixed a bug where ommysql was still not compiled with -pthread option
---------------------------------------------------------------------------
Version 1.19.11 (rgerhards), 2007-11-29
- applied -pthread option to build when building for multi-threading mode
  hopefully solves an issue with segfaulting
---------------------------------------------------------------------------
Version 1.19.10 (rgerhards), 2007-10-19
- introdcued the new ":modulename:" syntax for calling module actions
  in selector lines; modified ommysql to support it. This is primarily
  an aid for further modules and a prequisite to actually allow third
  party modules to be created.
- minor fix in slackware startup script, "-r 0" is now "-r0"
- updated rsyslogd doc set man page; now in html format
- undid creation of a separate thread for the main loop -- this did not
  turn out to be needed or useful, so reduce complexity once again.
- added doc fixes provided by Michael Biebl - thanks
---------------------------------------------------------------------------
Version 1.19.9 (rgerhards), 2007-10-12
- now packaging system which again contains all components in a single
  tarball
- modularized main() a bit more, resulting in less complex code
- experimentally added an additional thread - will see if that affects
  the segfault bug we experience on some platforms. Note that this change
  is scheduled to be removed again later.
---------------------------------------------------------------------------
Version 1.19.8 (rgerhards), 2007-09-27
- improved repeated message processing
- applied patch provided by varmojfekoj to support building ommysql
  in its own way (now also resides in a plugin subdirectory);
  ommysql is now a separate package
- fixed a bug in cvthname() that lead to message loss if part
  of the source hostname would have been dropped
- created some support for distributing ommysql together with the
  main rsyslog package. I need to re-think it in the future, but
  for the time being the current mode is best. I now simply include
  one additional tarball for ommysql inside the main distribution.
  I look forward to user feedback on how this should be done best. In the
  long term, a separate project should be spawend for ommysql, but I'd
  like to do that only after the plugin interface is fully stable (what
  it is not yet).
---------------------------------------------------------------------------
Version 1.19.7 (rgerhards), 2007-09-25
- added code to handle situations where senders send us messages ending with
  a NUL character. It is now simply removed. This also caused trailing LF
  reduction to fail, when it was followed by such a NUL. This is now also
  handled.
- replaced some non-thread-safe function calls by their thread-safe
  counterparts
- fixed a minor memory leak that occured when the %APPNAME% property was
  used (I think nobody used that in practice)
- fixed a bug that caused signal handlers in cvthname() not to be restored when
  a malicious pointer record was detected and processing of the message been
  stopped for that reason (this should be really rare and can not be related
  to the segfault bug we are hunting).
- fixed a bug in cvthname that lead to passing a wrong parameter - in
  practice, this had no impact.
- general code cleanup (e.g. compiler warnings, comments)
---------------------------------------------------------------------------
Version 1.19.6 (rgerhards), 2007-09-11
- applied patch by varmojfekoj to change signal handling to the new
  sigaction API set (replacing the depreciated signal() calls and its
  friends.
- fixed a bug that in --enable-debug mode caused an assertion when the
  discard action was used
- cleaned up compiler warnings
- applied patch by varmojfekoj to FIX a bug that could cause 
  segfaults if empty properties were processed using modifying
  options (e.g. space-cc, drop-cc)
- fixed man bug: rsyslogd supports -l option
---------------------------------------------------------------------------
Version 1.19.5 (rgerhards), 2007-09-07
- changed part of the CStr interface so that better error tracking
  is provided and the calling sequence is more intuitive (there were
  invalid calls based on a too-weired interface)
- (hopefully) fixed some remaining bugs rooted in wrong use of 
  the CStr class. These could lead to program abort.
- applied patch by varmojfekoj two fix two potential segfault situations
- added $ModDir config directive
- modified $ModLoad so that an absolute path may be specified as
  module name (e.g. /rsyslog/ommysql.so)
---------------------------------------------------------------------------
Version 1.19.4 (rgerhards/varmojfekoj), 2007-09-04
- fixed a number of small memory leaks - thanks varmojfekoj for patching
- fixed an issue with CString class that could lead to rsyslog abort
  in tplToString() - thanks varmojfekoj for patching
- added a man-version of the config file documenation - thanks to Michel
  Samia for providing the man file
- fixed bug: a template like this causes an infinite loop:
  $template opts,"%programname:::a,b%"
  thanks varmojfekoj for the patch
- fixed bug: case changing options crash freeing the string pointer
  because they modify it: $template opts2,"%programname::1:lowercase%"
  thanks varmojfekoj for the patch
---------------------------------------------------------------------------
Version 1.19.3 (mmeckelein/varmojfekoj), 2007-08-31
- small mem leak fixed (after calling parseSelectorAct) - Thx varmojkekoj
- documentation section "Regular File" und "Blocks" updated
- solved an issue with dynamic file generation - Once again many thanks
  to varmojfekoj
- the negative selector for program name filter (Blocks) does not work as
  expected - Thanks varmojfekoj for patching
- added forwarding information to sysklogd (requires special template)
  to config doc
---------------------------------------------------------------------------
Version 1.19.2 (mmeckelein/varmojfekoj), 2007-08-28
- a specifically formed message caused a segfault - Many thanks varmojfekoj
  for providing a patch
- a typo and a weird condition are fixed in msg.c - Thanks again
  varmojfekoj 
- on file creation the file was always owned by root:root. This is fixed
  now - Thanks ypsa for solving this issue
---------------------------------------------------------------------------
Version 1.19.1 (mmeckelein), 2007-08-22
- a bug that caused a high load when a TCP/UDP connection was closed is 
  fixed now - Thanks mildew for solving this issue
- fixed a bug which caused a segfault on reinit - Thx varmojfekoj for the
  patch
- changed the hardcoded module path "/lib/rsyslog" to $(pkglibdir) in order
  to avoid trouble e.g. on 64 bit platforms (/lib64) - many thanks Peter
  Vrabec and darix, both provided a patch for solving this issue
- enhanced the unloading of modules - thanks again varmojfekoj
- applied a patch from varmojfekoj which fixes various little things in
  MySQL output module
---------------------------------------------------------------------------
Version 1.19.0 (varmojfekoj/rgerhards), 2007-08-16
- integrated patch from varmojfekoj to make the mysql module a loadable one
  many thanks for the patch, MUCH appreciated
---------------------------------------------------------------------------
Version 1.18.2 (rgerhards), 2007-08-13
- fixed a bug in outchannel code that caused templates to be incorrectly
  parsed
- fixed a bug in ommysql that caused a wrong ";template" missing message
- added some code for unloading modules; not yet fully complete (and we do
  not yet have loadable modules, so this is no problem)
- removed debian subdirectory by request of a debian packager (this is a special
  subdir for debian and there is also no point in maintaining it when there
  is a debian package available - so I gladly did this) in some cases
- improved overall doc quality (some pages were quite old) and linked to
  more of the online resources.
- improved /contrib/delete_mysql script by adding a host option and some
  other minor modifications
---------------------------------------------------------------------------
Version 1.18.1 (rgerhards), 2007-08-08
- applied a patch from varmojfekoj which solved a potential segfault
  of rsyslogd on HUP
- applied patch from Michel Samia to fix compilation when the pthreads
  feature is disabled
- some code cleanup (moved action object to its own file set)
- add config directive $MainMsgQueueSize, which now allows to configure the
  queue size dynamically
- all compile-time settings are now shown in rsyslogd -v, not just the
  active ones
- enhanced performance a little bit more
- added config file directive $ActionResumeInterval
- fixed a bug that prevented compilation under debian sid
- added a contrib directory for user-contributed useful things
---------------------------------------------------------------------------
Version 1.18.0 (rgerhards), 2007-08-03
- rsyslog now supports fallback actions when an action did not work. This
  is a great feature e.g. for backup database servers or backup syslog
  servers
- modified rklogd to only change the console log level if -c is specified
- added feature to use multiple actions inside a single selector
- implemented $ActionExecOnlyWhenPreviousIsSuspended config directive
- error messages during startup are now spit out to the configured log
  destinations
---------------------------------------------------------------------------
Version 1.17.6 (rgerhards), 2007-08-01
- continued to work on output module modularization - basic stage of
  this work is now FINISHED
- fixed bug in OMSRcreate() - always returned SR_RET_OK
- fixed a bug that caused ommysql to always complain about missing
  templates
- fixed a mem leak in OMSRdestruct - freeing the object itself was
  forgotten - thanks to varmojfekoj for the patch
- fixed a memory leak in syslogd/init() that happend when the config
  file could not be read - thanks to varmojfekoj for the patch
- fixed insufficient memory allocation in addAction() and its helpers.
  The initial fix and idea was developed by mildew, I fine-tuned
  it a bit. Thanks a lot for the fix, I'd probably had pulled out my
  hair to find the bug...
- added output of config file line number when a parsing error occured
- fixed bug in objomsr.c that caused program to abort in debug mode with
  an invalid assertion (in some cases)
- fixed a typo that caused the default template for MySQL to be wrong.
  thanks to mildew for catching this.
- added configuration file command $DebugPrintModuleList and
  $DebugPrintCfSysLineHandlerList
- fixed an invalid value for the MARK timer - unfortunately, there was
  a testing aid left in place. This resulted in quite frequent MARK messages
- added $IncludeConfig config directive
- applied a patch from mildew to prevent rsyslogd from freezing under heavy
  load. This could happen when the queue was full. Now, we drop messages
  but rsyslogd remains active.
---------------------------------------------------------------------------
Version 1.17.5 (rgerhards), 2007-07-30
- continued to work on output module modularization
- fixed a missing file bug - thanks to Andrea Montanari for reporting
  this problem
- fixed a problem with shutting down the worker thread and freeing the
  selector_t list - this caused messages to be lost, because the
  message queue was not properly drained before the selectors got
  destroyed.
---------------------------------------------------------------------------
Version 1.17.4 (rgerhards), 2007-07-27
- continued to work on output module modularization
- fixed a situation where rsyslogd could create zombie processes
  thanks to mildew for the patch
- applied patch from Michel Samia to fix compilation when NOT
  compiled for pthreads
---------------------------------------------------------------------------
Version 1.17.3 (rgerhards), 2007-07-25
- continued working on output module modularization
- fixed a bug that caused rsyslogd to segfault on exit (and
  probably also on HUP), when there was an unsent message in a selector
  that required forwarding and the dns lookup failed for that selector
  (yes, it was pretty unlikely to happen;))
  thanks to varmojfekoj <varmojfekoj@gmail.com> for the patch
- fixed a memory leak in config file parsing and die()
  thanks to varmojfekoj <varmojfekoj@gmail.com> for the patch
- rsyslogd now checks on startup if it is capable to performa any work
  at all. If it cant, it complains and terminates
  thanks to Michel Samia for providing the patch!
- fixed a small memory leak when HUPing syslogd. The allowed sender
  list now gets freed. thanks to mildew for the patch.
- changed the way error messages in early startup are logged. They
  now do no longer use the syslogd code directly but are rather
  send to stderr.
---------------------------------------------------------------------------
Version 1.17.2 (rgerhards), 2007-07-23
- made the port part of the -r option optional. Needed for backward
  compatibility with sysklogd
- replaced system() calls with something more reasonable. Please note that
  this might break compatibility with some existing configuration files.
  We accept this in favour of the gained security.
- removed a memory leak that could occur if timegenerated was used in
  RFC 3164 format in templates
- did some preparation in msg.c for advanced multithreading - placed the
  hooks, but not yet any active code
- worked further on modularization
- added $ModLoad MySQL (dummy) config directive
- added DropTrailingLFOnReception config directive
---------------------------------------------------------------------------
Version 1.17.1 (rgerhards), 2007-07-20
- fixed a bug that caused make install to install rsyslogd and rklogd under
  the wrong names
- fixed bug that caused $AllowedSenders to handle IPv6 scopes incorrectly;
  also fixed but that could grabble $AllowedSender wildcards. Thanks to
  mildew@gmail.com for the patch
- minor code cleanup - thanks to Peter Vrabec for the patch
- fixed minimal memory leak on HUP (caused by templates)
  thanks to varmojfekoj <varmojfekoj@gmail.com> for the patch
- fixed another memory leak on HUPing and on exiting rsyslogd
  again thanks to varmojfekoj <varmojfekoj@gmail.com> for the patch
- code cleanup (removed compiler warnings)
- fixed portability bug in configure.ac - thanks to Bartosz Kuźma for patch
- moved msg object into its own file set
- added the capability to continue trying to write log files when the
  file system is full. Functionality based on patch by Martin Schulze
  to sysklogd package.
---------------------------------------------------------------------------
Version 1.17.0 (RGer), 2007-07-17
- added $RepeatedLineReduction config parameter
- added $EscapeControlCharactersOnReceive config parameter
- added $ControlCharacterEscapePrefix config parameter
- added $DirCreateMode config parameter
- added $CreateDirs config parameter
- added $DebugPrintTemplateList config parameter
- added $ResetConfigVariables config parameter
- added $FileOwner config parameter
- added $FileGroup config parameter
- added $DirOwner config parameter
- added $DirGroup config parameter
- added $FailOnChownFailure config parameter
- added regular expression support to the filter engine
  thanks to Michel Samia for providing the patch!
- enhanced $AllowedSender functionality. Credits to mildew@gmail.com for
  the patch doing that
  - added IPv6 support
  - allowed DNS hostnames
  - allowed DNS wildcard names
- added new option $DropMsgsWithMaliciousDnsPTRRecords
- added autoconf so that rfc3195d, rsyslogd and klogd are stored to /sbin
- added capability to auto-create directories with dynaFiles
---------------------------------------------------------------------------
Version 1.16.0 (RGer/Peter Vrabec), 2007-07-13 - The Friday, 13th Release ;)
- build system switched to autotools
- removed SYSV preprocessor macro use, replaced with autotools equivalents
- fixed a bug that caused rsyslogd to segfault when TCP listening was
  disabled and it terminated
- added new properties "syslogfacility-text" and "syslogseverity-text"
  thanks to varmojfekoj <varmojfekoj@gmail.com> for the patch
- added the -x option to disable hostname dns reslution
  thanks to varmojfekoj <varmojfekoj@gmail.com> for the patch
- begun to better modularize syslogd.c - this is an ongoing project; moved
  type definitions to a separate file
- removed some now-unused fields from struct filed
- move file size limit fields in struct field to the "right spot" (the file
  writing part of the union - f_un.f_file)
- subdirectories linux and solaris are no longer part of the distribution
  package. This is not because we cease support for them, but there are no
  longer any files in them after the move to autotools
---------------------------------------------------------------------------
Version 1.15.1 (RGer), 2007-07-10
- fixed a bug that caused a dynaFile selector to stall when there was
  an open error with one file 
- improved template processing for dynaFiles; templates are now only
  looked up during initialization - speeds up processing
- optimized memory layout in struct filed when compiled with MySQL
  support
- fixed a bug that caused compilation without SYSLOG_INET to fail
- re-enabled the "last message repeated n times" feature. This
  feature was not taken care of while rsyslogd evolved from sysklogd
  and it was more or less defunct. Now it is fully functional again.
- added system properties: $NOW, $YEAR, $MONTH, $DAY, $HOUR, $MINUTE
- fixed a bug in iovAsString() that caused a memory leak under stress
  conditions (most probably memory shortage). This was unlikely to
  ever happen, but it doesn't hurt doing it right
- cosmetic: defined type "uchar", change all unsigned chars to uchar
---------------------------------------------------------------------------
Version 1.15.0 (RGer), 2007-07-05
- added ability to dynamically generate file names based on templates
  and thus properties. This was a much-requested feature. It makes
  life easy when it e.g. comes to splitting files based on the sender
  address.
- added $umask and $FileCreateMode config file directives
- applied a patch from Bartosz Kuzma to compile cleanly under NetBSD
- checks for extra (unexpected) characters in system config file lines
  have been added
- added IPv6 documentation - was accidently missing from CVS
- begun to change char to unsigned char
---------------------------------------------------------------------------
Version 1.14.2 (RGer), 2007-07-03
** this release fixes all known nits with IPv6 **
- restored capability to do /etc/service lookup for "syslog"
  service when -r 0 was given
- documented IPv6 handling of syslog messages
- integrate patch from Bartosz Kuźma to make rsyslog compile under
  Solaris again (the patch replaced a strndup() call, which is not
  available under Solaris
- improved debug logging when waiting on select
- updated rsyslogd man page with new options (-46A)
---------------------------------------------------------------------------
Version 1.14.1 (RGer/Peter Vrabec), 2007-06-29
- added Peter Vrabec's patch for IPv6 TCP
- prefixed all messages send to stderr in rsyslogd with "rsyslogd: "
---------------------------------------------------------------------------
Version 1.14.0 (RGer/Peter Vrabec), 2007-06-28
- Peter Vrabec provided IPv6 for rsyslog, so we are now IPv6 enabled
  IPv6 Support is currently for UDP only, TCP is to come soon.
  AllowedSender configuration does not yet work for IPv6.
- fixed code in iovCreate() that broke C's strict aliasing rules 
- fixed some char/unsigned char differences that forced the compiler
  to spit out warning messages
- updated the Red Hat init script to fix a known issue (thanks to
  Peter Vrabec)
---------------------------------------------------------------------------
Version 1.13.5 (RGer), 2007-06-22
- made the TCP session limit configurable via command line switch
  now -t <port>,<max sessions>
- added man page for rklogd(8) (basically a copy from klogd, but now
  there is one...)
- fixed a bug that caused internal messages (e.g. rsyslogd startup) to
  appear without a tag.
- removed a minor memory leak that occurred when TAG processing requalified
  a HOSTNAME to be a TAG (and a TAG already was set).
- removed potential small memory leaks in MsgSet***() functions. There
  would be a leak if a property was re-set, something that happened
  extremely seldom.
---------------------------------------------------------------------------
Version 1.13.4 (RGer), 2007-06-18
- added a new property "PRI-text", which holds the PRI field in
  textual form (e.g. "syslog.info")
- added alias "syslogseverity" for "syslogpriority", which is a
  misleading property name that needs to stay for historical
  reasons (and backward-compatility)
- added doc on how to record PRI value in log file
- enhanced signal handling in klogd, including removal of an unsafe
  call to the logging system during signal handling
---------------------------------------------------------------------------
Version 1.13.3 (RGer), 2007-06-15
- create a version of syslog.c from scratch. This is now
  - highly optimized for rsyslog
  - removes an incompatible license problem as the original
    version had a BSD license with advertising clause
  - fixed in the regard that rklogd will continue to work when
    rsysogd has been restarted (the original version, as well
    as sysklogd, will remain silent then)
  - solved an issue with an extra NUL char at message end that the
    original version had
- applied some changes to klogd to care for the new interface
- fixed a bug in syslogd.c which prevented compiling under debian
---------------------------------------------------------------------------
Version 1.13.2 (RGer), 2007-06-13
- lib order in makefile patched to facilitate static linking - thanks
  to Bennett Todd for providing the patch
- Integrated a patch from Peter Vrabec (pvrabec@redheat.com):
  - added klogd under the name of rklogd (remove dependency on
    original sysklogd package
  - createDB.sql now in UTF
  - added additional config files for use on Red Hat
---------------------------------------------------------------------------
Version 1.13.1 (RGer), 2007-02-05
- changed the listen backlog limit to a more reasonable value based on
  the maximum number of TCP connections configurd (10% + 5) - thanks to Guy
  Standen for the hint (actually, the limit was 5 and that was a 
  left-over from early testing).
- fixed a bug in makefile which caused DB-support to be disabled when
  NETZIP support was enabled
- added the -e option to allow transmission of every message to remote
  hosts (effectively turns off duplicate message suppression)
- (somewhat) improved memory consumption when compiled with MySQL support
- looks like we fixed an incompatibility with MySQL 5.x and above software
  At least in one case, the remote server name was destroyed, leading to 
  a connection failure. The new, improved code does not have this issue and
  so we see this as solved (the new code is generally somewhat better, so
  there is a good chance we fixed this incompatibility).
---------------------------------------------------------------------------
Version 1.13.0 (RGer), 2006-12-19
- added '$' as ToPos proptery replacer specifier - means "up to the
  end of the string"
- property replacer option "escape-cc", "drop-cc" and "space-cc"  added
- changed the handling of \0 characters inside syslog messages. We now
  consistently escape them to "#000". This is somewhat recommended in
  the draft-ietf-syslog-protocol-19 draft. While the real recomendation
  is to not escape any characters at all, we can not do this without
  considerable modification of the code. So we escape it to "#000", which
  is consistent with a sample found in the Internet-draft.
- removed message glue logic (see printchopped() comment for details)
  Also caused removal of parts table and thus some improvements in
  memory usage.
- changed the default MAXLINE to 2048 to take care of recent syslog
  standardization efforts (can easily be changed in syslogd.c)
- added support for byte-counted TCP syslog messages (much like
  syslog-transport-tls-05 Internet Draft). This was necessary to
  support compression over TCP.
- added support for receiving compressed syslog messages
- added support for sending compressed syslog messages
- fixed a bug where the last message in a syslog/tcp stream was
  lost if it was not properly terminated by a LF character
---------------------------------------------------------------------------
Version 1.12.3 (RGer), 2006-10-04
- implemented some changes to support Solaris (but support is not
  yet complete)
- commented out (via #if 0) some methods that are currently not being use
  but should be kept for further us
- added (interim) -u 1 option to turn off hostname and tag parsing
- done some modifications to better support Fedora
- made the field delimiter inside property replace configurable via
  template
- fixed a bug in property replacer: if fields were used, the delimitor
  became part of the field. Up until now, this was barely noticable as 
  the delimiter as TAB only and thus invisible to a human. With other
  delimiters available now, it quickly showed up. This bug fix might cause
  some grief to existing installations if they used the extra TAB for
  whatever reasons - sorry folks... Anyhow, a solution is easy: just add
  a TAB character contstant into your template. Thus, there has no attempt
  been made to do this in a backwards-compatible way.
---------------------------------------------------------------------------
Version 1.12.2 (RGer), 2006-02-15
- fixed a bug in the RFC 3339 date formatter. An extra space was added
  after the actual timestamp
- added support for providing high-precision RFC3339 timestamps for
  (rsyslogd-)internally-generated messages
- very (!) experimental support for syslog-protocol internet draft
  added (the draft is experimental, the code is solid ;))
- added support for field-extracting in the property replacer
- enhanced the legacy-syslog parser so that it can interpret messages
  that do not contain a TIMESTAMP
- fixed a bug that caused the default socket (usually /dev/log) to be
  opened even when -o command line option was given
- fixed a bug in the Debian sample startup script - it caused rsyslogd
  to listen to remote requests, which it shouldn't by default
---------------------------------------------------------------------------
Version 1.12.1 (RGer), 2005-11-23
- made multithreading work with BSD. Some signal-handling needed to be
  restructured. Also, there might be a slight delay of up to 10 seconds
  when huping and terminating rsyslogd under BSD
- fixed a bug where a NULL-pointer was passed to printf() in logmsg().
- fixed a bug during "make install" where rc3195d was not installed
  Thanks to Bennett Todd for spotting this.
- fixed a bug where rsyslogd dumped core when no TAG was found in the
  received message
- enhanced message parser so that it can deal with missing hostnames
  in many cases (may not be totally fail-safe)
- fixed a bug where internally-generated messages did not have the correct
  TAG
---------------------------------------------------------------------------
Version 1.12.0 (RGer), 2005-10-26
- moved to a multi-threaded design. single-threading is still optionally
  available. Multi-threading is experimental!
- fixed a potential race condition. In the original code, marking was done
  by an alarm handler, which could lead to all sorts of bad things. This
  has been changed now. See comments in syslogd.c/domark() for details.
- improved debug output for property-based filters
- not a code change, but: I have checked all exit()s to make sure that
  none occurs once rsyslogd has started up. Even in unusual conditions
  (like low-memory conditions) rsyslogd somehow remains active. Of course,
  it might loose a message or two, but at least it does not abort and it
  can also recover when the condition no longer persists.
- fixed a bug that could cause loss of the last message received
  immediately before rsyslogd was terminated.
- added comments on thread-safety of global variables in syslogd.c
- fixed a small bug: spurios printf() when TCP syslog was used
- fixed a bug that causes rsyslogd to dump core on termination when one
  of the selector lines did not receive a message during the run (very
  unlikely)
- fixed an one-too-low memory allocation in the TCP sender. Could result
  in rsyslogd dumping core.
- fixed a bug with regular expression support (thanks to Andres Riancho)
- a little bit of code restructuring (especially main(), which was
  horribly large)
---------------------------------------------------------------------------
Version 1.11.1 (RGer), 2005-10-19
- support for BSD-style program name and host blocks
- added a new property "programname" that can be used in templates
- added ability to specify listen port for rfc3195d
- fixed a bug that rendered the "startswith" comparison operation
  unusable.
- changed more functions to "static" storage class to help compiler
  optimize (should have been static in the first place...)
- fixed a potential memory leak in the string buffer class destructor.
  As the destructur was previously never called, the leak did not actually
  appear.
- some internal restructuring in anticipation/preparation of minimal
  multi-threading support
- rsyslogd still shares some code with the sysklogd project. Some patches
  for this shared code have been brought over from the sysklogd CVS.
---------------------------------------------------------------------------
Version 1.11.0 (RGer), 2005-10-12
- support for receiving messages via RFC 3195; added rfc3195d for that
  purpose
- added an additional guard to prevent rsyslogd from aborting when the
  2gb file size limit is hit. While a user can configure rsyslogd to
  handle such situations, it would abort if that was not done AND large
  file support was not enabled (ok, this is hopefully an unlikely scenario)
- fixed a bug that caused additional Unix domain sockets to be incorrectly
  processed - could lead to message loss in extreme cases
---------------------------------------------------------------------------
Version 1.10.2 (RGer), 2005-09-27
- added comparison operations in property-based filters:
  * isequal
  * startswith
- added ability to negate all property-based filter comparison operations
  by adding a !-sign right in front of the operation name
- added the ability to specify remote senders for UDP and TCP
  received messages. Allows to block all but well-known hosts
- changed the $-config line directives to be case-INsensitive
- new command line option -w added: "do not display warnings if messages
  from disallowed senders are received"
- fixed a bug that caused rsyslogd to dump core when the compare value
  was not quoted in property-based filters
- fixed a bug in the new CStr compare function which lead to invalid
  results (fortunately, this function was not yet used widely)
- added better support for "debugging" rsyslog.conf property filters
  (only if -d switch is given)
- changed some function definitions to static, which eventually enables
  some compiler optimizations
- fixed a bug in MySQL code; when a SQL error occured, rsyslogd could
  run in a tight loop. This was due to invalid sequence of error reporting
  and is now fixed.
---------------------------------------------------------------------------
Version 1.10.1 (RGer), 2005-09-23
- added the ability to execute a shell script as an action.
  Thanks to Bjoern Kalkbrenner for providing the code!
- fixed a bug in the MySQL code; due to the bug the automatic one-time
  retry after an error did not happen - this lead to error message in
  cases where none should be seen (e.g. after a MySQL restart)
- fixed a security issue with SQL-escaping in conjunction with
  non-(SQL-)standard MySQL features.
---------------------------------------------------------------------------
Version 1.10.0 (RGer), 2005-09-20
  REMINDER: 1.10 is the first unstable version if the 1.x series!
- added the capability to filter on any property in selector lines
  (not just facility and priority)
- changed stringbuf into a new counted string class
- added support for a "discard" action. If a selector line with
  discard (~ character) is found, no selector lines *after* that
  line will be processed.
- thanks to Andres Riancho, regular expression support has been
  added to the template engine
- added the FROMHOST property in the template processor, which could
  previously not be obtained. Thanks to Cristian Testa for pointing
  this out and even providing a fix.
- added display of compile-time options to -v output
- performance improvement for production build - made some checks
  to happen only during debug mode
- fixed a problem with compiling on SUSE and - while doing so - removed
  the socket call to set SO_BSDCOMPAT in cases where it is obsolete.
---------------------------------------------------------------------------
Version 1.0.4 (RGer), 2006-02-01
- a small but important fix: the tcp receiver had two forgotten printf's
  in it that caused a lot of unnecessary output to stdout. This was
  important enough to justify a new release
---------------------------------------------------------------------------
Version 1.0.3 (RGer), 2005-11-14
- added an additional guard to prevent rsyslogd from aborting when the
  2gb file size limit is hit. While a user can configure rsyslogd to
  handle such situations, it would abort if that was not done AND large
  file support was not enabled (ok, this is hopefully an unlikely scenario)
- fixed a bug that caused additional Unix domain sockets to be incorrectly
  processed - could lead to message loss in extreme cases
- applied some patches available from the sysklogd project to code
  shared from there
- fixed a bug that causes rsyslogd to dump core on termination when one
  of the selector lines did not receive a message during the run (very
  unlikely)
- fixed an one-too-low memory allocation in the TCP sender. Could result
  in rsyslogd dumping core.
- fixed a bug in the TCP sender that caused the retry logic to fail
  after an error or receiver overrun
- fixed a bug in init() that could lead to dumping core
- fixed a bug that could lead to dumping core when no HOSTNAME or no TAG
  was present in the syslog message
---------------------------------------------------------------------------
Version 1.0.2 (RGer), 2005-10-05
- fixed an issue with MySQL error reporting. When an error occured,
  the MySQL driver went into an endless loop (at least in most cases).
---------------------------------------------------------------------------
Version 1.0.1 (RGer), 2005-09-23
- fixed a security issue with SQL-escaping in conjunction with
  non-(SQL-)standard MySQL features.
---------------------------------------------------------------------------
Version 1.0.0 (RGer), 2005-09-12
- changed install doc to cover daily cron scripts - a trouble source
- added rc script for slackware (provided by Chris Elvidge - thanks!) 
- fixed a really minor bug in usage() - the -r option was still
  reported as without the port parameter
---------------------------------------------------------------------------
Version 0.9.8 (RGer), 2005-09-05
- made startup and shutdown message more consistent and included the
  pid, so that they can be easier correlated. Used syslog-protocol
  structured data format for this purpose.
- improved config info in startup message, now tells not only
  if it is listening remote on udp, but also for tcp. Also includes
  the port numbers. The previous startup message was misleading, because
  it did not say "remote reception" if rsyslogd was only listening via
  tcp (but not via udp).
- added a "how can you help" document to the doc set
---------------------------------------------------------------------------
Version 0.9.7 (RGer), 2005-08-15
- some of the previous doc files (like INSTALL) did not properly
  reflect the changes to the build process and the new doc. Fixed
  that.
- changed syslogd.c so that when compiled without database support,
  an error message is displayed when a database action is detected
  in the config file (previously this was used as an user rule ;))
- fixed a bug in the os-specific Makefiles which caused MySQL
  support to not be compiled, even if selected
---------------------------------------------------------------------------
Version 0.9.6 (RGer), 2005-08-09
- greatly enhanced documentation. Now available in html format in
  the "doc" folder and FreeBSD. Finally includes an install howto.
- improved MySQL error messages a little - they now show up as log
  messages, too (formerly only in debug mode)
- added the ability to specify the listen port for udp syslog.
  WARNING: This introduces an incompatibility. Formerly, udp
  syslog was enabled by the -r command line option. Now, it is
  "-r [port]", which is consistent with the tcp listener. However,
  just -r will now return an error message.
- added sample startup scripts for Debian and FreeBSD
- added support for easy feature selection in the makefile. Un-
  fortunately, this also means I needed to spilt the make file
  for different OS and distros. There are some really bad syntax
  differences between FreeBSD and Linux make.
---------------------------------------------------------------------------
Version 0.9.5 (RGer), 2005-08-01
- the "semicolon bug" was actually not (fully) solved in 0.9.4. One
  part of the bug was solved, but another still existed. This one
  is fixed now, too.
- the "semicolon bug" actually turned out to be a more generic bug.
  It appeared whenever an invalid template name was given. With some
  selector actions, rsyslogd dumped core, with other it "just" had
  a small ressource leak with others all worked well. These anomalies
  are now fixed. Note that they only appeared during system initaliziation
  once the system was running, nothing bad happened.
- improved error reporting for template errors on startup. They are now
  shown on the console and the start-up tty. Formerly, they were only
  visible in debug mode.
- support for multiple instances of rsyslogd on a single machine added
- added new option "-o" --> omit local unix domain socket. This option
  enables rsyslogd NOT to listen to the local socket. This is most
  helpful when multiple instances of rsyslogd (or rsyslogd and another
  syslogd) shall run on a single system.
- added new option "-i <pidfile>" which allows to specify the pidfile.
  This is needed when multiple instances of rsyslogd are to be run.
- the new project home page is now online at www.rsyslog.com
---------------------------------------------------------------------------
Version 0.9.4 (RGer), 2005-07-25
- finally added the TCP sender. It now supports non-blocking mode, no
  longer disabling message reception during connect. As it is now, it
  is usable in production. The code could be more sophisticated, but
  I've kept it short in anticipation of the move to liblogging, which
  will lead to the removal of the code just written ;)
- the "exiting on signal..." message still had the "syslogd" name in 
  it. Changed this to "rsyslogd", as we do not have a large user base
  yet, this should pose no problem.
- fixed "the semiconlon" bug. rsyslogd dumped core if a write-db action
  was specified but no semicolon was given after the password (an empty
  template was ok, but the semicolon needed to be present).
- changed a default for traditional output format. During testing, it
  was seen that the timestamp written to file in default format was
  the time of message reception, not the time specified in the TIMESTAMP
  field of the message itself. Traditionally, the message TIMESTAMP is
  used and this has been changed now.
---------------------------------------------------------------------------
Version 0.9.3 (RGer), 2005-07-19
- fixed a bug in the message parser. In June, the RFC 3164 timestamp
  was not correctly parsed (yes, only in June and some other months,
  see the code comment to learn why...)
- added the ability to specify the destination port when forwarding
  syslog messages (both for TCP and UDP)
- added an very experimental TCP sender (activated by
  @@machine:port in config). This is not yet for production use. If
  the receiver is not alive, rsyslogd will wait quite some time until
  the connection request times out, which most probably leads to
  loss of incoming messages.

---------------------------------------------------------------------------
Version 0.9.2 (RGer), around 2005-07-06
- I intended to change the maxsupported message size to 32k to
  support IHE - but given the memory inefficiency in the usual use
  cases, I have not done this. I have, however, included very
  specific instructions on how to do this in the source code. I have
  also done some testing with 32k messages, so you can change the
  max size without taking too much risk.
- added a syslog/tcp receiver; we now can receive messages via
  plain tcp, but we can still send only via UDP. The syslog/tcp
  receiver is the primary enhancement of this release.
- slightly changed some error messages that contained a spurios \n at
  the end of the line (which gives empty lines in your log...)

---------------------------------------------------------------------------
Version 0.9.1 (RGer)
- fixed code so that it compiles without errors under FreeBSD
- removed now unused function "allocate_log()" from syslogd.c
- changed the make file so that it contains more defines for
  different environments (in the long term, we need a better
  system for disabling/enabling features...)
- changed some printf's printing off_t types to %lld and
  explicit (long long) casts. I tried to figure out the exact type,
  but did not succeed in this. In the worst case, ultra-large peta-
  byte files will now display funny informational messages on rollover,
  something I think we can live with for the next 10 years or so...

---------------------------------------------------------------------------
Version 0.9.0 (RGer)
- changed the filed structure to be a linked list. Previously, it
  was a table - well, for non-SYSV it was defined as linked list,
  but from what I see that code did no longer work after my
  modifications. I am now using a linked list in general because
  that is needed for other upcoming modifications.
- fixed a bug that caused rsyslogd not to listen to anything if
  the configuration file could not be read
- pervious versions disabled network logging (send/receive) if
  syslog/udp port was not in /etc/services. Now defaulting to
  port 514 in this case.
- internal error messages are now supported up to 256 bytes
- error message seen during config file read are now also displayed
  to the attached tty and not only the console
- changed some error messages during init to be sent to the console
  and/or emergency log. Previously, they were only seen if the
  -d (debug) option was present on the command line.
- fixed the "2gb file issue on 32bit systems". If a file grew to
  more than 2gb, the syslogd was aborted with "file size exceeded". 
  Now, defines have been added according to
  http://www.daimi.au.dk/~kasperd/comp.os.linux.development.faq.html#LARGEFILE
  Testing revealed that they work ;)
  HOWEVER, if your file system, glibc, kernel, whatever does not
  support files larger 2gb, you need to set a file size limit with
  the new output channel mechanism.
- updated man pages to reflect the changes

---------------------------------------------------------------------------
Version 0.8.4

- improved -d debug output (removed developer-only content)
- now compiles under FreeBSD and NetBSD (only quick testing done on NetBSD)
---------------------------------------------------------------------------
Version 0.8.3

- security model in "make install" changed
- minor doc updates
---------------------------------------------------------------------------
Version 0.8.2

- added man page for rsyslog.conf and rsyslogd
- gave up on the concept of rsyslog being a "drop in" replacement
  for syslogd. Now, the user installs rsyslogd and also needs to
  adjust his system settings to this specifically. This also lead
  to these changes:
  * changed Makefile so that install now installs rsyslogd instead
    of dealing with syslogd
  * changed the default config file name to rsyslog.conf
---------------------------------------------------------------------------
Version 0.8.1

- fixed a nasty memory leak (probably not the last one with this release)
- some enhancements to Makefile as suggested by Bennett Todd
- syslogd-internal messages (like restart) were missing the hostname
  this has been corrected
---------------------------------------------------------------------------
Version 0.8.0

Initial testing release. Based on the sysklogd package. Thanks to the
sysklogd maintainers for all their good work!
---------------------------------------------------------------------------

----------------------------------------------------------------------
The following comments are from the stock syslogd.c source. They provide
some insight into what happened to the source before we forked
rsyslogd. However, much of the code already has been replaced and more
is to be replaced. So over time, these comments become less valuable.
I have moved them out of the syslogd.c file to shrink it, especially
as a lot of them do no longer apply. For historical reasons and
understanding of how the daemon evolved, they are probably still
helpful.
 * Author: Eric Allman
 * extensive changes by Ralph Campbell
 * more extensive changes by Eric Allman (again)
 *
 * Steve Lord:	Fix UNIX domain socket code, added linux kernel logging
 *		change defines to
 *		SYSLOG_INET	- listen on a UDP socket
 *		SYSLOG_UNIXAF	- listen on unix domain socket
 *		SYSLOG_KERNEL	- listen to linux kernel
 *
 * Mon Feb 22 09:55:42 CST 1993:  Dr. Wettstein
 * 	Additional modifications to the source.  Changed priority scheme
 *	to increase the level of configurability.  In its stock configuration
 *	syslogd no longer logs all messages of a certain priority and above
 *	to a log file.  The * wildcard is supported to specify all priorities.
 *	Note that this is a departure from the BSD standard.
 *
 *	Syslogd will now listen to both the inetd and the unixd socket.  The
 *	strategy is to allow all local programs to direct their output to
 *	syslogd through the unixd socket while the program listens to the
 *	inetd socket to get messages forwarded from other hosts.
 *
 * Fri Mar 12 16:55:33 CST 1993:  Dr. Wettstein
 *	Thanks to Stephen Tweedie (dcs.ed.ac.uk!sct) for helpful bug-fixes
 *	and an enlightened commentary on the prioritization problem.
 *
 *	Changed the priority scheme so that the default behavior mimics the
 *	standard BSD.  In this scenario all messages of a specified priority
 *	and above are logged.
 *
 *	Add the ability to specify a wildcard (=) as the first character
 *	of the priority name.  Doing this specifies that ONLY messages with
 *	this level of priority are to be logged.  For example:
 *
 *		*.=debug			/usr/adm/debug
 *
 *	Would log only messages with a priority of debug to the /usr/adm/debug
 *	file.
 *
 *	Providing an * as the priority specifies that all messages are to be
 *	logged.  Note that this case is degenerate with specifying a priority
 *	level of debug.  The wildcard * was retained because I believe that
 *	this is more intuitive.
 *
 * Thu Jun 24 11:34:13 CDT 1993:  Dr. Wettstein
 *	Modified sources to incorporate changes in libc4.4.  Messages from
 *	syslog are now null-terminated, syslogd code now parses messages
 *	based on this termination scheme.  Linux as of libc4.4 supports the
 *	fsync system call.  Modified code to fsync after all writes to
 *	log files.
 *
 * Sat Dec 11 11:59:43 CST 1993:  Dr. Wettstein
 *	Extensive changes to the source code to allow compilation with no
 *	complaints with -Wall.
 *
 *	Reorganized the facility and priority name arrays so that they
 *	compatible with the syslog.h source found in /usr/include/syslog.h.
 *	NOTE that this should really be changed.  The reason I do not
 *	allow the use of the values defined in syslog.h is on account of
 *	the extensions made to allow the wildcard character in the
 *	priority field.  To fix this properly one should malloc an array,
 *	copy the contents of the array defined by syslog.h and then
 *	make whatever modifications that are desired.  Next round.
 *
 * Thu Jan  6 12:07:36 CST 1994:  Dr. Wettstein
 *	Added support for proper decomposition and re-assembly of
 *	fragment messages on UNIX domain sockets.  Lack of this capability
 *	was causing 'partial' messages to be output.  Since facility and
 *	priority information is encoded as a leader on the messages this
 *	was causing lines to be placed in erroneous files.
 *
 *	Also added a patch from Shane Alderton (shane@ion.apana.org.au) to
 *	correct a problem with syslogd dumping core when an attempt was made
 *	to write log messages to a logged-on user.  Thank you.
 *
 *	Many thanks to Juha Virtanen (jiivee@hut.fi) for a series of
 *	interchanges which lead to the fixing of problems with messages set
 *	to priorities of none and emerg.  Also thanks to Juha for a patch
 *	to exclude users with a class of LOGIN from receiving messages.
 *
 *	Shane Alderton provided an additional patch to fix zombies which
 *	were conceived when messages were written to multiple users.
 *
 * Mon Feb  6 09:57:10 CST 1995:  Dr. Wettstein
 *	Patch to properly reset the single priority message flag.  Thanks
 *	to Christopher Gori for spotting this bug and forwarding a patch.
 *
 * Wed Feb 22 15:38:31 CST 1995:  Dr. Wettstein
 *	Added version information to startup messages.
 *
 *	Added defines so that paths to important files are taken from
 *	the definitions in paths.h.  Hopefully this will insure that
 *	everything follows the FSSTND standards.  Thanks to Chris Metcalf
 *	for a set of patches to provide this functionality.  Also thanks
 *	Elias Levy for prompting me to get these into the sources.
 *
 * Wed Jul 26 18:57:23 MET DST 1995:  Martin Schulze
 *	Linux' gethostname only returns the hostname and not the fqdn as
 *	expected in the code. But if you call hostname with an fqdn then
 *	gethostname will return an fqdn, so we have to mention that. This
 *	has been changed.
 *
 *	The 'LocalDomain' and the hostname of a remote machine is
 *	converted to lower case, because the original caused some
 *	inconsistency, because the (at least my) nameserver did respond an
 *	fqdn containing of upper- _and_ lowercase letters while
 *	'LocalDomain' consisted only of lowercase letters and that didn't
 *	match.
 *
 * Sat Aug  5 18:59:15 MET DST 1995:  Martin Schulze
 *	Now no messages that were received from any remote host are sent
 *	out to another. At my domain this missing feature caused ugly
 *	syslog-loops, sometimes.
 *
 *	Remember that no message is sent out. I can't figure out any
 *	scenario where it might be useful to change this behavior and to
 *	send out messages to other hosts than the one from which we
 *	received the message, but I might be shortsighted. :-/
 *
 * Thu Aug 10 19:01:08 MET DST 1995:  Martin Schulze
 *	Added my pidfile.[ch] to it to perform a better handling with
 *	pidfiles. Now both, syslogd and klogd, can only be started
 *	once. They check the pidfile.
 *
 * Sun Aug 13 19:01:41 MET DST 1995:  Martin Schulze
 *	Add an addition to syslog.conf's interpretation. If a priority
 *	begins with an exclamation mark ('!') the normal interpretation
 *	of the priority is inverted: ".!*" is the same as ".none", ".!=info"
 *	don't logs the info priority, ".!crit" won't log any message with
 *	the priority crit or higher. For example:
 *
 *		mail.*;mail.!=info		/usr/adm/mail
 *
 *	Would log all messages of the facility mail except those with
 *	the priority info to /usr/adm/mail. This makes the syslogd
 *	much more flexible.
 *
 *	Defined TABLE_ALLPRI=255 and changed some occurrences.
 *
 * Sat Aug 19 21:40:13 MET DST 1995:  Martin Schulze
 *	Making the table of facilities and priorities while in debug
 *	mode more readable.
 *
 *	If debugging is turned on, printing the whole table of
 *	facilities and priorities every hexadecimal or 'X' entry is
 *	now 2 characters wide.
 *
 *	The number of the entry is prepended to each line of
 *	facilities and priorities, and F_UNUSED lines are not shown
 *	anymore.
 *
 *	Corrected some #ifdef SYSV's.
 *
 * Mon Aug 21 22:10:35 MET DST 1995:  Martin Schulze
 *	Corrected a strange behavior during parsing of configuration
 *	file. The original BSD syslogd doesn't understand spaces as
 *	separators between specifier and action. This syslogd now
 *	understands them. The old behavior caused some confusion over
 *	the Linux community.
 *
 * Thu Oct 19 00:02:07 MET 1995:  Martin Schulze
 *	The default behavior has changed for security reasons. The
 *	syslogd will not receive any remote message unless you turn
 *	reception on with the "-r" option.
 *
 *	Not defining SYSLOG_INET will result in not doing any network
 *	activity, i.e. not sending or receiving messages.  I changed
 *	this because the old idea is implemented with the "-r" option
 *	and the old thing didn't work anyway.
 *
 * Thu Oct 26 13:14:06 MET 1995:  Martin Schulze
 *	Added another logfile type F_FORW_UNKN.  The problem I ran into
 *	was a name server that runs on my machine and a forwarder of
 *	kern.crit to another host.  The hosts address can only be
 *	fetched using the nameserver.  But named is started after
 *	syslogd, so syslogd complained.
 *
 *	This logfile type will retry to get the address of the
 *	hostname ten times and then complain.  This should be enough to
 *	get the named up and running during boot sequence.
 *
 * Fri Oct 27 14:08:15 1995:  Dr. Wettstein
 *	Changed static array of logfiles to a dynamic array. This
 *	can grow during process.
 *
 * Fri Nov 10 23:08:18 1995:  Martin Schulze
 *	Inserted a new tabular sys_h_errlist that contains plain text
 *	for error codes that are returned from the net subsystem and
 *	stored in h_errno. I have also changed some wrong lookups to
 *	sys_errlist.
 *
 * Wed Nov 22 22:32:55 1995:  Martin Schulze
 *	Added the fabulous strip-domain feature that allows us to
 *	strip off (several) domain names from the fqdn and only log
 *	the simple hostname. This is useful if you're in a LAN that
 *	has a central log server and also different domains.
 *
 *	I have also also added the -l switch do define hosts as
 *	local. These will get logged with their simple hostname, too.
 *
 * Thu Nov 23 19:02:56 MET DST 1995:  Martin Schulze
 *	Added the possibility to omit fsyncing of logfiles after every
 *	write. This will give some performance back if you have
 *	programs that log in a very verbose manner (like innd or
 *	smartlist). Thanks to Stephen R. van den Berg <srb@cuci.nl>
 *	for the idea.
 *
 * Thu Jan 18 11:14:36 CST 1996:  Dr. Wettstein
 *	Added patche from beta-testers to stop compile error.  Also
 *	added removal of pid file as part of termination cleanup.
 *
 * Wed Feb 14 12:42:09 CST 1996:  Dr. Wettstein
 *	Allowed forwarding of messages received from remote hosts to
 *	be controlled by a command-line switch.  Specifying -h allows
 *	forwarding.  The default behavior is to disable forwarding of
 *	messages which were received from a remote host.
 *
 *	Parent process of syslogd does not exit until child process has
 *	finished initialization process.  This allows rc.* startup to
 *	pause until syslogd facility is up and operating.
 *
 *	Re-arranged the select code to move UNIX domain socket accepts
 *	to be processed later.  This was a contributed change which
 *	has been proposed to correct the delays sometimes encountered
 *	when syslogd starts up.
 *
 *	Minor code cleanups.
 *
 * Thu May  2 15:15:33 CDT 1996:  Dr. Wettstein
 *	Fixed bug in init function which resulted in file descripters
 *	being orphaned when syslogd process was re-initialized with SIGHUP
 *	signal.  Thanks to Edvard Tuinder
 *	(Edvard.Tuinder@praseodymium.cistron.nl) for putting me on the
 *	trail of this bug.  I am amazed that we didn't catch this one
 *	before now.
 *
 * Tue May 14 00:03:35 MET DST 1996:  Martin Schulze
 *	Corrected a mistake that causes the syslogd to stop logging at
 *	some virtual consoles under Linux. This was caused by checking
 *	the wrong error code. Thanks to Michael Nonweiler
 *	<mrn20@hermes.cam.ac.uk> for sending me a patch.
 *
 * Mon May 20 13:29:32 MET DST 1996:  Miquel van Smoorenburg <miquels@cistron.nl>
 *	Added continuation line supported and fixed a bug in
 *	the init() code.
 *
 * Tue May 28 00:58:45 MET DST 1996:  Martin Schulze
 *	Corrected behaviour of blocking pipes - i.e. the whole system
 *	hung.  Michael Nonweiler <mrn20@hermes.cam.ac.uk> has sent us
 *	a patch to correct this.  A new logfile type F_PIPE has been
 *	introduced.
 *
 * Mon Feb 3 10:12:15 MET DST 1997:  Martin Schulze
 *	Corrected behaviour of logfiles if the file can't be opened.
 *	There was a bug that causes syslogd to try to log into non
 *	existing files which ate cpu power.
 *
 * Sun Feb 9 03:22:12 MET DST 1997:  Martin Schulze
 *	Modified syslogd.c to not kill itself which confuses bash 2.0.
 *
 * Mon Feb 10 00:09:11 MET DST 1997:  Martin Schulze
 *	Improved debug code to decode the numeric facility/priority
 *	pair into textual information.
 *
 * Tue Jun 10 12:35:10 MET DST 1997:  Martin Schulze
 *	Corrected freeing of logfiles.  Thanks to Jos Vos <jos@xos.nl>
 *	for reporting the bug and sending an idea to fix the problem.
 *
 * Tue Jun 10 12:51:41 MET DST 1997:  Martin Schulze
 *	Removed sleep(10) from parent process.  This has caused a slow
 *	startup in former times - and I don't see any reason for this.
 *
 * Sun Jun 15 16:23:29 MET DST 1997: Michael Alan Dorman
 *	Some more glibc patches made by <mdorman@debian.org>.
 *
 * Thu Jan  1 16:04:52 CET 1998: Martin Schulze <joey@infodrom.north.de
 *	Applied patch from Herbert Thielen <Herbert.Thielen@lpr.e-technik.tu-muenchen.de>.
 *	This included some balance parentheses for emacs and a bug in
 *	the exclamation mark handling.
 *
 *	Fixed small bug which caused syslogd to write messages to the
 *	wrong logfile under some very rare conditions.  Thanks to
 *	Herbert Xu <herbert@gondor.apana.org.au> for fiddling this out.
 *
 * Thu Jan  8 22:46:35 CET 1998: Martin Schulze <joey@infodrom.north.de>
 *	Reworked one line of the above patch as it prevented syslogd
 *	from binding the socket with the result that no messages were
 *	forwarded to other hosts.
 *
 * Sat Jan 10 01:33:06 CET 1998: Martin Schulze <joey@infodrom.north.de>
 *	Fixed small bugs in F_FORW_UNKN meachanism.  Thanks to Torsten
 *	Neumann <torsten@londo.rhein-main.de> for pointing me to it.
 *
 * Mon Jan 12 19:50:58 CET 1998: Martin Schulze <joey@infodrom.north.de>
 *	Modified debug output concerning remote receiption.
 *
 * Mon Feb 23 23:32:35 CET 1998: Topi Miettinen <Topi.Miettinen@ml.tele.fi>
 *	Re-worked handling of Unix and UDP sockets to support closing /
 *	opening of them in order to have it open only if it is needed
 *	either for forwarding to a remote host or by receiption from
 *	the network.
 *
 * Wed Feb 25 10:54:09 CET 1998: Martin Schulze <joey@infodrom.north.de>
 *	Fixed little comparison mistake that prevented the MARK
 *	feature to work properly.
 *
 * Wed Feb 25 13:21:44 CET 1998: Martin Schulze <joey@infodrom.north.de>
 *	Corrected Topi's patch as it prevented forwarding during
 *	startup due to an unknown LogPort.
 *
 * Sat Oct 10 20:01:48 CEST 1998: Martin Schulze <joey@infodrom.north.de>
 *	Added support for TESTING define which will turn syslogd into
 *	stdio-mode used for debugging.
 *
 * Sun Oct 11 20:16:59 CEST 1998: Martin Schulze <joey@infodrom.north.de>
 *	Reworked the initialization/fork code.  Now the parent
 *	process activates a signal handler which the daughter process
 *	will raise if it is initialized.  Only after that one the
 *	parent process may exit.  Otherwise klogd might try to flush
 *	its log cache while syslogd can't receive the messages yet.
 *
 * Mon Oct 12 13:30:35 CEST 1998: Martin Schulze <joey@infodrom.north.de>
 *	Redirected some error output with regard to argument parsing to
 *	stderr.
 *
 * Mon Oct 12 14:02:51 CEST 1998: Martin Schulze <joey@infodrom.north.de>
 *	Applied patch provided vom Topi Miettinen with regard to the
 *	people from OpenBSD.  This provides the additional '-a'
 *	argument used for specifying additional UNIX domain sockets to
 *	listen to.  This is been used with chroot()'ed named's for
 *	example.  See for http://www.psionic.com/papers/dns.html
 *
 * Mon Oct 12 18:29:44 CEST 1998: Martin Schulze <joey@infodrom.north.de>
 *	Added `ftp' facility which was introduced in glibc version 2.
 *	It's #ifdef'ed so won't harm with older libraries.
 *
 * Mon Oct 12 19:59:21 MET DST 1998: Martin Schulze <joey@infodrom.north.de>
 *	Code cleanups with regard to bsd -> posix transition and
 *	stronger security (buffer length checking).  Thanks to Topi
 *	Miettinen <tom@medialab.sonera.net>
 *	. index() --> strchr()
 *	. sprintf() --> snprintf()
 *	. bcopy() --> memcpy()
 *	. bzero() --> memset()
 *	. UNAMESZ --> UT_NAMESIZE
 *	. sys_errlist --> strerror()
 *
 * Mon Oct 12 20:22:59 CEST 1998: Martin Schulze <joey@infodrom.north.de>
 *	Added support for setutent()/getutent()/endutend() instead of
 *	binary reading the UTMP file.  This is the the most portable
 *	way.  This allows /var/run/utmp format to change, even to a
 *	real database or utmp daemon. Also if utmp file locking is
 *	implemented in libc, syslog will use it immediately.  Thanks
 *	to Topi Miettinen <tom@medialab.sonera.net>.
 *
 * Mon Oct 12 20:49:18 MET DST 1998: Martin Schulze <joey@infodrom.north.de>
 *	Avoid logging of SIGCHLD when syslogd is in the process of
 *	exiting and closing its files.  Again thanks to Topi.
 *
 * Mon Oct 12 22:18:34 CEST 1998: Martin Schulze <joey@infodrom.north.de>
 *	Modified printline() to support 8bit characters - such as
 *	russion letters.  Thanks to Vladas Lapinskas <lapinskas@mail.iae.lt>.
 *
 * Sat Nov 14 02:29:37 CET 1998: Martin Schulze <joey@infodrom.north.de>
 *	``-m 0'' now turns of MARK logging entirely.
 *
 * Tue Jan 19 01:04:18 MET 1999: Martin Schulze <joey@infodrom.north.de>
 *	Finally fixed an error with `-a' processing, thanks to Topi
 *	Miettinen <tom@medialab.sonera.net>.
 *
 * Sun May 23 10:08:53 CEST 1999: Martin Schulze <joey@infodrom.north.de>
 *	Removed superflous call to utmpname().  The path to the utmp
 *	file is defined in the used libc and should not be hardcoded
 *	into the syslogd binary referring the system it was compiled on.
 *
 * Sun Sep 17 20:45:33 CEST 2000: Martin Schulze <joey@infodrom.ffis.de>
 *	Fixed some bugs in printline() code that did not escape
 *	control characters '\177' through '\237' and contained a
 *	single-byte buffer overflow.  Thanks to Solar Designer
 *	<solar@false.com>.
 *
 * Sun Sep 17 21:26:16 CEST 2000: Martin Schulze <joey@infodrom.ffis.de>
 *	Don't close open sockets upon reload.  Thanks to Bill
 *	Nottingham.
 *
 * Mon Sep 18 09:10:47 CEST 2000: Martin Schulze <joey@infodrom.ffis.de>
 *	Fixed bug in printchopped() that caused syslogd to emit
 *	kern.emerg messages when splitting long lines.  Thanks to
 *	Daniel Jacobowitz <dan@debian.org> for the fix.
 *
 * Mon Sep 18 15:33:26 CEST 2000: Martin Schulze <joey@infodrom.ffis.de>
 *	Removed unixm/unix domain sockets and switch to Datagram Unix
 *	Sockets.  This should remove one possibility to play DoS with
 *	syslogd.  Thanks to Olaf Kirch <okir@caldera.de> for the patch.
 *
 * Sun Mar 11 20:23:44 CET 2001: Martin Schulze <joey@infodrom.ffis.de>
 *	Don't return a closed fd if `-a' is called with a wrong path.
 *	Thanks to Bill Nottingham <notting@redhat.com> for providing
 *	a patch.<|MERGE_RESOLUTION|>--- conflicted
+++ resolved
@@ -1,5 +1,4 @@
 ---------------------------------------------------------------------------
-<<<<<<< HEAD
 Version 3.16.2 (rgerhards), 2008-05-14
 - fixed potential segfault due to invalid call to cfsysline
   thanks to varmojfekoj for the patch
@@ -154,19 +153,6 @@
   happen (I fear a lot of lazy users will run rsyslogd in compatibility
   mode, again bringing up this performance problem...).
 - added flow control options to other input sources
-=======
-Version 2.0.6 V2-STABLE (rgerhards), 2008-??-??
----------------------------------------------------------------------------
-Version 2.0.5 STABLE (rgerhards), 2008-05-15
-- bugfix: regular expressions inside property replacer did not work
-  properly
-- adapted to liblogging 0.7.1+
----------------------------------------------------------------------------
-Version 2.0.4 STABLE (rgerhards), 2008-03-27
-- bugfix: internally generated messages had "FROMHOST" property not set
-- bugfix: continue parsing if tag is oversize (discard oversize part) - thanks
-  to mclaughlin77@gmail.com for the patch
->>>>>>> 5674b8ef
 - added $HHOUR and $QHOUR system properties - can be used for half- and
   quarter-hour logfile rotation
 - changed queue's discard severities default value to 8 (do not discard)
@@ -491,6 +477,16 @@
 - much cleaner code due to new objects and removal of single-threading
   mode
 ---------------------------------------------------------------------------
+Version 2.0.5 STABLE (rgerhards), 2008-05-15
+- bugfix: regular expressions inside property replacer did not work
+  properly
+- adapted to liblogging 0.7.1+
+---------------------------------------------------------------------------
+Version 2.0.4 STABLE (rgerhards), 2008-03-27
+- bugfix: internally generated messages had "FROMHOST" property not set
+- bugfix: continue parsing if tag is oversize (discard oversize part) - thanks
+  to mclaughlin77@gmail.com for the patch
+---------------------------------------------------------------------------
 Version 2.0.1 STABLE (rgerhards), 2008-01-24
 - fixed a bug in integer conversion - but this function was never called,
   so it is not really a useful bug fix ;)
