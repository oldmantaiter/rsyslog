--- conflicted
+++ resolved
@@ -1,7 +1,16 @@
 ---------------------------------------------------------------------------
-<<<<<<< HEAD
 Version 5.9.7  [V5-BETA], 2012-04-??
 - added capability to specify substrings for field extraction mode
+- bugfix: ommysql did not properly init/exit the mysql runtime library
+  this could lead to segfaults. Triggering condition: multiple action
+  instances using ommysql.  Thanks to Tomas Heinrich for reporting this
+  problem and providing an initial patch (which my solution is based on,
+  I need to add more code to clean the mess up).
+- bugfix: rsyslog did not terminate when delayable inputs were blocked
+  due to unvailable sources. Fixes:
+  http://bugzilla.adiscon.com/show_bug.cgi?id=299
+  Thanks to Marcin M for bringing up this problem and Andre Lorbach
+  for helping to reproduce and fix it.
 ---------------------------------------------------------------------------
 Version 5.9.6  [V5-BETA], 2012-04-12
 - added configuration directives to customize queue light delay marks
@@ -135,8 +144,6 @@
   affected directive was: $ActionExecOnlyWhenPreviousIsSuspended on
   closes: http://bugzilla.adiscon.com/show_bug.cgi?id=236
 ---------------------------------------------------------------------------
-Version 5.8.11  [V5-stable] 2012-04-??
-=======
 Version 5.8.11  [V5-stable] 2012-05-03
 - bugfix: ommysql did not properly init/exit the mysql runtime library
   this could lead to segfaults. Triggering condition: multiple action
@@ -150,7 +157,6 @@
   for helping to reproduce and fix it.
 - bugfix: active input in "light delay state" could block rsyslog
   termination, at least for prolonged period of time
->>>>>>> fe8ac119
 - bugfix: imptcp input name could not be set
   config directive was accepted, but had no effect
 - bugfix: assigned ruleset was lost when using disk queues
