---------------------------------------------------------------------------
Version 4.5.3  [v4-beta] (rgerhards), 2009-08-??
- bugfix: message sanitation had some issues:
  - control character DEL was not properly escaped
  - NUL and LF characters were not properly stripped if no control
    character replacement was to be done
  - NUL characters in the message body were silently dropped (this was
    a regeression introduced by some of the recent optimizations)
- bugfix: strings improperly reused, resulting in some message properties
  be populated with strings from previous messages. This was caused by
  an improper predicate check. [backported from v5]
---------------------------------------------------------------------------
Version 4.5.2  [v4-beta] (rgerhards), 2009-08-21
- legacy syslog parser changed so that it now accepts date stamps in
  wrong case. Some devices seem to create them and I do not see any harm
  in supporting that.
- added $InputTCPMaxListeners directive - permits to specify how many 
  TCP servers shall be possible (default is 20).
- bugfix: memory leak with some input modules. Those inputs that
  use parseAndSubmitMsg() leak two small memory blocks with every message.
  Typically, those process only relatively few messages, so the issue 
  does most probably not have any effect in practice.
- bugfix: if tcp listen port could not be created, no error message was
  emitted
- bugfix: potential segfault in output file writer (omfile)
  In async write mode, we use modular arithmetic to index the output
  buffer array. However, the counter variables accidently were signed,
  thus resulting in negative indizes after integer overflow. That in turn
  could lead to segfaults, but was depending on the memory layout of 
  the instance in question (which in turn depended on a number of
  variables, like compile settings but also configuration). The counters
  are now unsigned (as they always should have been) and so the dangling
  mis-indexing does no longer happen. This bug potentially affected all
  installations, even if only some may actually have seen a segfault.
- bugfix: hostnames with dashes in them were incorrectly treated as
  malformed, thus causing them to be treated as TAG (this was a regression
  introduced from the "rfc3164 strict" change in 4.5.0).
---------------------------------------------------------------------------
Version 4.5.1  [DEVEL] (rgerhards), 2009-07-15
- CONFIG CHANGE: $HUPisRestart default is now "off". We are doing this
  to support removal of restart-type HUP in v5.
- bugfix: fromhost-ip was sometimes truncated
- bugfix: potential segfault when zip-compressed syslog records were
  received (double free)
- bugfix: properties inputname, fromhost, fromhost-ip, msg were lost when
  working with disk queues
- performance enhancement: much faster, up to twice as fast (depending
  on configuration)
- bugfix: abort condition when RecvFrom was not set and message reduction
  was on. Happend e.g. with imuxsock.
- added $klogConsoleLogLevel directive which permits to set a new
  console log level while rsyslog is active
- bugfix: message could be truncated after TAG, often when forwarding
  This was a result of an internal processing error if maximum field
  sizes had been specified in the property replacer.
- added ability for the TCP output action to "rebind" its send socket after
  sending n messages (actually, it re-opens the connection, the name is 
  used because this is a concept very similiar to $ActionUDPRebindInterval).
  New config directive $ActionSendTCPRebindInterval added for the purpose.
  By default, rebinding is disabled. This is considered useful for load
  balancers.
- testbench improvements
---------------------------------------------------------------------------
Version 4.5.0  [DEVEL] (rgerhards), 2009-07-02
- activation order of inputs changed, they are now activated only after
  privileges are dropped. Thanks to Michael Terry for the patch.
- greatly improved performance
- greatly reduced memory requirements of msg object
  to around half of the previous demand. This means that more messages can
  be stored in core! Due to fewer cache misses, this also means some
  performance improvement.
- improved config error messages: now contain a copy of the config line
  that (most likely) caused the error
- reduced max value for $DynaFileCacheSize to 1,000 (the former maximum
  of 10,000 really made no sense, even 1,000 is very high, but we like
  to keep the user in control ;)).
- added capability to fsync() queue disk files for enhanced reliability
  (also add's speed, because you do no longer need to run the whole file
  system in sync mode)
- more strict parsing of the hostname in rfc3164 mode, hopefully
  removes false positives (but may cause some trouble with hostname
  parsing). For details, see this bug tracker:
  http://bugzilla.adiscon.com/show_bug.cgi?id=126
- added configuration commands (see doc for explanations)
  * $OMFileZipLevel
  * $OMFileIOBufferSize
  * $OMFileFlushOnTXEnd
  * $MainMsgQueueSyncQueueFiles
  * $ActionQueueSyncQueueFiles
- done some memory accesses explicitely atomic
- bugfix: subtle (and usually irrelevant) issue in timout processing
  timeout could be one second too early if nanoseconds wrapped
- set a more sensible timeout for shutdow, now 1.5 seconds to complete
  processing (this also removes those cases where the shutdown message
  was not written because the termination happened before it)
- internal bugfix: object pointer was only reset to NULL when an object
  was actually destructed. This most likely had no effect to existing code,
  but it may also have caused trouble in remote cases. Similarly, the fix
  may also cause trouble...
- bugfix: missing initialization during timestamp creation
  This could lead to timestamps written in the wrong format, but not to
  an abort
---------------------------------------------------------------------------
Version 4.4.1  [v4-stable] (rgerhards), 2009-08-??
- features requiring Java are automatically disabled if Java is not
  present (thanks to Michael Biebl for his help!)
- bugfix: invalid double-quoted PRI, among others in outgoing messages
  This causes grief with all receivers.
  Bug tracker: http://bugzilla.adiscon.com/show_bug.cgi?id=147
- bugfix: Java testing tools were required, even if testbench was disabled
  This resulted in build errors if no Java was present on the build system,
  even though none of the selected option actually required Java.
  (I forgot to backport a similar fix to newer releases).
<<<<<<< HEAD
=======
- bugfix (backport): omfwd segfault
  Note that the orginal (higher version) patch states this happens only
  when debugging mode is turned on. That statement is wrong: if debug
  mode is turned off, the message is not being emitted, but the division
  by zero in the actual parameters still happens.
>>>>>>> 8cd291a0
---------------------------------------------------------------------------
Version 4.4.0  [v4-stable] (rgerhards), 2009-08-21
- bugfix: stderr/stdout were not closed to be able to emit error messages,
  but this caused ssh sessions to hang. Now we close them after the 
  initial initialization. See forum thread:
  http://kb.monitorware.com/controlling-terminal-issues-t9875.html
- bugfix: sending syslog messages with zip compression did not work
---------------------------------------------------------------------------
Version 4.3.2  [v4-beta] (rgerhards), 2009-06-24
- removed long-obsoleted property UxTradMsg
- added a generic network stream server (in addition to rather specific
  syslog tcp server)
- added ability for the UDP output action to rebind its send socket after
  sending n messages. New config directive $ActionSendUDPRebindInterval
  added for the purpose. By default, rebinding is disabled. This is 
  considered useful for load balancers.
- bugfix: imdiag/imtcp had a race condition
- improved testbench (now much better code design and reuse)
- added config switch --enable-testbench=no to turn off testbench
---------------------------------------------------------------------------
Version 4.3.1  [DEVEL] (rgerhards), 2009-05-25
- added capability to run multiple tcp listeners (on different ports)
- performance enhancement: imtcp calls parser no longer on input thread
  but rather inside on of the potentially many main msg queue worker
  threads (an enhancement scheduled for all input plugins where this is
  possible)
- added $GenerateConfigGraph configuration command which can be used
  to generate nice-looking (and very informative) rsyslog configuration
  graphs.
- added $ActionName configuration directive (currently only used for
  graph generation, but may find other uses)
- improved doc
  * added (hopefully) easier to grasp queue explanation
- improved testbench
  * added tests for queue disk-only mode (checks disk queue logic)
- bugfix: light and full delay watermarks had invalid values, badly
  affecting performance for delayable inputs
- build system improvements - thanks to Michael Biebl
- added new testing module imdiag, which enables to talk to the 
  rsyslog core at runtime. The current implementation is only a 
  beginning, but can be expanded over time
---------------------------------------------------------------------------
Version 4.3.0  [DEVEL] (rgerhards), 2009-04-17
- new feature: new output plugin omprog, which permits to start program
  and feed it (via its stdin) with syslog messages. If the program
  terminates, it is restarted.
- improved internal handling of RainerScript functions, building the
  necessary plumbing to support more functions with decent runtime
  performance. This is also necessary towards the long-term goal
  of loadable library modules.
- added new RainerScript function "tolower"
- improved testbench
  * added tests for tcp-based reception
  * added tcp-load test (1000 connections, 20,000 messages)
- added $MaxOpenFiles configuration directive
- bugfix: solved potential memory leak in msg processing, could manifest
  itself in imtcp
- bugfix: ompgsql did not detect problems in sql command execution
  this could cause loss of messages. The handling was correct if the
  connection broke, but not if there was a problem with statement
  execution. The most probable case for such a case would be invalid
  sql inside the template, and this is now much easier to diagnose.
---------------------------------------------------------------------------
Version 4.2.0  [v4-stable] (rgerhards), 2009-06-23
- bugfix: light and full delay watermarks had invalid values, badly
  affecting performance for delayable inputs
- imported all patches from 3.22.1 as of today (see below)
- bugfix: compile problems in im3195
---------------------------------------------------------------------------
Version 4.1.7  [BETA] (rgerhards), 2009-04-22
- bugfix: $InputTCPMaxSessions config directive was accepted, but not
  honored. This resulted in a fixed upper limit of 200 connections.
- bugfix: the default for $DirCreateMode was 0644, and as such wrong.
  It has now been changed to 0700. For some background, please see
  http://lists.adiscon.net/pipermail/rsyslog/2009-April/001986.html
- bugfix: ompgsql did not detect problems in sql command execution
  this could cause loss of messages. The handling was correct if the
  connection broke, but not if there was a problem with statement
  execution. The most probable case for such a case would be invalid
  sql inside the template, and this is now much easier to diagnose.
---------------------------------------------------------------------------
Version 4.1.6  [DEVEL] (rgerhards), 2009-04-07
- added new "csv" property replacer options to enable simple creation
  of CSV-formatted outputs (format from RFC4180 is used)
- implemented function support in RainerScript. That means the engine
  parses and compile functions, as well as executes a few build-in
  ones. Dynamic loading and registration of functions is not yet
  supported - but we now have a good foundation to do that later on.
- implemented the strlen() RainerScript function
- added a template output module
- added -T rsyslogd command line option, enables to specify a directory
  where to chroot() into on startup. This is NOT a security feature but
  introduced to support testing. Thus, -T does not make sure chroot()
  is used in a secure way. (may be removed later)
- added omstdout module for testing purposes. Spits out all messages to
  stdout - no config option, no other features
- added a parser testing suite (still needs to be extended, but a good
  start)
- modified $ModLoad statement so that for modules whom's name starts with
  a dot, no path is prepended (this enables relative-pathes and should
  not break any valid current config)
- fixed a bug that caused action retries not to work correctly
  situation was only cleared by a restart
- bugfix: closed dynafile was potentially never written until another
  dynafile name was generated - potential loss of messages
- improved omfile so that it properly suspends itself if there is an
  i/o or file name generation error. This enables it to be used with
  the full high availability features of rsyslog's engine
- bugfix: fixed some segaults on Solaris, where vsprintf() does not
  check for NULL pointers
- improved performance of regexp-based filters
  Thanks to Arnaud Cornet for providing the idea and initial patch.
- added a new way how output plugins may be passed parameters. This is
  more effcient for some outputs. They new can receive fields not only
  as a single string but rather in an array where each string is seperated.
- added (some) developer documentation for output plugin interface
- bugfix: potential abort with DA queue after high watermark is reached
  There exists a race condition that can lead to a segfault. Thanks
  go to vbernetr, who performed the analysis and provided patch, which
  I only tweaked a very little bit.
- bugfix: imtcp did incorrectly parse hostname/tag
  Thanks to Luis Fernando Muñoz Mejías for the patch.
---------------------------------------------------------------------------
Version 4.1.5  [DEVEL] (rgerhards), 2009-03-11
- bugfix: parser did not correctly parse fields in UDP-received messages
- added ERE support in filter conditions
  new comparison operation "ereregex"
- added new config directive $RepeatedMsgContainsOriginalMsg so that the
  "last message repeated n times" messages, if generated, may
  have an alternate format that contains the message that is being repeated
---------------------------------------------------------------------------
Version 4.1.4  [DEVEL] (rgerhards), 2009-01-29
- bugfix: inconsistent use of mutex/atomic operations could cause segfault
  details are too many, for full analysis see blog post at:
  http://blog.gerhards.net/2009/01/rsyslog-data-race-analysis.html
- bugfix: unitialized mutex was used in msg.c:getPRI
  This was subtle, because getPRI is called as part of the debugging code
  (always executed) in syslogd.c:logmsg.
- bufgix: $PreserveFQDN was not properly handled for locally emitted
  messages
---------------------------------------------------------------------------
Version 4.1.3  [DEVEL] (rgerhards), 2008-12-17
- added $InputTCPServerAddtlFrameDelimiter config directive, which
  enables to specify an additional, non-standard message delimiter
  for processing plain tcp syslog. This is primarily a fix for the invalid
  framing used in Juniper's NetScreen products. Credit to forum user
  Arv for suggesting this solution.
- added $InputTCPServerInputName property, which enables a name to be
  specified that will be available during message processing in the
  inputname property. This is considered useful for logic that treats
  messages differently depending on which input received them.
- added $PreserveFQDN config file directive
  Enables to use FQDNs in sender names where the legacy default
  would have stripped the domain part.
  Thanks to BlinkMind, Inc. http://www.blinkmind.com for sponsoring this
  development.
- bugfix: imudp went into an endless loop under some circumstances
  (but could also leave it under some other circumstances...)
  Thanks to David Lang and speedfox for reporting this issue.
---------------------------------------------------------------------------
Version 4.1.2  [DEVEL] (rgerhards), 2008-12-04
- bugfix: code did not compile without zlib
- security bugfix: $AllowedSender was not honored, all senders were
  permitted instead (see http://www.rsyslog.com/Article322.phtml)
- security fix: imudp emitted a message when a non-permitted sender
  tried to send a message to it. This behaviour is operator-configurable.
  If enabled, a message was emitted each time. That way an attacker could
  effectively fill the disk via this facility. The message is now
  emitted only once in a minute (this currently is a hard-coded limit,
  if someone comes up with a good reason to make it configurable, we
  will probably do that).
- doc bugfix: typo in v3 compatibility document directive syntax
  thanks to Andrej for reporting
- imported other changes from 3.21.8 and 3.20.1 (see there)
---------------------------------------------------------------------------
Version 4.1.1  [DEVEL] (rgerhards), 2008-11-26
- added $PrivDropToGroup, $PrivDropToUser, $PrivDropToGroupID,
  $PrivDropToUserID config directives to enable dropping privileges.
  This is an effort to provide a security enhancement. For the limits of this
  approach, see http://wiki.rsyslog.com/index.php/Security
- re-enabled imklog to compile on FreeBSD (brought in from beta)
---------------------------------------------------------------------------
Version 4.1.0  [DEVEL] (rgerhards), 2008-11-18

********************************* WARNING *********************************
This version has a slightly different on-disk format for message entries.
As a consequence, old queue files being read by this version may have
an invalid output timestamp, which could result to some malfunction inside
the output driver. It is recommended to drain queues with the previous
version before switching to this one.
********************************* WARNING *********************************

- greatly enhanced performance when compared to v3.
- added configuration directive "HUPisRestart" which enables to configure
  HUP to be either a full restart or "just" a leightweight way to
  close open files.
- enhanced legacy syslog parser to detect year if part of the timestamp
  the format is based on what Cisco devices seem to emit.
- added a setting "$OptimizeForUniprocessor" to enable users to turn off
  pthread_yield calls which are counter-productive on multiprocessor 
  machines (but have been shown to be useful on uniprocessors)
- reordered imudp processing. Message parsing is now done as part of main
  message queue worker processing (was part of the input thread)
  This should also improve performance, as potentially more work is
  done in parallel.
- bugfix: compressed syslog messages could be slightly mis-uncompressed
  if the last byte of the compressed record was a NUL
- added $UDPServerTimeRequery option which enables to work with
  less acurate timestamps in favor of performance. This enables querying
  of the time only every n-th time if imudp is running in the tight
  receive loop (aka receiving messsages at a high rate)
- doc bugfix: queue doc had wrong parameter name for setting controlling
  worker thread shutdown period
- restructured rsyslog.conf documentation
- bugfix: memory leak in ompgsql
  Thanks to Ken for providing the patch
---------------------------------------------------------------------------
Version 3.22.2 [v3-stable] (rgerhards), 2009-07-??
- bugfix: sending syslog messages with zip compression did not work
---------------------------------------------------------------------------
Version 3.22.1 [v3-stable] (rgerhards), 2009-07-02
- bugfix: invalid error message issued if $inlcudeConfig was on an empty
  set of files (e.g. *.conf, where none such files existed)
  thanks to Michael Biebl for reporting this bug
- bugfix: when run in foreground (but not in debug mode), a 
  debug message ("DoDie called") was emitted at shutdown. Removed.
  thanks to Michael Biebl for reporting this bug
- bugfix: some garbagge was emitted to stderr on shutdown. This
  garbage consisted of file names, which were written during 
  startup (key point: not a pointer error)
  thanks to Michael Biebl for reporting this bug
- bugfix: startup and shutdown message were emitted to stdout
  thanks to Michael Biebl for reporting this bug
- bugfix: error messages were not emitted to stderr in forked mode
  (stderr and stdo are now kept open across forks)
- bugfix: internal messages were emitted to whatever file had fd2 when
  rsyslogd ran in forked mode (as usual!)
  Thanks to varmojfekoj for the patch
- small enhancement: config validation run now exits with code 1 if an
  error is detected. This change is considered important but small enough
  to apply it directly to the stable version. [But it is a border case,
  the change requires more code than I had hoped. Thus I have NOT tried
  to actually catch all cases, this is left for the current devel
  releases, if necessary]
- bugfix: light and full delay watermarks had invalid values, badly
  affecting performance for delayable inputs
- bugfix: potential segfault issue when multiple $UDPServerRun directives
  are specified. Thanks to Michael Biebl for helping to debug this one.
- relaxed GnuTLS version requirement to 1.4.0 after confirmation from the
  field that this version is sufficient
- bugfix: parser did not properly handle empty structured data
- bugfix: invalid mutex release in msg.c (detected under thread debugger,
  seems not to have any impact on actual deployments)
---------------------------------------------------------------------------
Version 3.22.0 [v3-stable] (rgerhards), 2009-04-21
This is the first stable release that includes the full functionality
of the 3.21.x version tree.
- bugfix: $InputTCPMaxSessions config directive was accepted, but not
  honored. This resulted in a fixed upper limit of 200 connections.
- bugfix: the default for $DirCreateMode was 0644, and as such wrong.
  It has now been changed to 0700. For some background, please see
  http://lists.adiscon.net/pipermail/rsyslog/2009-April/001986.html
- bugfix: ompgsql did not detect problems in sql command execution
  this could cause loss of messages. The handling was correct if the
  connection broke, but not if there was a problem with statement
  execution. The most probable case for such a case would be invalid
  sql inside the template, and this is now much easier to diagnose.
---------------------------------------------------------------------------
Version 3.21.11 [BETA] (rgerhards), 2009-04-03
- build system improvements contributed by Michael Biebl - thx!
- all patches from 3.20.5 incorporated (see it's ChangeLog entry)
---------------------------------------------------------------------------
Version 3.21.10 [BETA] (rgerhards), 2009-02-02
- bugfix: inconsistent use of mutex/atomic operations could cause segfault
  details are too many, for full analysis see blog post at:
  http://blog.gerhards.net/2009/01/rsyslog-data-race-analysis.html
- the string "Do Die" was accidently emited upon exit in non-debug mode
  This has now been corrected. Thanks to varmojfekoj for the patch.
- some legacy options were not correctly processed.
  Thanks to varmojfekoj for the patch.
- doc bugfix: v3-compatiblity document had typo in config directive
  thanks to Andrej for reporting this
---------------------------------------------------------------------------
Version 3.21.9 [BETA] (rgerhards), 2008-12-04
- re-release of 3.21.8 with an additional fix, that could also lead
  to DoS; 3.21.8 has been removed from the official download archives
- security fix: imudp emitted a message when a non-permitted sender
  tried to send a message to it. This behaviour is operator-configurable.
  If enabled, a message was emitted each time. That way an attacker could
  effectively fill the disk via this facility. The message is now
  emitted only once in a minute (this currently is a hard-coded limit,
  if someone comes up with a good reason to make it configurable, we
  will probably do that).
---------------------------------------------------------------------------
Version 3.21.8  [BETA] (rgerhards), 2008-12-04
- bugfix: imklog did not compile on FreeBSD
- security bugfix: $AllowedSender was not honored, all senders were
  permitted instead (see http://www.rsyslog.com/Article322.phtml)
- merged in all other changes from 3.20.1 (see there)
---------------------------------------------------------------------------
Version 3.21.7  [BETA] (rgerhards), 2008-11-11
- this is the new beta branch, based on the former 3.21.6 devel
- new functionality: ZERO property replacer nomatch option (from v3-stable)
---------------------------------------------------------------------------
Version 3.21.6  [DEVEL] (rgerhards), 2008-10-22
- consolidated time calls during msg object creation, improves performance
  and consistency
- bugfix: solved a segfault condition
- bugfix: subsecond time properties generated by imfile, imklog and
  internal messages could be slightly inconsistent
- bugfix: (potentially big) memory leak on HUP if queues could not be
  drained before timeout - thanks to David Lang for pointing this out
- added capability to support multiple module search pathes. Thank
  to Marius Tomaschewski for providing the patch.
- bugfix: im3195 did no longer compile
- improved "make distcheck" by ensuring everything relevant is recompiled
---------------------------------------------------------------------------
Version 3.21.5  [DEVEL] (rgerhards), 2008-09-30
- performance optimization: unnecessary time() calls during message
  parsing removed - thanks to David Lang for his excellent performance
  analysis
- added new capability to property replacer: multiple immediately
  successive field delimiters are treated as a single one.
  Thanks to Zhuang Yuyao for the patch.
- added message property "inputname", which contains the name of the
  input (module) that generated it. Presence is depending on suport in
  each input module (else it is blank).
- added system property "$myhostname", which contains the name of the
  local host as it knows itself.
- imported a number of fixes and enhancements from the stable and
  devel branches, including a fix to a potential segfault on HUP
  when using UDP listners
- re-enabled gcc builtin atomic operations and added a proper
  ./configure check
- bugfix: potential race condition when adding messages to queue
  There was a wrong order of mutex lock operations. It is hard to
  believe that really caused problems, but in theory it could and with
  threading we often see that theory becomes practice if something is only
  used long enough on a fast enough machine with enough CPUs ;)
- cleaned up internal debug system code and made it behave better
  in regard to multi-threading
---------------------------------------------------------------------------
Version 3.21.4  [DEVEL] (rgerhards), 2008-09-04
- removed compile time fixed message size limit (was 2K), limit can now
  be set via $MaxMessageSize global config directive (finally gotten rid
  of MAXLINE ;))
- enhanced doc for $ActionExecOnlyEveryNthTimeTimeout
- integrated a number of patches from 3.18.4, namely
  - bugfix: order-of magnitude issue with base-10 size definitions
    in config file parser. Could lead to invalid sizes, constraints
    etc for e.g. queue files and any other object whose size was specified
    in base-10 entities. Did not apply to binary entities. Thanks to
    RB for finding this bug and providing a patch.
  - bugfix: action was not called when system time was set backwards
    (until the previous time was reached again). There are still some
    side-effects when time is rolled back (A time rollback is really a bad
    thing to do, ideally the OS should issue pseudo time (like NetWare did)
    when the user tries to roll back time). Thanks to varmojfekoj for this
    patch.
  - doc bugfix: rsyslog.conf man page improved and minor nit fixed
    thanks to Lukas Kuklinek for the patch.
---------------------------------------------------------------------------
Version 3.21.3  [DEVEL] (rgerhards), 2008-08-13
- added ability to specify flow control mode for imuxsock
- added ability to execute actions only after the n-th call of the action
  This also lead to the addition of two new config directives:
  $ActionExecOnlyEveryNthTime and $ActionExecOnlyEveryNthTimeTimeout
  This feature is useful, for example, for alerting: it permits you to
  send an alert only after at least n occurences of a specific message
  have been seen by rsyslogd. This protectes against false positives
  due to waiting for additional confirmation.
- bugfix: IPv6 addresses could not be specified in forwarding actions
  New syntax @[addr]:port introduced to enable that. Root problem was IPv6
  addresses contain colons.
- somewhat enhanced debugging messages
- imported from 3.18.3:
  - enhanced ommysql to support custom port to connect to server
    Port can be set via new $ActionOmmysqlServerPort config directive
    Note: this was a very minor change and thus deemed appropriate to be
    done in the stable release.
  - bugfix: misspelled config directive, previously was
    $MainMsgQueueWorkeTimeoutrThreadShutdown, is now
    $MainMsgQueueWorkerTimeoutThreadShutdown. Note that the misspelled
    directive is not preserved - if the misspelled directive was used
    (which I consider highly unlikely), the config file must be changed.
    Thanks to lperr for reporting the bug.
---------------------------------------------------------------------------
Version 3.21.2  [DEVEL] (rgerhards), 2008-08-04
- added $InputUnixListenSocketHostName config directive, which permits to
  override the hostname being used on a local unix socket. This is useful
  for differentiating "hosts" running in several jails. Feature was
  suggested by David Darville, thanks for the suggestion.
- enhanced ommail to support multiple email recipients. This is done by
  specifying $ActionMailTo multiple times. Note that this introduces a
  small incompatibility to previous config file syntax: the recipient
  list is now reset for each action (we honestly believe that will
  not cause any problem - apologies if it does).
- enhanced troubleshooting documentation
---------------------------------------------------------------------------
Version 3.21.1  [DEVEL] (rgerhards), 2008-07-30
- bugfix: no error was reported if the target of a $IncludeConfig
  could not be accessed.
- added testbed for common config errors
- added doc for -u option to rsyslogd man page
- enhanced config file checking - no active actions are detected
- added -N rsyslogd command line option for a config validation run
  (which does not execute actual syslogd code and does not interfere
  with a running instance)
- somewhat improved emergency configuration. It is now also selected
  if the config contains no active actions
- rsyslogd error messages are now reported to stderr by default. can be
  turned off by the new "$ErrorMessagesToStderr off" directive
 Thanks to HKS for suggesting the new features.
---------------------------------------------------------------------------
Version 3.21.0  [DEVEL] (rgerhards), 2008-07-18
- starts a new devel branch
- added a generic test driver for RainerScript plus some test cases
  to the testbench
- added a small diagnostic tool to obtain result of gethostname() API
- imported all changes from 3.18.1 until today (some quite important,
  see below)
---------------------------------------------------------------------------
Version 3.20.6 [v3-stable] (rgerhards), 2009-04-16
- this is the last v3-stable for the 3.20.x series
- bugfix: $InputTCPMaxSessions config directive was accepted, but not
  honored. This resulted in a fixed upper limit of 200 connections.
- bugfix: the default for $DirCreateMode was 0644, and as such wrong.
  It has now been changed to 0700. For some background, please see
  http://lists.adiscon.net/pipermail/rsyslog/2009-April/001986.html
---------------------------------------------------------------------------
Version 3.20.5 [v3-stable] (rgerhards), 2009-04-02
- bugfix: potential abort with DA queue after high watermark is reached
  There exists a race condition that can lead to a segfault. Thanks
  go to vbernetr, who performed the analysis and provided patch, which
  I only tweaked a very little bit.
- fixed bugs in RainerScript:
  o when converting a number and a string to a common type, both were 
    actually converted to the other variable's type.
  o the value of rsCStrConvertToNumber() was miscalculated.
  Thanks to varmojfekoj for the patch
- fixed a bug in configure.ac which resulted in problems with
  environment detection - thanks to Michael Biebl for the patch
- fixed a potential segfault problem in gssapi code
  thanks to varmojfekoj for the patch
- doc enhance: provide standard template for MySQL module and instructions
  on how to modify schema
---------------------------------------------------------------------------
Version 3.20.4 [v3-stable] (rgerhards), 2009-02-09
- bugfix: inconsistent use of mutex/atomic operations could cause segfault
  details are too many, for full analysis see blog post at:
  http://blog.gerhards.net/2009/01/rsyslog-data-race-analysis.html
- bugfix: invalid ./configure settings for RFC3195
  thanks to Michael Biebl for the patch
- bugfix: invalid mutex access in msg.c
- doc bugfix: dist tarball missed 2 files, had one extra file that no
  longer belongs into it. Thanks to Michael Biebl for pointing this out.
---------------------------------------------------------------------------
Version 3.20.3 [v3-stable] (rgerhards), 2009-01-19
- doc bugfix: v3-compatiblity document had typo in config directive
  thanks to Andrej for reporting this
- fixed a potential segfault condition with $AllowedSender directive
  On HUP, the root pointers were not properly cleaned up. Thanks to
  Michael Biebel, olgoat, and Juha Koho for reporting and analyzing
  the bug.
---------------------------------------------------------------------------
Version 3.20.2 [v3-stable] (rgerhards), 2008-12-04
- re-release of 3.20.1 with an additional fix, that could also lead
  to DoS; 3.20.1 has been removed from the official download archives
- security fix: imudp emitted a message when a non-permitted sender
  tried to send a message to it. This behaviour is operator-configurable.
  If enabled, a message was emitted each time. That way an attacker could
  effectively fill the disk via this facility. The message is now
  emitted only once in a minute (this currently is a hard-coded limit,
  if someone comes up with a good reason to make it configurable, we
  will probably do that).
---------------------------------------------------------------------------
Version 3.20.1 [v3-stable] (rgerhards), 2008-12-04
- security bugfix: $AllowedSender was not honored, all senders were
  permitted instead
- enhance: regex nomatch option "ZERO" has been added
  This allows to return the string 0 if a regular expression is
  not found. This is probably useful for storing numerical values into
  database columns.
- bugfix: memory leak in gtls netstream driver fixed
  memory was lost each time a TLS session was torn down. This could 
  result in a considerable memory leak if it happened quite frequently
  (potential system crash condition)
- doc update: documented how to specify multiple property replacer
  options + link to new online regex generator tool added
- minor bufgfix: very small memory leak in gtls netstream driver
  around a handful of bytes (< 20) for each HUP
- improved debug output for regular expressions inside property replacer
  RE's seem to be a big trouble spot and I would like to have more
  information inside the debug log. So I decided to add some additional
  debug strings permanently.
---------------------------------------------------------------------------
Version 3.20.0 [v3-stable] (rgerhards), 2008-11-05
- this is the inital release of the 3.19.x branch as a stable release
- bugfix: double-free in pctp netstream driver. Thank to varmojfeko
  for the patch
---------------------------------------------------------------------------
Version 3.19.12 [BETA] (rgerhards), 2008-10-16
- bugfix: subseconds where not correctly extracted from a timestamp
  if that timestamp did not contain any subsecond information (the
  resulting string was garbagge but should have been "0", what it
  now is).
- increased maximum size of a configuration statement to 4K (was 1K)
- imported all fixes from the stable branch (quite a lot)
- bugfix: (potentially big) memory leak on HUP if queues could not be
  drained before timeout - thanks to David Lang for pointing this out
---------------------------------------------------------------------------
Version 3.19.11 [BETA] (rgerhards), 2008-08-25
This is a refresh of the beta. No beta-specific fixes have been added.
- included fixes from v3-stable (most importantly 3.18.3)
---------------------------------------------------------------------------
Version 3.19.10 [BETA] (rgerhards), 2008-07-15
- start of a new beta branch based on former 3.19 devel branch
- bugfix: bad memory leak in disk-based queue modes
- bugfix: UDP syslog forwarding did not work on all platforms
  the ai_socktype was incorrectly set to 1. On some platforms, this
  lead to failing name resolution (e.g. FreeBSD 7). Thanks to HKS for
  reporting the bug.
- bugfix: priority was incorrectly calculated on FreeBSD 7,
  because the LOG_MAKEPRI() C macro has a different meaning there (it
  is just a simple addition of faciltity and severity). I have changed
  this to use own, consistent, code for PRI calculation. Thank to HKS
  for reporting this bug.
- bugfix (cosmetical): authorization was not checked when gtls handshake
  completed immediately. While this sounds scary, the situation can not
  happen in practice. We use non-blocking IO only for server-based gtls
  session setup. As TLS requires the exchange of multiple frames before
  the handshake completes, it simply is impossible to do this in one
  step. However, it is useful to have the code path correct even for 
  this case - otherwise, we may run into problems if the code is changed
  some time later (e.g. to use blocking sockets). Thanks to varmojfekoj
  for providing the patch.
- important queue bugfix from 3.18.1 imported (see below)
- cleanup of some debug messages
---------------------------------------------------------------------------
Version 3.19.9 (rgerhards), 2008-07-07
- added tutorial for creating a TLS-secured syslog infrastructure
- rewritten omusrmsg to no longer fork() a new process for sending messages
  this caused some problems with the threading model, e.g. zombies. Also,
  it was far less optimal than it is now.
- bugfix: machine certificate was required for client even in TLS anon mode
  Reference: http://bugzilla.adiscon.com/show_bug.cgi?id=85
  The fix also slightly improves performance by not storing certificates in
  client sessions when there is no need to do so.
- bugfix: RainerScript syntax error was not always detected
---------------------------------------------------------------------------
Version 3.19.8 (rgerhards), 2008-07-01
- bugfix: gtls module did not correctly handle EGAIN (and similar) recv()
  states. This has been fixed by introducing a new abstraction layer inside
  gtls.
- added (internal) error codes to error messages; added redirector to
  web description of error codes
  closes bug http://bugzilla.adiscon.com/show_bug.cgi?id=20
- disabled compile warnings caused by third-party libraries
- reduced number of compile warnings in gcc's -pedantic mode
- some minor documentation improvements
- included all fixes from beta 3.17.5
---------------------------------------------------------------------------
Version 3.19.7 (rgerhards), 2008-06-11
- added new property replacer option "date-subseconds" that enables
  to query just the subsecond part of a high-precision timestamp
- somewhat improved plain tcp syslog reliability by doing a connection
  check before sending. Credits to Martin Schuette for providing the
  idea. Details are available at
  http://blog.gerhards.net/2008/06/reliable-plain-tcp-syslog-once-again.html
- made rsyslog tickless in the (usual and default) case that repeated
  message reduction is turned off. More info:
  http://blog.gerhards.net/2008/06/coding-to-save-environment.html
- some build system cleanup, thanks to Michael Biebl
- bugfix: compile under (Free)BSD failed due to some invalid library
  definitions - this is fixed now. Thanks to Michael Biebl for the patch.
---------------------------------------------------------------------------
Version 3.19.6 (rgerhards), 2008-06-06
- enhanced property replacer to support multiple regex matches
- bugfix: part of permittedPeer structure was not correctly initialized
  thanks to varmojfekoj for spotting this
- bugfix: off-by-one bug during certificate check
- bugfix: removed some memory leaks in TLS code
---------------------------------------------------------------------------
Version 3.19.5 (rgerhards), 2008-05-30
- enabled Posix ERE expressions inside the property replacer
  (previously BRE was permitted only)
- provided ability to specify that a regular expression submatch shall
  be used inside the property replacer
- implemented in property replacer: if a regular expression does not match,
  it can now either return "**NO MATCH** (default, as before), a blank
  property or the full original property text
- enhanced property replacer to support multiple regex matches
---------------------------------------------------------------------------
Version 3.19.4 (rgerhards), 2008-05-27
- implemented x509/certvalid gtls auth mode
- implemented x509/name gtls auth mode (including wildcards)
- changed fingerprint gtls auth mode to new format fingerprint
- protected gtls error string function by a mutex. Without it, we
  could have a race condition in extreme cases. This was very remote,
  but now can no longer happen.
- changed config directive name to reflect different use
  $ActionSendStreamDriverCertFingerprint is now
  $ActionSendStreamDriverPermittedPeer and can be used both for
  fingerprint and name authentication (similar to the input side)
- bugfix: sender information (fromhost et al) was missing in imudp
  thanks to sandiso for reporting this bug
- this release fully inplements IETF's syslog-transport-tls-12 plus
  the latest text changes Joe Salowey provided via email. Not included
  is ipAddress subjectAltName authentication, which I think will be
  dropped from the draft. I don't think there is any real need for it.
This release also includes all bug fix up to today from the beta
and stable branches. Most importantly, this means the bugfix for
100% CPU utilization by imklog.
---------------------------------------------------------------------------
Version 3.19.3 (rgerhards), 2008-05-21
- added ability to authenticate the server against its certificate
  fingerprint
- added ability for client to provide its fingerprint
- added ability for server to obtain client cert's fingerprint
- bugfix: small mem leak in omfwd on exit (strmdriver name was not freed)
- bugfix: $ActionSendStreamDriver had no effect
- bugfix: default syslog port was no longer used if none was
  configured. Thanks to varmojfekoj for the patch
- bugfix: missing linker options caused build to fail on some
  systems. Thanks to Tiziano Mueller for the patch.
---------------------------------------------------------------------------
Version 3.19.2 (rgerhards), 2008-05-16
- bugfix: TCP input modules did incorrectly set fromhost property
  (always blank)
- bugfix: imklog did not set fromhost property
- added "fromhost-ip" property
  Note that adding this property changes the on-disk format for messages.
  However, that should not have any bad effect on existing spool files.
  But you will run into trouble if you create a spool file with this
  version and then try to process it with an older one (after a downgrade).
  Don't do that ;)
- added "RSYSLOG_DebugFormat" canned template
- bugfix: hostname and fromhost were swapped when a persisted message
  (in queued mode) was read in
- bugfix: lmtcpclt, lmtcpsrv and lmgssutil did all link to the static
  runtime library, resulting in a large size increase (and potential
  "interesting" effects). Thanks to Michael Biebel for reporting the size
  issue.
- bugfix: TLS server went into an endless loop in some situations.
  Thanks to Michael Biebl for reporting the problem.
- fixed potential segfault due to invalid call to cfsysline
  thanks to varmojfekoj for the patch
---------------------------------------------------------------------------
Version 3.19.1 (rgerhards), 2008-05-07
- configure help for --enable-gnutls wrong - said default is "yes" but
  default actually is "no" - thanks to darix for pointing this out
- file dirty.h was missing - thanks to darix for pointing this out
- bugfix: man files were not properly distributed - thanks to
  darix for reporting and to Michael Biebl for help with the fix
- some minor cleanup
---------------------------------------------------------------------------
Version 3.19.0 (rgerhards), 2008-05-06
- begins new devel branch version
- implemented TLS for plain tcp syslog (this is also the world's first
  implementation of IETF's upcoming syslog-transport-tls draft)
- partly rewritten and improved omfwd among others, now loads TCP
  code only if this is actually necessary
- split of a "runtime library" for rsyslog - this is not yet a clean
  model, because some modularization is still outstanding. In theory,
  this shall enable other utilities but rsyslogd to use the same
  runtime
- implemented im3195, the RFC3195 input as a plugin
- changed directory structure, files are now better organized
- a lot of cleanup in regard to modularization
- -c option no longer must be the first option - thanks to varmjofekoj
  for the patch
---------------------------------------------------------------------------
Version 3.18.7 (rgerhards), 2008-12-??
- bugfix: the default for $DirCreateMode was 0644, and as such wrong.
  It has now been changed to 0700. For some background, please see
  http://lists.adiscon.net/pipermail/rsyslog/2009-April/001986.html
- fixed a potential segfault condition with $AllowedSender directive
  On HUP, the root pointers were not properly cleaned up. Thanks to
  Michael Biebel, olgoat, and Juha Koho for reporting and analyzing
  the bug.
- some legacy options were not correctly processed.
  Thanks to varmojfekoj for the patch.
- doc bugfix: some spelling errors in man pages corrected. Thanks to
  Geoff Simmons for the patch.
---------------------------------------------------------------------------
Version 3.18.6 (rgerhards), 2008-12-08
- security bugfix: $AllowedSender was not honored, all senders were
  permitted instead (see http://www.rsyslog.com/Article322.phtml)
  (backport from v3-stable, v3.20.9)
- minor bugfix: dual close() call on tcp session closure
---------------------------------------------------------------------------
Version 3.18.5 (rgerhards), 2008-10-09
- bugfix: imudp input module could cause segfault on HUP
  It did not properly de-init a variable acting as a linked list head.
  That resulted in trying to access freed memory blocks after the HUP.
- bugfix:  rsyslogd could hang on HUP
  because getnameinfo() is not cancel-safe, but was not guarded against
  being cancelled. pthread_cancel() is routinely being called during
  HUP processing.
- bugfix[minor]: if queue size reached light_delay mark, enqueuing
  could potentially be blocked for a longer period of time, which
  was not the behaviour desired.
- doc bugfix: $ActionExecOnlyWhenPreviousIsSuspended was still misspelled
  as $...OnlyIfPrev... in some parts of the documentation. Thanks to 
  Lorenzo M. Catucci for reporting this bug.
- added doc on malformed messages, cause and how to work-around, to the
  doc set
- added doc on how to build from source repository
---------------------------------------------------------------------------
Version 3.18.4 (rgerhards), 2008-09-18
- bugfix: order-of magnitude issue with base-10 size definitions
  in config file parser. Could lead to invalid sizes, constraints
  etc for e.g. queue files and any other object whose size was specified
  in base-10 entities. Did not apply to binary entities. Thanks to
  RB for finding this bug and providing a patch.
- bugfix: action was not called when system time was set backwards
  (until the previous time was reached again). There are still some
  side-effects when time is rolled back (A time rollback is really a bad
  thing to do, ideally the OS should issue pseudo time (like NetWare did)
  when the user tries to roll back time). Thanks to varmojfekoj for this
  patch.
- doc bugfix: rsyslog.conf man page improved and minor nit fixed
  thanks to Lukas Kuklinek for the patch.
- bugfix: error code -2025 was used for two different errors. queue full
  is now -2074 and -2025 is unique again. (did cause no real problem
  except for troubleshooting)
- bugfix: default discard severity was incorrectly set to 4, which lead
  to discard-on-queue-full to be enabled by default. That could cause
  message loss where non was expected.  The default has now been changed
  to the correct value of 8, which disables the functionality. This
  problem applied both to the main message queue and the action queues.
  Thanks to Raoul Bhatia for pointing out this problem.
- bugfix: option value for legacy -a option could not be specified,
  resulting in strange operations. Thanks to Marius Tomaschewski
  for the patch.
- bugfix: colon after date should be ignored, but was not. This has
  now been corrected. Required change to the internal ParseTIMESTAMP3164()
  interface.
---------------------------------------------------------------------------
Version 3.18.3 (rgerhards), 2008-08-18
- bugfix: imfile could cause a segfault upon rsyslogd HUP and termination
  Thanks to lperr for an excellent bug report that helped detect this
  problem.
- enhanced ommysql to support custom port to connect to server
  Port can be set via new $ActionOmmysqlServerPort config directive
  Note: this was a very minor change and thus deemed appropriate to be
  done in the stable release.
- bugfix: misspelled config directive, previously was
  $MainMsgQueueWorkeTimeoutrThreadShutdown, is now
  $MainMsgQueueWorkerTimeoutThreadShutdown. Note that the misspelled
  directive is not preserved - if the misspelled directive was used
  (which I consider highly unlikely), the config file must be changed.
  Thanks to lperr for reporting the bug.
- disabled flow control for imuxsock, as it could cause system hangs
  under some circumstances. The devel (3.21.3 and above) will
  re-enable it and provide enhanced configurability to overcome the
  problems if they occur.
---------------------------------------------------------------------------
Version 3.18.2 (rgerhards), 2008-08-08
- merged in IPv6 forwarding address bugfix from v2-stable
---------------------------------------------------------------------------
Version 3.18.1 (rgerhards), 2008-07-21
- bugfix: potential segfault in creating message mutex in non-direct queue
  mode. rsyslogd segfaults on freeeBSD 7.0 (an potentially other platforms)
  if an action queue is running in any other mode than non-direct. The
  same problem can potentially be triggered by some main message queue
  settings. In any case, it will manifest during rsylog's startup. It is
  unlikely to happen after a successful startup (the only window of
  exposure may be a relatively seldom executed action running in queued
  mode). This has been corrected. Thank to HKS for point out the problem.
- bugfix: priority was incorrectly calculated on FreeBSD 7,
  because the LOG_MAKEPRI() C macro has a different meaning there (it
  is just a simple addition of faciltity and severity). I have changed
  this to use own, consistent, code for PRI calculation. [Backport from
  3.19.10]
- bugfix: remove PRI part from kernel message if it is present
  Thanks to Michael Biebl for reporting this bug
- bugfix: mark messages were not correctly written to text log files
  the markmessageinterval was not correctly propagated to all places
  where it was needed. This resulted in rsyslog using the default
  (20 minutes) in some code pathes, what looked to the user like mark
  messages were never written.
- added a new property replacer option "sp-if-no-1st-sp" to cover
  a problem with RFC 3164 based interpreation of tag separation. While
  it is a generic approach, it fixes a format problem introduced in
  3.18.0, where kernel messages no longer had a space after the tag.
  This is done by a modifcation of the default templates.
  Please note that this may affect some messages where there intentionally
  is no space between the tag and the first character of the message
  content. If so, this needs to be worked around via a specific
  template. However, we consider this scenario to be quite remote and,
  even if it exists, it is not expected that it will actually cause
  problems with log parsers (instead, we assume the new default template
  behaviour may fix previous problems with log parsers due to the 
  missing space).
- bugfix: imklog module was not correctly compiled for GNU/kFreeBSD.
  Thanks to Petr Salinger for the patch
- doc bugfix: property replacer options secpath-replace and
  secpath-drop were not documented
- doc bugfix: fixed some typos in rsyslog.conf man page
- fixed typo in source comment  - thanks to Rio Fujita
- some general cleanup (thanks to Michael Biebl)
---------------------------------------------------------------------------
Version 3.18.0 (rgerhards), 2008-07-11
- begun a new v3-stable based on former 3.17.4 beta plus patches to
  previous v3-stable
- bugfix in RainerScript: syntax error was not always detected
---------------------------------------------------------------------------
Version 3.17.5 (rgerhards), 2008-06-27
- added doc: howto set up a reliable connection to remote server via
  queued mode (and plain tcp protocol)
- bugfix: comments after actions were not properly treated. For some
  actions (e.g. forwarding), this could also lead to invalid configuration
---------------------------------------------------------------------------
Version 3.17.4 (rgerhards), 2008-06-16
- changed default for $KlogSymbolLookup to "off". The directive is
  also scheduled for removal in a later version. This was necessary
  because on kernels >= 2.6, the kernel does the symbol lookup itself. The
  imklog lookup logic then breaks the log message and makes it unusable.
---------------------------------------------------------------------------
Version 3.17.3 (rgerhards), 2008-05-28
- bugfix: imklog went into an endless loop if a PRI value was inside
  a kernel log message (unusual case under Linux, frequent under BSD)
---------------------------------------------------------------------------
Version 3.17.2 (rgerhards), 2008-05-04
- this version is the new beta, based on 3.17.1 devel feature set
- merged in imklog bug fix from v3-stable (3.16.1)
---------------------------------------------------------------------------
Version 3.17.1 (rgerhards), 2008-04-15
- removed dependency on MAXHOSTNAMELEN as much as it made sense.
  GNU/Hurd does not define it (because it has no limit), and we have taken
  care for cases where it is undefined now. However, some very few places
  remain where IMHO it currently is not worth fixing the code. If it is
  not defined, we have used a generous value of 1K, which is above IETF
  RFC's on hostname length at all. The memory consumption is no issue, as
  there are only a handful of this buffers allocated *per run* -- that's
  also the main reason why we consider it not worth to be fixed any further.
- enhanced legacy syslog parser to handle slightly malformed messages
  (with a space in front of the timestamp) - at least HP procurve is
  known to do that and I won't outrule that others also do it. The 
  change looks quite unintrusive and so we added it to the parser.
- implemented klogd functionality for BSD
- implemented high precision timestamps for the kernel log. Thanks to
  Michael Biebl for pointing out that the kernel log did not have them.
- provided ability to discard non-kernel messages if they are present
  in the kernel log (seems to happen on BSD)
- implemented $KLogInternalMsgFacility config directive
- implemented $KLogPermitNonKernelFacility config directive
Plus a number of bugfixes that were applied to v3-stable and beta
branches (not mentioned here in detail).
---------------------------------------------------------------------------
Version 3.17.0 (rgerhards), 2008-04-08
- added native ability to send mail messages
- removed no longer needed file relptuil.c/.h
- added $ActionExecOnlyOnceEveryInterval config directive
- bugfix: memory leaks in script engine
- bugfix: zero-length strings were not supported in object
  deserializer
- properties are now case-insensitive everywhere (script, filters,
  templates)
- added the capability to specify a processing (actually dequeue)
  timeframe with queues - so things can be configured to be done
  at off-peak hours
- We have removed the 32 character size limit (from RFC3164) on the
  tag. This had bad effects on existing envrionments, as sysklogd didn't
  obey it either (probably another bug in RFC3164...). We now receive
  the full size, but will modify the outputs so that only 32 characters
  max are used by default. If you need large tags in the output, you need
  to provide custom templates.
- changed command line processing. -v, -M, -c options are now parsed
  and processed before all other options. Inter-option dependencies
  have been relieved. Among others, permits to specify intial module
  load path via -M only (not the environment) which makes it much
  easier to work with non-standard module library locations. Thanks
  to varmojfekoj for suggesting this change. Matches bugzilla bug 55.
- bugfix: some messages were emited without hostname
Plus a number of bugfixes that were applied to v3-stable and beta
branches (not mentioned here in detail).
---------------------------------------------------------------------------
Version 3.16.3 (rgerhards), 2008-07-11
- updated information on rsyslog packages
- bugfix: memory leak in disk-based queue modes
---------------------------------------------------------------------------
Version 3.16.2 (rgerhards), 2008-06-25
- fixed potential segfault due to invalid call to cfsysline
  thanks to varmojfekoj for the patch
- bugfix: some whitespaces where incorrectly not ignored when parsing
  the config file. This is now corrected. Thanks to Michael Biebl for
  pointing out the problem.
---------------------------------------------------------------------------
Version 3.16.1 (rgerhards), 2008-05-02
- fixed a bug in imklog which lead to startup problems (including
  segfault) on some platforms under some circumsances. Thanks to
  Vieri for reporting this bug and helping to troubleshoot it.
---------------------------------------------------------------------------
Version 3.16.0 (rgerhards), 2008-04-24
- new v3-stable (3.16.x) based on beta 3.15.x (RELP support)
- bugfix: omsnmp had a too-small sized buffer for hostname+port. This
  could not lead to a segfault, as snprintf() was used, but could cause
  some trouble with extensively long hostnames.
- applied patch from Tiziano Müller to remove some compiler warnings
- added gssapi overview/howto thanks to Peter Vrabec
- changed some files to grant LGPLv3 extended persmissions on top of GPLv3
  this also is the first sign of something that will evolve into a
  well-defined "rsyslog runtime library"
---------------------------------------------------------------------------
Version 3.15.1 (rgerhards), 2008-04-11
- bugfix: some messages were emited without hostname
- disabled atomic operations for the time being because they introduce some
  cross-platform trouble - need to see how to fix this in the best 
  possible way
- bugfix: zero-length strings were not supported in object
  deserializer
- added librelp check via PKG_CHECK thanks to Michael Biebl's patch
- file relputil.c deleted, is not actually needed
- added more meaningful error messages to rsyslogd (when some errors
  happens during startup)
- bugfix: memory leaks in script engine
- bugfix: $hostname and $fromhost in RainerScript did not work
This release also includes all changes applied to the stable versions
up to today.
---------------------------------------------------------------------------
Version 3.15.0 (rgerhards), 2008-04-01
- major new feature: imrelp/omrelp support reliable delivery of syslog
  messages via the RELP protocol and librelp (http://www.librelp.com).
  Plain tcp syslog, so far the best reliability solution, can lose
  messages when something goes wrong or a peer goes down. With RELP,
  this can no longer happen. See imrelp.html for more details.
- bugfix: rsyslogd was no longer build by default; man pages are 
  only installed if corresponding option is selected. Thanks to
  Michael Biebl for pointing these problems out.
---------------------------------------------------------------------------
Version 3.14.2 (rgerhards), 2008-04-09
- bugfix: segfault with expression-based filters
- bugfix: omsnmp did not deref errmsg object on exit (no bad effects caused)
- some cleanup
- bugfix: imklog did not work well with kernel 2.6+. Thanks to Peter
  Vrabec for patching it based on the development in sysklogd - and thanks
  to the sysklogd project for upgrading klogd to support the new
  functionality
- some cleanup in imklog
- bugfix: potential segfault in imklog when kernel is compiled without
  /proc/kallsyms and the file System.map is missing. Thanks to
  Andrea Morandi for pointing it out and suggesting a fix.
- bugfixes, credits to varmojfekoj:
  * reset errno before printing a warning message
  * misspelled directive name in code processing legacy options
- bugfix: some legacy options not correctly interpreted - thanks to
  varmojfekoj for the patch
- improved detection of modules being loaded more than once
  thanks to varmojfekoj for the patch
---------------------------------------------------------------------------
Version 3.14.1 (rgerhards), 2008-04-04
- bugfix: some messages were emited without hostname
- bugfix: rsyslogd was no longer build by default; man pages are 
  only installed if corresponding option is selected. Thanks to
  Michael Biebl for pointing these problems out.
- bugfix: zero-length strings were not supported in object
  deserializer
- disabled atomic operations for this stable build as it caused
  platform problems
- bugfix: memory leaks in script engine
- bugfix: $hostname and $fromhost in RainerScript did not work
- bugfix: some memory leak when queue is runing in disk mode
- man pages improved thanks to varmofekoj and Peter Vrabec
- We have removed the 32 character size limit (from RFC3164) on the
  tag. This had bad effects on existing envrionments, as sysklogd didn't
  obey it either (probably another bug in RFC3164...). We now receive
  the full size, but will modify the outputs so that only 32 characters
  max are used by default. If you need large tags in the output, you need
  to provide custom templates.
- bugfix: some memory leak when queue is runing in disk mode
---------------------------------------------------------------------------
Version 3.14.0 (rgerhards), 2008-04-02
An interim version was accidently released to the web. It was named 3.14.0.
To avoid confusion, we have not assigned this version number to any
official release. If you happen to use 3.14.0, please update to 3.14.1.
---------------------------------------------------------------------------
Version 3.13.0-dev0 (rgerhards), 2008-03-31
- bugfix: accidently set debug option in 3.12.5 reset to production
  This option prevented dlclose() to be called. It had no real bad effects,
  as the modules were otherwise correctly deinitialized and dlopen()
  supports multiple opens of the same module without any memory footprint.
- removed --enable-mudflap, added --enable-valgrind ./configure setting
- bugfix: tcp receiver could segfault due to uninitialized variable
- docfix: queue doc had a wrong directive name that prevented max worker
  threads to be correctly set
- worked a bit on atomic memory operations to support problem-free
  threading (only at non-intrusive places)
- added a --enable/disable-rsyslogd configure option so that
  source-based packaging systems can build plugins without the need
  to compile rsyslogd
- some cleanup
- test of potential new version number scheme
---------------------------------------------------------------------------
Version 3.12.5 (rgerhards), 2008-03-28
- changed default for "last message repeated n times", which is now
  off by default
- implemented backward compatibility commandline option parsing
- automatically generated compatibility config lines are now also
  logged so that a user can diagnose problems with them
- added compatibility mode for -a, -o and -p options
- compatibility mode processing finished
- changed default file output format to include high-precision timestamps
- added a buid-in template for previous syslogd file format
- added new $ActionFileDefaultTemplate directive
- added support for high-precision timestamps when receiving legacy
  syslog messages
- added new $ActionForwardDefaultTemplate directive
- added new $ActionGSSForwardDefaultTemplate directive
- added build-in templates for easier configuration
- bugfix: fixed small memory leak in tcpclt.c
- bugfix: fixed small memory leak in template regular expressions
- bugfix: regular expressions inside property replacer did not work
  properly
- bugfix: QHOUR and HHOUR properties were wrongly calculated
- bugfix: fixed memory leaks in stream class and imfile
- bugfix: $ModDir did invalid bounds checking, potential overlow in
  dbgprintf() - thanks to varmojfekoj for the patch
- bugfix: -t and -g legacy options max number of sessions had a wrong
  and much too high value
---------------------------------------------------------------------------
Version 3.12.4 (rgerhards), 2008-03-25
- Greatly enhanced rsyslogd's file write performance by disabling
  file syncing capability of output modules by default. This
  feature is usually not required, not useful and an extreme performance
  hit (both to rsyslogd as well as the system at large). Unfortunately,
  most users enable it by default, because it was most intuitive to enable
  it in plain old sysklogd syslog.conf format. There is now the
  $ActionFileEnableSync config setting which must be enabled in order to
  support syncing. By default it is off. So even if the old-format config
  lines request syncing, it is not done unless explicitely enabled. I am
  sure this is a very useful change and not a risk at all. I need to think
  if I undo it under compatibility mode, but currently this does not
  happen (I fear a lot of lazy users will run rsyslogd in compatibility
  mode, again bringing up this performance problem...).
- added flow control options to other input sources
- added $HHOUR and $QHOUR system properties - can be used for half- and
  quarter-hour logfile rotation
- changed queue's discard severities default value to 8 (do not discard)
  to prevent unintentional message loss
- removed a no-longer needed callback from the output module 
  interface. Results in reduced code complexity.
- bugfix/doc: removed no longer supported -h option from man page
- bugfix: imklog leaked several hundered KB on each HUP. Thanks to
  varmojfekoj for the patch
- bugfix: potential segfault on module unload. Thanks to varmojfekoj for
  the patch
- bugfix: fixed some minor memory leaks
- bugfix: fixed some slightly invalid memory accesses
- bugfix: internally generated messages had "FROMHOST" property not set
---------------------------------------------------------------------------
Version 3.12.3 (rgerhards), 2008-03-18
- added advanced flow control for congestion cases (mode depending on message
  source and its capablity to be delayed without bad side effects)
- bugfix: $ModDir should not be reset on $ResetConfig - this can cause a lot
  of confusion and there is no real good reason to do so. Also conflicts with
  the new -M option and environment setting.
- bugfix: TCP and GSSAPI framing mode variable was uninitialized, leading to
  wrong framing (caused, among others, interop problems)
- bugfix: TCP (and GSSAPI) octet-counted frame did not work correctly in all
  situations. If the header was split across two packet reads, it was invalidly
  processed, causing loss or modification of messages.
- bugfix: memory leak in imfile
- bugfix: duplicate public symbol in omfwd and omgssapi could lead to
  segfault. thanks to varmojfekoj for the patch.
- bugfix: rsyslogd aborted on sigup - thanks to varmojfekoj for the patch
- some more internal cleanup ;)
- begun relp modules, but these are not functional yet
- Greatly enhanced rsyslogd's file write performance by disabling
  file syncing capability of output modules by default. This
  feature is usually not required, not useful and an extreme performance
  hit (both to rsyslogd as well as the system at large). Unfortunately,
  most users enable it by default, because it was most intuitive to enable
  it in plain old sysklogd syslog.conf format. There is now a new config
  setting which must be enabled in order to support syncing. By default it
  is off. So even if the old-format config lines request syncing, it is
  not done unless explicitely enabled. I am sure this is a very useful
  change and not a risk at all. I need to think if I undo it under
  compatibility mode, but currently this does not happen (I fear a lot of
  lazy users will run rsyslogd in compatibility mode, again bringing up
  this performance problem...).
---------------------------------------------------------------------------
Version 3.12.2 (rgerhards), 2008-03-13
- added RSYSLOGD_MODDIR environment variable
- added -M rsyslogd option (allows to specify module directory location)
- converted net.c into a loadable library plugin
- bugfix: debug module now survives unload of loadable module when
  printing out function call data
- bugfix: not properly initialized data could cause several segfaults if
  there were errors in the config file - thanks to varmojfekoj for the patch
- bugfix: rsyslogd segfaulted when imfile read an empty line - thanks
  to Johnny Tan for an excellent bug report
- implemented dynamic module unload capability (not visible to end user)
- some more internal cleanup
- bugfix: imgssapi segfaulted under some conditions; this fix is actually
  not just a fix but a change in the object model. Thanks to varmojfekoj
  for providing the bug report, an initial fix and lots of good discussion
  that lead to where we finally ended up.
- improved session recovery when outbound tcp connection breaks, reduces
  probability of message loss at the price of a highly unlikely potential
  (single) message duplication
---------------------------------------------------------------------------
Version 3.12.1 (rgerhards), 2008-03-06
- added library plugins, which can be automatically loaded
- bugfix: actions were not correctly retried; caused message loss
- changed module loader to automatically add ".so" suffix if not
  specified (over time, this shall also ease portability of config
  files)
- improved debugging support; debug runtime options can now be set via
  an environment variable
- bugfix: removed debugging code that I forgot to remove before releasing
  3.12.0 (does not cause harm and happened only during startup)
- added support for the MonitorWare syslog MIB to omsnmp
- internal code improvements (more code converted into classes)
- internal code reworking of the imtcp/imgssapi module
- added capability to ignore client-provided timestamp on unix sockets and
  made this mode the default; this was needed, as some programs (e.g. sshd)
  log with inconsistent timezone information, what messes up the local
  logs (which by default don't even contain time zone information). This
  seems to be consistent with what sysklogd did for the past four years.
  Alternate behaviour may be desirable if gateway-like processes send
  messages via the local log slot - in this case, it can be enabled
  via the $InputUnixListenSocketIgnoreMsgTimestamp and
  $SystemLogSocketIgnoreMsgTimestamp config directives
- added ability to compile on HP UX; verified that imudp worked on HP UX;
  however, we are still in need of people trying out rsyslogd on HP UX,
  so it can not yet be assumed it runs there
- improved session recovery when outbound tcp connection breaks, reduces
  probability of message loss at the price of a highly unlikely potential
  (single) message duplication
---------------------------------------------------------------------------
Version 3.12.0 (rgerhards), 2008-02-28
- added full expression support for filters; filters can now contain
  arbitrary complex boolean, string and arithmetic expressions
---------------------------------------------------------------------------
Version 3.11.6 (rgerhards), 2008-02-27
- bugfix: gssapi libraries were still linked to rsyslog core, what should
  no longer be necessary. Applied fix by Michael Biebl to solve this.
- enabled imgssapi to be loaded side-by-side with imtcp
- added InputGSSServerPermitPlainTCP config directive
- split imgssapi source code somewhat from imtcp
- bugfix: queue cancel cleanup handler could be called with
  invalid pointer if dequeue failed
- bugfix: rsyslogd segfaulted on second SIGHUP
  tracker: http://bugzilla.adiscon.com/show_bug.cgi?id=38
- improved stability of queue engine
- bugfix: queue disk file were not properly persisted when 
  immediately after closing an output file rsyslog was stopped
  or huped (the new output file open must NOT have happend at
  that point) - this lead to a sparse and invalid queue file
  which could cause several problems to the engine (unpredictable
  results). This situation should have happened only in very
  rare cases. tracker: http://bugzilla.adiscon.com/show_bug.cgi?id=40
- bugfix: during queue shutdown, an assert invalidly triggered when
  the primary queue's DA worker was terminated while the DA queue's
  regular worker was still executing. This could result in a segfault
  during shutdown.
  tracker: http://bugzilla.adiscon.com/show_bug.cgi?id=41
- bugfix: queue properties sizeOnDisk, bytesRead were persisted to 
  disk with wrong data type (long instead of int64) - could cause
  problems on 32 bit machines
- bugfix: queue aborted when it was shut down, DA-enabled, DA mode
  was just initiated but not fully initialized (a race condition)
- bugfix: imfile could abort under extreme stress conditions
  (when it was terminated before it could open all of its
  to be monitored files)
- applied patch from varmojfekoj to fix an issue with compatibility 
  mode and default module directories (many thanks!):
  I've also noticed a bug in the compatibility code; the problem is that 
  options are parsed before configuration file so options which need a 
  module to be loaded will currently ignore any $moddir directive. This 
  can be fixed by moving legacyOptsHook() after config file parsing. 
  (see the attached patch) This goes against the logical order of 
  processing, but the legacy options are only few and it doesn't seem to 
  be a problem.
- bugfix: object property deserializer did not handle negative numbers
---------------------------------------------------------------------------
Version 3.11.5 (rgerhards), 2008-02-25
- new imgssapi module, changed imtcp module - this enables to load/package
  GSSAPI support separately - thanks to varmojfekoj for the patch
- compatibility mode (the -c option series) is now at least partly
  completed - thanks to varmojfekoj for the patch
- documentation for imgssapi and imtcp added
- duplicate $ModLoad's for the same module are now detected and
  rejected -- thanks to varmojfekoj for the patch
---------------------------------------------------------------------------
Version 3.11.4 (rgerhards), 2008-02-21
- bugfix: debug.html was missing from release tarball - thanks to Michael
  Biebl for bringing this to my attention
- some internal cleanup on the stringbuf object calling interface
- general code cleanup and further modularization
- $MainMessageQueueDiscardSeverity can now also handle textual severities
  (previously only integers)
- bugfix: message object was not properly synchronized when the 
  main queue had a single thread and non-direct action queues were used
- some documentation improvements
---------------------------------------------------------------------------
Version 3.11.3 (rgerhards), 2008-02-18
- fixed a bug in imklog which lead to duplicate message content in
  kernel logs
- added support for better plugin handling in libdbi (we contributed
  a patch to do that, we just now need to wait for the next libdbi
  version)
- bugfix: fixed abort when invalid template was provided to an action
  bug http://bugzilla.adiscon.com/show_bug.cgi?id=4
- re-instantiated SIGUSR1 function; added SIGUSR2 to generate debug
  status output
- added some documentation on runtime-debug settings
- slightly improved man pages for novice users
---------------------------------------------------------------------------
Version 3.11.2 (rgerhards), 2008-02-15
- added the capability to monitor text files and process their content
  as syslog messages (including forwarding)
- added support for libdbi, a database abstraction layer. rsyslog now
  also supports the following databases via dbi drivers:
  * Firebird/Interbase
  * FreeTDS (access to MS SQL Server and Sybase)
  * SQLite/SQLite3
  * Ingres (experimental)
  * mSQL (experimental)
  * Oracle (experimental)
  Additional drivers may be provided by the libdbi-drivers project, which
  can be used by rsyslog as soon as they become available.
- removed some left-over unnecessary dbgprintf's (cluttered screen,
  cosmetic)
- doc bugfix: html documentation for omsnmp was missing
---------------------------------------------------------------------------
Version 3.11.1 (rgerhards), 2008-02-12
- SNMP trap sender added thanks to Andre Lorbach (omsnmp)
- added input-plugin interface specification in form of a (copy) template
  input module
- applied documentation fix by Michael Biebl -- many thanks!
- bugfix: immark did not have MARK flags set...
- added x-info field to rsyslogd startup/shutdown message. Hopefully
  points users to right location for further info (many don't even know
  they run rsyslog ;))
- bugfix: trailing ":" of tag was lost while parsing legacy syslog messages
  without timestamp - thanks to Anders Blomdell for providing a patch!
- fixed a bug in stringbuf.c related to STRINGBUF_TRIM_ALLOCSIZE, which
  wasn't supposed to be used with rsyslog. Put a warning message up that
  tells this feature is not tested and probably not worth the effort.
  Thanks to Anders Blomdell fro bringing this to our attention
- somewhat improved performance of string buffers
- fixed bug that caused invalid treatment of tabs (HT) in rsyslog.conf
- bugfix: setting for $EscapeCopntrolCharactersOnReceive was not 
  properly initialized
- clarified usage of space-cc property replacer option
- improved abort diagnostic handler
- some initial effort for malloc/free runtime debugging support
- bugfix: using dynafile actions caused rsyslogd abort
- fixed minor man errors thanks to Michael Biebl
---------------------------------------------------------------------------
Version 3.11.0 (rgerhards), 2008-01-31
- implemented queued actions
- implemented simple rate limiting for actions
- implemented deliberate discarding of lower priority messages over higher
  priority ones when a queue runs out of space
- implemented disk quotas for disk queues
- implemented the $ActionResumeRetryCount config directive
- added $ActionQueueFilename config directive
- added $ActionQueueSize config directive
- added $ActionQueueHighWaterMark config directive
- added $ActionQueueLowWaterMark config directive
- added $ActionQueueDiscardMark config directive
- added $ActionQueueDiscardSeverity config directive
- added $ActionQueueCheckpointInterval config directive
- added $ActionQueueType config directive
- added $ActionQueueWorkerThreads config directive
- added $ActionQueueTimeoutshutdown config directive
- added $ActionQueueTimeoutActionCompletion config directive
- added $ActionQueueTimeoutenQueue config directive
- added $ActionQueueTimeoutworkerThreadShutdown config directive
- added $ActionQueueWorkerThreadMinimumMessages config directive
- added $ActionQueueMaxFileSize config directive
- added $ActionQueueSaveonShutdown config directive
- addded $ActionQueueDequeueSlowdown config directive
- addded $MainMsgQueueDequeueSlowdown config directive
- bugfix: added forgotten docs to package
- improved debugging support
- fixed a bug that caused $MainMsgQueueCheckpointInterval to work incorrectly
- when a long-running action needs to be cancelled on shutdown, the message
  that was processed by it is now preserved. This finishes support for
  guaranteed delivery of messages (if the output supports it, of course)
- fixed bug in output module interface, see
  http://sourceforge.net/tracker/index.php?func=detail&aid=1881008&group_id=123448&atid=696552
- changed the ommysql output plugin so that the (lengthy) connection
  initialization now takes place in message processing. This works much
  better with the new queued action mode (fast startup)
- fixed a bug that caused a potential hang in file and fwd output module
  varmojfekoj provided the patch - many thanks!
- bugfixed stream class offset handling on 32bit platforms
---------------------------------------------------------------------------
Version 3.10.3 (rgerhards), 2008-01-28
- fixed a bug with standard template definitions (not a big deal) - thanks
  to varmojfekoj for spotting it
- run-time instrumentation added
- implemented disk-assisted queue mode, which enables on-demand disk
  spooling if the queue's in-memory queue is exhausted
- implemented a dynamic worker thread pool for processing incoming
  messages; workers are started and shut down as need arises
- implemented a run-time instrumentation debug package
- implemented the $MainMsgQueueSaveOnShutdown config directive
- implemented the $MainMsgQueueWorkerThreadMinimumMessages config directive
- implemented the $MainMsgQueueTimeoutWorkerThreadShutdown config directive
---------------------------------------------------------------------------
Version 3.10.2 (rgerhards), 2008-01-14
- added the ability to keep stop rsyslogd without the need to drain
  the main message queue. In disk queue mode, rsyslog continues to
  run from the point where it stopped. In case of a system failure, it
  continues to process messages from the last checkpoint.
- fixed a bug that caused a segfault on startup when no $WorkDir directive
  was specified in rsyslog.conf
- provided more fine-grain control over shutdown timeouts and added a
  way to specify the enqueue timeout when the main message queue is full
- implemented $MainMsgQueueCheckpointInterval config directive
- implemented $MainMsgQueueTimeoutActionCompletion config directive
- implemented $MainMsgQueueTimeoutEnqueue config directive
- implemented $MainMsgQueueTimeoutShutdown config directive
---------------------------------------------------------------------------
Version 3.10.1 (rgerhards), 2008-01-10
- implemented the "disk" queue mode. However, it currently is of very
  limited use, because it does not support persistence over rsyslogd
  runs. So when rsyslogd is stopped, the queue is drained just as with
  the in-memory queue modes. Persistent queues will be a feature of
  the next release.
- performance-optimized string class, should bring an overall improvement
- fixed a memory leak in imudp -- thanks to varmojfekoj for the patch
- fixed a race condition that could lead to a rsyslogd hang when during
  HUP or termination
- done some doc updates
- added $WorkDirectory config directive
- added $MainMsgQueueFileName config directive
- added $MainMsgQueueMaxFileSize config directive
---------------------------------------------------------------------------
Version 3.10.0 (rgerhards), 2008-01-07
- implemented input module interface and initial input modules
- enhanced threading for input modules (each on its own thread now)
- ability to bind UDP listeners to specific local interfaces/ports and
  ability to run multiple of them concurrently
- added ability to specify listen IP address for UDP syslog server
- license changed to GPLv3
- mark messages are now provided by loadble module immark
- rklogd is no longer provided. Its functionality has now been taken over
  by imklog, a loadable input module. This offers a much better integration
  into rsyslogd and makes sure that the kernel logger process is brought
  up and down at the appropriate times
- enhanced $IncludeConfig directive to support wildcard characters
  (thanks to Michael Biebl)
- all inputs are now implemented as loadable plugins
- enhanced threading model: each input module now runs on its own thread
- enhanced message queue which now supports different queueing methods
  (among others, this can be used for performance fine-tuning)
- added a large number of new configuration directives for the new
  input modules
- enhanced multi-threading utilizing a worker thread pool for the
  main message queue
- compilation without pthreads is no longer supported
- much cleaner code due to new objects and removal of single-threading
  mode
---------------------------------------------------------------------------
Version 2.0.8 V2-STABLE (rgerhards), 2008-??-??
- bugfix: ompgsql did not detect problems in sql command execution
  this could cause loss of messages. The handling was correct if the
  connection broke, but not if there was a problem with statement
  execution. The most probable case for such a case would be invalid
  sql inside the template, and this is now much easier to diagnose.
---------------------------------------------------------------------------
Version 2.0.7 V2-STABLE (rgerhards), 2008-04-14
- bugfix: the default for $DirCreateMode was 0644, and as such wrong.
  It has now been changed to 0700. For some background, please see
  http://lists.adiscon.net/pipermail/rsyslog/2009-April/001986.html
- bugfix: "$CreateDirs off" also disabled file creation
  Thanks to William Tisater for analyzing this bug and providing a patch.
  The actual code change is heavily based on William's patch.
- bugfix: memory leak in ompgsql
  Thanks to Ken for providing the patch
- bugfix: potential memory leak in msg.c
  This one did not surface yet and the issue was actually found due to
  a problem in v4 - but better fix it here, too
---------------------------------------------------------------------------
Version 2.0.6 V2-STABLE (rgerhards), 2008-08-07
- bugfix: memory leaks in rsyslogd, primarily in singlethread mode
  Thanks to Frederico Nunez for providing the fix
- bugfix: copy&paste error lead to dangling if - this caused a very minor
  issue with re-formatting a RFC3164 date when the message was invalidly
  formatted and had a colon immediately after the date. This was in the
  code for some years (even v1 had it) and I think it never had any
  effect at all in practice. Though, it should be fixed - but definitely
  nothing to worry about.
---------------------------------------------------------------------------
Version 2.0.6 V2-STABLE (rgerhards), 2008-08-07
- bugfix: IPv6 addresses could not be specified in forwarding actions
  New syntax @[addr]:port introduced to enable that. Root problem was IPv6
  addresses contain colons. (backport from 3.21.3)
---------------------------------------------------------------------------
Version 2.0.5 STABLE (rgerhards), 2008-05-15
- bugfix: regular expressions inside property replacer did not work
  properly
- adapted to liblogging 0.7.1+
---------------------------------------------------------------------------
Version 2.0.4 STABLE (rgerhards), 2008-03-27
- bugfix: internally generated messages had "FROMHOST" property not set
- bugfix: continue parsing if tag is oversize (discard oversize part) - thanks
  to mclaughlin77@gmail.com for the patch
- added $HHOUR and $QHOUR system properties - can be used for half- and
  quarter-hour logfile rotation
---------------------------------------------------------------------------
Version 2.0.3 STABLE (rgerhards), 2008-03-12
- bugfix: setting for $EscapeCopntrolCharactersOnReceive was not 
  properly initialized
- bugfix: resolved potential segfault condition on HUP (extremely
  unlikely to happen in practice), for details see tracker:
  http://bugzilla.adiscon.com/show_bug.cgi?id=38
- improved the man pages a bit - thanks to Michael Biebl for the patch
- bugfix: not properly initialized data could cause several segfaults if
  there were errors in the config file - thanks to varmojfekoj for the patch
---------------------------------------------------------------------------
Version 2.0.2 STABLE (rgerhards), 2008-02-12
- fixed a bug that could cause invalid string handling via strerror_r
  varmojfekoj provided the patch - many thanks!
- added x-info field to rsyslogd startup/shutdown message. Hopefully
  points users to right location for further info (many don't even know
  they run rsyslog ;))
- bugfix: suspended actions were not always properly resumed
  varmojfekoj provided the patch - many thanks!
- bugfix: errno could be changed during mark processing, leading to
  invalid error messages when processing inputs. Thank to varmojfekoj for
  pointing out this problem.
- bugfix: trailing ":" of tag was lost while parsing legacy syslog messages
  without timestamp - thanks to Anders Blomdell for providing a patch!
- bugfix (doc): misspelled config directive, invalid signal info
- applied some doc fixes from Michel Biebl and cleaned up some no longer
  needed files suggested by him
- cleaned up stringbuf.c to fix an annoyance reported by Anders Blomdell
- fixed bug that caused invalid treatment of tabs (HT) in rsyslog.conf
---------------------------------------------------------------------------
Version 2.0.1 STABLE (rgerhards), 2008-01-24
- fixed a bug in integer conversion - but this function was never called,
  so it is not really a useful bug fix ;)
- fixed a bug with standard template definitions (not a big deal) - thanks
  to varmojfekoj for spotting it
- fixed a bug that caused a potential hang in file and fwd output module
  varmojfekoj provided the patch - many thanks!
---------------------------------------------------------------------------
Version 2.0.0 STABLE (rgerhards), 2008-01-02
- re-release of 1.21.2 as STABLE with no modifications except some
  doc updates
---------------------------------------------------------------------------
Version 1.21.2 (rgerhards), 2007-12-28
- created a gss-api output module. This keeps GSS-API code and
  TCP/UDP code separated. It is also important for forward-
  compatibility with v3. Please note that this change breaks compatibility
  with config files created for 1.21.0 and 1.21.1 - this was considered
  acceptable.
- fixed an error in forwarding retry code (could lead to message corruption
  but surfaced very seldom)
- increased portability for older platforms (AI_NUMERICSERV moved)
- removed socket leak in omfwd.c
- cross-platform patch for GSS-API compile problem on some platforms
  thanks to darix for the patch!
---------------------------------------------------------------------------
Version 1.21.1 (rgerhards), 2007-12-23
- small doc fix for $IncludeConfig
- fixed a bug in llDestroy()
- bugfix: fixing memory leak when message queue is full and during
  parsing. Thanks to varmojfekoj for the patch.
- bugfix: when compiled without network support, unix sockets were
  not properply closed
- bugfix: memory leak in cfsysline.c/doGetWord() fixed
---------------------------------------------------------------------------
Version 1.21.0 (rgerhards), 2007-12-19
- GSS-API support for syslog/TCP connections was added. Thanks to
  varmojfekoj for providing the patch with this functionality
- code cleanup
- enhanced $IncludeConfig directive to support wildcard filenames
- changed some multithreading synchronization
---------------------------------------------------------------------------
Version 1.20.1 (rgerhards), 2007-12-12
- corrected a debug setting that survived release. Caused TCP connections
  to be retried unnecessarily often.
- When a hostname ACL was provided and DNS resolution for that name failed,
  ACL processing was stopped at that point. Thanks to mildew for the patch.
  Fedora Bugzilla: http://bugzilla.redhat.com/show_bug.cgi?id=395911
- fixed a potential race condition, see link for details:
  http://rgerhards.blogspot.com/2007/12/rsyslog-race-condition.html
  Note that the probability of problems from this bug was very remote
- fixed a memory leak that happend when PostgreSQL date formats were
  used
---------------------------------------------------------------------------
Version 1.20.0 (rgerhards), 2007-12-07
- an output module for postgres databases has been added. Thanks to
  sur5r for contributing this code
- unloading dynamic modules has been cleaned up, we now have a
  real implementation and not just a dummy "good enough for the time
  being".
- enhanced platform independence - thanks to Bartosz Kuzma and Michael
  Biebl for their very useful contributions
- some general code cleanup (including warnings on 64 platforms, only)
---------------------------------------------------------------------------
Version 1.19.12 (rgerhards), 2007-12-03
- cleaned up the build system (thanks to Michael Biebl for the patch)
- fixed a bug where ommysql was still not compiled with -pthread option
---------------------------------------------------------------------------
Version 1.19.11 (rgerhards), 2007-11-29
- applied -pthread option to build when building for multi-threading mode
  hopefully solves an issue with segfaulting
---------------------------------------------------------------------------
Version 1.19.10 (rgerhards), 2007-10-19
- introdcued the new ":modulename:" syntax for calling module actions
  in selector lines; modified ommysql to support it. This is primarily
  an aid for further modules and a prequisite to actually allow third
  party modules to be created.
- minor fix in slackware startup script, "-r 0" is now "-r0"
- updated rsyslogd doc set man page; now in html format
- undid creation of a separate thread for the main loop -- this did not
  turn out to be needed or useful, so reduce complexity once again.
- added doc fixes provided by Michael Biebl - thanks
---------------------------------------------------------------------------
Version 1.19.9 (rgerhards), 2007-10-12
- now packaging system which again contains all components in a single
  tarball
- modularized main() a bit more, resulting in less complex code
- experimentally added an additional thread - will see if that affects
  the segfault bug we experience on some platforms. Note that this change
  is scheduled to be removed again later.
---------------------------------------------------------------------------
Version 1.19.8 (rgerhards), 2007-09-27
- improved repeated message processing
- applied patch provided by varmojfekoj to support building ommysql
  in its own way (now also resides in a plugin subdirectory);
  ommysql is now a separate package
- fixed a bug in cvthname() that lead to message loss if part
  of the source hostname would have been dropped
- created some support for distributing ommysql together with the
  main rsyslog package. I need to re-think it in the future, but
  for the time being the current mode is best. I now simply include
  one additional tarball for ommysql inside the main distribution.
  I look forward to user feedback on how this should be done best. In the
  long term, a separate project should be spawend for ommysql, but I'd
  like to do that only after the plugin interface is fully stable (what
  it is not yet).
---------------------------------------------------------------------------
Version 1.19.7 (rgerhards), 2007-09-25
- added code to handle situations where senders send us messages ending with
  a NUL character. It is now simply removed. This also caused trailing LF
  reduction to fail, when it was followed by such a NUL. This is now also
  handled.
- replaced some non-thread-safe function calls by their thread-safe
  counterparts
- fixed a minor memory leak that occured when the %APPNAME% property was
  used (I think nobody used that in practice)
- fixed a bug that caused signal handlers in cvthname() not to be restored when
  a malicious pointer record was detected and processing of the message been
  stopped for that reason (this should be really rare and can not be related
  to the segfault bug we are hunting).
- fixed a bug in cvthname that lead to passing a wrong parameter - in
  practice, this had no impact.
- general code cleanup (e.g. compiler warnings, comments)
---------------------------------------------------------------------------
Version 1.19.6 (rgerhards), 2007-09-11
- applied patch by varmojfekoj to change signal handling to the new
  sigaction API set (replacing the depreciated signal() calls and its
  friends.
- fixed a bug that in --enable-debug mode caused an assertion when the
  discard action was used
- cleaned up compiler warnings
- applied patch by varmojfekoj to FIX a bug that could cause 
  segfaults if empty properties were processed using modifying
  options (e.g. space-cc, drop-cc)
- fixed man bug: rsyslogd supports -l option
---------------------------------------------------------------------------
Version 1.19.5 (rgerhards), 2007-09-07
- changed part of the CStr interface so that better error tracking
  is provided and the calling sequence is more intuitive (there were
  invalid calls based on a too-weired interface)
- (hopefully) fixed some remaining bugs rooted in wrong use of 
  the CStr class. These could lead to program abort.
- applied patch by varmojfekoj two fix two potential segfault situations
- added $ModDir config directive
- modified $ModLoad so that an absolute path may be specified as
  module name (e.g. /rsyslog/ommysql.so)
---------------------------------------------------------------------------
Version 1.19.4 (rgerhards/varmojfekoj), 2007-09-04
- fixed a number of small memory leaks - thanks varmojfekoj for patching
- fixed an issue with CString class that could lead to rsyslog abort
  in tplToString() - thanks varmojfekoj for patching
- added a man-version of the config file documenation - thanks to Michel
  Samia for providing the man file
- fixed bug: a template like this causes an infinite loop:
  $template opts,"%programname:::a,b%"
  thanks varmojfekoj for the patch
- fixed bug: case changing options crash freeing the string pointer
  because they modify it: $template opts2,"%programname::1:lowercase%"
  thanks varmojfekoj for the patch
---------------------------------------------------------------------------
Version 1.19.3 (mmeckelein/varmojfekoj), 2007-08-31
- small mem leak fixed (after calling parseSelectorAct) - Thx varmojkekoj
- documentation section "Regular File" und "Blocks" updated
- solved an issue with dynamic file generation - Once again many thanks
  to varmojfekoj
- the negative selector for program name filter (Blocks) does not work as
  expected - Thanks varmojfekoj for patching
- added forwarding information to sysklogd (requires special template)
  to config doc
---------------------------------------------------------------------------
Version 1.19.2 (mmeckelein/varmojfekoj), 2007-08-28
- a specifically formed message caused a segfault - Many thanks varmojfekoj
  for providing a patch
- a typo and a weird condition are fixed in msg.c - Thanks again
  varmojfekoj 
- on file creation the file was always owned by root:root. This is fixed
  now - Thanks ypsa for solving this issue
---------------------------------------------------------------------------
Version 1.19.1 (mmeckelein), 2007-08-22
- a bug that caused a high load when a TCP/UDP connection was closed is 
  fixed now - Thanks mildew for solving this issue
- fixed a bug which caused a segfault on reinit - Thx varmojfekoj for the
  patch
- changed the hardcoded module path "/lib/rsyslog" to $(pkglibdir) in order
  to avoid trouble e.g. on 64 bit platforms (/lib64) - many thanks Peter
  Vrabec and darix, both provided a patch for solving this issue
- enhanced the unloading of modules - thanks again varmojfekoj
- applied a patch from varmojfekoj which fixes various little things in
  MySQL output module
---------------------------------------------------------------------------
Version 1.19.0 (varmojfekoj/rgerhards), 2007-08-16
- integrated patch from varmojfekoj to make the mysql module a loadable one
  many thanks for the patch, MUCH appreciated
---------------------------------------------------------------------------
Version 1.18.2 (rgerhards), 2007-08-13
- fixed a bug in outchannel code that caused templates to be incorrectly
  parsed
- fixed a bug in ommysql that caused a wrong ";template" missing message
- added some code for unloading modules; not yet fully complete (and we do
  not yet have loadable modules, so this is no problem)
- removed debian subdirectory by request of a debian packager (this is a special
  subdir for debian and there is also no point in maintaining it when there
  is a debian package available - so I gladly did this) in some cases
- improved overall doc quality (some pages were quite old) and linked to
  more of the online resources.
- improved /contrib/delete_mysql script by adding a host option and some
  other minor modifications
---------------------------------------------------------------------------
Version 1.18.1 (rgerhards), 2007-08-08
- applied a patch from varmojfekoj which solved a potential segfault
  of rsyslogd on HUP
- applied patch from Michel Samia to fix compilation when the pthreads
  feature is disabled
- some code cleanup (moved action object to its own file set)
- add config directive $MainMsgQueueSize, which now allows to configure the
  queue size dynamically
- all compile-time settings are now shown in rsyslogd -v, not just the
  active ones
- enhanced performance a little bit more
- added config file directive $ActionResumeInterval
- fixed a bug that prevented compilation under debian sid
- added a contrib directory for user-contributed useful things
---------------------------------------------------------------------------
Version 1.18.0 (rgerhards), 2007-08-03
- rsyslog now supports fallback actions when an action did not work. This
  is a great feature e.g. for backup database servers or backup syslog
  servers
- modified rklogd to only change the console log level if -c is specified
- added feature to use multiple actions inside a single selector
- implemented $ActionExecOnlyWhenPreviousIsSuspended config directive
- error messages during startup are now spit out to the configured log
  destinations
---------------------------------------------------------------------------
Version 1.17.6 (rgerhards), 2007-08-01
- continued to work on output module modularization - basic stage of
  this work is now FINISHED
- fixed bug in OMSRcreate() - always returned SR_RET_OK
- fixed a bug that caused ommysql to always complain about missing
  templates
- fixed a mem leak in OMSRdestruct - freeing the object itself was
  forgotten - thanks to varmojfekoj for the patch
- fixed a memory leak in syslogd/init() that happend when the config
  file could not be read - thanks to varmojfekoj for the patch
- fixed insufficient memory allocation in addAction() and its helpers.
  The initial fix and idea was developed by mildew, I fine-tuned
  it a bit. Thanks a lot for the fix, I'd probably had pulled out my
  hair to find the bug...
- added output of config file line number when a parsing error occured
- fixed bug in objomsr.c that caused program to abort in debug mode with
  an invalid assertion (in some cases)
- fixed a typo that caused the default template for MySQL to be wrong.
  thanks to mildew for catching this.
- added configuration file command $DebugPrintModuleList and
  $DebugPrintCfSysLineHandlerList
- fixed an invalid value for the MARK timer - unfortunately, there was
  a testing aid left in place. This resulted in quite frequent MARK messages
- added $IncludeConfig config directive
- applied a patch from mildew to prevent rsyslogd from freezing under heavy
  load. This could happen when the queue was full. Now, we drop messages
  but rsyslogd remains active.
---------------------------------------------------------------------------
Version 1.17.5 (rgerhards), 2007-07-30
- continued to work on output module modularization
- fixed a missing file bug - thanks to Andrea Montanari for reporting
  this problem
- fixed a problem with shutting down the worker thread and freeing the
  selector_t list - this caused messages to be lost, because the
  message queue was not properly drained before the selectors got
  destroyed.
---------------------------------------------------------------------------
Version 1.17.4 (rgerhards), 2007-07-27
- continued to work on output module modularization
- fixed a situation where rsyslogd could create zombie processes
  thanks to mildew for the patch
- applied patch from Michel Samia to fix compilation when NOT
  compiled for pthreads
---------------------------------------------------------------------------
Version 1.17.3 (rgerhards), 2007-07-25
- continued working on output module modularization
- fixed a bug that caused rsyslogd to segfault on exit (and
  probably also on HUP), when there was an unsent message in a selector
  that required forwarding and the dns lookup failed for that selector
  (yes, it was pretty unlikely to happen;))
  thanks to varmojfekoj <varmojfekoj@gmail.com> for the patch
- fixed a memory leak in config file parsing and die()
  thanks to varmojfekoj <varmojfekoj@gmail.com> for the patch
- rsyslogd now checks on startup if it is capable to performa any work
  at all. If it cant, it complains and terminates
  thanks to Michel Samia for providing the patch!
- fixed a small memory leak when HUPing syslogd. The allowed sender
  list now gets freed. thanks to mildew for the patch.
- changed the way error messages in early startup are logged. They
  now do no longer use the syslogd code directly but are rather
  send to stderr.
---------------------------------------------------------------------------
Version 1.17.2 (rgerhards), 2007-07-23
- made the port part of the -r option optional. Needed for backward
  compatibility with sysklogd
- replaced system() calls with something more reasonable. Please note that
  this might break compatibility with some existing configuration files.
  We accept this in favour of the gained security.
- removed a memory leak that could occur if timegenerated was used in
  RFC 3164 format in templates
- did some preparation in msg.c for advanced multithreading - placed the
  hooks, but not yet any active code
- worked further on modularization
- added $ModLoad MySQL (dummy) config directive
- added DropTrailingLFOnReception config directive
---------------------------------------------------------------------------
Version 1.17.1 (rgerhards), 2007-07-20
- fixed a bug that caused make install to install rsyslogd and rklogd under
  the wrong names
- fixed bug that caused $AllowedSenders to handle IPv6 scopes incorrectly;
  also fixed but that could grabble $AllowedSender wildcards. Thanks to
  mildew@gmail.com for the patch
- minor code cleanup - thanks to Peter Vrabec for the patch
- fixed minimal memory leak on HUP (caused by templates)
  thanks to varmojfekoj <varmojfekoj@gmail.com> for the patch
- fixed another memory leak on HUPing and on exiting rsyslogd
  again thanks to varmojfekoj <varmojfekoj@gmail.com> for the patch
- code cleanup (removed compiler warnings)
- fixed portability bug in configure.ac - thanks to Bartosz Kuźma for patch
- moved msg object into its own file set
- added the capability to continue trying to write log files when the
  file system is full. Functionality based on patch by Martin Schulze
  to sysklogd package.
---------------------------------------------------------------------------
Version 1.17.0 (RGer), 2007-07-17
- added $RepeatedLineReduction config parameter
- added $EscapeControlCharactersOnReceive config parameter
- added $ControlCharacterEscapePrefix config parameter
- added $DirCreateMode config parameter
- added $CreateDirs config parameter
- added $DebugPrintTemplateList config parameter
- added $ResetConfigVariables config parameter
- added $FileOwner config parameter
- added $FileGroup config parameter
- added $DirOwner config parameter
- added $DirGroup config parameter
- added $FailOnChownFailure config parameter
- added regular expression support to the filter engine
  thanks to Michel Samia for providing the patch!
- enhanced $AllowedSender functionality. Credits to mildew@gmail.com for
  the patch doing that
  - added IPv6 support
  - allowed DNS hostnames
  - allowed DNS wildcard names
- added new option $DropMsgsWithMaliciousDnsPTRRecords
- added autoconf so that rfc3195d, rsyslogd and klogd are stored to /sbin
- added capability to auto-create directories with dynaFiles
---------------------------------------------------------------------------
Version 1.16.0 (RGer/Peter Vrabec), 2007-07-13 - The Friday, 13th Release ;)
- build system switched to autotools
- removed SYSV preprocessor macro use, replaced with autotools equivalents
- fixed a bug that caused rsyslogd to segfault when TCP listening was
  disabled and it terminated
- added new properties "syslogfacility-text" and "syslogseverity-text"
  thanks to varmojfekoj <varmojfekoj@gmail.com> for the patch
- added the -x option to disable hostname dns reslution
  thanks to varmojfekoj <varmojfekoj@gmail.com> for the patch
- begun to better modularize syslogd.c - this is an ongoing project; moved
  type definitions to a separate file
- removed some now-unused fields from struct filed
- move file size limit fields in struct field to the "right spot" (the file
  writing part of the union - f_un.f_file)
- subdirectories linux and solaris are no longer part of the distribution
  package. This is not because we cease support for them, but there are no
  longer any files in them after the move to autotools
---------------------------------------------------------------------------
Version 1.15.1 (RGer), 2007-07-10
- fixed a bug that caused a dynaFile selector to stall when there was
  an open error with one file 
- improved template processing for dynaFiles; templates are now only
  looked up during initialization - speeds up processing
- optimized memory layout in struct filed when compiled with MySQL
  support
- fixed a bug that caused compilation without SYSLOG_INET to fail
- re-enabled the "last message repeated n times" feature. This
  feature was not taken care of while rsyslogd evolved from sysklogd
  and it was more or less defunct. Now it is fully functional again.
- added system properties: $NOW, $YEAR, $MONTH, $DAY, $HOUR, $MINUTE
- fixed a bug in iovAsString() that caused a memory leak under stress
  conditions (most probably memory shortage). This was unlikely to
  ever happen, but it doesn't hurt doing it right
- cosmetic: defined type "uchar", change all unsigned chars to uchar
---------------------------------------------------------------------------
Version 1.15.0 (RGer), 2007-07-05
- added ability to dynamically generate file names based on templates
  and thus properties. This was a much-requested feature. It makes
  life easy when it e.g. comes to splitting files based on the sender
  address.
- added $umask and $FileCreateMode config file directives
- applied a patch from Bartosz Kuzma to compile cleanly under NetBSD
- checks for extra (unexpected) characters in system config file lines
  have been added
- added IPv6 documentation - was accidently missing from CVS
- begun to change char to unsigned char
---------------------------------------------------------------------------
Version 1.14.2 (RGer), 2007-07-03
** this release fixes all known nits with IPv6 **
- restored capability to do /etc/service lookup for "syslog"
  service when -r 0 was given
- documented IPv6 handling of syslog messages
- integrate patch from Bartosz Kuźma to make rsyslog compile under
  Solaris again (the patch replaced a strndup() call, which is not
  available under Solaris
- improved debug logging when waiting on select
- updated rsyslogd man page with new options (-46A)
---------------------------------------------------------------------------
Version 1.14.1 (RGer/Peter Vrabec), 2007-06-29
- added Peter Vrabec's patch for IPv6 TCP
- prefixed all messages send to stderr in rsyslogd with "rsyslogd: "
---------------------------------------------------------------------------
Version 1.14.0 (RGer/Peter Vrabec), 2007-06-28
- Peter Vrabec provided IPv6 for rsyslog, so we are now IPv6 enabled
  IPv6 Support is currently for UDP only, TCP is to come soon.
  AllowedSender configuration does not yet work for IPv6.
- fixed code in iovCreate() that broke C's strict aliasing rules 
- fixed some char/unsigned char differences that forced the compiler
  to spit out warning messages
- updated the Red Hat init script to fix a known issue (thanks to
  Peter Vrabec)
---------------------------------------------------------------------------
Version 1.13.5 (RGer), 2007-06-22
- made the TCP session limit configurable via command line switch
  now -t <port>,<max sessions>
- added man page for rklogd(8) (basically a copy from klogd, but now
  there is one...)
- fixed a bug that caused internal messages (e.g. rsyslogd startup) to
  appear without a tag.
- removed a minor memory leak that occurred when TAG processing requalified
  a HOSTNAME to be a TAG (and a TAG already was set).
- removed potential small memory leaks in MsgSet***() functions. There
  would be a leak if a property was re-set, something that happened
  extremely seldom.
---------------------------------------------------------------------------
Version 1.13.4 (RGer), 2007-06-18
- added a new property "PRI-text", which holds the PRI field in
  textual form (e.g. "syslog.info")
- added alias "syslogseverity" for "syslogpriority", which is a
  misleading property name that needs to stay for historical
  reasons (and backward-compatility)
- added doc on how to record PRI value in log file
- enhanced signal handling in klogd, including removal of an unsafe
  call to the logging system during signal handling
---------------------------------------------------------------------------
Version 1.13.3 (RGer), 2007-06-15
- create a version of syslog.c from scratch. This is now
  - highly optimized for rsyslog
  - removes an incompatible license problem as the original
    version had a BSD license with advertising clause
  - fixed in the regard that rklogd will continue to work when
    rsysogd has been restarted (the original version, as well
    as sysklogd, will remain silent then)
  - solved an issue with an extra NUL char at message end that the
    original version had
- applied some changes to klogd to care for the new interface
- fixed a bug in syslogd.c which prevented compiling under debian
---------------------------------------------------------------------------
Version 1.13.2 (RGer), 2007-06-13
- lib order in makefile patched to facilitate static linking - thanks
  to Bennett Todd for providing the patch
- Integrated a patch from Peter Vrabec (pvrabec@redheat.com):
  - added klogd under the name of rklogd (remove dependency on
    original sysklogd package
  - createDB.sql now in UTF
  - added additional config files for use on Red Hat
---------------------------------------------------------------------------
Version 1.13.1 (RGer), 2007-02-05
- changed the listen backlog limit to a more reasonable value based on
  the maximum number of TCP connections configurd (10% + 5) - thanks to Guy
  Standen for the hint (actually, the limit was 5 and that was a 
  left-over from early testing).
- fixed a bug in makefile which caused DB-support to be disabled when
  NETZIP support was enabled
- added the -e option to allow transmission of every message to remote
  hosts (effectively turns off duplicate message suppression)
- (somewhat) improved memory consumption when compiled with MySQL support
- looks like we fixed an incompatibility with MySQL 5.x and above software
  At least in one case, the remote server name was destroyed, leading to 
  a connection failure. The new, improved code does not have this issue and
  so we see this as solved (the new code is generally somewhat better, so
  there is a good chance we fixed this incompatibility).
---------------------------------------------------------------------------
Version 1.13.0 (RGer), 2006-12-19
- added '$' as ToPos proptery replacer specifier - means "up to the
  end of the string"
- property replacer option "escape-cc", "drop-cc" and "space-cc"  added
- changed the handling of \0 characters inside syslog messages. We now
  consistently escape them to "#000". This is somewhat recommended in
  the draft-ietf-syslog-protocol-19 draft. While the real recomendation
  is to not escape any characters at all, we can not do this without
  considerable modification of the code. So we escape it to "#000", which
  is consistent with a sample found in the Internet-draft.
- removed message glue logic (see printchopped() comment for details)
  Also caused removal of parts table and thus some improvements in
  memory usage.
- changed the default MAXLINE to 2048 to take care of recent syslog
  standardization efforts (can easily be changed in syslogd.c)
- added support for byte-counted TCP syslog messages (much like
  syslog-transport-tls-05 Internet Draft). This was necessary to
  support compression over TCP.
- added support for receiving compressed syslog messages
- added support for sending compressed syslog messages
- fixed a bug where the last message in a syslog/tcp stream was
  lost if it was not properly terminated by a LF character
---------------------------------------------------------------------------
Version 1.12.3 (RGer), 2006-10-04
- implemented some changes to support Solaris (but support is not
  yet complete)
- commented out (via #if 0) some methods that are currently not being use
  but should be kept for further us
- added (interim) -u 1 option to turn off hostname and tag parsing
- done some modifications to better support Fedora
- made the field delimiter inside property replace configurable via
  template
- fixed a bug in property replacer: if fields were used, the delimitor
  became part of the field. Up until now, this was barely noticable as 
  the delimiter as TAB only and thus invisible to a human. With other
  delimiters available now, it quickly showed up. This bug fix might cause
  some grief to existing installations if they used the extra TAB for
  whatever reasons - sorry folks... Anyhow, a solution is easy: just add
  a TAB character contstant into your template. Thus, there has no attempt
  been made to do this in a backwards-compatible way.
---------------------------------------------------------------------------
Version 1.12.2 (RGer), 2006-02-15
- fixed a bug in the RFC 3339 date formatter. An extra space was added
  after the actual timestamp
- added support for providing high-precision RFC3339 timestamps for
  (rsyslogd-)internally-generated messages
- very (!) experimental support for syslog-protocol internet draft
  added (the draft is experimental, the code is solid ;))
- added support for field-extracting in the property replacer
- enhanced the legacy-syslog parser so that it can interpret messages
  that do not contain a TIMESTAMP
- fixed a bug that caused the default socket (usually /dev/log) to be
  opened even when -o command line option was given
- fixed a bug in the Debian sample startup script - it caused rsyslogd
  to listen to remote requests, which it shouldn't by default
---------------------------------------------------------------------------
Version 1.12.1 (RGer), 2005-11-23
- made multithreading work with BSD. Some signal-handling needed to be
  restructured. Also, there might be a slight delay of up to 10 seconds
  when huping and terminating rsyslogd under BSD
- fixed a bug where a NULL-pointer was passed to printf() in logmsg().
- fixed a bug during "make install" where rc3195d was not installed
  Thanks to Bennett Todd for spotting this.
- fixed a bug where rsyslogd dumped core when no TAG was found in the
  received message
- enhanced message parser so that it can deal with missing hostnames
  in many cases (may not be totally fail-safe)
- fixed a bug where internally-generated messages did not have the correct
  TAG
---------------------------------------------------------------------------
Version 1.12.0 (RGer), 2005-10-26
- moved to a multi-threaded design. single-threading is still optionally
  available. Multi-threading is experimental!
- fixed a potential race condition. In the original code, marking was done
  by an alarm handler, which could lead to all sorts of bad things. This
  has been changed now. See comments in syslogd.c/domark() for details.
- improved debug output for property-based filters
- not a code change, but: I have checked all exit()s to make sure that
  none occurs once rsyslogd has started up. Even in unusual conditions
  (like low-memory conditions) rsyslogd somehow remains active. Of course,
  it might loose a message or two, but at least it does not abort and it
  can also recover when the condition no longer persists.
- fixed a bug that could cause loss of the last message received
  immediately before rsyslogd was terminated.
- added comments on thread-safety of global variables in syslogd.c
- fixed a small bug: spurios printf() when TCP syslog was used
- fixed a bug that causes rsyslogd to dump core on termination when one
  of the selector lines did not receive a message during the run (very
  unlikely)
- fixed an one-too-low memory allocation in the TCP sender. Could result
  in rsyslogd dumping core.
- fixed a bug with regular expression support (thanks to Andres Riancho)
- a little bit of code restructuring (especially main(), which was
  horribly large)
---------------------------------------------------------------------------
Version 1.11.1 (RGer), 2005-10-19
- support for BSD-style program name and host blocks
- added a new property "programname" that can be used in templates
- added ability to specify listen port for rfc3195d
- fixed a bug that rendered the "startswith" comparison operation
  unusable.
- changed more functions to "static" storage class to help compiler
  optimize (should have been static in the first place...)
- fixed a potential memory leak in the string buffer class destructor.
  As the destructur was previously never called, the leak did not actually
  appear.
- some internal restructuring in anticipation/preparation of minimal
  multi-threading support
- rsyslogd still shares some code with the sysklogd project. Some patches
  for this shared code have been brought over from the sysklogd CVS.
---------------------------------------------------------------------------
Version 1.11.0 (RGer), 2005-10-12
- support for receiving messages via RFC 3195; added rfc3195d for that
  purpose
- added an additional guard to prevent rsyslogd from aborting when the
  2gb file size limit is hit. While a user can configure rsyslogd to
  handle such situations, it would abort if that was not done AND large
  file support was not enabled (ok, this is hopefully an unlikely scenario)
- fixed a bug that caused additional Unix domain sockets to be incorrectly
  processed - could lead to message loss in extreme cases
---------------------------------------------------------------------------
Version 1.10.2 (RGer), 2005-09-27
- added comparison operations in property-based filters:
  * isequal
  * startswith
- added ability to negate all property-based filter comparison operations
  by adding a !-sign right in front of the operation name
- added the ability to specify remote senders for UDP and TCP
  received messages. Allows to block all but well-known hosts
- changed the $-config line directives to be case-INsensitive
- new command line option -w added: "do not display warnings if messages
  from disallowed senders are received"
- fixed a bug that caused rsyslogd to dump core when the compare value
  was not quoted in property-based filters
- fixed a bug in the new CStr compare function which lead to invalid
  results (fortunately, this function was not yet used widely)
- added better support for "debugging" rsyslog.conf property filters
  (only if -d switch is given)
- changed some function definitions to static, which eventually enables
  some compiler optimizations
- fixed a bug in MySQL code; when a SQL error occured, rsyslogd could
  run in a tight loop. This was due to invalid sequence of error reporting
  and is now fixed.
---------------------------------------------------------------------------
Version 1.10.1 (RGer), 2005-09-23
- added the ability to execute a shell script as an action.
  Thanks to Bjoern Kalkbrenner for providing the code!
- fixed a bug in the MySQL code; due to the bug the automatic one-time
  retry after an error did not happen - this lead to error message in
  cases where none should be seen (e.g. after a MySQL restart)
- fixed a security issue with SQL-escaping in conjunction with
  non-(SQL-)standard MySQL features.
---------------------------------------------------------------------------
Version 1.10.0 (RGer), 2005-09-20
  REMINDER: 1.10 is the first unstable version if the 1.x series!
- added the capability to filter on any property in selector lines
  (not just facility and priority)
- changed stringbuf into a new counted string class
- added support for a "discard" action. If a selector line with
  discard (~ character) is found, no selector lines *after* that
  line will be processed.
- thanks to Andres Riancho, regular expression support has been
  added to the template engine
- added the FROMHOST property in the template processor, which could
  previously not be obtained. Thanks to Cristian Testa for pointing
  this out and even providing a fix.
- added display of compile-time options to -v output
- performance improvement for production build - made some checks
  to happen only during debug mode
- fixed a problem with compiling on SUSE and - while doing so - removed
  the socket call to set SO_BSDCOMPAT in cases where it is obsolete.
---------------------------------------------------------------------------
Version 1.0.4 (RGer), 2006-02-01
- a small but important fix: the tcp receiver had two forgotten printf's
  in it that caused a lot of unnecessary output to stdout. This was
  important enough to justify a new release
---------------------------------------------------------------------------
Version 1.0.3 (RGer), 2005-11-14
- added an additional guard to prevent rsyslogd from aborting when the
  2gb file size limit is hit. While a user can configure rsyslogd to
  handle such situations, it would abort if that was not done AND large
  file support was not enabled (ok, this is hopefully an unlikely scenario)
- fixed a bug that caused additional Unix domain sockets to be incorrectly
  processed - could lead to message loss in extreme cases
- applied some patches available from the sysklogd project to code
  shared from there
- fixed a bug that causes rsyslogd to dump core on termination when one
  of the selector lines did not receive a message during the run (very
  unlikely)
- fixed an one-too-low memory allocation in the TCP sender. Could result
  in rsyslogd dumping core.
- fixed a bug in the TCP sender that caused the retry logic to fail
  after an error or receiver overrun
- fixed a bug in init() that could lead to dumping core
- fixed a bug that could lead to dumping core when no HOSTNAME or no TAG
  was present in the syslog message
---------------------------------------------------------------------------
Version 1.0.2 (RGer), 2005-10-05
- fixed an issue with MySQL error reporting. When an error occured,
  the MySQL driver went into an endless loop (at least in most cases).
---------------------------------------------------------------------------
Version 1.0.1 (RGer), 2005-09-23
- fixed a security issue with SQL-escaping in conjunction with
  non-(SQL-)standard MySQL features.
---------------------------------------------------------------------------
Version 1.0.0 (RGer), 2005-09-12
- changed install doc to cover daily cron scripts - a trouble source
- added rc script for slackware (provided by Chris Elvidge - thanks!) 
- fixed a really minor bug in usage() - the -r option was still
  reported as without the port parameter
---------------------------------------------------------------------------
Version 0.9.8 (RGer), 2005-09-05
- made startup and shutdown message more consistent and included the
  pid, so that they can be easier correlated. Used syslog-protocol
  structured data format for this purpose.
- improved config info in startup message, now tells not only
  if it is listening remote on udp, but also for tcp. Also includes
  the port numbers. The previous startup message was misleading, because
  it did not say "remote reception" if rsyslogd was only listening via
  tcp (but not via udp).
- added a "how can you help" document to the doc set
---------------------------------------------------------------------------
Version 0.9.7 (RGer), 2005-08-15
- some of the previous doc files (like INSTALL) did not properly
  reflect the changes to the build process and the new doc. Fixed
  that.
- changed syslogd.c so that when compiled without database support,
  an error message is displayed when a database action is detected
  in the config file (previously this was used as an user rule ;))
- fixed a bug in the os-specific Makefiles which caused MySQL
  support to not be compiled, even if selected
---------------------------------------------------------------------------
Version 0.9.6 (RGer), 2005-08-09
- greatly enhanced documentation. Now available in html format in
  the "doc" folder and FreeBSD. Finally includes an install howto.
- improved MySQL error messages a little - they now show up as log
  messages, too (formerly only in debug mode)
- added the ability to specify the listen port for udp syslog.
  WARNING: This introduces an incompatibility. Formerly, udp
  syslog was enabled by the -r command line option. Now, it is
  "-r [port]", which is consistent with the tcp listener. However,
  just -r will now return an error message.
- added sample startup scripts for Debian and FreeBSD
- added support for easy feature selection in the makefile. Un-
  fortunately, this also means I needed to spilt the make file
  for different OS and distros. There are some really bad syntax
  differences between FreeBSD and Linux make.
---------------------------------------------------------------------------
Version 0.9.5 (RGer), 2005-08-01
- the "semicolon bug" was actually not (fully) solved in 0.9.4. One
  part of the bug was solved, but another still existed. This one
  is fixed now, too.
- the "semicolon bug" actually turned out to be a more generic bug.
  It appeared whenever an invalid template name was given. With some
  selector actions, rsyslogd dumped core, with other it "just" had
  a small ressource leak with others all worked well. These anomalies
  are now fixed. Note that they only appeared during system initaliziation
  once the system was running, nothing bad happened.
- improved error reporting for template errors on startup. They are now
  shown on the console and the start-up tty. Formerly, they were only
  visible in debug mode.
- support for multiple instances of rsyslogd on a single machine added
- added new option "-o" --> omit local unix domain socket. This option
  enables rsyslogd NOT to listen to the local socket. This is most
  helpful when multiple instances of rsyslogd (or rsyslogd and another
  syslogd) shall run on a single system.
- added new option "-i <pidfile>" which allows to specify the pidfile.
  This is needed when multiple instances of rsyslogd are to be run.
- the new project home page is now online at www.rsyslog.com
---------------------------------------------------------------------------
Version 0.9.4 (RGer), 2005-07-25
- finally added the TCP sender. It now supports non-blocking mode, no
  longer disabling message reception during connect. As it is now, it
  is usable in production. The code could be more sophisticated, but
  I've kept it short in anticipation of the move to liblogging, which
  will lead to the removal of the code just written ;)
- the "exiting on signal..." message still had the "syslogd" name in 
  it. Changed this to "rsyslogd", as we do not have a large user base
  yet, this should pose no problem.
- fixed "the semiconlon" bug. rsyslogd dumped core if a write-db action
  was specified but no semicolon was given after the password (an empty
  template was ok, but the semicolon needed to be present).
- changed a default for traditional output format. During testing, it
  was seen that the timestamp written to file in default format was
  the time of message reception, not the time specified in the TIMESTAMP
  field of the message itself. Traditionally, the message TIMESTAMP is
  used and this has been changed now.
---------------------------------------------------------------------------
Version 0.9.3 (RGer), 2005-07-19
- fixed a bug in the message parser. In June, the RFC 3164 timestamp
  was not correctly parsed (yes, only in June and some other months,
  see the code comment to learn why...)
- added the ability to specify the destination port when forwarding
  syslog messages (both for TCP and UDP)
- added an very experimental TCP sender (activated by
  @@machine:port in config). This is not yet for production use. If
  the receiver is not alive, rsyslogd will wait quite some time until
  the connection request times out, which most probably leads to
  loss of incoming messages.

---------------------------------------------------------------------------
Version 0.9.2 (RGer), around 2005-07-06
- I intended to change the maxsupported message size to 32k to
  support IHE - but given the memory inefficiency in the usual use
  cases, I have not done this. I have, however, included very
  specific instructions on how to do this in the source code. I have
  also done some testing with 32k messages, so you can change the
  max size without taking too much risk.
- added a syslog/tcp receiver; we now can receive messages via
  plain tcp, but we can still send only via UDP. The syslog/tcp
  receiver is the primary enhancement of this release.
- slightly changed some error messages that contained a spurios \n at
  the end of the line (which gives empty lines in your log...)

---------------------------------------------------------------------------
Version 0.9.1 (RGer)
- fixed code so that it compiles without errors under FreeBSD
- removed now unused function "allocate_log()" from syslogd.c
- changed the make file so that it contains more defines for
  different environments (in the long term, we need a better
  system for disabling/enabling features...)
- changed some printf's printing off_t types to %lld and
  explicit (long long) casts. I tried to figure out the exact type,
  but did not succeed in this. In the worst case, ultra-large peta-
  byte files will now display funny informational messages on rollover,
  something I think we can live with for the neersion 3.11.2 (rgerhards), 2008-02-??
---------------------------------------------------------------------------
Version 3.11.1 (rgerhards), 2008-02-12
- SNMP trap sender added thanks to Andre Lorbach (omsnmp)
- added input-plugin interface specification in form of a (copy) template
  input module
- applied documentation fix by Michael Biebl -- many thanks!
- bugfix: immark did not have MARK flags set...
- added x-info field to rsyslogd startup/shutdown message. Hopefully
  points users to right location for further info (many don't even know
  they run rsyslog ;))
- bugfix: trailing ":" of tag was lost while parsing legacy syslog messages
  without timestamp - thanks to Anders Blomdell for providing a patch!
- fixed a bug in stringbuf.c related to STRINGBUF_TRIM_ALLOCSIZE, which
  wasn't supposed to be used with rsyslog. Put a warning message up that
  tells this feature is not tested and probably not worth the effort.
  Thanks to Anders Blomdell fro bringing this to our attention
- somewhat improved performance of string buffers
- fixed bug that caused invalid treatment of tabs (HT) in rsyslog.conf
- bugfix: setting for $EscapeCopntrolCharactersOnReceive was not 
  properly initialized
- clarified usage of space-cc property replacer option
- improved abort diagnostic handler
- some initial effort for malloc/free runtime debugging support
- bugfix: using dynafile actions caused rsyslogd abort
- fixed minor man errors thanks to Michael Biebl
---------------------------------------------------------------------------
Version 3.11.0 (rgerhards), 2008-01-31
- implemented queued actions
- implemented simple rate limiting for actions
- implemented deliberate discarding of lower priority messages over higher
  priority ones when a queue runs out of space
- implemented disk quotas for disk queues
- implemented the $ActionResumeRetryCount config directive
- added $ActionQueueFilename config directive
- added $ActionQueueSize config directive
- added $ActionQueueHighWaterMark config directive
- added $ActionQueueLowWaterMark config directive
- added $ActionQueueDiscardMark config directive
- added $ActionQueueDiscardSeverity config directive
- added $ActionQueueCheckpointInterval config directive
- added $ActionQueueType config directive
- added $ActionQueueWorkerThreads config directive
- added $ActionQueueTimeoutshutdown config directive
- added $ActionQueueTimeoutActionCompletion config directive
- added $ActionQueueTimeoutenQueue config directive
- added $ActionQueueTimeoutworkerThreadShutdown config directive
- added $ActionQueueWorkerThreadMinimumMessages config directive
- added $ActionQueueMaxFileSize config directive
- added $ActionQueueSaveonShutdown config directive
- addded $ActionQueueDequeueSlowdown config directive
- addded $MainMsgQueueDequeueSlowdown config directive
- bugfix: added forgotten docs to package
- improved debugging support
- fixed a bug that caused $MainMsgQueueCheckpointInterval to work incorrectly
- when a long-running action needs to be cancelled on shutdown, the message
  that was processed by it is now preserved. This finishes support for
  guaranteed delivery of messages (if the output supports it, of course)
- fixed bug in output module interface, see
  http://sourceforge.net/tracker/index.php?func=detail&aid=1881008&group_id=123448&atid=696552
- changed the ommysql output plugin so that the (lengthy) connection
  initialization now takes place in message processing. This works much
  better with the new queued action mode (fast startup)
- fixed a bug that caused a potential hang in file and fwd output module
  varmojfekoj provided the patch - many thanks!
- bugfixed stream class offset handling on 32bit platforms
---------------------------------------------------------------------------
Version 3.10.3 (rgerhards), 2008-01-28
- fixed a bug with standard template definitions (not a big deal) - thanks
  to varmojfekoj for spotting it
- run-time instrumentation added
- implemented disk-assisted queue mode, which enables on-demand disk
  spooling if the queue's in-memory queue is exhausted
- implemented a dynamic worker thread pool for processing incoming
  messages; workers are started and shut down as need arises
- implemented a run-time instrumentation debug package
- implemented the $MainMsgQueueSaveOnShutdown config directive
- implemented the $MainMsgQueueWorkerThreadMinimumMessages config directive
- implemented the $MainMsgQueueTimeoutWorkerThreadShutdown config directive
---------------------------------------------------------------------------
Version 3.10.2 (rgerhards), 2008-01-14
- added the ability to keep stop rsyslogd without the need to drain
  the main message queue. In disk queue mode, rsyslog continues to
  run from the point where it stopped. In case of a system failure, it
  continues to process messages from the last checkpoint.
- fixed a bug that caused a segfault on startup when no $WorkDir directive
  was specified in rsyslog.conf
- provided more fine-grain control over shutdown timeouts and added a
  way to specify the enqueue timeout when the main message queue is full
- implemented $MainMsgQueueCheckpointInterval config directive
- implemented $MainMsgQueueTimeoutActionCompletion config directive
- implemented $MainMsgQueueTimeoutEnqueue config directive
- implemented $MainMsgQueueTimeoutShutdown config directive
---------------------------------------------------------------------------
Version 3.10.1 (rgerhards), 2008-01-10
- implemented the "disk" queue mode. However, it currently is of very
  limited use, because it does not support persistence over rsyslogd
  runs. So when rsyslogd is stopped, the queue is drained just as with
  the in-memory queue modes. Persistent queues will be a feature of
  the next release.
- performance-optimized string class, should bring an overall improvement
- fixed a memory leak in imudp -- thanks to varmojfekoj for the patch
- fixed a race condition that could lead to a rsyslogd hang when during
  HUP or termination
- done some doc updates
- added $WorkDirectory config directive
- added $MainMsgQueueFileName config directive
- added $MainMsgQueueMaxFileSize config directive
---------------------------------------------------------------------------
Version 3.10.0 (rgerhards), 2008-01-07
- implemented input module interface and initial input modules
- enhanced threading for input modules (each on its own thread now)
- ability to bind UDP listeners to specific local interfaces/ports and
  ability to run multiple of them concurrently
- added ability to specify listen IP address for UDP syslog server
- license changed to GPLv3
- mark messages are now provided by loadble module immark
- rklogd is no longer provided. Its functionality has now been taken over
  by imklog, a loadable input module. This offers a much better integration
  into rsyslogd and makes sure that the kernel logger process is brought
  up and down at the appropriate times
- enhanced $IncludeConfig directive to support wildcard characters
  (thanks to Michael Biebl)
- all inputs are now implemented as loadable plugins
- enhanced threading model: each input module now runs on its own thread
- enhanced message queue which now supports different queueing methods
  (among others, this can be used for performance fine-tuning)
- added a large number of new configuration directives for the new
  input modules
- enhanced multi-threading utilizing a worker thread pool for the
  main message queue
- compilation without pthreads is no longer supported
- much cleaner code due to new objects and removal of single-threading
  mode
---------------------------------------------------------------------------
Version 2.0.1 STABLE (rgerhards), 2008-01-24
- fixed a bug in integer conversion - but this function was never called,
  so it is not really a useful bug fix ;)
- fixed a bug with standard template definitions (not a big deal) - thanks
  to varmojfekoj for spotting it
- fixed a bug that caused a potential hang in file and fwd output module
  varmojfekoj provided the patch - many thanks!
---------------------------------------------------------------------------
Version 2.0.0 STABLE (rgerhards), 2008-01-02
- re-release of 1.21.2 as STABLE with no modifications except some
  doc updates
---------------------------------------------------------------------------
Version 1.21.2 (rgerhards), 2007-12-28
- created a gss-api output module. This keeps GSS-API code and
  TCP/UDP code separated. It is also important for forward-
  compatibility with v3. Please note that this change breaks compatibility
  with config files created for 1.21.0 and 1.21.1 - this was considered
  acceptable.
- fixed an error in forwarding retry code (could lead to message corruption
  but surfaced very seldom)
- increased portability for older platforms (AI_NUMERICSERV moved)
- removed socket leak in omfwd.c
- cross-platform patch for GSS-API compile problem on some platforms
  thanks to darix for the patch!
---------------------------------------------------------------------------
Version 1.21.1 (rgerhards), 2007-12-23
- small doc fix for $IncludeConfig
- fixed a bug in llDestroy()
- bugfix: fixing memory leak when message queue is full and during
  parsing. Thanks to varmojfekoj for the patch.
- bugfix: when compiled without network support, unix sockets were
  not properply closed
- bugfix: memory leak in cfsysline.c/doGetWord() fixed
---------------------------------------------------------------------------
Version 1.21.0 (rgerhards), 2007-12-19
- GSS-API support for syslog/TCP connections was added. Thanks to
  varmojfekoj for providing the patch with this functionality
- code cleanup
- enhanced $IncludeConfig directive to support wildcard filenames
- changed some multithreading synchronization
---------------------------------------------------------------------------
Version 1.20.1 (rgerhards), 2007-12-12
- corrected a debug setting that survived release. Caused TCP connections
  to be retried unnecessarily often.
- When a hostname ACL was provided and DNS resolution for that name failed,
  ACL processing was stopped at that point. Thanks to mildew for the patch.
  Fedora Bugzilla: http://bugzilla.redhat.com/show_bug.cgi?id=395911
- fixed a potential race condition, see link for details:
  http://rgerhards.blogspot.com/2007/12/rsyslog-race-condition.html
  Note that the probability of problems from this bug was very remote
- fixed a memory leak that happend when PostgreSQL date formats were
  used
---------------------------------------------------------------------------
Version 1.20.0 (rgerhards), 2007-12-07
- an output module for postgres databases has been added. Thanks to
  sur5r for contributing this code
- unloading dynamic modules has been cleaned up, we now have a
  real implementation and not just a dummy "good enough for the time
  being".
- enhanced platform independence - thanks to Bartosz Kuzma and Michael
  Biebl for their very useful contributions
- some general code cleanup (including warnings on 64 platforms, only)
---------------------------------------------------------------------------
Version 1.19.12 (rgerhards), 2007-12-03
- cleaned up the build system (thanks to Michael Biebl for the patch)
- fixed a bug where ommysql was still not compiled with -pthread option
---------------------------------------------------------------------------
Version 1.19.11 (rgerhards), 2007-11-29
- applied -pthread option to build when building for multi-threading mode
  hopefully solves an issue with segfaulting
---------------------------------------------------------------------------
Version 1.19.10 (rgerhards), 2007-10-19
- introdcued the new ":modulename:" syntax for calling module actions
  in selector lines; modified ommysql to support it. This is primarily
  an aid for further modules and a prequisite to actually allow third
  party modules to be created.
- minor fix in slackware startup script, "-r 0" is now "-r0"
- updated rsyslogd doc set man page; now in html format
- undid creation of a separate thread for the main loop -- this did not
  turn out to be needed or useful, so reduce complexity once again.
- added doc fixes provided by Michael Biebl - thanks
---------------------------------------------------------------------------
Version 1.19.9 (rgerhards), 2007-10-12
- now packaging system which again contains all components in a single
  tarball
- modularized main() a bit more, resulting in less complex code
- experimentally added an additional thread - will see if that affects
  the segfault bug we experience on some platforms. Note that this change
  is scheduled to be removed again later.
---------------------------------------------------------------------------
Version 1.19.8 (rgerhards), 2007-09-27
- improved repeated message processing
- applied patch provided by varmojfekoj to support building ommysql
  in its own way (now also resides in a plugin subdirectory);
  ommysql is now a separate package
- fixed a bug in cvthname() that lead to message loss if part
  of the source hostname would have been dropped
- created some support for distributing ommysql together with the
  main rsyslog package. I need to re-think it in the future, but
  for the time being the current mode is best. I now simply include
  one additional tarball for ommysql inside the main distribution.
  I look forward to user feedback on how this should be done best. In the
  long term, a separate project should be spawend for ommysql, but I'd
  like to do that only after the plugin interface is fully stable (what
  it is not yet).
---------------------------------------------------------------------------
Version 1.19.7 (rgerhards), 2007-09-25
- added code to handle situations where senders send us messages ending with
  a NUL character. It is now simply removed. This also caused trailing LF
  reduction to fail, when it was followed by such a NUL. This is now also
  handled.
- replaced some non-thread-safe function calls by their thread-safe
  counterparts
- fixed a minor memory leak that occured when the %APPNAME% property was
  used (I think nobody used that in practice)
- fixed a bug that caused signal handlers in cvthname() not to be restored when
  a malicious pointer record was detected and processing of the message been
  stopped for that reason (this should be really rare and can not be related
  to the segfault bug we are hunting).
- fixed a bug in cvthname that lead to passing a wrong parameter - in
  practice, this had no impact.
- general code cleanup (e.g. compiler warnings, comments)
---------------------------------------------------------------------------
Version 1.19.6 (rgerhards), 2007-09-11
- applied patch by varmojfekoj to change signal handling to the new
  sigaction API set (replacing the depreciated signal() calls and its
  friends.
- fixed a bug that in --enable-debug mode caused an assertion when the
  discard action was used
- cleaned up compiler warnings
- applied patch by varmojfekoj to FIX a bug that could cause 
  segfaults if empty properties were processed using modifying
  options (e.g. space-cc, drop-cc)
- fixed man bug: rsyslogd supports -l option
---------------------------------------------------------------------------
Version 1.19.5 (rgerhards), 2007-09-07
- changed part of the CStr interface so that better error tracking
  is provided and the calling sequence is more intuitive (there were
  invalid calls based on a too-weired interface)
- (hopefully) fixed some remaining bugs rooted in wrong use of 
  the CStr class. These could lead to program abort.
- applied patch by varmojfekoj two fix two potential segfault situations
- added $ModDir config directive
- modified $ModLoad so that an absolute path may be specified as
  module name (e.g. /rsyslog/ommysql.so)
---------------------------------------------------------------------------
Version 1.19.4 (rgerhards/varmojfekoj), 2007-09-04
- fixed a number of small memory leaks - thanks varmojfekoj for patching
- fixed an issue with CString class that could lead to rsyslog abort
  in tplToString() - thanks varmojfekoj for patching
- added a man-version of the config file documenation - thanks to Michel
  Samia for providing the man file
- fixed bug: a template like this causes an infinite loop:
  $template opts,"%programname:::a,b%"
  thanks varmojfekoj for the patch
- fixed bug: case changing options crash freeing the string pointer
  because they modify it: $template opts2,"%programname::1:lowercase%"
  thanks varmojfekoj for the patch
---------------------------------------------------------------------------
Version 1.19.3 (mmeckelein/varmojfekoj), 2007-08-31
- small mem leak fixed (after calling parseSelectorAct) - Thx varmojkekoj
- documentation section "Regular File" und "Blocks" updated
- solved an issue with dynamic file generation - Once again many thanks
  to varmojfekoj
- the negative selector for program name filter (Blocks) does not work as
  expected - Thanks varmojfekoj for patching
- added forwarding information to sysklogd (requires special template)
  to config doc
---------------------------------------------------------------------------
Version 1.19.2 (mmeckelein/varmojfekoj), 2007-08-28
- a specifically formed message caused a segfault - Many thanks varmojfekoj
  for providing a patch
- a typo and a weird condition are fixed in msg.c - Thanks again
  varmojfekoj 
- on file creation the file was always owned by root:root. This is fixed
  now - Thanks ypsa for solving this issue
---------------------------------------------------------------------------
Version 1.19.1 (mmeckelein), 2007-08-22
- a bug that caused a high load when a TCP/UDP connection was closed is 
  fixed now - Thanks mildew for solving this issue
- fixed a bug which caused a segfault on reinit - Thx varmojfekoj for the
  patch
- changed the hardcoded module path "/lib/rsyslog" to $(pkglibdir) in order
  to avoid trouble e.g. on 64 bit platforms (/lib64) - many thanks Peter
  Vrabec and darix, both provided a patch for solving this issue
- enhanced the unloading of modules - thanks again varmojfekoj
- applied a patch from varmojfekoj which fixes various little things in
  MySQL output module
---------------------------------------------------------------------------
Version 1.19.0 (varmojfekoj/rgerhards), 2007-08-16
- integrated patch from varmojfekoj to make the mysql module a loadable one
  many thanks for the patch, MUCH appreciated
---------------------------------------------------------------------------
Version 1.18.2 (rgerhards), 2007-08-13
- fixed a bug in outchannel code that caused templates to be incorrectly
  parsed
- fixed a bug in ommysql that caused a wrong ";template" missing message
- added some code for unloading modules; not yet fully complete (and we do
  not yet have loadable modules, so this is no problem)
- removed debian subdirectory by request of a debian packager (this is a special
  subdir for debian and there is also no point in maintaining it when there
  is a debian package available - so I gladly did this) in some cases
- improved overall doc quality (some pages were quite old) and linked to
  more of the online resources.
- improved /contrib/delete_mysql script by adding a host option and some
  other minor modifications
---------------------------------------------------------------------------
Version 1.18.1 (rgerhards), 2007-08-08
- applied a patch from varmojfekoj which solved a potential segfault
  of rsyslogd on HUP
- applied patch from Michel Samia to fix compilation when the pthreads
  feature is disabled
- some code cleanup (moved action object to its own file set)
- add config directive $MainMsgQueueSize, which now allows to configure the
  queue size dynamically
- all compile-time settings are now shown in rsyslogd -v, not just the
  active ones
- enhanced performance a little bit more
- added config file directive $ActionResumeInterval
- fixed a bug that prevented compilation under debian sid
- added a contrib directory for user-contributed useful things
---------------------------------------------------------------------------
Version 1.18.0 (rgerhards), 2007-08-03
- rsyslog now supports fallback actions when an action did not work. This
  is a great feature e.g. for backup database servers or backup syslog
  servers
- modified rklogd to only change the console log level if -c is specified
- added feature to use multiple actions inside a single selector
- implemented $ActionExecOnlyWhenPreviousIsSuspended config directive
- error messages during startup are now spit out to the configured log
  destinations
---------------------------------------------------------------------------
Version 1.17.6 (rgerhards), 2007-08-01
- continued to work on output module modularization - basic stage of
  this work is now FINISHED
- fixed bug in OMSRcreate() - always returned SR_RET_OK
- fixed a bug that caused ommysql to always complain about missing
  templates
- fixed a mem leak in OMSRdestruct - freeing the object itself was
  forgotten - thanks to varmojfekoj for the patch
- fixed a memory leak in syslogd/init() that happend when the config
  file could not be read - thanks to varmojfekoj for the patch
- fixed insufficient memory allocation in addAction() and its helpers.
  The initial fix and idea was developed by mildew, I fine-tuned
  it a bit. Thanks a lot for the fix, I'd probably had pulled out my
  hair to find the bug...
- added output of config file line number when a parsing error occured
- fixed bug in objomsr.c that caused program to abort in debug mode with
  an invalid assertion (in some cases)
- fixed a typo that caused the default template for MySQL to be wrong.
  thanks to mildew for catching this.
- added configuration file command $DebugPrintModuleList and
  $DebugPrintCfSysLineHandlerList
- fixed an invalid value for the MARK timer - unfortunately, there was
  a testing aid left in place. This resulted in quite frequent MARK messages
- added $IncludeConfig config directive
- applied a patch from mildew to prevent rsyslogd from freezing under heavy
  load. This could happen when the queue was full. Now, we drop messages
  but rsyslogd remains active.
---------------------------------------------------------------------------
Version 1.17.5 (rgerhards), 2007-07-30
- continued to work on output module modularization
- fixed a missing file bug - thanks to Andrea Montanari for reporting
  this problem
- fixed a problem with shutting down the worker thread and freeing the
  selector_t list - this caused messages to be lost, because the
  message queue was not properly drained before the selectors got
  destroyed.
---------------------------------------------------------------------------
Version 1.17.4 (rgerhards), 2007-07-27
- continued to work on output module modularization
- fixed a situation where rsyslogd could create zombie processes
  thanks to mildew for the patch
- applied patch from Michel Samia to fix compilation when NOT
  compiled for pthreads
---------------------------------------------------------------------------
Version 1.17.3 (rgerhards), 2007-07-25
- continued working on output module modularization
- fixed a bug that caused rsyslogd to segfault on exit (and
  probably also on HUP), when there was an unsent message in a selector
  that required forwarding and the dns lookup failed for that selector
  (yes, it was pretty unlikely to happen;))
  thanks to varmojfekoj <varmojfekoj@gmail.com> for the patch
- fixed a memory leak in config file parsing and die()
  thanks to varmojfekoj <varmojfekoj@gmail.com> for the patch
- rsyslogd now checks on startup if it is capable to performa any work
  at all. If it cant, it complains and terminates
  thanks to Michel Samia for providing the patch!
- fixed a small memory leak when HUPing syslogd. The allowed sender
  list now gets freed. thanks to mildew for the patch.
- changed the way error messages in early startup are logged. They
  now do no longer use the syslogd code directly but are rather
  send to stderr.
---------------------------------------------------------------------------
Version 1.17.2 (rgerhards), 2007-07-23
- made the port part of the -r option optional. Needed for backward
  compatibility with sysklogd
- replaced system() calls with something more reasonable. Please note that
  this might break compatibility with some existing configuration files.
  We accept this in favour of the gained security.
- removed a memory leak that could occur if timegenerated was used in
  RFC 3164 format in templates
- did some preparation in msg.c for advanced multithreading - placed the
  hooks, but not yet any active code
- worked further on modularization
- added $ModLoad MySQL (dummy) config directive
- added DropTrailingLFOnReception config directive
---------------------------------------------------------------------------
Version 1.17.1 (rgerhards), 2007-07-20
- fixed a bug that caused make install to install rsyslogd and rklogd under
  the wrong names
- fixed bug that caused $AllowedSenders to handle IPv6 scopes incorrectly;
  also fixed but that could grabble $AllowedSender wildcards. Thanks to
  mildew@gmail.com for the patch
- minor code cleanup - thanks to Peter Vrabec for the patch
- fixed minimal memory leak on HUP (caused by templates)
  thanks to varmojfekoj <varmojfekoj@gmail.com> for the patch
- fixed another memory leak on HUPing and on exiting rsyslogd
  again thanks to varmojfekoj <varmojfekoj@gmail.com> for the patch
- code cleanup (removed compiler warnings)
- fixed portability bug in configure.ac - thanks to Bartosz Kuźma for patch
- moved msg object into its own file set
- added the capability to continue trying to write log files when the
  file system is full. Functionality based on patch by Martin Schulze
  to sysklogd package.
---------------------------------------------------------------------------
Version 1.17.0 (RGer), 2007-07-17
- added $RepeatedLineReduction config parameter
- added $EscapeControlCharactersOnReceive config parameter
- added $ControlCharacterEscapePrefix config parameter
- added $DirCreateMode config parameter
- added $CreateDirs config parameter
- added $DebugPrintTemplateList config parameter
- added $ResetConfigVariables config parameter
- added $FileOwner config parameter
- added $FileGroup config parameter
- added $DirOwner config parameter
- added $DirGroup config parameter
- added $FailOnChownFailure config parameter
- added regular expression support to the filter engine
  thanks to Michel Samia for providing the patch!
- enhanced $AllowedSender functionality. Credits to mildew@gmail.com for
  the patch doing that
  - added IPv6 support
  - allowed DNS hostnames
  - allowed DNS wildcard names
- added new option $DropMsgsWithMaliciousDnsPTRRecords
- added autoconf so that rfc3195d, rsyslogd and klogd are stored to /sbin
- added capability to auto-create directories with dynaFiles
---------------------------------------------------------------------------
Version 1.16.0 (RGer/Peter Vrabec), 2007-07-13 - The Friday, 13th Release ;)
- build system switched to autotools
- removed SYSV preprocessor macro use, replaced with autotools equivalents
- fixed a bug that caused rsyslogd to segfault when TCP listening was
  disabled and it terminated
- added new properties "syslogfacility-text" and "syslogseverity-text"
  thanks to varmojfekoj <varmojfekoj@gmail.com> for the patch
- added the -x option to disable hostname dns reslution
  thanks to varmojfekoj <varmojfekoj@gmail.com> for the patch
- begun to better modularize syslogd.c - this is an ongoing project; moved
  type definitions to a separate file
- removed some now-unused fields from struct filed
- move file size limit fields in struct field to the "right spot" (the file
  writing part of the union - f_un.f_file)
- subdirectories linux and solaris are no longer part of the distribution
  package. This is not because we cease support for them, but there are no
  longer any files in them after the move to autotools
---------------------------------------------------------------------------
Version 1.15.1 (RGer), 2007-07-10
- fixed a bug that caused a dynaFile selector to stall when there was
  an open error with one file 
- improved template processing for dynaFiles; templates are now only
  looked up during initialization - speeds up processing
- optimized memory layout in struct filed when compiled with MySQL
  support
- fixed a bug that caused compilation without SYSLOG_INET to fail
- re-enabled the "last message repeated n times" feature. This
  feature was not taken care of while rsyslogd evolved from sysklogd
  and it was more or less defunct. Now it is fully functional again.
- added system properties: $NOW, $YEAR, $MONTH, $DAY, $HOUR, $MINUTE
- fixed a bug in iovAsString() that caused a memory leak under stress
  conditions (most probably memory shortage). This was unlikely to
  ever happen, but it doesn't hurt doing it right
- cosmetic: defined type "uchar", change all unsigned chars to uchar
---------------------------------------------------------------------------
Version 1.15.0 (RGer), 2007-07-05
- added ability to dynamically generate file names based on templates
  and thus properties. This was a much-requested feature. It makes
  life easy when it e.g. comes to splitting files based on the sender
  address.
- added $umask and $FileCreateMode config file directives
- applied a patch from Bartosz Kuzma to compile cleanly under NetBSD
- checks for extra (unexpected) characters in system config file lines
  have been added
- added IPv6 documentation - was accidently missing from CVS
- begun to change char to unsigned char
---------------------------------------------------------------------------
Version 1.14.2 (RGer), 2007-07-03
** this release fixes all known nits with IPv6 **
- restored capability to do /etc/service lookup for "syslog"
  service when -r 0 was given
- documented IPv6 handling of syslog messages
- integrate patch from Bartosz Kuźma to make rsyslog compile under
  Solaris again (the patch replaced a strndup() call, which is not
  available under Solaris
- improved debug logging when waiting on select
- updated rsyslogd man page with new options (-46A)
---------------------------------------------------------------------------
Version 1.14.1 (RGer/Peter Vrabec), 2007-06-29
- added Peter Vrabec's patch for IPv6 TCP
- prefixed all messages send to stderr in rsyslogd with "rsyslogd: "
---------------------------------------------------------------------------
Version 1.14.0 (RGer/Peter Vrabec), 2007-06-28
- Peter Vrabec provided IPv6 for rsyslog, so we are now IPv6 enabled
  IPv6 Support is currently for UDP only, TCP is to come soon.
  AllowedSender configuration does not yet work for IPv6.
- fixed code in iovCreate() that broke C's strict aliasing rules 
- fixed some char/unsigned char differences that forced the compiler
  to spit out warning messages
- updated the Red Hat init script to fix a known issue (thanks to
  Peter Vrabec)
---------------------------------------------------------------------------
Version 1.13.5 (RGer), 2007-06-22
- made the TCP session limit configurable via command line switch
  now -t <port>,<max sessions>
- added man page for rklogd(8) (basically a copy from klogd, but now
  there is one...)
- fixed a bug that caused internal messages (e.g. rsyslogd startup) to
  appear without a tag.
- removed a minor memory leak that occurred when TAG processing requalified
  a HOSTNAME to be a TAG (and a TAG already was set).
- removed potential small memory leaks in MsgSet***() functions. There
  would be a leak if a property was re-set, something that happened
  extremely seldom.
---------------------------------------------------------------------------
Version 1.13.4 (RGer), 2007-06-18
- added a new property "PRI-text", which holds the PRI field in
  textual form (e.g. "syslog.info")
- added alias "syslogseverity" for "syslogpriority", which is a
  misleading property name that needs to stay for historical
  reasons (and backward-compatility)
- added doc on how to record PRI value in log file
- enhanced signal handling in klogd, including removal of an unsafe
  call to the logging system during signal handling
---------------------------------------------------------------------------
Version 1.13.3 (RGer), 2007-06-15
- create a version of syslog.c from scratch. This is now
  - highly optimized for rsyslog
  - removes an incompatible license problem as the original
    version had a BSD license with advertising clause
  - fixed in the regard that rklogd will continue to work when
    rsysogd has been restarted (the original version, as well
    as sysklogd, will remain silent then)
  - solved an issue with an extra NUL char at message end that the
    original version had
- applied some changes to klogd to care for the new interface
- fixed a bug in syslogd.c which prevented compiling under debian
---------------------------------------------------------------------------
Version 1.13.2 (RGer), 2007-06-13
- lib order in makefile patched to facilitate static linking - thanks
  to Bennett Todd for providing the patch
- Integrated a patch from Peter Vrabec (pvrabec@redheat.com):
  - added klogd under the name of rklogd (remove dependency on
    original sysklogd package
  - createDB.sql now in UTF
  - added additional config files for use on Red Hat
---------------------------------------------------------------------------
Version 1.13.1 (RGer), 2007-02-05
- changed the listen backlog limit to a more reasonable value based on
  the maximum number of TCP connections configurd (10% + 5) - thanks to Guy
  Standen for the hint (actually, the limit was 5 and that was a 
  left-over from early testing).
- fixed a bug in makefile which caused DB-support to be disabled when
  NETZIP support was enabled
- added the -e option to allow transmission of every message to remote
  hosts (effectively turns off duplicate message suppression)
- (somewhat) improved memory consumption when compiled with MySQL support
- looks like we fixed an incompatibility with MySQL 5.x and above software
  At least in one case, the remote server name was destroyed, leading to 
  a connection failure. The new, improved code does not have this issue and
  so we see this as solved (the new code is generally somewhat better, so
  there is a good chance we fixed this incompatibility).
---------------------------------------------------------------------------
Version 1.13.0 (RGer), 2006-12-19
- added '$' as ToPos proptery replacer specifier - means "up to the
  end of the string"
- property replacer option "escape-cc", "drop-cc" and "space-cc"  added
- changed the handling of \0 characters inside syslog messages. We now
  consistently escape them to "#000". This is somewhat recommended in
  the draft-ietf-syslog-protocol-19 draft. While the real recomendation
  is to not escape any characters at all, we can not do this without
  considerable modification of the code. So we escape it to "#000", which
  is consistent with a sample found in the Internet-draft.
- removed message glue logic (see printchopped() comment for details)
  Also caused removal of parts table and thus some improvements in
  memory usage.
- changed the default MAXLINE to 2048 to take care of recent syslog
  standardization efforts (can easily be changed in syslogd.c)
- added support for byte-counted TCP syslog messages (much like
  syslog-transport-tls-05 Internet Draft). This was necessary to
  support compression over TCP.
- added support for receiving compressed syslog messages
- added support for sending compressed syslog messages
- fixed a bug where the last message in a syslog/tcp stream was
  lost if it was not properly terminated by a LF character
---------------------------------------------------------------------------
Version 1.12.3 (RGer), 2006-10-04
- implemented some changes to support Solaris (but support is not
  yet complete)
- commented out (via #if 0) some methods that are currently not being use
  but should be kept for further us
- added (interim) -u 1 option to turn off hostname and tag parsing
- done some modifications to better support Fedora
- made the field delimiter inside property replace configurable via
  template
- fixed a bug in property replacer: if fields were used, the delimitor
  became part of the field. Up until now, this was barely noticable as 
  the delimiter as TAB only and thus invisible to a human. With other
  delimiters available now, it quickly showed up. This bug fix might cause
  some grief to existing installations if they used the extra TAB for
  whatever reasons - sorry folks... Anyhow, a solution is easy: just add
  a TAB character contstant into your template. Thus, there has no attempt
  been made to do this in a backwards-compatible way.
---------------------------------------------------------------------------
Version 1.12.2 (RGer), 2006-02-15
- fixed a bug in the RFC 3339 date formatter. An extra space was added
  after the actual timestamp
- added support for providing high-precision RFC3339 timestamps for
  (rsyslogd-)internally-generated messages
- very (!) experimental support for syslog-protocol internet draft
  added (the draft is experimental, the code is solid ;))
- added support for field-extracting in the property replacer
- enhanced the legacy-syslog parser so that it can interpret messages
  that do not contain a TIMESTAMP
- fixed a bug that caused the default socket (usually /dev/log) to be
  opened even when -o command line option was given
- fixed a bug in the Debian sample startup script - it caused rsyslogd
  to listen to remote requests, which it shouldn't by default
---------------------------------------------------------------------------
Version 1.12.1 (RGer), 2005-11-23
- made multithreading work with BSD. Some signal-handling needed to be
  restructured. Also, there might be a slight delay of up to 10 seconds
  when huping and terminating rsyslogd under BSD
- fixed a bug where a NULL-pointer was passed to printf() in logmsg().
- fixed a bug during "make install" where rc3195d was not installed
  Thanks to Bennett Todd for spotting this.
- fixed a bug where rsyslogd dumped core when no TAG was found in the
  received message
- enhanced message parser so that it can deal with missing hostnames
  in many cases (may not be totally fail-safe)
- fixed a bug where internally-generated messages did not have the correct
  TAG
---------------------------------------------------------------------------
Version 1.12.0 (RGer), 2005-10-26
- moved to a multi-threaded design. single-threading is still optionally
  available. Multi-threading is experimental!
- fixed a potential race condition. In the original code, marking was done
  by an alarm handler, which could lead to all sorts of bad things. This
  has been changed now. See comments in syslogd.c/domark() for details.
- improved debug output for property-based filters
- not a code change, but: I have checked all exit()s to make sure that
  none occurs once rsyslogd has started up. Even in unusual conditions
  (like low-memory conditions) rsyslogd somehow remains active. Of course,
  it might loose a message or two, but at least it does not abort and it
  can also recover when the condition no longer persists.
- fixed a bug that could cause loss of the last message received
  immediately before rsyslogd was terminated.
- added comments on thread-safety of global variables in syslogd.c
- fixed a small bug: spurios printf() when TCP syslog was used
- fixed a bug that causes rsyslogd to dump core on termination when one
  of the selector lines did not receive a message during the run (very
  unlikely)
- fixed an one-too-low memory allocation in the TCP sender. Could result
  in rsyslogd dumping core.
- fixed a bug with regular expression support (thanks to Andres Riancho)
- a little bit of code restructuring (especially main(), which was
  horribly large)
---------------------------------------------------------------------------
Version 1.11.1 (RGer), 2005-10-19
- support for BSD-style program name and host blocks
- added a new property "programname" that can be used in templates
- added ability to specify listen port for rfc3195d
- fixed a bug that rendered the "startswith" comparison operation
  unusable.
- changed more functions to "static" storage class to help compiler
  optimize (should have been static in the first place...)
- fixed a potential memory leak in the string buffer class destructor.
  As the destructur was previously never called, the leak did not actually
  appear.
- some internal restructuring in anticipation/preparation of minimal
  multi-threading support
- rsyslogd still shares some code with the sysklogd project. Some patches
  for this shared code have been brought over from the sysklogd CVS.
---------------------------------------------------------------------------
Version 1.11.0 (RGer), 2005-10-12
- support for receiving messages via RFC 3195; added rfc3195d for that
  purpose
- added an additional guard to prevent rsyslogd from aborting when the
  2gb file size limit is hit. While a user can configure rsyslogd to
  handle such situations, it would abort if that was not done AND large
  file support was not enabled (ok, this is hopefully an unlikely scenario)
- fixed a bug that caused additional Unix domain sockets to be incorrectly
  processed - could lead to message loss in extreme cases
---------------------------------------------------------------------------
Version 1.10.2 (RGer), 2005-09-27
- added comparison operations in property-based filters:
  * isequal
  * startswith
- added ability to negate all property-based filter comparison operations
  by adding a !-sign right in front of the operation name
- added the ability to specify remote senders for UDP and TCP
  received messages. Allows to block all but well-known hosts
- changed the $-config line directives to be case-INsensitive
- new command line option -w added: "do not display warnings if messages
  from disallowed senders are received"
- fixed a bug that caused rsyslogd to dump core when the compare value
  was not quoted in property-based filters
- fixed a bug in the new CStr compare function which lead to invalid
  results (fortunately, this function was not yet used widely)
- added better support for "debugging" rsyslog.conf property filters
  (only if -d switch is given)
- changed some function definitions to static, which eventually enables
  some compiler optimizations
- fixed a bug in MySQL code; when a SQL error occured, rsyslogd could
  run in a tight loop. This was due to invalid sequence of error reporting
  and is now fixed.
---------------------------------------------------------------------------
Version 1.10.1 (RGer), 2005-09-23
- added the ability to execute a shell script as an action.
  Thanks to Bjoern Kalkbrenner for providing the code!
- fixed a bug in the MySQL code; due to the bug the automatic one-time
  retry after an error did not happen - this lead to error message in
  cases where none should be seen (e.g. after a MySQL restart)
- fixed a security issue with SQL-escaping in conjunction with
  non-(SQL-)standard MySQL features.
---------------------------------------------------------------------------
Version 1.10.0 (RGer), 2005-09-20
  REMINDER: 1.10 is the first unstable version if the 1.x series!
- added the capability to filter on any property in selector lines
  (not just facility and priority)
- changed stringbuf into a new counted string class
- added support for a "discard" action. If a selector line with
  discard (~ character) is found, no selector lines *after* that
  line will be processed.
- thanks to Andres Riancho, regular expression support has been
  added to the template engine
- added the FROMHOST property in the template processor, which could
  previously not be obtained. Thanks to Cristian Testa for pointing
  this out and even providing a fix.
- added display of compile-time options to -v output
- performance improvement for production build - made some checks
  to happen only during debug mode
- fixed a problem with compiling on SUSE and - while doing so - removed
  the socket call to set SO_BSDCOMPAT in cases where it is obsolete.
---------------------------------------------------------------------------
Version 1.0.4 (RGer), 2006-02-01
- a small but important fix: the tcp receiver had two forgotten printf's
  in it that caused a lot of unnecessary output to stdout. This was
  important enough to justify a new release
---------------------------------------------------------------------------
Version 1.0.3 (RGer), 2005-11-14
- added an additional guard to prevent rsyslogd from aborting when the
  2gb file size limit is hit. While a user can configure rsyslogd to
  handle such situations, it would abort if that was not done AND large
  file support was not enabled (ok, this is hopefully an unlikely scenario)
- fixed a bug that caused additional Unix domain sockets to be incorrectly
  processed - could lead to message loss in extreme cases
- applied some patches available from the sysklogd project to code
  shared from there
- fixed a bug that causes rsyslogd to dump core on termination when one
  of the selector lines did not receive a message during the run (very
  unlikely)
- fixed an one-too-low memory allocation in the TCP sender. Could result
  in rsyslogd dumping core.
- fixed a bug in the TCP sender that caused the retry logic to fail
  after an error or receiver overrun
- fixed a bug in init() that could lead to dumping core
- fixed a bug that could lead to dumping core when no HOSTNAME or no TAG
  was present in the syslog message
---------------------------------------------------------------------------
Version 1.0.2 (RGer), 2005-10-05
- fixed an issue with MySQL error reporting. When an error occured,
  the MySQL driver went into an endless loop (at least in most cases).
---------------------------------------------------------------------------
Version 1.0.1 (RGer), 2005-09-23
- fixed a security issue with SQL-escaping in conjunction with
  non-(SQL-)standard MySQL features.
---------------------------------------------------------------------------
Version 1.0.0 (RGer), 2005-09-12
- changed install doc to cover daily cron scripts - a trouble source
- added rc script for slackware (provided by Chris Elvidge - thanks!) 
- fixed a really minor bug in usage() - the -r option was still
  reported as without the port parameter
---------------------------------------------------------------------------
Version 0.9.8 (RGer), 2005-09-05
- made startup and shutdown message more consistent and included the
  pid, so that they can be easier correlated. Used syslog-protocol
  structured data format for this purpose.
- improved config info in startup message, now tells not only
  if it is listening remote on udp, but also for tcp. Also includes
  the port numbers. The previous startup message was misleading, because
  it did not say "remote reception" if rsyslogd was only listening via
  tcp (but not via udp).
- added a "how can you help" document to the doc set
---------------------------------------------------------------------------
Version 0.9.7 (RGer), 2005-08-15
- some of the previous doc files (like INSTALL) did not properly
  reflect the changes to the build process and the new doc. Fixed
  that.
- changed syslogd.c so that when compiled without database support,
  an error message is displayed when a database action is detected
  in the config file (previously this was used as an user rule ;))
- fixed a bug in the os-specific Makefiles which caused MySQL
  support to not be compiled, even if selected
---------------------------------------------------------------------------
Version 0.9.6 (RGer), 2005-08-09
- greatly enhanced documentation. Now available in html format in
  the "doc" folder and FreeBSD. Finally includes an install howto.
- improved MySQL error messages a little - they now show up as log
  messages, too (formerly only in debug mode)
- added the ability to specify the listen port for udp syslog.
  WARNING: This introduces an incompatibility. Formerly, udp
  syslog was enabled by the -r command line option. Now, it is
  "-r [port]", which is consistent with the tcp listener. However,
  just -r will now return an error message.
- added sample startup scripts for Debian and FreeBSD
- added support for easy feature selection in the makefile. Un-
  fortunately, this also means I needed to spilt the make file
  for different OS and distros. There are some really bad syntax
  differences between FreeBSD and Linux make.
---------------------------------------------------------------------------
Version 0.9.5 (RGer), 2005-08-01
- the "semicolon bug" was actually not (fully) solved in 0.9.4. One
  part of the bug was solved, but another still existed. This one
  is fixed now, too.
- the "semicolon bug" actually turned out to be a more generic bug.
  It appeared whenever an invalid template name was given. With some
  selector actions, rsyslogd dumped core, with other it "just" had
  a small ressource leak with others all worked well. These anomalies
  are now fixed. Note that they only appeared during system initaliziation
  once the system was running, nothing bad happened.
- improved error reporting for template errors on startup. They are now
  shown on the console and the start-up tty. Formerly, they were only
  visible in debug mode.
- support for multiple instances of rsyslogd on a single machine added
- added new option "-o" --> omit local unix domain socket. This option
  enables rsyslogd NOT to listen to the local socket. This is most
  helpful when multiple instances of rsyslogd (or rsyslogd and another
  syslogd) shall run on a single system.
- added new option "-i <pidfile>" which allows to specify the pidfile.
  This is needed when multiple instances of rsyslogd are to be run.
- the new project home page is now online at www.rsyslog.com
---------------------------------------------------------------------------
Version 0.9.4 (RGer), 2005-07-25
- finally added the TCP sender. It now supports non-blocking mode, no
  longer disabling message reception during connect. As it is now, it
  is usable in production. The code could be more sophisticated, but
  I've kept it short in anticipation of the move to liblogging, which
  will lead to the removal of the code just written ;)
- the "exiting on signal..." message still had the "syslogd" name in 
  it. Changed this to "rsyslogd", as we do not have a large user base
  yet, this should pose no problem.
- fixed "the semiconlon" bug. rsyslogd dumped core if a write-db action
  was specified but no semicolon was given after the password (an empty
  template was ok, but the semicolon needed to be present).
- changed a default for traditional output format. During testing, it
  was seen that the timestamp written to file in default format was
  the time of message reception, not the time specified in the TIMESTAMP
  field of the message itself. Traditionally, the message TIMESTAMP is
  used and this has been changed now.
---------------------------------------------------------------------------
Version 0.9.3 (RGer), 2005-07-19
- fixed a bug in the message parser. In June, the RFC 3164 timestamp
  was not correctly parsed (yes, only in June and some other months,
  see the code comment to learn why...)
- added the ability to specify the destination port when forwarding
  syslog messages (both for TCP and UDP)
- added an very experimental TCP sender (activated by
  @@machine:port in config). This is not yet for production use. If
  the receiver is not alive, rsyslogd will wait quite some time until
  the connection request times out, which most probably leads to
  loss of incoming messages.

---------------------------------------------------------------------------
Version 0.9.2 (RGer), around 2005-07-06
- I intended to change the maxsupported message size to 32k to
  support IHE - but given the memory inefficiency in the usual use
  cases, I have not done this. I have, however, included very
  specific instructions on how to do this in the source code. I have
  also done some testing with 32k messages, so you can change the
  max size without taking too much risk.
- added a syslog/tcp receiver; we now can receive messages via
  plain tcp, but we can still send only via UDP. The syslog/tcp
  receiver is the primary enhancement of this release.
- slightly changed some error messages that contained a spurios \n at
  the end of the line (which gives empty lines in your log...)

---------------------------------------------------------------------------
Version 0.9.1 (RGer)
- fixed code so that it compiles without errors under FreeBSD
- removed now unused function "allocate_log()" from syslogd.c
- changed the make file so that it contains more defines for
  different environments (in the long term, we need a better
  system for disabling/enabling features...)
- changed some printf's printing off_t types to %lld and
  explicit (long long) casts. I tried to figure out the exact type,
  but did not succeed in this. In the worst case, ultra-large peta-
  byte files will now display funny informational messages on rollover,
  something I think we can live with for the neersion 3.11.2 (rgerhards), 2008-02-??
---------------------------------------------------------------------------
Version 3.11.1 (rgerhards), 2008-02-12
- SNMP trap sender added thanks to Andre Lorbach (omsnmp)
- added input-plugin interface specification in form of a (copy) template
  input module
- applied documentation fix by Michael Biebl -- many thanks!
- bugfix: immark did not have MARK flags set...
- added x-info field to rsyslogd startup/shutdown message. Hopefully
  points users to right location for further info (many don't even know
  they run rsyslog ;))
- bugfix: trailing ":" of tag was lost while parsing legacy syslog messages
  without timestamp - thanks to Anders Blomdell for providing a patch!
- fixed a bug in stringbuf.c related to STRINGBUF_TRIM_ALLOCSIZE, which
  wasn't supposed to be used with rsyslog. Put a warning message up that
  tells this feature is not tested and probably not worth the effort.
  Thanks to Anders Blomdell fro bringing this to our attention
- somewhat improved performance of string buffers
- fixed bug that caused invalid treatment of tabs (HT) in rsyslog.conf
- bugfix: setting for $EscapeCopntrolCharactersOnReceive was not 
  properly initialized
- clarified usage of space-cc property replacer option
- improved abort diagnostic handler
- some initial effort for malloc/free runtime debugging support
- bugfix: using dynafile actions caused rsyslogd abort
- fixed minor man errors thanks to Michael Biebl
---------------------------------------------------------------------------
Version 3.11.0 (rgerhards), 2008-01-31
- implemented queued actions
- implemented simple rate limiting for actions
- implemented deliberate discarding of lower priority messages over higher
  priority ones when a queue runs out of space
- implemented disk quotas for disk queues
- implemented the $ActionResumeRetryCount config directive
- added $ActionQueueFilename config directive
- added $ActionQueueSize config directive
- added $ActionQueueHighWaterMark config directive
- added $ActionQueueLowWaterMark config directive
- added $ActionQueueDiscardMark config directive
- added $ActionQueueDiscardSeverity config directive
- added $ActionQueueCheckpointInterval config directive
- added $ActionQueueType config directive
- added $ActionQueueWorkerThreads config directive
- added $ActionQueueTimeoutshutdown config directive
- added $ActionQueueTimeoutActionCompletion config directive
- added $ActionQueueTimeoutenQueue config directive
- added $ActionQueueTimeoutworkerThreadShutdown config directive
- added $ActionQueueWorkerThreadMinimumMessages config directive
- added $ActionQueueMaxFileSize config directive
- added $ActionQueueSaveonShutdown config directive
- addded $ActionQueueDequeueSlowdown config directive
- addded $MainMsgQueueDequeueSlowdown config directive
- bugfix: added forgotten docs to package
- improved debugging support
- fixed a bug that caused $MainMsgQueueCheckpointInterval to work incorrectly
- when a long-running action needs to be cancelled on shutdown, the message
  that was processed by it is now preserved. This finishes support for
  guaranteed delivery of messages (if the output supports it, of course)
- fixed bug in output module interface, see
  http://sourceforge.net/tracker/index.php?func=detail&aid=1881008&group_id=123448&atid=696552
- changed the ommysql output plugin so that the (lengthy) connection
  initialization now takes place in message processing. This works much
  better with the new queued action mode (fast startup)
- fixed a bug that caused a potential hang in file and fwd output module
  varmojfekoj provided the patch - many thanks!
- bugfixed stream class offset handling on 32bit platforms
---------------------------------------------------------------------------
Version 3.10.3 (rgerhards), 2008-01-28
- fixed a bug with standard template definitions (not a big deal) - thanks
  to varmojfekoj for spotting it
- run-time instrumentation added
- implemented disk-assisted queue mode, which enables on-demand disk
  spooling if the queue's in-memory queue is exhausted
- implemented a dynamic worker thread pool for processing incoming
  messages; workers are started and shut down as need arises
- implemented a run-time instrumentation debug package
- implemented the $MainMsgQueueSaveOnShutdown config directive
- implemented the $MainMsgQueueWorkerThreadMinimumMessages config directive
- implemented the $MainMsgQueueTimeoutWorkerThreadShutdown config directive
---------------------------------------------------------------------------
Version 3.10.2 (rgerhards), 2008-01-14
- added the ability to keep stop rsyslogd without the need to drain
  the main message queue. In disk queue mode, rsyslog continues to
  run from the point where it stopped. In case of a system failure, it
  continues to process messages from the last checkpoint.
- fixed a bug that caused a segfault on startup when no $WorkDir directive
  was specified in rsyslog.conf
- provided more fine-grain control over shutdown timeouts and added a
  way to specify the enqueue timeout when the main message queue is full
- implemented $MainMsgQueueCheckpointInterval config directive
- implemented $MainMsgQueueTimeoutActionCompletion config directive
- implemented $MainMsgQueueTimeoutEnqueue config directive
- implemented $MainMsgQueueTimeoutShutdown config directive
---------------------------------------------------------------------------
Version 3.10.1 (rgerhards), 2008-01-10
- implemented the "disk" queue mode. However, it currently is of very
  limited use, because it does not support persistence over rsyslogd
  runs. So when rsyslogd is stopped, the queue is drained just as with
  the in-memory queue modes. Persistent queues will be a feature of
  the next release.
- performance-optimized string class, should bring an overall improvement
- fixed a memory leak in imudp -- thanks to varmojfekoj for the patch
- fixed a race condition that could lead to a rsyslogd hang when during
  HUP or termination
- done some doc updates
- added $WorkDirectory config directive
- added $MainMsgQueueFileName config directive
- added $MainMsgQueueMaxFileSize config directive
---------------------------------------------------------------------------
Version 3.10.0 (rgerhards), 2008-01-07
- implemented input module interface and initial input modules
- enhanced threading for input modules (each on its own thread now)
- ability to bind UDP listeners to specific local interfaces/ports and
  ability to run multiple of them concurrently
- added ability to specify listen IP address for UDP syslog server
- license changed to GPLv3
- mark messages are now provided by loadble module immark
- rklogd is no longer provided. Its functionality has now been taken over
  by imklog, a loadable input module. This offers a much better integration
  into rsyslogd and makes sure that the kernel logger process is brought
  up and down at the appropriate times
- enhanced $IncludeConfig directive to support wildcard characters
  (thanks to Michael Biebl)
- all inputs are now implemented as loadable plugins
- enhanced threading model: each input module now runs on its own thread
- enhanced message queue which now supports different queueing methods
  (among others, this can be used for performance fine-tuning)
- added a large number of new configuration directives for the new
  input modules
- enhanced multi-threading utilizing a worker thread pool for the
  main message queue
- compilation without pthreads is no longer supported
- much cleaner code due to new objects and removal of single-threading
  mode
---------------------------------------------------------------------------
Version 2.0.1 STABLE (rgerhards), 2008-01-24
- fixed a bug in integer conversion - but this function was never called,
  so it is not really a useful bug fix ;)
- fixed a bug with standard template definitions (not a big deal) - thanks
  to varmojfekoj for spotting it
- fixed a bug that caused a potential hang in file and fwd output module
  varmojfekoj provided the patch - many thanks!
---------------------------------------------------------------------------
Version 2.0.0 STABLE (rgerhards), 2008-01-02
- re-release of 1.21.2 as STABLE with no modifications except some
  doc updates
---------------------------------------------------------------------------
Version 1.21.2 (rgerhards), 2007-12-28
- created a gss-api output module. This keeps GSS-API code and
  TCP/UDP code separated. It is also important for forward-
  compatibility with v3. Please note that this change breaks compatibility
  with config files created for 1.21.0 and 1.21.1 - this was considered
  acceptable.
- fixed an error in forwarding retry code (could lead to message corruption
  but surfaced very seldom)
- increased portability for older platforms (AI_NUMERICSERV moved)
- removed socket leak in omfwd.c
- cross-platform patch for GSS-API compile problem on some platforms
  thanks to darix for the patch!
---------------------------------------------------------------------------
Version 1.21.1 (rgerhards), 2007-12-23
- small doc fix for $IncludeConfig
- fixed a bug in llDestroy()
- bugfix: fixing memory leak when message queue is full and during
  parsing. Thanks to varmojfekoj for the patch.
- bugfix: when compiled without network support, unix sockets were
  not properply closed
- bugfix: memory leak in cfsysline.c/doGetWord() fixed
---------------------------------------------------------------------------
Version 1.21.0 (rgerhards), 2007-12-19
- GSS-API support for syslog/TCP connections was added. Thanks to
  varmojfekoj for providing the patch with this functionality
- code cleanup
- enhanced $IncludeConfig directive to support wildcard filenames
- changed some multithreading synchronization
---------------------------------------------------------------------------
Version 1.20.1 (rgerhards), 2007-12-12
- corrected a debug setting that survived release. Caused TCP connections
  to be retried unnecessarily often.
- When a hostname ACL was provided and DNS resolution for that name failed,
  ACL processing was stopped at that point. Thanks to mildew for the patch.
  Fedora Bugzilla: http://bugzilla.redhat.com/show_bug.cgi?id=395911
- fixed a potential race condition, see link for details:
  http://rgerhards.blogspot.com/2007/12/rsyslog-race-condition.html
  Note that the probability of problems from this bug was very remote
- fixed a memory leak that happend when PostgreSQL date formats were
  used
---------------------------------------------------------------------------
Version 1.20.0 (rgerhards), 2007-12-07
- an output module for postgres databases has been added. Thanks to
  sur5r for contributing this code
- unloading dynamic modules has been cleaned up, we now have a
  real implementation and not just a dummy "good enough for the time
  being".
- enhanced platform independence - thanks to Bartosz Kuzma and Michael
  Biebl for their very useful contributions
- some general code cleanup (including warnings on 64 platforms, only)
---------------------------------------------------------------------------
Version 1.19.12 (rgerhards), 2007-12-03
- cleaned up the build system (thanks to Michael Biebl for the patch)
- fixed a bug where ommysql was still not compiled with -pthread option
---------------------------------------------------------------------------
Version 1.19.11 (rgerhards), 2007-11-29
- applied -pthread option to build when building for multi-threading mode
  hopefully solves an issue with segfaulting
---------------------------------------------------------------------------
Version 1.19.10 (rgerhards), 2007-10-19
- introdcued the new ":modulename:" syntax for calling module actions
  in selector lines; modified ommysql to support it. This is primarily
  an aid for further modules and a prequisite to actually allow third
  party modules to be created.
- minor fix in slackware startup script, "-r 0" is now "-r0"
- updated rsyslogd doc set man page; now in html format
- undid creation of a separate thread for the main loop -- this did not
  turn out to be needed or useful, so reduce complexity once again.
- added doc fixes provided by Michael Biebl - thanks
---------------------------------------------------------------------------
Version 1.19.9 (rgerhards), 2007-10-12
- now packaging system which again contains all components in a single
  tarball
- modularized main() a bit more, resulting in less complex code
- experimentally added an additional thread - will see if that affects
  the segfault bug we experience on some platforms. Note that this change
  is scheduled to be removed again later.
---------------------------------------------------------------------------
Version 1.19.8 (rgerhards), 2007-09-27
- improved repeated message processing
- applied patch provided by varmojfekoj to support building ommysql
  in its own way (now also resides in a plugin subdirectory);
  ommysql is now a separate package
- fixed a bug in cvthname() that lead to message loss if part
  of the source hostname would have been dropped
- created some support for distributing ommysql together with the
  main rsyslog package. I need to re-think it in the future, but
  for the time being the current mode is best. I now simply include
  one additional tarball for ommysql inside the main distribution.
  I look forward to user feedback on how this should be done best. In the
  long term, a separate project should be spawend for ommysql, but I'd
  like to do that only after the plugin interface is fully stable (what
  it is not yet).
---------------------------------------------------------------------------
Version 1.19.7 (rgerhards), 2007-09-25
- added code to handle situations where senders send us messages ending with
  a NUL character. It is now simply removed. This also caused trailing LF
  reduction to fail, when it was followed by such a NUL. This is now also
  handled.
- replaced some non-thread-safe function calls by their thread-safe
  counterparts
- fixed a minor memory leak that occured when the %APPNAME% property was
  used (I think nobody used that in practice)
- fixed a bug that caused signal handlers in cvthname() not to be restored when
  a malicious pointer record was detected and processing of the message been
  stopped for that reason (this should be really rare and can not be related
  to the segfault bug we are hunting).
- fixed a bug in cvthname that lead to passing a wrong parameter - in
  practice, this had no impact.
- general code cleanup (e.g. compiler warnings, comments)
---------------------------------------------------------------------------
Version 1.19.6 (rgerhards), 2007-09-11
- applied patch by varmojfekoj to change signal handling to the new
  sigaction API set (replacing the depreciated signal() calls and its
  friends.
- fixed a bug that in --enable-debug mode caused an assertion when the
  discard action was used
- cleaned up compiler warnings
- applied patch by varmojfekoj to FIX a bug that could cause 
  segfaults if empty properties were processed using modifying
  options (e.g. space-cc, drop-cc)
- fixed man bug: rsyslogd supports -l option
---------------------------------------------------------------------------
Version 1.19.5 (rgerhards), 2007-09-07
- changed part of the CStr interface so that better error tracking
  is provided and the calling sequence is more intuitive (there were
  invalid calls based on a too-weired interface)
- (hopefully) fixed some remaining bugs rooted in wrong use of 
  the CStr class. These could lead to program abort.
- applied patch by varmojfekoj two fix two potential segfault situations
- added $ModDir config directive
- modified $ModLoad so that an absolute path may be specified as
  module name (e.g. /rsyslog/ommysql.so)
---------------------------------------------------------------------------
Version 1.19.4 (rgerhards/varmojfekoj), 2007-09-04
- fixed a number of small memory leaks - thanks varmojfekoj for patching
- fixed an issue with CString class that could lead to rsyslog abort
  in tplToString() - thanks varmojfekoj for patching
- added a man-version of the config file documenation - thanks to Michel
  Samia for providing the man file
- fixed bug: a template like this causes an infinite loop:
  $template opts,"%programname:::a,b%"
  thanks varmojfekoj for the patch
- fixed bug: case changing options crash freeing the string pointer
  because they modify it: $template opts2,"%programname::1:lowercase%"
  thanks varmojfekoj for the patch
---------------------------------------------------------------------------
Version 1.19.3 (mmeckelein/varmojfekoj), 2007-08-31
- small mem leak fixed (after calling parseSelectorAct) - Thx varmojkekoj
- documentation section "Regular File" und "Blocks" updated
- solved an issue with dynamic file generation - Once again many thanks
  to varmojfekoj
- the negative selector for program name filter (Blocks) does not work as
  expected - Thanks varmojfekoj for patching
- added forwarding information to sysklogd (requires special template)
  to config doc
---------------------------------------------------------------------------
Version 1.19.2 (mmeckelein/varmojfekoj), 2007-08-28
- a specifically formed message caused a segfault - Many thanks varmojfekoj
  for providing a patch
- a typo and a weird condition are fixed in msg.c - Thanks again
  varmojfekoj 
- on file creation the file was always owned by root:root. This is fixed
  now - Thanks ypsa for solving this issue
---------------------------------------------------------------------------
Version 1.19.1 (mmeckelein), 2007-08-22
- a bug that caused a high load when a TCP/UDP connection was closed is 
  fixed now - Thanks mildew for solving this issue
- fixed a bug which caused a segfault on reinit - Thx varmojfekoj for the
  patch
- changed the hardcoded module path "/lib/rsyslog" to $(pkglibdir) in order
  to avoid trouble e.g. on 64 bit platforms (/lib64) - many thanks Peter
  Vrabec and darix, both provided a patch for solving this issue
- enhanced the unloading of modules - thanks again varmojfekoj
- applied a patch from varmojfekoj which fixes various little things in
  MySQL output module
---------------------------------------------------------------------------
Version 1.19.0 (varmojfekoj/rgerhards), 2007-08-16
- integrated patch from varmojfekoj to make the mysql module a loadable one
  many thanks for the patch, MUCH appreciated
---------------------------------------------------------------------------
Version 1.18.2 (rgerhards), 2007-08-13
- fixed a bug in outchannel code that caused templates to be incorrectly
  parsed
- fixed a bug in ommysql that caused a wrong ";template" missing message
- added some code for unloading modules; not yet fully complete (and we do
  not yet have loadable modules, so this is no problem)
- removed debian subdirectory by request of a debian packager (this is a special
  subdir for debian and there is also no point in maintaining it when there
  is a debian package available - so I gladly did this) in some cases
- improved overall doc quality (some pages were quite old) and linked to
  more of the online resources.
- improved /contrib/delete_mysql script by adding a host option and some
  other minor modifications
---------------------------------------------------------------------------
Version 1.18.1 (rgerhards), 2007-08-08
- applied a patch from varmojfekoj which solved a potential segfault
  of rsyslogd on HUP
- applied patch from Michel Samia to fix compilation when the pthreads
  feature is disabled
- some code cleanup (moved action object to its own file set)
- add config directive $MainMsgQueueSize, which now allows to configure the
  queue size dynamically
- all compile-time settings are now shown in rsyslogd -v, not just the
  active ones
- enhanced performance a little bit more
- added config file directive $ActionResumeInterval
- fixed a bug that prevented compilation under debian sid
- added a contrib directory for user-contributed useful things
---------------------------------------------------------------------------
Version 1.18.0 (rgerhards), 2007-08-03
- rsyslog now supports fallback actions when an action did not work. This
  is a great feature e.g. for backup database servers or backup syslog
  servers
- modified rklogd to only change the console log level if -c is specified
- added feature to use multiple actions inside a single selector
- implemented $ActionExecOnlyWhenPreviousIsSuspended config directive
- error messages during startup are now spit out to the configured log
  destinations
---------------------------------------------------------------------------
Version 1.17.6 (rgerhards), 2007-08-01
- continued to work on output module modularization - basic stage of
  this work is now FINISHED
- fixed bug in OMSRcreate() - always returned SR_RET_OK
- fixed a bug that caused ommysql to always complain about missing
  templates
- fixed a mem leak in OMSRdestruct - freeing the object itself was
  forgotten - thanks to varmojfekoj for the patch
- fixed a memory leak in syslogd/init() that happend when the config
  file could not be read - thanks to varmojfekoj for the patch
- fixed insufficient memory allocation in addAction() and its helpers.
  The initial fix and idea was developed by mildew, I fine-tuned
  it a bit. Thanks a lot for the fix, I'd probably had pulled out my
  hair to find the bug...
- added output of config file line number when a parsing error occured
- fixed bug in objomsr.c that caused program to abort in debug mode with
  an invalid assertion (in some cases)
- fixed a typo that caused the default template for MySQL to be wrong.
  thanks to mildew for catching this.
- added configuration file command $DebugPrintModuleList and
  $DebugPrintCfSysLineHandlerList
- fixed an invalid value for the MARK timer - unfortunately, there was
  a testing aid left in place. This resulted in quite frequent MARK messages
- added $IncludeConfig config directive
- applied a patch from mildew to prevent rsyslogd from freezing under heavy
  load. This could happen when the queue was full. Now, we drop messages
  but rsyslogd remains active.
---------------------------------------------------------------------------
Version 1.17.5 (rgerhards), 2007-07-30
- continued to work on output module modularization
- fixed a missing file bug - thanks to Andrea Montanari for reporting
  this problem
- fixed a problem with shutting down the worker thread and freeing the
  selector_t list - this caused messages to be lost, because the
  message queue was not properly drained before the selectors got
  destroyed.
---------------------------------------------------------------------------
Version 1.17.4 (rgerhards), 2007-07-27
- continued to work on output module modularization
- fixed a situation where rsyslogd could create zombie processes
  thanks to mildew for the patch
- applied patch from Michel Samia to fix compilation when NOT
  compiled for pthreads
---------------------------------------------------------------------------
Version 1.17.3 (rgerhards), 2007-07-25
- continued working on output module modularization
- fixed a bug that caused rsyslogd to segfault on exit (and
  probably also on HUP), when there was an unsent message in a selector
  that required forwarding and the dns lookup failed for that selector
  (yes, it was pretty unlikely to happen;))
  thanks to varmojfekoj <varmojfekoj@gmail.com> for the patch
- fixed a memory leak in config file parsing and die()
  thanks to varmojfekoj <varmojfekoj@gmail.com> for the patch
- rsyslogd now checks on startup if it is capable to performa any work
  at all. If it cant, it complains and terminates
  thanks to Michel Samia for providing the patch!
- fixed a small memory leak when HUPing syslogd. The allowed sender
  list now gets freed. thanks to mildew for the patch.
- changed the way error messages in early startup are logged. They
  now do no longer use the syslogd code directly but are rather
  send to stderr.
---------------------------------------------------------------------------
Version 1.17.2 (rgerhards), 2007-07-23
- made the port part of the -r option optional. Needed for backward
  compatibility with sysklogd
- replaced system() calls with something more reasonable. Please note that
  this might break compatibility with some existing configuration files.
  We accept this in favour of the gained security.
- removed a memory leak that could occur if timegenerated was used in
  RFC 3164 format in templates
- did some preparation in msg.c for advanced multithreading - placed the
  hooks, but not yet any active code
- worked further on modularization
- added $ModLoad MySQL (dummy) config directive
- added DropTrailingLFOnReception config directive
---------------------------------------------------------------------------
Version 1.17.1 (rgerhards), 2007-07-20
- fixed a bug that caused make install to install rsyslogd and rklogd under
  the wrong names
- fixed bug that caused $AllowedSenders to handle IPv6 scopes incorrectly;
  also fixed but that could grabble $AllowedSender wildcards. Thanks to
  mildew@gmail.com for the patch
- minor code cleanup - thanks to Peter Vrabec for the patch
- fixed minimal memory leak on HUP (caused by templates)
  thanks to varmojfekoj <varmojfekoj@gmail.com> for the patch
- fixed another memory leak on HUPing and on exiting rsyslogd
  again thanks to varmojfekoj <varmojfekoj@gmail.com> for the patch
- code cleanup (removed compiler warnings)
- fixed portability bug in configure.ac - thanks to Bartosz Kuźma for patch
- moved msg object into its own file set
- added the capability to continue trying to write log files when the
  file system is full. Functionality based on patch by Martin Schulze
  to sysklogd package.
---------------------------------------------------------------------------
Version 1.17.0 (RGer), 2007-07-17
- added $RepeatedLineReduction config parameter
- added $EscapeControlCharactersOnReceive config parameter
- added $ControlCharacterEscapePrefix config parameter
- added $DirCreateMode config parameter
- added $CreateDirs config parameter
- added $DebugPrintTemplateList config parameter
- added $ResetConfigVariables config parameter
- added $FileOwner config parameter
- added $FileGroup config parameter
- added $DirOwner config parameter
- added $DirGroup config parameter
- added $FailOnChownFailure config parameter
- added regular expression support to the filter engine
  thanks to Michel Samia for providing the patch!
- enhanced $AllowedSender functionality. Credits to mildew@gmail.com for
  the patch doing that
  - added IPv6 support
  - allowed DNS hostnames
  - allowed DNS wildcard names
- added new option $DropMsgsWithMaliciousDnsPTRRecords
- added autoconf so that rfc3195d, rsyslogd and klogd are stored to /sbin
- added capability to auto-create directories with dynaFiles
---------------------------------------------------------------------------
Version 1.16.0 (RGer/Peter Vrabec), 2007-07-13 - The Friday, 13th Release ;)
- build system switched to autotools
- removed SYSV preprocessor macro use, replaced with autotools equivalents
- fixed a bug that caused rsyslogd to segfault when TCP listening was
  disabled and it terminated
- added new properties "syslogfacility-text" and "syslogseverity-text"
  thanks to varmojfekoj <varmojfekoj@gmail.com> for the patch
- added the -x option to disable hostname dns reslution
  thanks to varmojfekoj <varmojfekoj@gmail.com> for the patch
- begun to better modularize syslogd.c - this is an ongoing project; moved
  type definitions to a separate file
- removed some now-unused fields from struct filed
- move file size limit fields in struct field to the "right spot" (the file
  writing part of the union - f_un.f_file)
- subdirectories linux and solaris are no longer part of the distribution
  package. This is not because we cease support for them, but there are no
  longer any files in them after the move to autotools
---------------------------------------------------------------------------
Version 1.15.1 (RGer), 2007-07-10
- fixed a bug that caused a dynaFile selector to stall when there was
  an open error with one file 
- improved template processing for dynaFiles; templates are now only
  looked up during initialization - speeds up processing
- optimized memory layout in struct filed when compiled with MySQL
  support
- fixed a bug that caused compilation without SYSLOG_INET to fail
- re-enabled the "last message repeated n times" feature. This
  feature was not taken care of while rsyslogd evolved from sysklogd
  and it was more or less defunct. Now it is fully functional again.
- added system properties: $NOW, $YEAR, $MONTH, $DAY, $HOUR, $MINUTE
- fixed a bug in iovAsString() that caused a memory leak under stress
  conditions (most probably memory shortage). This was unlikely to
  ever happen, but it doesn't hurt doing it right
- cosmetic: defined type "uchar", change all unsigned chars to uchar
---------------------------------------------------------------------------
Version 1.15.0 (RGer), 2007-07-05
- added ability to dynamically generate file names based on templates
  and thus properties. This was a much-requested feature. It makes
  life easy when it e.g. comes to splitting files based on the sender
  address.
- added $umask and $FileCreateMode config file directives
- applied a patch from Bartosz Kuzma to compile cleanly under NetBSD
- checks for extra (unexpected) characters in system config file lines
  have been added
- added IPv6 documentation - was accidently missing from CVS
- begun to change char to unsigned char
---------------------------------------------------------------------------
Version 1.14.2 (RGer), 2007-07-03
** this release fixes all known nits with IPv6 **
- restored capability to do /etc/service lookup for "syslog"
  service when -r 0 was given
- documented IPv6 handling of syslog messages
- integrate patch from Bartosz Kuźma to make rsyslog compile under
  Solaris again (the patch replaced a strndup() call, which is not
  available under Solaris
- improved debug logging when waiting on select
- updated rsyslogd man page with new options (-46A)
---------------------------------------------------------------------------
Version 1.14.1 (RGer/Peter Vrabec), 2007-06-29
- added Peter Vrabec's patch for IPv6 TCP
- prefixed all messages send to stderr in rsyslogd with "rsyslogd: "
---------------------------------------------------------------------------
Version 1.14.0 (RGer/Peter Vrabec), 2007-06-28
- Peter Vrabec provided IPv6 for rsyslog, so we are now IPv6 enabled
  IPv6 Support is currently for UDP only, TCP is to come soon.
  AllowedSender configuration does not yet work for IPv6.
- fixed code in iovCreate() that broke C's strict aliasing rules 
- fixed some char/unsigned char differences that forced the compiler
  to spit out warning messages
- updated the Red Hat init script to fix a known issue (thanks to
  Peter Vrabec)
---------------------------------------------------------------------------
Version 1.13.5 (RGer), 2007-06-22
- made the TCP session limit configurable via command line switch
  now -t <port>,<max sessions>
- added man page for rklogd(8) (basically a copy from klogd, but now
  there is one...)
- fixed a bug that caused internal messages (e.g. rsyslogd startup) to
  appear without a tag.
- removed a minor memory leak that occurred when TAG processing requalified
  a HOSTNAME to be a TAG (and a TAG already was set).
- removed potential small memory leaks in MsgSet***() functions. There
  would be a leak if a property was re-set, something that happened
  extremely seldom.
---------------------------------------------------------------------------
Version 1.13.4 (RGer), 2007-06-18
- added a new property "PRI-text", which holds the PRI field in
  textual form (e.g. "syslog.info")
- added alias "syslogseverity" for "syslogpriority", which is a
  misleading property name that needs to stay for historical
  reasons (and backward-compatility)
- added doc on how to record PRI value in log file
- enhanced signal handling in klogd, including removal of an unsafe
  call to the logging system during signal handling
---------------------------------------------------------------------------
Version 1.13.3 (RGer), 2007-06-15
- create a version of syslog.c from scratch. This is now
  - highly optimized for rsyslog
  - removes an incompatible license problem as the original
    version had a BSD license with advertising clause
  - fixed in the regard that rklogd will continue to work when
    rsysogd has been restarted (the original version, as well
    as sysklogd, will remain silent then)
  - solved an issue with an extra NUL char at message end that the
    original version had
- applied some changes to klogd to care for the new interface
- fixed a bug in syslogd.c which prevented compiling under debian
---------------------------------------------------------------------------
Version 1.13.2 (RGer), 2007-06-13
- lib order in makefile patched to facilitate static linking - thanks
  to Bennett Todd for providing the patch
- Integrated a patch from Peter Vrabec (pvrabec@redheat.com):
  - added klogd under the name of rklogd (remove dependency on
    original sysklogd package
  - createDB.sql now in UTF
  - added additional config files for use on Red Hat
---------------------------------------------------------------------------
Version 1.13.1 (RGer), 2007-02-05
- changed the listen backlog limit to a more reasonable value based on
  the maximum number of TCP connections configurd (10% + 5) - thanks to Guy
  Standen for the hint (actually, the limit was 5 and that was a 
  left-over from early testing).
- fixed a bug in makefile which caused DB-support to be disabled when
  NETZIP support was enabled
- added the -e option to allow transmission of every message to remote
  hosts (effectively turns off duplicate message suppression)
- (somewhat) improved memory consumption when compiled with MySQL support
- looks like we fixed an incompatibility with MySQL 5.x and above software
  At least in one case, the remote server name was destroyed, leading to 
  a connection failure. The new, improved code does not have this issue and
  so we see this as solved (the new code is generally somewhat better, so
  there is a good chance we fixed this incompatibility).
---------------------------------------------------------------------------
Version 1.13.0 (RGer), 2006-12-19
- added '$' as ToPos proptery replacer specifier - means "up to the
  end of the string"
- property replacer option "escape-cc", "drop-cc" and "space-cc"  added
- changed the handling of \0 characters inside syslog messages. We now
  consistently escape them to "#000". This is somewhat recommended in
  the draft-ietf-syslog-protocol-19 draft. While the real recomendation
  is to not escape any characters at all, we can not do this without
  considerable modification of the code. So we escape it to "#000", which
  is consistent with a sample found in the Internet-draft.
- removed message glue logic (see printchopped() comment for details)
  Also caused removal of parts table and thus some improvements in
  memory usage.
- changed the default MAXLINE to 2048 to take care of recent syslog
  standardization efforts (can easily be changed in syslogd.c)
- added support for byte-counted TCP syslog messages (much like
  syslog-transport-tls-05 Internet Draft). This was necessary to
  support compression over TCP.
- added support for receiving compressed syslog messages
- added support for sending compressed syslog messages
- fixed a bug where the last message in a syslog/tcp stream was
  lost if it was not properly terminated by a LF character
---------------------------------------------------------------------------
Version 1.12.3 (RGer), 2006-10-04
- implemented some changes to support Solaris (but support is not
  yet complete)
- commented out (via #if 0) some methods that are currently not being use
  but should be kept for further us
- added (interim) -u 1 option to turn off hostname and tag parsing
- done some modifications to better support Fedora
- made the field delimiter inside property replace configurable via
  template
- fixed a bug in property replacer: if fields were used, the delimitor
  became part of the field. Up until now, this was barely noticable as 
  the delimiter as TAB only and thus invisible to a human. With other
  delimiters available now, it quickly showed up. This bug fix might cause
  some grief to existing installations if they used the extra TAB for
  whatever reasons - sorry folks... Anyhow, a solution is easy: just add
  a TAB character contstant into your template. Thus, there has no attempt
  been made to do this in a backwards-compatible way.
---------------------------------------------------------------------------
Version 1.12.2 (RGer), 2006-02-15
- fixed a bug in the RFC 3339 date formatter. An extra space was added
  after the actual timestamp
- added support for providing high-precision RFC3339 timestamps for
  (rsyslogd-)internally-generated messages
- very (!) experimental support for syslog-protocol internet draft
  added (the draft is experimental, the code is solid ;))
- added support for field-extracting in the property replacer
- enhanced the legacy-syslog parser so that it can interpret messages
  that do not contain a TIMESTAMP
- fixed a bug that caused the default socket (usually /dev/log) to be
  opened even when -o command line option was given
- fixed a bug in the Debian sample startup script - it caused rsyslogd
  to listen to remote requests, which it shouldn't by default
---------------------------------------------------------------------------
Version 1.12.1 (RGer), 2005-11-23
- made multithreading work with BSD. Some signal-handling needed to be
  restructured. Also, there might be a slight delay of up to 10 seconds
  when huping and terminating rsyslogd under BSD
- fixed a bug where a NULL-pointer was passed to printf() in logmsg().
- fixed a bug during "make install" where rc3195d was not installed
  Thanks to Bennett Todd for spotting this.
- fixed a bug where rsyslogd dumped core when no TAG was found in the
  received message
- enhanced message parser so that it can deal with missing hostnames
  in many cases (may not be totally fail-safe)
- fixed a bug where internally-generated messages did not have the correct
  TAG
---------------------------------------------------------------------------
Version 1.12.0 (RGer), 2005-10-26
- moved to a multi-threaded design. single-threading is still optionally
  available. Multi-threading is experimental!
- fixed a potential race condition. In the original code, marking was done
  by an alarm handler, which could lead to all sorts of bad things. This
  has been changed now. See comments in syslogd.c/domark() for details.
- improved debug output for property-based filters
- not a code change, but: I have checked all exit()s to make sure that
  none occurs once rsyslogd has started up. Even in unusual conditions
  (like low-memory conditions) rsyslogd somehow remains active. Of course,
  it might loose a message or two, but at least it does not abort and it
  can also recover when the condition no longer persists.
- fixed a bug that could cause loss of the last message received
  immediately before rsyslogd was terminated.
- added comments on thread-safety of global variables in syslogd.c
- fixed a small bug: spurios printf() when TCP syslog was used
- fixed a bug that causes rsyslogd to dump core on termination when one
  of the selector lines did not receive a message during the run (very
  unlikely)
- fixed an one-too-low memory allocation in the TCP sender. Could result
  in rsyslogd dumping core.
- fixed a bug with regular expression support (thanks to Andres Riancho)
- a little bit of code restructuring (especially main(), which was
  horribly large)
---------------------------------------------------------------------------
Version 1.11.1 (RGer), 2005-10-19
- support for BSD-style program name and host blocks
- added a new property "programname" that can be used in templates
- added ability to specify listen port for rfc3195d
- fixed a bug that rendered the "startswith" comparison operation
  unusable.
- changed more functions to "static" storage class to help compiler
  optimize (should have been static in the first place...)
- fixed a potential memory leak in the string buffer class destructor.
  As the destructur was previously never called, the leak did not actually
  appear.
- some internal restructuring in anticipation/preparation of minimal
  multi-threading support
- rsyslogd still shares some code with the sysklogd project. Some patches
  for this shared code have been brought over from the sysklogd CVS.
---------------------------------------------------------------------------
Version 1.11.0 (RGer), 2005-10-12
- support for receiving messages via RFC 3195; added rfc3195d for that
  purpose
- added an additional guard to prevent rsyslogd from aborting when the
  2gb file size limit is hit. While a user can configure rsyslogd to
  handle such situations, it would abort if that was not done AND large
  file support was not enabled (ok, this is hopefully an unlikely scenario)
- fixed a bug that caused additional Unix domain sockets to be incorrectly
  processed - could lead to message loss in extreme cases
---------------------------------------------------------------------------
Version 1.10.2 (RGer), 2005-09-27
- added comparison operations in property-based filters:
  * isequal
  * startswith
- added ability to negate all property-based filter comparison operations
  by adding a !-sign right in front of the operation name
- added the ability to specify remote senders for UDP and TCP
  received messages. Allows to block all but well-known hosts
- changed the $-config line directives to be case-INsensitive
- new command line option -w added: "do not display warnings if messages
  from disallowed senders are received"
- fixed a bug that caused rsyslogd to dump core when the compare value
  was not quoted in property-based filters
- fixed a bug in the new CStr compare function which lead to invalid
  results (fortunately, this function was not yet used widely)
- added better support for "debugging" rsyslog.conf property filters
  (only if -d switch is given)
- changed some function definitions to static, which eventually enables
  some compiler optimizations
- fixed a bug in MySQL code; when a SQL error occured, rsyslogd could
  run in a tight loop. This was due to invalid sequence of error reporting
  and is now fixed.
---------------------------------------------------------------------------
Version 1.10.1 (RGer), 2005-09-23
- added the ability to execute a shell script as an action.
  Thanks to Bjoern Kalkbrenner for providing the code!
- fixed a bug in the MySQL code; due to the bug the automatic one-time
  retry after an error did not happen - this lead to error message in
  cases where none should be seen (e.g. after a MySQL restart)
- fixed a security issue with SQL-escaping in conjunction with
  non-(SQL-)standard MySQL features.
---------------------------------------------------------------------------
Version 1.10.0 (RGer), 2005-09-20
  REMINDER: 1.10 is the first unstable version if the 1.x series!
- added the capability to filter on any property in selector lines
  (not just facility and priority)
- changed stringbuf into a new counted string class
- added support for a "discard" action. If a selector line with
  discard (~ character) is found, no selector lines *after* that
  line will be processed.
- thanks to Andres Riancho, regular expression support has been
  added to the template engine
- added the FROMHOST property in the template processor, which could
  previously not be obtained. Thanks to Cristian Testa for pointing
  this out and even providing a fix.
- added display of compile-time options to -v output
- performance improvement for production build - made some checks
  to happen only during debug mode
- fixed a problem with compiling on SUSE and - while doing so - removed
  the socket call to set SO_BSDCOMPAT in cases where it is obsolete.
---------------------------------------------------------------------------
Version 1.0.4 (RGer), 2006-02-01
- a small but important fix: the tcp receiver had two forgotten printf's
  in it that caused a lot of unnecessary output to stdout. This was
  important enough to justify a new release
---------------------------------------------------------------------------
Version 1.0.3 (RGer), 2005-11-14
- added an additional guard to prevent rsyslogd from aborting when the
  2gb file size limit is hit. While a user can configure rsyslogd to
  handle such situations, it would abort if that was not done AND large
  file support was not enabled (ok, this is hopefully an unlikely scenario)
- fixed a bug that caused additional Unix domain sockets to be incorrectly
  processed - could lead to message loss in extreme cases
- applied some patches available from the sysklogd project to code
  shared from there
- fixed a bug that causes rsyslogd to dump core on termination when one
  of the selector lines did not receive a message during the run (very
  unlikely)
- fixed an one-too-low memory allocation in the TCP sender. Could result
  in rsyslogd dumping core.
- fixed a bug in the TCP sender that caused the retry logic to fail
  after an error or receiver overrun
- fixed a bug in init() that could lead to dumping core
- fixed a bug that could lead to dumping core when no HOSTNAME or no TAG
  was present in the syslog message
---------------------------------------------------------------------------
Version 1.0.2 (RGer), 2005-10-05
- fixed an issue with MySQL error reporting. When an error occured,
  the MySQL driver went into an endless loop (at least in most cases).
---------------------------------------------------------------------------
Version 1.0.1 (RGer), 2005-09-23
- fixed a security issue with SQL-escaping in conjunction with
  non-(SQL-)standard MySQL features.
---------------------------------------------------------------------------
Version 1.0.0 (RGer), 2005-09-12
- changed install doc to cover daily cron scripts - a trouble source
- added rc script for slackware (provided by Chris Elvidge - thanks!) 
- fixed a really minor bug in usage() - the -r option was still
  reported as without the port parameter
---------------------------------------------------------------------------
Version 0.9.8 (RGer), 2005-09-05
- made startup and shutdown message more consistent and included the
  pid, so that they can be easier correlated. Used syslog-protocol
  structured data format for this purpose.
- improved config info in startup message, now tells not only
  if it is listening remote on udp, but also for tcp. Also includes
  the port numbers. The previous startup message was misleading, because
  it did not say "remote reception" if rsyslogd was only listening via
  tcp (but not via udp).
- added a "how can you help" document to the doc set
---------------------------------------------------------------------------
Version 0.9.7 (RGer), 2005-08-15
- some of the previous doc files (like INSTALL) did not properly
  reflect the changes to the build process and the new doc. Fixed
  that.
- changed syslogd.c so that when compiled without database support,
  an error message is displayed when a database action is detected
  in the config file (previously this was used as an user rule ;))
- fixed a bug in the os-specific Makefiles which caused MySQL
  support to not be compiled, even if selected
---------------------------------------------------------------------------
Version 0.9.6 (RGer), 2005-08-09
- greatly enhanced documentation. Now available in html format in
  the "doc" folder and FreeBSD. Finally includes an install howto.
- improved MySQL error messages a little - they now show up as log
  messages, too (formerly only in debug mode)
- added the ability to specify the listen port for udp syslog.
  WARNING: This introduces an incompatibility. Formerly, udp
  syslog was enabled by the -r command line option. Now, it is
  "-r [port]", which is consistent with the tcp listener. However,
  just -r will now return an error message.
- added sample startup scripts for Debian and FreeBSD
- added support for easy feature selection in the makefile. Un-
  fortunately, this also means I needed to spilt the make file
  for different OS and distros. There are some really bad syntax
  differences between FreeBSD and Linux make.
---------------------------------------------------------------------------
Version 0.9.5 (RGer), 2005-08-01
- the "semicolon bug" was actually not (fully) solved in 0.9.4. One
  part of the bug was solved, but another still existed. This one
  is fixed now, too.
- the "semicolon bug" actually turned out to be a more generic bug.
  It appeared whenever an invalid template name was given. With some
  selector actions, rsyslogd dumped core, with other it "just" had
  a small ressource leak with others all worked well. These anomalies
  are now fixed. Note that they only appeared during system initaliziation
  once the system was running, nothing bad happened.
- improved error reporting for template errors on startup. They are now
  shown on the console and the start-up tty. Formerly, they were only
  visible in debug mode.
- support for multiple instances of rsyslogd on a single machine added
- added new option "-o" --> omit local unix domain socket. This option
  enables rsyslogd NOT to listen to the local socket. This is most
  helpful when multiple instances of rsyslogd (or rsyslogd and another
  syslogd) shall run on a single system.
- added new option "-i <pidfile>" which allows to specify the pidfile.
  This is needed when multiple instances of rsyslogd are to be run.
- the new project home page is now online at www.rsyslog.com
---------------------------------------------------------------------------
Version 0.9.4 (RGer), 2005-07-25
- finally added the TCP sender. It now supports non-blocking mode, no
  longer disabling message reception during connect. As it is now, it
  is usable in production. The code could be more sophisticated, but
  I've kept it short in anticipation of the move to liblogging, which
  will lead to the removal of the code just written ;)
- the "exiting on signal..." message still had the "syslogd" name in 
  it. Changed this to "rsyslogd", as we do not have a large user base
  yet, this should pose no problem.
- fixed "the semiconlon" bug. rsyslogd dumped core if a write-db action
  was specified but no semicolon was given after the password (an empty
  template was ok, but the semicolon needed to be present).
- changed a default for traditional output format. During testing, it
  was seen that the timestamp written to file in default format was
  the time of message reception, not the time specified in the TIMESTAMP
  field of the message itself. Traditionally, the message TIMESTAMP is
  used and this has been changed now.
---------------------------------------------------------------------------
Version 0.9.3 (RGer), 2005-07-19
- fixed a bug in the message parser. In June, the RFC 3164 timestamp
  was not correctly parsed (yes, only in June and some other months,
  see the code comment to learn why...)
- added the ability to specify the destination port when forwarding
  syslog messages (both for TCP and UDP)
- added an very experimental TCP sender (activated by
  @@machine:port in config). This is not yet for production use. If
  the receiver is not alive, rsyslogd will wait quite some time until
  the connection request times out, which most probably leads to
  loss of incoming messages.

---------------------------------------------------------------------------
Version 0.9.2 (RGer), around 2005-07-06
- I intended to change the maxsupported message size to 32k to
  support IHE - but given the memory inefficiency in the usual use
  cases, I have not done this. I have, however, included very
  specific instructions on how to do this in the source code. I have
  also done some testing with 32k messages, so you can change the
  max size without taking too much risk.
- added a syslog/tcp receiver; we now can receive messages via
  plain tcp, but we can still send only via UDP. The syslog/tcp
  receiver is the primary enhancement of this release.
- slightly changed some error messages that contained a spurios \n at
  the end of the line (which gives empty lines in your log...)

---------------------------------------------------------------------------
Version 0.9.1 (RGer)
- fixed code so that it compiles without errors under FreeBSD
- removed now unused function "allocate_log()" from syslogd.c
- changed the make file so that it contains more defines for
  different environments (in the long term, we need a better
  system for disabling/enabling features...)
- changed some printf's printing off_t types to %lld and
  explicit (long long) casts. I tried to figure out the exact type,
  but did not succeed in this. In the worst case, ultra-large peta-
  byte files will now display funny informational messages on rollover,
  something I think we can live with for the next 10 years or so...

---------------------------------------------------------------------------
Version 0.9.0 (RGer)
- changed the filed structure to be a linked list. Previously, it
  was a table - well, for non-SYSV it was defined as linked list,
  but from what I see that code did no longer work after my
  modifications. I am now using a linked list in general because
  that is needed for other upcoming modifications.
- fixed a bug that caused rsyslogd not to listen to anything if
  the configuration file could not be read
- pervious versions disabled network logging (send/receive) if
  syslog/udp port was not in /etc/services. Now defaulting to
  port 514 in this case.
- internal error messages are now supported up to 256 bytes
- error message seen during config file read are now also displayed
  to the attached tty and not only the console
- changed some error messages during init to be sent to the console
  and/or emergency log. Previously, they were only seen if the
  -d (debug) option was present on the command line.
- fixed the "2gb file issue on 32bit systems". If a file grew to
  more than 2gb, the syslogd was aborted with "file size exceeded". 
  Now, defines have been added according to
  http://www.daimi.au.dk/~kasperd/comp.os.linux.development.faq.html#LARGEFILE
  Testing revealed that they work ;)
  HOWEVER, if your file system, glibc, kernel, whatever does not
  support files larger 2gb, you need to set a file size limit with
  the new output channel mechanism.
- updated man pages to reflect the changes

---------------------------------------------------------------------------
Version 0.8.4

- improved -d debug output (removed developer-only content)
- now compiles under FreeBSD and NetBSD (only quick testing done on NetBSD)
---------------------------------------------------------------------------
Version 0.8.3

- security model in "make install" changed
- minor doc updates
---------------------------------------------------------------------------
Version 0.8.2

- added man page for rsyslog.conf and rsyslogd
- gave up on the concept of rsyslog being a "drop in" replacement
  for syslogd. Now, the user installs rsyslogd and also needs to
  adjust his system settings to this specifically. This also lead
  to these changes:
  * changed Makefile so that install now installs rsyslogd instead
    of dealing with syslogd
  * changed the default config file name to rsyslog.conf
---------------------------------------------------------------------------
Version 0.8.1

- fixed a nasty memory leak (probably not the last one with this release)
- some enhancements to Makefile as suggested by Bennett Todd
- syslogd-internal messages (like restart) were missing the hostname
  this has been corrected
---------------------------------------------------------------------------
Version 0.8.0

Initial testing release. Based on the sysklogd package. Thanks to the
sysklogd maintainers for all their good work!
---------------------------------------------------------------------------

----------------------------------------------------------------------
The following comments are from the stock syslogd.c source. They provide
some insight into what happened to the source before we forked
rsyslogd. However, much of the code already has been replaced and more
is to be replaced. So over time, these comments become less valuable.
I have moved them out of the syslogd.c file to shrink it, especially
as a lot of them do no longer apply. For historical reasons and
understanding of how the daemon evolved, they are probably still
helpful.
 * Author: Eric Allman
 * extensive changes by Ralph Campbell
 * more extensive changes by Eric Allman (again)
 *
 * Steve Lord:	Fix UNIX domain socket code, added linux kernel logging
 *		change defines to
 *		SYSLOG_INET	- listen on a UDP socket
 *		SYSLOG_UNIXAF	- listen on unix domain socket
 *		SYSLOG_KERNEL	- listen to linux kernel
 *
 * Mon Feb 22 09:55:42 CST 1993:  Dr. Wettstein
 * 	Additional modifications to the source.  Changed priority scheme
 *	to increase the level of configurability.  In its stock configuration
 *	syslogd no longer logs all messages of a certain priority and above
 *	to a log file.  The * wildcard is supported to specify all priorities.
 *	Note that this is a departure from the BSD standard.
 *
 *	Syslogd will now listen to both the inetd and the unixd socket.  The
 *	strategy is to allow all local programs to direct their output to
 *	syslogd through the unixd socket while the program listens to the
 *	inetd socket to get messages forwarded from other hosts.
 *
 * Fri Mar 12 16:55:33 CST 1993:  Dr. Wettstein
 *	Thanks to Stephen Tweedie (dcs.ed.ac.uk!sct) for helpful bug-fixes
 *	and an enlightened commentary on the prioritization problem.
 *
 *	Changed the priority scheme so that the default behavior mimics the
 *	standard BSD.  In this scenario all messages of a specified priority
 *	and above are logged.
 *
 *	Add the ability to specify a wildcard (=) as the first character
 *	of the priority name.  Doing this specifies that ONLY messages with
 *	this level of priority are to be logged.  For example:
 *
 *		*.=debug			/usr/adm/debug
 *
 *	Would log only messages with a priority of debug to the /usr/adm/debug
 *	file.
 *
 *	Providing an * as the priority specifies that all messages are to be
 *	logged.  Note that this case is degenerate with specifying a priority
 *	level of debug.  The wildcard * was retained because I believe that
 *	this is more intuitive.
 *
 * Thu Jun 24 11:34:13 CDT 1993:  Dr. Wettstein
 *	Modified sources to incorporate changes in libc4.4.  Messages from
 *	syslog are now null-terminated, syslogd code now parses messages
 *	based on this termination scheme.  Linux as of libc4.4 supports the
 *	fsync system call.  Modified code to fsync after all writes to
 *	log files.
 *
 * Sat Dec 11 11:59:43 CST 1993:  Dr. Wettstein
 *	Extensive changes to the source code to allow compilation with no
 *	complaints with -Wall.
 *
 *	Reorganized the facility and priority name arrays so that they
 *	compatible with the syslog.h source found in /usr/include/syslog.h.
 *	NOTE that this should really be changed.  The reason I do not
 *	allow the use of the values defined in syslog.h is on account of
 *	the extensions made to allow the wildcard character in the
 *	priority field.  To fix this properly one should malloc an array,
 *	copy the contents of the array defined by syslog.h and then
 *	make whatever modifications that are desired.  Next round.
 *
 * Thu Jan  6 12:07:36 CST 1994:  Dr. Wettstein
 *	Added support for proper decomposition and re-assembly of
 *	fragment messages on UNIX domain sockets.  Lack of this capability
 *	was causing 'partial' messages to be output.  Since facility and
 *	priority information is encoded as a leader on the messages this
 *	was causing lines to be placed in erroneous files.
 *
 *	Also added a patch from Shane Alderton (shane@ion.apana.org.au) to
 *	correct a problem with syslogd dumping core when an attempt was made
 *	to write log messages to a logged-on user.  Thank you.
 *
 *	Many thanks to Juha Virtanen (jiivee@hut.fi) for a series of
 *	interchanges which lead to the fixing of problems with messages set
 *	to priorities of none and emerg.  Also thanks to Juha for a patch
 *	to exclude users with a class of LOGIN from receiving messages.
 *
 *	Shane Alderton provided an additional patch to fix zombies which
 *	were conceived when messages were written to multiple users.
 *
 * Mon Feb  6 09:57:10 CST 1995:  Dr. Wettstein
 *	Patch to properly reset the single priority message flag.  Thanks
 *	to Christopher Gori for spotting this bug and forwarding a patch.
 *
 * Wed Feb 22 15:38:31 CST 1995:  Dr. Wettstein
 *	Added version information to startup messages.
 *
 *	Added defines so that paths to important files are taken from
 *	the definitions in paths.h.  Hopefully this will insure that
 *	everything follows the FSSTND standards.  Thanks to Chris Metcalf
 *	for a set of patches to provide this functionality.  Also thanks
 *	Elias Levy for prompting me to get these into the sources.
 *
 * Wed Jul 26 18:57:23 MET DST 1995:  Martin Schulze
 *	Linux' gethostname only returns the hostname and not the fqdn as
 *	expected in the code. But if you call hostname with an fqdn then
 *	gethostname will return an fqdn, so we have to mention that. This
 *	has been changed.
 *
 *	The 'LocalDomain' and the hostname of a remote machine is
 *	converted to lower case, because the original caused some
 *	inconsistency, because the (at least my) nameserver did respond an
 *	fqdn containing of upper- _and_ lowercase letters while
 *	'LocalDomain' consisted only of lowercase letters and that didn't
 *	match.
 *
 * Sat Aug  5 18:59:15 MET DST 1995:  Martin Schulze
 *	Now no messages that were received from any remote host are sent
 *	out to another. At my domain this missing feature caused ugly
 *	syslog-loops, sometimes.
 *
 *	Remember that no message is sent out. I can't figure out any
 *	scenario where it might be useful to change this behavior and to
 *	send out messages to other hosts than the one from which we
 *	received the message, but I might be shortsighted. :-/
 *
 * Thu Aug 10 19:01:08 MET DST 1995:  Martin Schulze
 *	Added my pidfile.[ch] to it to perform a better handling with
 *	pidfiles. Now both, syslogd and klogd, can only be started
 *	once. They check the pidfile.
 *
 * Sun Aug 13 19:01:41 MET DST 1995:  Martin Schulze
 *	Add an addition to syslog.conf's interpretation. If a priority
 *	begins with an exclamation mark ('!') the normal interpretation
 *	of the priority is inverted: ".!*" is the same as ".none", ".!=info"
 *	don't logs the info priority, ".!crit" won't log any message with
 *	the priority crit or higher. For example:
 *
 *		mail.*;mail.!=info		/usr/adm/mail
 *
 *	Would log all messages of the facility mail except those with
 *	the priority info to /usr/adm/mail. This makes the syslogd
 *	much more flexible.
 *
 *	Defined TABLE_ALLPRI=255 and changed some occurrences.
 *
 * Sat Aug 19 21:40:13 MET DST 1995:  Martin Schulze
 *	Making the table of facilities and priorities while in debug
 *	mode more readable.
 *
 *	If debugging is turned on, printing the whole table of
 *	facilities and priorities every hexadecimal or 'X' entry is
 *	now 2 characters wide.
 *
 *	The number of the entry is prepended to each line of
 *	facilities and priorities, and F_UNUSED lines are not shown
 *	anymore.
 *
 *	Corrected some #ifdef SYSV's.
 *
 * Mon Aug 21 22:10:35 MET DST 1995:  Martin Schulze
 *	Corrected a strange behavior during parsing of configuration
 *	file. The original BSD syslogd doesn't understand spaces as
 *	separators between specifier and action. This syslogd now
 *	understands them. The old behavior caused some confusion over
 *	the Linux community.
 *
 * Thu Oct 19 00:02:07 MET 1995:  Martin Schulze
 *	The default behavior has changed for security reasons. The
 *	syslogd will not receive any remote message unless you turn
 *	reception on with the "-r" option.
 *
 *	Not defining SYSLOG_INET will result in not doing any network
 *	activity, i.e. not sending or receiving messages.  I changed
 *	this because the old idea is implemented with the "-r" option
 *	and the old thing didn't work anyway.
 *
 * Thu Oct 26 13:14:06 MET 1995:  Martin Schulze
 *	Added another logfile type F_FORW_UNKN.  The problem I ran into
 *	was a name server that runs on my machine and a forwarder of
 *	kern.crit to another host.  The hosts address can only be
 *	fetched using the nameserver.  But named is started after
 *	syslogd, so syslogd complained.
 *
 *	This logfile type will retry to get the address of the
 *	hostname ten times and then complain.  This should be enough to
 *	get the named up and running during boot sequence.
 *
 * Fri Oct 27 14:08:15 1995:  Dr. Wettstein
 *	Changed static array of logfiles to a dynamic array. This
 *	can grow during process.
 *
 * Fri Nov 10 23:08:18 1995:  Martin Schulze
 *	Inserted a new tabular sys_h_errlist that contains plain text
 *	for error codes that are returned from the net subsystem and
 *	stored in h_errno. I have also changed some wrong lookups to
 *	sys_errlist.
 *
 * Wed Nov 22 22:32:55 1995:  Martin Schulze
 *	Added the fabulous strip-domain feature that allows us to
 *	strip off (several) domain names from the fqdn and only log
 *	the simple hostname. This is useful if you're in a LAN that
 *	has a central log server and also different domains.
 *
 *	I have also also added the -l switch do define hosts as
 *	local. These will get logged with their simple hostname, too.
 *
 * Thu Nov 23 19:02:56 MET DST 1995:  Martin Schulze
 *	Added the possibility to omit fsyncing of logfiles after every
 *	write. This will give some performance back if you have
 *	programs that log in a very verbose manner (like innd or
 *	smartlist). Thanks to Stephen R. van den Berg <srb@cuci.nl>
 *	for the idea.
 *
 * Thu Jan 18 11:14:36 CST 1996:  Dr. Wettstein
 *	Added patche from beta-testers to stop compile error.  Also
 *	added removal of pid file as part of termination cleanup.
 *
 * Wed Feb 14 12:42:09 CST 1996:  Dr. Wettstein
 *	Allowed forwarding of messages received from remote hosts to
 *	be controlled by a command-line switch.  Specifying -h allows
 *	forwarding.  The default behavior is to disable forwarding of
 *	messages which were received from a remote host.
 *
 *	Parent process of syslogd does not exit until child process has
 *	finished initialization process.  This allows rc.* startup to
 *	pause until syslogd facility is up and operating.
 *
 *	Re-arranged the select code to move UNIX domain socket accepts
 *	to be processed later.  This was a contributed change which
 *	has been proposed to correct the delays sometimes encountered
 *	when syslogd starts up.
 *
 *	Minor code cleanups.
 *
 * Thu May  2 15:15:33 CDT 1996:  Dr. Wettstein
 *	Fixed bug in init function which resulted in file descripters
 *	being orphaned when syslogd process was re-initialized with SIGHUP
 *	signal.  Thanks to Edvard Tuinder
 *	(Edvard.Tuinder@praseodymium.cistron.nl) for putting me on the
 *	trail of this bug.  I am amazed that we didn't catch this one
 *	before now.
 *
 * Tue May 14 00:03:35 MET DST 1996:  Martin Schulze
 *	Corrected a mistake that causes the syslogd to stop logging at
 *	some virtual consoles under Linux. This was caused by checking
 *	the wrong error code. Thanks to Michael Nonweiler
 *	<mrn20@hermes.cam.ac.uk> for sending me a patch.
 *
 * Mon May 20 13:29:32 MET DST 1996:  Miquel van Smoorenburg <miquels@cistron.nl>
 *	Added continuation line supported and fixed a bug in
 *	the init() code.
 *
 * Tue May 28 00:58:45 MET DST 1996:  Martin Schulze
 *	Corrected behaviour of blocking pipes - i.e. the whole system
 *	hung.  Michael Nonweiler <mrn20@hermes.cam.ac.uk> has sent us
 *	a patch to correct this.  A new logfile type F_PIPE has been
 *	introduced.
 *
 * Mon Feb 3 10:12:15 MET DST 1997:  Martin Schulze
 *	Corrected behaviour of logfiles if the file can't be opened.
 *	There was a bug that causes syslogd to try to log into non
 *	existing files which ate cpu power.
 *
 * Sun Feb 9 03:22:12 MET DST 1997:  Martin Schulze
 *	Modified syslogd.c to not kill itself which confuses bash 2.0.
 *
 * Mon Feb 10 00:09:11 MET DST 1997:  Martin Schulze
 *	Improved debug code to decode the numeric facility/priority
 *	pair into textual information.
 *
 * Tue Jun 10 12:35:10 MET DST 1997:  Martin Schulze
 *	Corrected freeing of logfiles.  Thanks to Jos Vos <jos@xos.nl>
 *	for reporting the bug and sending an idea to fix the problem.
 *
 * Tue Jun 10 12:51:41 MET DST 1997:  Martin Schulze
 *	Removed sleep(10) from parent process.  This has caused a slow
 *	startup in former times - and I don't see any reason for this.
 *
 * Sun Jun 15 16:23:29 MET DST 1997: Michael Alan Dorman
 *	Some more glibc patches made by <mdorman@debian.org>.
 *
 * Thu Jan  1 16:04:52 CET 1998: Martin Schulze <joey@infodrom.north.de
 *	Applied patch from Herbert Thielen <Herbert.Thielen@lpr.e-technik.tu-muenchen.de>.
 *	This included some balance parentheses for emacs and a bug in
 *	the exclamation mark handling.
 *
 *	Fixed small bug which caused syslogd to write messages to the
 *	wrong logfile under some very rare conditions.  Thanks to
 *	Herbert Xu <herbert@gondor.apana.org.au> for fiddling this out.
 *
 * Thu Jan  8 22:46:35 CET 1998: Martin Schulze <joey@infodrom.north.de>
 *	Reworked one line of the above patch as it prevented syslogd
 *	from binding the socket with the result that no messages were
 *	forwarded to other hosts.
 *
 * Sat Jan 10 01:33:06 CET 1998: Martin Schulze <joey@infodrom.north.de>
 *	Fixed small bugs in F_FORW_UNKN meachanism.  Thanks to Torsten
 *	Neumann <torsten@londo.rhein-main.de> for pointing me to it.
 *
 * Mon Jan 12 19:50:58 CET 1998: Martin Schulze <joey@infodrom.north.de>
 *	Modified debug output concerning remote receiption.
 *
 * Mon Feb 23 23:32:35 CET 1998: Topi Miettinen <Topi.Miettinen@ml.tele.fi>
 *	Re-worked handling of Unix and UDP sockets to support closing /
 *	opening of them in order to have it open only if it is needed
 *	either for forwarding to a remote host or by receiption from
 *	the network.
 *
 * Wed Feb 25 10:54:09 CET 1998: Martin Schulze <joey@infodrom.north.de>
 *	Fixed little comparison mistake that prevented the MARK
 *	feature to work properly.
 *
 * Wed Feb 25 13:21:44 CET 1998: Martin Schulze <joey@infodrom.north.de>
 *	Corrected Topi's patch as it prevented forwarding during
 *	startup due to an unknown LogPort.
 *
 * Sat Oct 10 20:01:48 CEST 1998: Martin Schulze <joey@infodrom.north.de>
 *	Added support for TESTING define which will turn syslogd into
 *	stdio-mode used for debugging.
 *
 * Sun Oct 11 20:16:59 CEST 1998: Martin Schulze <joey@infodrom.north.de>
 *	Reworked the initialization/fork code.  Now the parent
 *	process activates a signal handler which the daughter process
 *	will raise if it is initialized.  Only after that one the
 *	parent process may exit.  Otherwise klogd might try to flush
 *	its log cache while syslogd can't receive the messages yet.
 *
 * Mon Oct 12 13:30:35 CEST 1998: Martin Schulze <joey@infodrom.north.de>
 *	Redirected some error output with regard to argument parsing to
 *	stderr.
 *
 * Mon Oct 12 14:02:51 CEST 1998: Martin Schulze <joey@infodrom.north.de>
 *	Applied patch provided vom Topi Miettinen with regard to the
 *	people from OpenBSD.  This provides the additional '-a'
 *	argument used for specifying additional UNIX domain sockets to
 *	listen to.  This is been used with chroot()'ed named's for
 *	example.  See for http://www.psionic.com/papers/dns.html
 *
 * Mon Oct 12 18:29:44 CEST 1998: Martin Schulze <joey@infodrom.north.de>
 *	Added `ftp' facility which was introduced in glibc version 2.
 *	It's #ifdef'ed so won't harm with older libraries.
 *
 * Mon Oct 12 19:59:21 MET DST 1998: Martin Schulze <joey@infodrom.north.de>
 *	Code cleanups with regard to bsd -> posix transition and
 *	stronger security (buffer length checking).  Thanks to Topi
 *	Miettinen <tom@medialab.sonera.net>
 *	. index() --> strchr()
 *	. sprintf() --> snprintf()
 *	. bcopy() --> memcpy()
 *	. bzero() --> memset()
 *	. UNAMESZ --> UT_NAMESIZE
 *	. sys_errlist --> strerror()
 *
 * Mon Oct 12 20:22:59 CEST 1998: Martin Schulze <joey@infodrom.north.de>
 *	Added support for setutent()/getutent()/endutend() instead of
 *	binary reading the UTMP file.  This is the the most portable
 *	way.  This allows /var/run/utmp format to change, even to a
 *	real database or utmp daemon. Also if utmp file locking is
 *	implemented in libc, syslog will use it immediately.  Thanks
 *	to Topi Miettinen <tom@medialab.sonera.net>.
 *
 * Mon Oct 12 20:49:18 MET DST 1998: Martin Schulze <joey@infodrom.north.de>
 *	Avoid logging of SIGCHLD when syslogd is in the process of
 *	exiting and closing its files.  Again thanks to Topi.
 *
 * Mon Oct 12 22:18:34 CEST 1998: Martin Schulze <joey@infodrom.north.de>
 *	Modified printline() to support 8bit characters - such as
 *	russion letters.  Thanks to Vladas Lapinskas <lapinskas@mail.iae.lt>.
 *
 * Sat Nov 14 02:29:37 CET 1998: Martin Schulze <joey@infodrom.north.de>
 *	``-m 0'' now turns of MARK logging entirely.
 *
 * Tue Jan 19 01:04:18 MET 1999: Martin Schulze <joey@infodrom.north.de>
 *	Finally fixed an error with `-a' processing, thanks to Topi
 *	Miettinen <tom@medialab.sonera.net>.
 *
 * Sun May 23 10:08:53 CEST 1999: Martin Schulze <joey@infodrom.north.de>
 *	Removed superflous call to utmpname().  The path to the utmp
 *	file is defined in the used libc and should not be hardcoded
 *	into the syslogd binary referring the system it was compiled on.
 *
 * Sun Sep 17 20:45:33 CEST 2000: Martin Schulze <joey@infodrom.ffis.de>
 *	Fixed some bugs in printline() code that did not escape
 *	control characters '\177' through '\237' and contained a
 *	single-byte buffer overflow.  Thanks to Solar Designer
 *	<solar@false.com>.
 *
 * Sun Sep 17 21:26:16 CEST 2000: Martin Schulze <joey@infodrom.ffis.de>
 *	Don't close open sockets upon reload.  Thanks to Bill
 *	Nottingham.
 *
 * Mon Sep 18 09:10:47 CEST 2000: Martin Schulze <joey@infodrom.ffis.de>
 *	Fixed bug in printchopped() that caused syslogd to emit
 *	kern.emerg messages when splitting long lines.  Thanks to
 *	Daniel Jacobowitz <dan@debian.org> for the fix.
 *
 * Mon Sep 18 15:33:26 CEST 2000: Martin Schulze <joey@infodrom.ffis.de>
 *	Removed unixm/unix domain sockets and switch to Datagram Unix
 *	Sockets.  This should remove one possibility to play DoS with
 *	syslogd.  Thanks to Olaf Kirch <okir@caldera.de> for the patch.
 *
 * Sun Mar 11 20:23:44 CET 2001: Martin Schulze <joey@infodrom.ffis.de>
 *	Don't return a closed fd if `-a' is called with a wrong path.
 *	Thanks to Bill Nottingham <notting@redhat.com> for providing
 *	a patch.<|MERGE_RESOLUTION|>--- conflicted
+++ resolved
@@ -111,14 +111,11 @@
   This resulted in build errors if no Java was present on the build system,
   even though none of the selected option actually required Java.
   (I forgot to backport a similar fix to newer releases).
-<<<<<<< HEAD
-=======
 - bugfix (backport): omfwd segfault
   Note that the orginal (higher version) patch states this happens only
   when debugging mode is turned on. That statement is wrong: if debug
   mode is turned off, the message is not being emitted, but the division
   by zero in the actual parameters still happens.
->>>>>>> 8cd291a0
 ---------------------------------------------------------------------------
 Version 4.4.0  [v4-stable] (rgerhards), 2009-08-21
 - bugfix: stderr/stdout were not closed to be able to emit error messages,
