--- conflicted
+++ resolved
@@ -1,5 +1,4 @@
 ---------------------------------------------------------------------------
-<<<<<<< HEAD
 Version 4.3.2  [beta] (rgerhards), 2009-06-24
 - removed long-obsoleted property UxTradMsg
 - added a generic network stream server (in addition to rather specific
@@ -54,13 +53,12 @@
   connection broke, but not if there was a problem with statement
   execution. The most probable case for such a case would be invalid
   sql inside the template, and this is now much easier to diagnose.
-=======
+---------------------------------------------------------------------------
 Version 4.2.1  [v4-stable] (rgerhards), 2009-0?-??
 - bugfix: stderr/stdout were not closed to be able to emit error messages,
   but this caused ssh sessions to hang. Now we close them after the 
   initial initialization. See forum thread:
   http://kb.monitorware.com/controlling-terminal-issues-t9875.html
->>>>>>> 65112780
 ---------------------------------------------------------------------------
 Version 4.2.0  [v4-stable] (rgerhards), 2009-06-23
 - bugfix: light and full delay watermarks had invalid values, badly
