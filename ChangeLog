--- conflicted
+++ resolved
@@ -1,25 +1,12 @@
 ---------------------------------------------------------------------------
-<<<<<<< HEAD
-Version 4.3.2  [beta] (rgerhards), 2009-06-24
-=======
 Version 4.5.0  [DEVEL] (rgerhards), 2009-??-??
+- greatly improved performance
 - greatly reduced memory requirements of msg object
   to around half of the previous demand. This means that more messages can
   be stored in core! Due to fewer cache misses, this also means some
   performance improvement.
 - improved config error messages: now contain a copy of the config line
   that (most likely) caused the error
->>>>>>> c53ca3a2
-- removed long-obsoleted property UxTradMsg
-- added a generic network stream server (in addition to rather specific
-  syslog tcp server)
-- added ability for the UDP output action to rebind its send socket after
-  sending n messages. New config directive $ActionSendUDPRebindInterval
-  added for the purpose. By default, rebinding is disabled. This is 
-  considered useful for load balancers.
-- bugfix: imdiag/imtcp had a race condition
-- improved testbench (now much better code design and reuse)
-- added config switch --enable-testbench=no to turn off testbench
 - reduced max value for $DynaFileCacheSize to 1,000 (the former maximum
   of 10,000 really made no sense, even 1,000 is very high, but we like
   to keep the user in control ;)).
@@ -37,7 +24,17 @@
   * $MainMsgQueueSyncQueueFiles
   * $ActionQueueSyncQueueFiles
 ---------------------------------------------------------------------------
-Version 4.3.2  [beta] (rgerhards), 2009-??-??
+Version 4.3.2  [beta] (rgerhards), 2009-06-24
+- removed long-obsoleted property UxTradMsg
+- added a generic network stream server (in addition to rather specific
+  syslog tcp server)
+- added ability for the UDP output action to rebind its send socket after
+  sending n messages. New config directive $ActionSendUDPRebindInterval
+  added for the purpose. By default, rebinding is disabled. This is 
+  considered useful for load balancers.
+- bugfix: imdiag/imtcp had a race condition
+- improved testbench (now much better code design and reuse)
+- added config switch --enable-testbench=no to turn off testbench
 ---------------------------------------------------------------------------
 Version 4.3.1  [DEVEL] (rgerhards), 2009-05-25
 - added capability to run multiple tcp listeners (on different ports)
