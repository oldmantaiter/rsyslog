--- conflicted
+++ resolved
@@ -1,5 +1,14 @@
 ---------------------------------------------------------------------------
-<<<<<<< HEAD
+Version 6.3.10  [BETA] 2012-0?-??
+- bugfix: if debug message could end up in log file when forking
+  if rsyslog was set to auto-background (thus fork, the default) and debug
+  mode to stdout was enabled, debug messages ended up in the first log file
+  opened. Currently, stdout logging is completely disabled in forking mode
+  (but writing to the debug log file is still possible). This is a change 
+  in behaviour, which is under review. If it causes problems to you,
+  please let us know.
+  Thanks to Tomas Heinrich for the patch.
+---------------------------------------------------------------------------
 Version 6.3.9  [BETA] 2012-05-22
 - bugfix: imtcp could cause hang during reception
   this also applied to other users of core file tcpsrv.c, but imtcp was
@@ -166,9 +175,6 @@
   http://blog.gerhards.net/2011/06/new-rsyslog-config-system-materializes.html
 ---------------------------------------------------------------------------
 Version 6.2.2  [v6-stable], 2012-05-??
-=======
-Version 5.9.8  [V5-BETA], 2012-05-??
->>>>>>> f4ec11fa
 - bugfix: disk queue was not persisted on shutdown, regression of fix to
   http://bugzilla.adiscon.com/show_bug.cgi?id=299
   The new code also handles the case of shutdown of blocking light and 
@@ -176,7 +182,6 @@
   timouts, to persist message up to the max queue capacity. Also some nits
   in debug instrumentation have been fixed.
 ---------------------------------------------------------------------------
-<<<<<<< HEAD
 Version 6.2.1  [v6-stable], 2012-05-10
 - change plugin config interface to be compatible with pre-v6.2 system
   The functionality was already removed (because it is superseeded by the
@@ -193,10 +198,6 @@
 - bugfix: stopped DA queue was never processed after a restart due to a
   regression from statistics module
 - bugfix: memory leak in array passing output module mode
-=======
-Version 5.9.7  [V5-BETA], 2012-05-10
-- added capability to specify substrings for field extraction mode
->>>>>>> f4ec11fa
 - bugfix: ommysql did not properly init/exit the mysql runtime library
   this could lead to segfaults. Triggering condition: multiple action
   instances using ommysql.  Thanks to Tomas Heinrich for reporting this
@@ -209,7 +210,6 @@
   for helping to reproduce and fix it.
 - bugfix/tcpflood: sending small test files did not work correctly
 ---------------------------------------------------------------------------
-<<<<<<< HEAD
 Version 6.2.0  [v6-stable], 2012-01-09
 - bugfix (kind of): removed numerical part from pri-text
   see v6 compatibility document for reasons
@@ -452,11 +452,28 @@
   syslog plain tcp input plugin (NOT supporting TLS!)
   [ported from v4]
 ---------------------------------------------------------------------------
-Version 5.9.7  [V5-BETA], 2012-05-??
+Version 5.9.8  [V5-BETA], 2012-05-??
+- bugfix: disk queue was not persisted on shutdown, regression of fix to
+  http://bugzilla.adiscon.com/show_bug.cgi?id=299
+  The new code also handles the case of shutdown of blocking light and 
+  full delayable sources somewhat smarter and permits, assuming sufficient
+  timouts, to persist message up to the max queue capacity. Also some nits
+  in debug instrumentation have been fixed.
+---------------------------------------------------------------------------
+Version 5.9.7  [V5-BETA], 2012-05-10
+- added capability to specify substrings for field extraction mode
+- bugfix: ommysql did not properly init/exit the mysql runtime library
+  this could lead to segfaults. Triggering condition: multiple action
+  instances using ommysql.  Thanks to Tomas Heinrich for reporting this
+  problem and providing an initial patch (which my solution is based on,
+  I need to add more code to clean the mess up).
+- bugfix: rsyslog did not terminate when delayable inputs were blocked
+  due to unvailable sources. Fixes:
+  http://bugzilla.adiscon.com/show_bug.cgi?id=299
+  Thanks to Marcin M for bringing up this problem and Andre Lorbach
+  for helping to reproduce and fix it.
 - bugfix/tcpflood: sending small test files did not work correctly
 ---------------------------------------------------------------------------
-=======
->>>>>>> f4ec11fa
 Version 5.9.6  [V5-BETA], 2012-04-12
 - added configuration directives to customize queue light delay marks
 - permit size modifiers (k,m,g,...) in integer config parameters
@@ -473,12 +490,9 @@
   for imptcp, directive is $InputPTCPServerSupportOctetCountedFraming 
 - added capability to use a local interface IP address as fromhost-ip for
   locally originating messages. New directive $LocalHostIPIF
-<<<<<<< HEAD
 - added configuration directives to customize queue light delay marks
   $MainMsgQueueLightDelayMark, $ActionQueueLightDelayMark; both
   specify number of messages starting at which a delay happens.
-=======
->>>>>>> f4ec11fa
 ---------------------------------------------------------------------------
 Version 5.9.5  [V5-DEVEL], 2012-01-27
 - improved impstats subsystem, added many new counters
@@ -526,11 +540,7 @@
 Version 5.9.2  [V5-DEVEL] (rgerhards), 2011-07-11
 - systemd support: set stdout/stderr to null - thx to Lennart for the patch
 - added support for the ":omusrmsg:" syntax in configuring user messages
-<<<<<<< HEAD
 - added support for the ":omfile:" syntax for actions
-=======
-- added support for the ":omfile:" syntax in configuring user messages
->>>>>>> f4ec11fa
 ---------------------------------------------------------------------------
 Version 5.9.1  [V5-DEVEL] (rgerhards), 2011-06-30
 - added support for obtaining timestamp for kernel message from message
