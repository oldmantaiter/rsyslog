--- conflicted
+++ resolved
@@ -1,5 +1,4 @@
 ---------------------------------------------------------------------------
-<<<<<<< HEAD
 Version 5.9.6  [V5-DEVEL], 2012-??-??
 - refactored imklog linux driver, now combined with BSD driver
   The Linux driver no longer supports outdated kernel symbol resolution,
@@ -119,8 +118,6 @@
   affected directive was: $ActionExecOnlyWhenPreviousIsSuspended on
   closes: http://bugzilla.adiscon.com/show_bug.cgi?id=236
 ---------------------------------------------------------------------------
-=======
->>>>>>> c129ddcc
 Version 5.8.7  [V5-stable] 2012-01-17
 - bugfix: instabilities when using RFC5424 header fields
   Thanks to Kaiwang Chen for the patch
@@ -134,10 +131,7 @@
 - bugfix: stats counter were not properly initialized on creation
 - FQDN hostname for multihomed host was not always set to the correct name
   if multiple aliases existed. Thanks to Tomas Heinreich for the patch.
-<<<<<<< HEAD
-=======
 - re-licensed larger parts of the codebase under the Apache license 2.0
->>>>>>> c129ddcc
 ---------------------------------------------------------------------------
 Version 5.8.6  [V5-stable] 2011-10-21
 - bugfix: missing whitespace after property-based filter was not detected
