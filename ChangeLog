---------------------------------------------------------------------------
<<<<<<< HEAD
Version 6.1.6  [DEVEL] (rgerhards), 2011-03-??
- enhanced omhdfs to support batching mode. This permits to increase
  performance, as we now call the HDFS API with much larger message
  sizes and far more infrequently
- improved testbench
  among others, life tests for ommysql (against a test database) have
  been added, valgrind-based testing enhanced, ...
- bugfix: minor memory leak in omlibdbi (< 1k per instance and run)
- bugfix: (regression) omhdfs did no longer compile
- bugfix: omlibdbi did not use password from rsyslog.con
  closes: http://bugzilla.adiscon.com/show_bug.cgi?id=203
- systemd support somewhat improved (can now take over existing log sockt)
- bugfix: discard action did not work under some circumstances
  fixes: http://bugzilla.adiscon.com/show_bug.cgi?id=217
- bugfix: file descriptor leak in gnutls netstream driver
  fixes: http://bugzilla.adiscon.com/show_bug.cgi?id=222
---------------------------------------------------------------------------
Version 6.1.5  [DEVEL] (rgerhards), 2011-03-04
- improved testbench
- enhanced imtcp to use a pool of worker threads to process incoming
  messages. This enables higher processing rates, especially in the TLS
  case (where more CPU is needed for the crypto functions)
- added support for TLS (in anon mode) to tcpflood
- improved TLS error reporting
- improved TLS startup (Diffie-Hellman bits do not need to be generated,
  as we do not support full anon key exchange -- we always need certs)
- bugfix: fixed a memory leak and potential abort condition
  this could happen if multiple rulesets were used and some output batches
  contained messages belonging to more than one ruleset.
  fixes: http://bugzilla.adiscon.com/show_bug.cgi?id=226
  fixes: http://bugzilla.adiscon.com/show_bug.cgi?id=218
- bugfix: memory leak when $RepeatedMsgReduction on was used
  bug tracker: http://bugzilla.adiscon.com/show_bug.cgi?id=225
- bugfix: potential abort condition when $RepeatedMsgReduction set to on
  as well as potentially in a number of other places where MsgDup() was
  used. This only happened when the imudp input module was used and it
  depended on name resolution not yet had taken place. In other words,
  this was a strange problem that could lead to hard to diagnose 
  instability. So if you experience instability, chances are good that
  this fix will help.
---------------------------------------------------------------------------
Version 6.1.4  [DEVEL] (rgerhards), 2011-02-18
- bugfix/omhdfs: directive $OMHDFSFileName rendered unusable 
  due to a search and replace-induced bug ;)
- bugfix: minor race condition in action.c - considered cosmetic
  This is considered cosmetic as multiple threads tried to write exactly
  the same value into the same memory location without sync. The method
  has been changed so this can no longer happen.
- added pmsnare parser module (written by David Lang)
- enhanced imfile to support non-cancel input termination
- improved systemd socket activation thanks to Marius Tomaschweski
- improved error reporting for $WorkDirectory
  non-existance and other detectable problems are now reported,
  and the work directory is NOT set in this case
- bugfix: pmsnare causded abort under some conditions
- bugfix: abort if imfile reads file line of more than 64KiB
  Thanks to Peter Eisentraut for reporting and analysing this problem.
  bug tracker: http://bugzilla.adiscon.com/show_bug.cgi?id=221
- bugfix: queue engine did not properly slow down inputs in FULL_DELAY mode
  when in disk-assisted mode. This especially affected imfile, which
  created unnecessarily queue files if a large set of input file data was
  to process.
- bugfix: very long running actions could prevent shutdown under some
  circumstances. This has now been solved, at least for common
  situations.
- bugfix: fixed compile problem due to empty structs
  this occured only on some platforms/compilers. thanks to Dražen Kačar 
  for the fix
---------------------------------------------------------------------------
Version 6.1.3  [DEVEL] (rgerhards), 2011-02-01
- experimental support for monogodb added
- added $IMUDPSchedulingPolicy and $IMUDPSchedulingPriority config settings
- added $LocalHostName config directive
- improved tcpsrv performance by enabling multiple-entry epoll
  so far, we always pulled a single event from the epoll interface. 
  Now 128, what should result in performance improvement (less API
  calls) on busy systems. Most importantly affects imtcp.
- imptcp now supports non-cancel termination mode, a plus in stability
- imptcp speedup: multiple worker threads can now be used to read data
- new directive $InputIMPTcpHelperThreads added
- bugfix: fixed build problems on some platforms
  namely those that have 32bit atomic operations but not 64 bit ones
- bugfix: local hostname was pulled too-early, so that some config 
  directives (namely FQDN settings) did not have any effect
- enhanced tcpflood to support multiple sender threads
  this is required for some high-throughput scenarios (and necessary to
  run some performance tests, because otherwise the sender is too slow).
- added some new custom parsers (snare, aix, some Cisco "specialities")
  thanks to David Lang
---------------------------------------------------------------------------
Version 6.1.2  [DEVEL] (rgerhards), 2010-12-16
- added experimental support for log normalizaton (via liblognorm)
  support for normalizing log messages has been added in the form of
  mmnormalize. The core engine (property replacer, filter engine) has
  been enhanced to support properties from normalized events.
  Note: this is EXPERIMENTAL code. It is currently know that
  there are issues if the functionality is used with
  - disk-based queues
  - asynchronous action queues
  You can not use the new functionality together with these features.
  This limitation will be removed in later releases. However, we 
  preferred to release early, so that one can experiment with the new
  feature set and accepted the price that this means the full set of
  functionality is not yet available. If not used together with
  these features, log normalizing should be pretty stable.
- enhanced testing tool tcpflood
  now supports sending via UDP and the capability to run multiple
  iterations and generate statistics data records
- bugfix: potential abort when output modules with different parameter
  passing modes were used in configured output modules
---------------------------------------------------------------------------
Version 6.1.1  [DEVEL] (rgerhards), 2010-11-30
- bugfix(important): problem in TLS handling could cause rsyslog to loop
  in a tight loop, effectively disabling functionality and bearing the
  risk of unresponsiveness of the whole system.
  Bug tracker: http://bugzilla.adiscon.com/show_bug.cgi?id=194
- support for omhdfs officially added (import from 5.7.1)
- merged imuxsock improvements from 5.7.1 (see there)
- support for systemd officially added (import from 5.7.0)
- bugfix: a couple of problems that imfile had on some platforms, namely
  Ubuntu (not their fault, but occured there)
- bugfix: imfile utilizes 32 bit to track offset. Most importantly,
  this problem can not experienced on Fedora 64 bit OS (which has
  64 bit long's!)
- a number of other bugfixes from older versions imported
---------------------------------------------------------------------------
Version 6.1.0  [DEVEL] (rgerhards), 2010-08-12

*********************************** NOTE **********************************
The v6 versions of rsyslog feature a greatly redesigned config system 
which, among others, supports scoping. However, the initial version does
not contain the whole new system. Rather it will evolve. So it is
expected that interfaces, even new ones, break during the initial
6.x.y releases.
*********************************** NOTE **********************************

- added $Begin, $End and $ScriptScoping config scope statments
  (at this time for actions only).
- added imptcp, a simplified, Linux-specific and potentielly fast
  syslog plain tcp input plugin (NOT supporting TLS!)
  [ported from v4]
---------------------------------------------------------------------------
=======
>>>>>>> da4c90af
Version 5.9.0  [V5-DEVEL] (rgerhards), 2011-03-??
- this begins a new devel branch for v5
- enhanced omhdfs to support batching mode. This permits to increase
  performance, as we now call the HDFS API with much larger message
  sizes and far more infrequently
---------------------------------------------------------------------------
Version 5.7.9  [V5-BETA] (rgerhards), 2011-03-??
- improved testbench
  among others, life tests for ommysql (against a test database) have
  been added, valgrind-based testing enhanced, ...
- enhance: fallback *at runtime* to epoll_create if epoll_create1 is not
  available. Thanks to Michael Biebl for analysis and patch!
- bugfix: minor memory leak in omlibdbi (< 1k per instance and run)
- bugfix: (regression) omhdfs did no longer compile
- bugfix: omlibdbi did not use password from rsyslog.conf
  closes: http://bugzilla.adiscon.com/show_bug.cgi?id=203
---------------------------------------------------------------------------
Version 5.7.8  [V5-BETA] (rgerhards), 2011-03-09
- systemd support somewhat improved (can now take over existing log sockt)
- bugfix: discard action did not work under some circumstances
  fixes: http://bugzilla.adiscon.com/show_bug.cgi?id=217
- bugfix: file descriptor leak in gnutls netstream driver
  fixes: http://bugzilla.adiscon.com/show_bug.cgi?id=222
---------------------------------------------------------------------------
Version 5.7.7  [V5-BETA] (rgerhards), 2011-03-02
- bugfix: potential abort condition when $RepeatedMsgReduction set to on
  as well as potentially in a number of other places where MsgDup() was
  used. This only happened when the imudp input module was used and it
  depended on name resolution not yet had taken place. In other words,
  this was a strange problem that could lead to hard to diagnose 
  instability. So if you experience instability, chances are good that
  this fix will help.
---------------------------------------------------------------------------
Version 5.7.6  [V5-BETA] (rgerhards), 2011-02-25
- bugfix: fixed a memory leak and potential abort condition
  this could happen if multiple rulesets were used and some output batches
  contained messages belonging to more than one ruleset.
  fixes: http://bugzilla.adiscon.com/show_bug.cgi?id=226
  fixes: http://bugzilla.adiscon.com/show_bug.cgi?id=218
- bugfix: memory leak when $RepeatedMsgReduction on was used
  bug tracker: http://bugzilla.adiscon.com/show_bug.cgi?id=225
---------------------------------------------------------------------------
Version 5.7.5  [V5-BETA] (rgerhards), 2011-02-23
- enhance: imfile did not yet support multiple rulesets, now added
  we do this directly in the beta because a) it does not affect existing
  functionality and b) one may argue that this missing functionality is
  close to a bug.
- improved testbench, added tests for imuxsock
- bugfix: imuxsock did no longer sanitize received messages
  This was a regression from the imuxsock partial rewrite. Happened
  because the message is no longer run through the standard parsers. 
  bug tracker: http://bugzilla.adiscon.com/show_bug.cgi?id=224
- bugfix: minor race condition in action.c - considered cosmetic
  This is considered cosmetic as multiple threads tried to write exactly
  the same value into the same memory location without sync. The method
  has been changed so this can no longer happen.
---------------------------------------------------------------------------
Version 5.7.4  [V5-BETA] (rgerhards), 2011-02-17
- added pmsnare parser module (written by David Lang)
- enhanced imfile to support non-cancel input termination
- improved systemd socket activation thanks to Marius Tomaschweski
- improved error reporting for $WorkDirectory
  non-existance and other detectable problems are now reported,
  and the work directory is NOT set in this case
- bugfix: pmsnare causded abort under some conditions
- bugfix: abort if imfile reads file line of more than 64KiB
  Thanks to Peter Eisentraut for reporting and analysing this problem.
  bug tracker: http://bugzilla.adiscon.com/show_bug.cgi?id=221
- bugfix: queue engine did not properly slow down inputs in FULL_DELAY mode
  when in disk-assisted mode. This especially affected imfile, which
  created unnecessarily queue files if a large set of input file data was
  to process.
- bugfix: very long running actions could prevent shutdown under some
  circumstances. This has now been solved, at least for common
  situations.
- bugfix: fixed compile problem due to empty structs
  this occured only on some platforms/compilers. thanks to Dražen Kačar 
  for the fix
---------------------------------------------------------------------------
Version 5.7.3  [V5-BETA] (rgerhards), 2011-02-07
- added support for processing multi-line messages in imfile
- added $IMUDPSchedulingPolicy and $IMUDPSchedulingPriority config settings
- added $LocalHostName config directive
- bugfix: fixed build problems on some platforms
  namely those that have 32bit atomic operations but not 64 bit ones
- bugfix: local hostname was pulled too-early, so that some config 
  directives (namely FQDN settings) did not have any effect
- bugfix: imfile did duplicate messages under some circumstances
- added $OMMySQLConfigFile config directive
- added $OMMySQLConfigSection config directive
---------------------------------------------------------------------------
Version 5.7.2  [V5-DEVEL] (rgerhards), 2010-11-26
- bugfix(important): problem in TLS handling could cause rsyslog to loop
  in a tight loop, effectively disabling functionality and bearing the
  risk of unresponsiveness of the whole system.
  Bug tracker: http://bugzilla.adiscon.com/show_bug.cgi?id=194
- bugfix: imfile state file was not written when relative file name
  for it was specified
- bugfix: compile failed on systems without epoll_create1()
  Thanks to David Hill for providing a fix.
- bugfix: atomic increment for msg object may not work correct on all
  platforms. Thanks to Chris Metcalf for the patch
- bugfix: replacements for atomic operations for non-int sized types had
  problems. At least one instance of that problem could potentially lead
  to abort (inside omfile).
---------------------------------------------------------------------------
Version 5.7.1  [V5-DEVEL] (rgerhards), 2010-10-05
- support for Hadoop's HDFS added (via omhdfs)
- imuxsock now optionally use SCM_CREDENTIALS to pull the pid from the log
  socket itself
  (thanks to Lennart Poettering for the suggesting this feature)
- imuxsock now optionally uses per-process input rate limiting, guarding the
  user against processes spamming the system log
  (thanks to Lennart Poettering for suggesting this feature)
- added new config statements
  * $InputUnixListenSocketUsePIDFromSystem 
  * $SystemLogUsePIDFromSystem 
  * $SystemLogRateLimitInterval
  * $SystemLogRateLimitBurst
  * $SystemLogRateLimitSeverity
  * $IMUxSockRateLimitInterval
  * $IMUxSockRateLimitBurst
  * $IMUxSockRateLimitSeverity
- imuxsock now supports up to 50 different sockets for input
- some code cleanup in imuxsock (consider this a release a major
  modification, especially if problems show up)
- bugfix: /dev/log was unlinked even when passed in from systemd
  in which case it should be preserved as systemd owns it
---------------------------------------------------------------------------
Version 5.7.0  [V5-DEVEL] (rgerhards), 2010-09-16
- added module impstat to emit periodic statistics on rsyslog counters
- support for systemd officially added
  * acquire /dev/log socket optionally from systemd
    thanks to Lennart Poettering for this patch
  * sd-systemd API added as part of rsyslog runtime library
---------------------------------------------------------------------------
Version 5.6.5  [V5-STABLE] (rgerhards), 2011-03-??
- bugfix: omlibdbi did not use password from rsyslog.con
  closes: http://bugzilla.adiscon.com/show_bug.cgi?id=203
- bugfix(kind of): tell users that config graph can currently not be
  generated
  closes: http://bugzilla.adiscon.com/show_bug.cgi?id=232
- bugfix: discard action did not work under some circumstances
  fixes: http://bugzilla.adiscon.com/show_bug.cgi?id=217
  (backport from 5.7.8)
---------------------------------------------------------------------------
Version 5.6.4  [V5-STABLE] (rgerhards), 2011-03-03
- bugfix: potential abort condition when $RepeatedMsgReduction set to on
  as well as potentially in a number of other places where MsgDup() was
  used. This only happened when the imudp input module was used and it
  depended on name resolution not yet had taken place. In other words,
  this was a strange problem that could lead to hard to diagnose 
  instability. So if you experience instability, chances are good that
  this fix will help.
- bugfix: fixed a memory leak and potential abort condition
  this could happen if multiple rulesets were used and some output batches
  contained messages belonging to more than one ruleset.
  fixes: http://bugzilla.adiscon.com/show_bug.cgi?id=226
  fixes: http://bugzilla.adiscon.com/show_bug.cgi?id=218
- bugfix: memory leak when $RepeatedMsgReduction on was used
  bug tracker: http://bugzilla.adiscon.com/show_bug.cgi?id=225
---------------------------------------------------------------------------
Version 5.6.3  [V5-STABLE] (rgerhards), 2011-01-26
- bugfix: action processor released memory too early, resulting in
  potential issue in retry cases (but very unlikely due to another
  bug, which I also fixed -- only after the fix this problem here
  became actually visible).
- bugfix: batch processing flagged invalid message as "bad" under some
  circumstances
- bugfix: unitialized variable could cause issues under extreme conditions
  plus some minor nits. This was found after a clang static code analyzer
  analysis (great tool, and special thanks to Marcin for telling me about
  it!)
- bugfix: batches which had actions in error were not properly retried in
  all cases
- bugfix: imfile did duplicate messages under some circumstances
- bugfix: testbench was not activated if no Java was present on system
  ... what actually was a left-over. Java is no longer required.
---------------------------------------------------------------------------
Version 5.6.2  [V5-STABLE] (rgerhards), 2010-11-30
- bugfix: compile failed on systems without epoll_create1()
  Thanks to David Hill for providing a fix.
- bugfix: atomic increment for msg object may not work correct on all
  platforms. Thanks to Chris Metcalf for the patch
- bugfix: replacements for atomic operations for non-int sized types had
  problems. At least one instance of that problem could potentially lead
  to abort (inside omfile).
- added the $InputFilePersistStateInterval config directive to imfile
- changed imfile so that the state file is never deleted (makes imfile
  more robust in regard to fatal failures)
---------------------------------------------------------------------------
Version 5.6.1  [V5-STABLE] (rgerhards), 2010-11-24
- bugfix(important): problem in TLS handling could cause rsyslog to loop
  in a tight loop, effectively disabling functionality and bearing the
  risk of unresponsiveness of the whole system.
  Bug tracker: http://bugzilla.adiscon.com/show_bug.cgi?id=194
- permitted imptcp to work on systems which support epoll(), but not
  epoll_create().
  Bug: http://bugzilla.adiscon.com/show_bug.cgi?id=204
  Thanks to Nicholas Brink for reporting this problem.
- bugfix: testbench failed if imptcp was not enabled
- bugfix: segfault when an *empty* template was used
  Bug: http://bugzilla.adiscon.com/show_bug.cgi?id=206
  Thanks to David Hill for alerting us.
- bugfix: compile failed with --enable-unlimited-select
  thanks varmojfekoj for the patch
---------------------------------------------------------------------------
Version 5.6.0  [V5-STABLE] (rgerhards), 2010-10-19

This release brings all changes and enhancements of the 5.5.x series
to the v5-stable branch.

- bugfix: a couple of problems that imfile had on some platforms, namely
  Ubuntu (not their fault, but occured there)
- bugfix: imfile utilizes 32 bit to track offset. Most importantly,
  this problem can not experienced on Fedora 64 bit OS (which has
  64 bit long's!)
---------------------------------------------------------------------------
Version 5.5.7  [V5-BETA] (rgerhards), 2010-08-09
- changed omudpspoof default spoof address to simplify typical use case
  thanks to David Lang for suggesting this
- doc bugfix: pmlastmsg doc samples had errors
- bugfix[minor]: pmrfc3164sd had invalid name (resided in rsyslog name 
  space, what should not be the case for a contributed module)
- added omuxsock, which permits to write message to local Unix sockets
  this is the counterpart to imuxsock, enabling fast local forwarding
---------------------------------------------------------------------------
Version 5.5.6  [DEVEL] (rgerhards), 2010-07-21
- added parser modules
  * pmlastmsg, which supports the notoriously malformed "last message
    repeated n times" messages from some syslogd's (namely sysklogd)
  * pmrfc3164sd (contributed), supports RFC5424 structured data in 
    RFC3164 messages [untested]
- added new module type "string generator", used to speed up output
  processing. Expected speedup for (typical) rsyslog processing is
  roughly 5 to 6 percent compared to using string-based templates.
  They may also be used to do more complex formatting with custom
  C code, what provided greater flexibility and probably far higher
  speed, for example if using multiple regular expressions within a 
  template.
- added 4 string generators for
  * RSYSLOG_FileFormat
  * RSYSLOG_TraditionalFileFormat
  * RSYSLOG_ForwardFormat
  * RSYSLOG_TraditionalForwardFormat
- bugfix: mutexes used to simulate atomic instructions were not destructed
- bugfix: regression caused more locking action in msg.c than necessary
- bugfix: "$ActionExecOnlyWhenPreviousIsSuspended on" was broken
- bugfix: segfault on HUP when "HUPIsRestart" was set to "on"
  thanks varmojfekoj for the patch
- bugfix: default for $OMFileFlushOnTXEnd was wrong ("off").
  This, in default mode, caused buffered writing to be used, what
  means that it looked like no output were written or partial
  lines. Thanks to Michael Biebl for pointing out this bug.
- bugfix: programname filter in ! configuration can not be reset
  Thanks to Kiss Gabor for the patch.
---------------------------------------------------------------------------
Version 5.5.5  [DEVEL] (rgerhards), 2010-05-20
- added new cancel-reduced action thread termination method
  We now manage to cancel threads that block inside a retry loop to
  terminate without the need to cancel the thread. Avoiding cancellation
  helps keep the system complexity minimal and thus provides for better
  stability. This also solves some issues with improper shutdown when
  inside an action retry loop.
---------------------------------------------------------------------------
Version 5.5.4  [DEVEL] (rgerhards), 2010-05-03
- This version offers full support for Solaris on Intel and Sparc
- bugfix: problems with atomic operations emulation
  replaced atomic operation emulation with new code. The previous code
  seemed to have some issue and also limited concurrency severely. The
  whole atomic operation emulation has been rewritten.
- bugfix: netstream ptcp support class was not correctly build on systems
  without epoll() support
- bugfix: segfault on Solaris/Sparc
---------------------------------------------------------------------------
Version 5.5.3  [DEVEL] (rgerhards), 2010-04-09
- added basic but functional support for Solaris
- imported many bugfixes from 3.6.2/4.6.1 (see ChangeLog below!)
- added new property replacer option "date-rfc3164-buggyday" primarily
  to ease migration from syslog-ng. See property replacer doc for
  details.
- added capability to turn off standard LF delimiter in TCP server
  via new directive "$InputTCPServerDisableLFDelimiter on"
- bugfix: failed to compile on systems without epoll support
- bugfix: comment char ('#') in literal terminated script parsing
  and thus could not be used.
  but tracker: http://bugzilla.adiscon.com/show_bug.cgi?id=119
  [merged in from v3.22.2]
- imported patches from 4.6.0:
  * improved testbench to contain samples for totally malformed messages
    which miss parts of the message content
  * bugfix: some malformed messages could lead to a missing LF inside files
    or some other missing parts of the template content.
  * bugfix: if a message ended immediately with a hostname, the hostname
    was mistakenly interpreted as TAG, and localhost be used as hostname
---------------------------------------------------------------------------
Version 5.5.2  [DEVEL] (rgerhards), 2010-02-05
- applied patches that make rsyslog compile under Apple OS X.
  Thanks to trey for providing these.
- replaced data type "bool" by "sbool" because this created some
  portability issues.
- added $Escape8BitCharactersOnReceive directive
  Thanks to David Lang for suggesting it.
- worked around an issue where omfile failed to compile on 32 bit platforms
  under some circumstances (this smells like a gcc problem, but a simple
  solution was available). Thanks to Kenneth Marshall for some advice.
- extended testbench
---------------------------------------------------------------------------
Version 5.5.1  [DEVEL] (rgerhards), 2009-11-27
- introduced the ablity for netstream drivers to utilize an epoll interface
  This offers increased performance and removes the select() FDSET size
  limit from imtcp. Note that we fall back to select() if there is no
  epoll netstream drivers. So far, an epoll driver has only been
  implemented for plain tcp syslog, the rest will follow once the code
  proves well in practice AND there is demand.
- re-implemented $EscapeControlCharacterTab config directive
  Based on Jonathan Bond-Caron's patch for v4. This now also includes some
  automatted tests.
- bugfix: enabling GSSServer crashes rsyslog startup
  Thanks to Tomas Kubina for the patch [imgssapi]
- bugfix (kind of): check if TCP connection is still alive if using TLS
  Thanks to Jonathan Bond-Caron for the patch.
---------------------------------------------------------------------------
Version 5.5.0  [DEVEL] (rgerhards), 2009-11-18
- moved DNS resolution code out of imudp and into the backend processing
  Most importantly, DNS resolution now never happens if the resolved name
  is not required. Note that this applies to imudp - for the other inputs,
  DNS resolution almost comes for free, so we do not do it there. However,
  the new method has been implemented in a generic way and as such may 
  also be used by other modules in the future.
- added option to use unlimited-size select() calls
  Thanks to varmjofekoj for the patch
  This is not done in imudp, as it natively supports epoll().
- doc: improved description of what loadable modules can do
---------------------------------------------------------------------------
Version 5.4.2  [v5-stable] (rgerhards), 2010-03-??
- bugfix(kind of): output plugin retry behaviour could cause engine to loop
  The rsyslog engine did not guard itself against output modules that do
  not properly convey back the tryResume() behaviour. This then leads to
  what looks like an endless loop. I consider this to be a bug of the 
  engine not only because it should be hardened against plugin misbehaviour,
  but also because plugins may not be totally able to avoid this situation
  (depending on the type of and processing done by the plugin).
- bugfix: testbench failed when not executed in UTC+1 timezone
  accidently, the time zone information was kept inside some
  to-be-checked-for responses
- temporary bugfix replaced by permanent one for
  message-induced off-by-one error (potential segfault) (see 4.6.2)
  The analysis has been completed and a better fix been crafted and 
  integrated.
- bugfix(minor): status variable was uninitialized
  However, this would have caused harm only if NO parser modules at
  all were loaded, which would lead to a defunctional configuration
  at all. And, even more important, this is impossible as two parser
  modules are built-in and thus can not be "not loaded", so we always
  have a minimum of two.
---------------------------------------------------------------------------
Version 5.4.1  [v5-stable] (rgerhards), 2010-03-??
- added new property replacer option "date-rfc3164-buggyday" primarily
  to ease migration from syslog-ng. See property replacer doc for
  details. [backport from 5.5.3 because urgently needed by some]
- imported all bugfixes vom 4.6.2 (see below)
---------------------------------------------------------------------------
Version 5.4.0  [v5-stable] (rgerhards), 2010-03-08
***************************************************************************
* This is a new stable v5 version. It contains all fixes and enhancements *
* made during the 5.3.x phase as well as those listed below.              *
* Note that the 5.2.x series was quite buggy and as such all users are    *
* strongly advised to upgrade to 5.4.0.                                   *
***************************************************************************
- bugfix: omruleset failed to work in many cases
  bug tracker: http://bugzilla.adiscon.com/show_bug.cgi?id=179
  Thanks to Ryan B. Lynch for reporting this issue.
- bugfix: comment char ('#') in literal terminated script parsing
  and thus could not be used.
  but tracker: http://bugzilla.adiscon.com/show_bug.cgi?id=119
  [merged in from v3.22.2]
---------------------------------------------------------------------------
Version 5.3.7  [BETA] (rgerhards), 2010-01-27
- bugfix: queues in direct mode could case a segfault, especially if an
  action failed for action queues. The issue was an invalid increment of
  a stack-based pointer which lead to destruction of the stack frame and
  thus a segfault on function return.
  Thanks to Michael Biebl for alerting us on this problem.
- bugfix: hostname accidently set to IP address for some message sources,
  for example imudp. Thanks to Anton for reporting this bug. [imported v4]
- bugfix: ompgsql had problems with transaction support, what actually 
  rendered it unsuable. Thanks to forum user "horhe" for alerting me
  on this bug and helping to debug/fix it! [imported from 5.3.6]
- bugfix: $CreateDirs variable not properly initialized, default thus
  was random (but most often "on") [imported from v3]
- bugfix: potential segfaults during queue shutdown
  (bugs require certain non-standard settings to appear)
  Thanks to varmojfekoj for the patch [imported from 4.5.8]
  [backport from 5.5.2]
- bugfix: wrong memory assignment for a config variable (probably
  without causing any harm) [backport from 5.2.2]
- bugfix: rsyslog hangs when writing to a named pipe which nobody was
  reading. Thanks to Michael Biebl for reporting this bug.
  Bugzilla entry: http://bugzilla.adiscon.com/show_bug.cgi?id=169
  [imported from 4.5.8]
---------------------------------------------------------------------------
Version 5.3.6  [BETA] (rgerhards), 2010-01-13
- bugfix: ompgsql did not properly check the server connection in
  tryResume(), which could lead to rsyslog running in a thight loop
- bugfix: suspension during beginTransaction() was not properly handled
  by rsyslog core
- bugfix: omfile output was only written when buffer was full, not at
  end of transaction
- bugfix: commit transaction was not properly conveyed to message layer,
  potentially resulting in non-message destruction and thus hangs
- bugfix: enabling GSSServer crashes rsyslog startup
  Thanks to Tomas Kubina for the patch [imgssapi]
- bugfix (kind of): check if TCP connection is still alive if using TLS
  Thanks to Jonathan Bond-Caron for the patch.
- bugfix: $CreateDirs variable not properly initialized, default thus
  was random (but most often "on") [imported from v3]
- bugfix: ompgsql had problems with transaction support, what actually 
  rendered it unsuable. Thanks to forum user "horhe" for alerting me
  on this bug and helping to debug/fix it!
- bugfix: memory leak when sending messages in zip-compressed format
  Thanks to Naoya Nakazawa for analyzing this issue and providing a patch.
- worked around an issue where omfile failed to compile on 32 bit platforms
  under some circumstances (this smells like a gcc problem, but a simple
  solution was available). Thanks to Kenneth Marshall for some advice.
  [backported from 5.5.x branch]
---------------------------------------------------------------------------
Version 5.3.5  [BETA] (rgerhards), 2009-11-13
- some light performance enhancement by replacing time() call with much
  faster (at least under linux) gettimeofday() calls.
- some improvement of omfile performance with dynafiles
  saved costly time() calls by employing a logical clock, which is 
  sufficient for the use case
- bugfix: omudpspoof miscalculated source and destination ports
  while this was probably not noticed for source ports, it resulted in
  almost all destination ports being wrong, except for the default port
  of 514, which by virtue of its binary representation was calculated 
  correct (and probably thus the bug not earlier detected).
- bugfixes imported from earlier releases
  * bugfix: named pipes did no longer work (they always got an open error)
    this was a regression from the omfile rewrite in 4.5.0
  * bugfix(testbench): sequence check was not always performed correctly,
    that could result in tests reporting success when they actually failed
- improved testbench: added tests for UDP forwarding and omudpspoof
- doc bugfix: omudpspoof had wrong config command names ("om" missing)
- bugfix [imported from 4.4.3]: $ActionExecOnlyOnceEveryInterval did
  not work.
- [inport v4] improved testbench, contains now tcp and gzip test cases
- [import v4] added a so-called "On Demand Debug" mode, in which debug
  output can be generated only after the process has started, but not right
  from the beginning. This is assumed to be useful for hard-to-find bugs.
  Also improved the doc on the debug system.
- bugfix: segfault on startup when -q or -Q option was given
  [imported from v3-stable]
---------------------------------------------------------------------------
Version 5.3.4  [DEVEL] (rgerhards), 2009-11-04
- added the ability to create custom message parsers
- added $RulesetParser config directive that permits to bind specific
  parsers to specific rulesets
- added omruleset output module, which provides great flexibility in 
  action processing. THIS IS A VERY IMPORTANT ADDITION, see its doc
  for why.
- added the capability to have ruleset-specific main message queues
  This offers considerable additional flexibility AND superior performance
  (in cases where multiple inputs now can avoid lock contention)
- bugfix: correct default for escape ('#') character restored
  This was accidently changed to '\\', thanks to David Lang for reporting
- bugfix(testbench): testcase did not properly wait for rsyslogd shutdown
  thus some unpredictable behavior and a false negative test result
  could occur.
---------------------------------------------------------------------------
Version 5.3.3  [DEVEL] (rgerhards), 2009-10-27
- simplified and thus speeded up the queue engine, also fixed some
  potential race conditions (in very unusual shutdown conditions)
  along the way. The threading model has seriously changes, so there may
  be some regressions.
- enhanced test environment (inlcuding testbench): support for enhancing
  probability of memory addressing failure by using non-NULL default
  value for malloced memory (optional, only if requested by configure
  option). This helps to track down some otherwise undetected issues
  within the testbench.
- bugfix: potential abort if inputname property was not set 
  primarily a problem of imdiag
- bugfix: message processing states were not set correctly in all cases
  however, this had no negative effect, as the message processing state
  was not evaluated when a batch was deleted, and that was the only case
  where the state could be wrong.
---------------------------------------------------------------------------
Version 5.3.2  [DEVEL] (rgerhards), 2009-10-21
- enhanced omfile to support transactional interface. This will increase
  performance in many cases.
- added multi-ruleset support to imudp
- re-enabled input thread termination handling that does avoid thread
  cancellation where possible. This provides a more reliable mode of
  rsyslogd termination (canceling threads my result in not properly
  freed resouces and potential later hangs, even though we perform
  proper cancel handling in our code). This is part of an effort to
  reduce thread cancellation as much as possible in rsyslog.
  NOTE: the code previously written code for this functionality had a
  subtle race condition. The new code solves that.
- enhanced immark to support non-cancel input module termination
- improved imudp so that epoll can be used in more environments,
  fixed potential compile time problem if EPOLL_CLOEXEC is not available.
- some cleanup/slight improvement:
  * changed imuxsock to no longer use deprecated submitAndParseMsg() IF
  * changed submitAndParseMsg() interface to be a wrapper around the new
    way of message creation/submission. This enables older plugins to be
    used together with the new interface. The removal also enables us to
    drop a lot of duplicate code, reducing complexity and increasing
    maintainability.
- bugfix: segfault when starting up with an invalid .qi file for a disk queue
  Failed for both pure disk as well as DA queues. Now, we emit an error
  message and disable disk queueing facility.
- bugfix: potential segfault on messages with empty MSG part. This was a
  recently introduced regression.
- bugfix: debug string larger than 1K were improperly displayed. Max size
  is now 32K, and if a string is even longer it is meaningfully truncated.
---------------------------------------------------------------------------
Version 5.3.1  [DEVEL] (rgerhards), 2009-10-05
- added $AbortOnUncleanConfig directive - permits to prevent startup when
  there are problems with the configuration file. See it's doc for
  details.
- included some important fixes from v4-stable:
  * bugfix: invalid handling of zero-sized messages
  * bugfix: zero-sized UDP messages are no longer processed
  * bugfix: random data could be appended to message
  * bugfix: reverse lookup reduction logic in imudp do DNS queries too often
- bugfixes imported from 4.5.4:
  * bugfix: potential segfault in stream writer on destruction
  * bugfix: potential race in object loader (obj.c) during use/release
  * bugfixes: potential problems in out file zip writer
---------------------------------------------------------------------------
Version 5.3.0  [DEVEL] (rgerhards), 2009-09-14
- begun to add simple GUI programs to gain insight into running rsyslogd
  instances and help setup and troubleshooting (active via the
  --enable-gui ./configure switch)
- changed imudp to utilize epoll(), where available. This shall provide
  slightly better performance (just slightly because we called select()
  rather infrequently on a busy system)
---------------------------------------------------------------------------
Version 5.2.2  [v5-stable] (rgerhards), 2009-11-??
- bugfix: enabling GSSServer crashes rsyslog startup
  Thanks to Tomas Kubina for the patch [imgssapi]
---------------------------------------------------------------------------
Version 5.2.1  [v5-stable] (rgerhards), 2009-11-02
- bugfix [imported from 4.4.3]: $ActionExecOnlyOnceEveryInterval did
  not work.
- bugfix: segfault on startup when -q or -Q option was given
  [imported from v3-stable]
---------------------------------------------------------------------------
Version 5.2.0  [v5-stable] (rgerhards), 2009-11-02
This is a re-release of version 5.1.6 as stable after we did not get any bug 
reports during the whole beta phase. Still, this first v5-stable may not be 
as stable as one hopes for, I am not sure if we did not get bug reports
just because nobody tried it. Anyhow, we need to go forward and so we
have the initial v5-stable.
---------------------------------------------------------------------------
Version 5.1.6  [v5-beta] (rgerhards), 2009-10-15
- feature imports from v4.5.6
- bugfix: potential race condition when queue worker threads were
  terminated
- bugfix: solved potential (temporary) stall of messages when the queue was
  almost empty and few new data added (caused testbench to sometimes hang!)
- fixed some race condition in testbench
- added more elaborate diagnostics to parts of the testbench
- bugfixes imported from 4.5.4:
  * bugfix: potential segfault in stream writer on destruction
  * bugfix: potential race in object loader (obj.c) during use/release
  * bugfixes: potential problems in out file zip writer
- included some important fixes from 4.4.2:
  * bugfix: invalid handling of zero-sized messages
  * bugfix: zero-sized UDP messages are no longer processed
  * bugfix: random data could be appended to message
  * bugfix: reverse lookup reduction logic in imudp do DNS queries too often
---------------------------------------------------------------------------
Version 5.1.5  [v5-beta] (rgerhards), 2009-09-11
- added new config option $ActionWriteAllMarkMessages
  this option permites to process mark messages under all circumstances,
  even if an action was recently called. This can be useful to use mark
  messages as a kind of heartbeat.
- added new config option $InputUnixListenSocketCreatePath
  to permit the auto-creation of pathes to additional log sockets. This
  turns out to be useful if they reside on temporary file systems and
  rsyslogd starts up before the daemons that create these sockets
  (rsyslogd always creates the socket itself if it does not exist).
- added $LogRSyslogStatusMessages configuration directive
  permitting to turn off rsyslog start/stop/HUP messages. See Debian
  ticket http://bugs.debian.org/cgi-bin/bugreport.cgi?bug=463793
- bugfix: hostnames with dashes in them were incorrectly treated as
  malformed, thus causing them to be treated as TAG (this was a regression
  introduced from the "rfc3164 strict" change in 4.5.0). Testbench has been
  updated to include a smaple message with a hostname containing a dash.
- bugfix: strings improperly reused, resulting in some message properties
  be populated with strings from previous messages. This was caused by
  an improper predicate check.
- added new config directive $omfileForceChown [import from 4.7.0]
---------------------------------------------------------------------------
Version 5.1.4  [DEVEL] (rgerhards), 2009-08-20
- legacy syslog parser changed so that it now accepts date stamps in
  wrong case. Some devices seem to create them and I do not see any harm
  in supporting that.
- added $InputTCPMaxListeners directive - permits to specify how many 
  TCP servers shall be possible (default is 20).
- bugfix: memory leak with some input modules. Those inputs that
  use parseAndSubmitMsg() leak two small memory blocks with every message.
  Typically, those process only relatively few messages, so the issue 
  does most probably not have any effect in practice.
- bugfix: if tcp listen port could not be created, no error message was
  emitted
- bugfix: discard action did not work (did not discard messages)
- bugfix: discard action caused segfault
- bugfix: potential segfault in output file writer (omfile)
  In async write mode, we use modular arithmetic to index the output
  buffer array. However, the counter variables accidently were signed,
  thus resulting in negative indizes after integer overflow. That in turn
  could lead to segfaults, but was depending on the memory layout of 
  the instance in question (which in turn depended on a number of
  variables, like compile settings but also configuration). The counters
  are now unsigned (as they always should have been) and so the dangling
  mis-indexing does no longer happen. This bug potentially affected all
  installations, even if only some may actually have seen a segfault.
---------------------------------------------------------------------------
Version 5.1.3  [DEVEL] (rgerhards), 2009-07-28
- architecture change: queue now always has at least one worker thread
  if not running in direct mode. Previous versions could run without 
  any active workers. This simplifies the code at a very small expense.
  See v5 compatibility note document for more in-depth discussion.
- enhance: UDP spoofing supported via new output module omudpspoof
  See the omudpspoof documentation for details and samples
- bugfix: message could be truncated after TAG, often when forwarding
  This was a result of an internal processing error if maximum field
  sizes had been specified in the property replacer.
- bugfix: minor static memory leak while reading configuration
  did NOT leak based on message volume
- internal: added ability to terminate input modules not via pthread_cancel
  but an alternate approach via pthread_kill. This is somewhat safer as we
  do not need to think about the cancel-safeness of all libraries we use.
  However, not all inputs can easily supported, so this now is a feature
  that can be requested by the input module (the most important ones
  request it).
---------------------------------------------------------------------------
Version 5.1.2  [DEVEL] (rgerhards), 2009-07-08
- bugfix: properties inputname, fromhost, fromhost-ip, msg were lost when
  working with disk queues
- some performance enhancements
- bugfix: abort condition when RecvFrom was not set and message reduction
  was on. Happend e.g. with imuxsock.
- added $klogConsoleLogLevel directive which permits to set a new
  console log level while rsyslog is active
- some internal code cleanup
---------------------------------------------------------------------------
Version 5.1.1  [DEVEL] (rgerhards), 2009-07-03
- bugfix: huge memory leak in queue engine (made rsyslogd unusable in
  production). Occured if at least one queue was in direct mode 
  (the default for action queues)
- imported many performance optimizations from v4-devel (4.5.0)
- bugfix: subtle (and usually irrelevant) issue in timout processing
  timeout could be one second too early if nanoseconds wrapped
- set a more sensible timeout for shutdow, now 1.5 seconds to complete
  processing (this also removes those cases where the shutdown message
  was not written because the termination happened before it)
---------------------------------------------------------------------------
Version 5.1.0  [DEVEL] (rgerhards), 2009-05-29

*********************************** NOTE **********************************
The v5 versions of rsyslog feature a greatly redesigned queue engine. The
major theme for the v5 release is twofold:

a) greatly improved performance
b) enable audit-grade processing

Here, audit-grade processing means that rsyslog, if used together with
audit-grade transports and configured correctly, will never lose messages
that already have been acknowledged, not even in fatal failure cases like
sudden loss of power.

Note that large parts of rsyslog's important core components have been
restructured to support these design goals. As such, early versions of
the engine will probably be less stable than the v3/v4 engine.

Also note that the initial versions do not cover all and everything. As
usual, the code will evolve toward the final goal as version numbers
increase.
*********************************** NOTE **********************************

- redesigned queue engine so that it supports ultra-reliable operations
  This resulted in a rewrite of large parts. The new capability can be
  used to build audit-grade systems on the basis of rsyslog.
- added $MainMsgQueueDequeueBatchSize and $ActionQueueDequeueBatchSize 
  configuration directives
- implemented a new transactional output module interface which provides
  superior performance (for databases potentially far superior performance)
- increased ompgsql performance by adapting to new transactional
  output module interface
---------------------------------------------------------------------------
Version 4.7.3  [v4-devel] (rgerhards), 2010-11-25
- added omuxsock, which permits to write message to local Unix sockets
  this is the counterpart to imuxsock, enabling fast local forwarding
- added imptcp, a simplified, Linux-specific and potentielly fast
  syslog plain tcp input plugin (NOT supporting TLS!)
- bugfix: a couple of problems that imfile had on some platforms, namely
  Ubuntu (not their fault, but occured there)
- bugfix: imfile utilizes 32 bit to track offset. Most importantly,
  this problem can not experienced on Fedora 64 bit OS (which has
  64 bit long's!)
- added the $InputFilePersistStateInterval config directive to imfile
- changed imfile so that the state file is never deleted (makes imfile
  more robust in regard to fatal failures)
---------------------------------------------------------------------------
Version 4.7.2  [v4-devel] (rgerhards), 2010-05-03
- bugfix: problems with atomic operations emulaton
  replaced atomic operation emulation with new code. The previous code
  seemed to have some issue and also limited concurrency severely. The
  whole atomic operation emulation has been rewritten.
- added new $Sleep directive to hold processing for a couple of seconds
  during startup
- bugfix: programname filter in ! configuration can not be reset
  Thanks to Kiss Gabor for the patch.
---------------------------------------------------------------------------
Version 4.7.1  [v4-devel] (rgerhards), 2010-04-22
- Solaris support much improved -- was not truely usable in 4.7.0
  Solaris is no longer supported in imklog, but rather there is a new
  plugin imsolaris, which is used to pull local log sources on a Solaris
  machine.
- testbench improvement: Java is no longer needed for testing tool creation
---------------------------------------------------------------------------
Version 4.7.0  [v4-devel] (rgerhards), 2010-04-14
- new: support for Solaris added (but not yet the Solaris door API)
- added function getenv() to RainerScript
- added new config option $InputUnixListenSocketCreatePath
  to permit the auto-creation of pathes to additional log sockets. This
  turns out to be useful if they reside on temporary file systems and
  rsyslogd starts up before the daemons that create these sockets
  (rsyslogd always creates the socket itself if it does not exist).
- added $LogRSyslogStatusMessages configuration directive
  permitting to turn off rsyslog start/stop/HUP messages. See Debian
  ticket http://bugs.debian.org/cgi-bin/bugreport.cgi?bug=463793
- added new config directive $omfileForceChown to (try to) fix some broken
  system configs.
  See ticket for details: http://bugzilla.adiscon.com/show_bug.cgi?id=150
- added $EscapeControlCharacterTab config directive
  Thanks to Jonathan Bond-Caron for the patch.
- added option to use unlimited-size select() calls
  Thanks to varmjofekoj for the patch
- debugondemand mode caused backgrounding to fail - close to a bug, but I'd
  consider the ability to background in this mode a new feature...
- bugfix (kind of): check if TCP connection is still alive if using TLS
  Thanks to Jonathan Bond-Caron for the patch.
- imported changes from 4.5.7 and below
- bugfix: potential segfault when -p command line option was used
  Thanks for varmojfekoj for pointing me at this bug.
- imported changes from 4.5.6 and below
---------------------------------------------------------------------------
Version 4.6.6  [v4-stable] (rgerhards), 2010-11-??
- bugfix: imfile potentially duplicates lines
  This can happen when 0 bytes are read from the input file, and some
  writer appends data to the file BEFORE we check if a rollover happens.
  The check for rollover uses the inode and size as a criterion. So far,
  we checked for equality of sizes, which is not given in this scenario,
  but that does not indicate a rollover. From the source code comments:
     Note that when we check the size, we MUST NOT check for equality.
     The reason is that the file may have been written right after we
     did try to read (so the file size has increased). That is NOT in
     indicator of a rollover (this is an actual bug scenario we 
     experienced). So we need to check if the new size is smaller than
     what we already have seen!
  Also, under some circumstances an invalid truncation was detected. This
  code has now been removed, a file change (and thus resent) is only
  detected if the inode number changes.
- bugfix: a couple of problems that imfile had on some platforms, namely
  Ubuntu (not their fault, but occured there)
- bugfix: imfile utilizes 32 bit to track offset. Most importantly,
  this problem can not experienced on Fedora 64 bit OS (which has
  64 bit long's!)
- bugfix: abort if imfile reads file line of more than 64KiB
  Thanks to Peter Eisentraut for reporting and analysing this problem.
  bug tracker: http://bugzilla.adiscon.com/show_bug.cgi?id=221
- bugfix: omlibdbi did not use password from rsyslog.con
  closes: http://bugzilla.adiscon.com/show_bug.cgi?id=203
- some improvements thanks to clang's static code analyzer
  o overall cleanup (mostly unnecessary writes and otherwise unused stuff)
  o bugfix: fixed a very remote problem in msg.c which could occur when
    running under extremely low memory conditions
---------------------------------------------------------------------------
Version 4.6.5  [v4-stable] (rgerhards), 2010-11-24
- bugfix(important): problem in TLS handling could cause rsyslog to loop
  in a tight loop, effectively disabling functionality and bearing the
  risk of unresponsiveness of the whole system.
  Bug tracker: http://bugzilla.adiscon.com/show_bug.cgi?id=194
---------------------------------------------------------------------------
Version 4.6.4  [v4-stable] (rgerhards), 2010-08-05
- bugfix: zero-sized (empty) messages were processed by imtcp
  they are now dropped as they always should have been
- bugfix: programname filter in ! configuration can not be reset
  Thanks to Kiss Gabor for the patch.
---------------------------------------------------------------------------
Version 4.6.3  [v4-stable] (rgerhards), 2010-07-07
- improvded testbench
  - added test with truly random data received via syslog to test
    robustness
  - added new configure option that permits to disable and enable an
    extended testbench
- bugfix: segfault on HUP when "HUPIsRestart" was set to "on"
  thanks varmojfekoj for the patch
- bugfix: default for $OMFileFlushOnTXEnd was wrong ("off").
  This, in default mode, caused buffered writing to be used, what
  means that it looked like no output were written or partial
  lines. Thanks to Michael Biebl for pointing out this bug.
- bugfix: testbench failed when not executed in UTC+1 timezone
  accidently, the time zone information was kept inside some
  to-be-checked-for responses
- temporary bugfix replaced by permanent one for
  message-induced off-by-one error (potential segfault) (see 4.6.2)
  The analysis has been completed and a better fix been crafted and 
  integrated.
- bugfix: the T/P/E config size specifiers did not work properly under
  all 32-bit platforms
- bugfix: local unix system log socket was deleted even when it was
  not configured
- some doc fixes; incorrect config samples could cause confusion
  thanks to Anthony Edwards for pointing the problems out
---------------------------------------------------------------------------
Version 4.6.2  [v4-stable] (rgerhards), 2010-03-26
- new feature: "." action type added to support writing files to relative
  pathes (this is primarily meant as a debug aid)
- added replacements for atomic instructions on systems that do not
  support them. [backport of Stefen Sledz' patch for v5)
- new feature: $OMFileAsyncWriting directive added
  it permits to specifiy if asynchronous writing should be done or not
- bugfix(temporary): message-induced off-by-one error (potential segfault)
  Some types of malformed messages could trigger an off-by-one error
  (for example, \0 or \n as the last character, and generally control
  character escaption is questionable). This is due to not strictly
  following a the \0 or string counted string paradigm (during the last
  optimization on the cstring class). As a temporary fix, we have 
  introduced a proper recalculation of the size. However, a final
  patch is expected in the future. See bug tracker for further details
  and when the final patch will be available:
  http://bugzilla.adiscon.com/show_bug.cgi?id=184
  Note that the current patch is considered sufficient to solve the
  situation, but it requires a bit more runtime than desirable.
- bugfix: potential segfault in dynafile cache
  This bug was triggered by an open failure. The the cache was full and
  a new entry needed to be placed inside it, a victim for eviction was
  selected. That victim was freed, then the open of the new file tried. If
  the open failed, the victim entry was still freed, and the function
  exited. However, on next invocation and cache search, the victim entry
  was used as if it were populated, most probably resulting in a segfault.
- bugfix: race condition during directory creation
  If multiple files try to create a directory at (almost) the same time,
  some of them may fail. This is a data race and also exists with other
  processes that may create the same directory. We do now check for this
  condition and gracefully handle it.
- bugfix: potential re-use of free()ed file stream object in omfile
  when dynaCache is enabled, the cache is full, a new entry needs to
  be allocated, thus the LRU discarded, then a new entry is opend and that
  fails. In that case, it looks like the discarded stream may be reused
  improperly (based on code analysis, test case and confirmation pending)
- added new property replacer option "date-rfc3164-buggyday" primarily
  to ease migration from syslog-ng. See property replacer doc for
  details. [backport from 5.5.3 because urgently needed by some]
- improved testbench
- bugfix: invalid buffer write in (file) stream class
  currently being accessed buffer could be overwritten with new data.
  While this probably did not cause access violations, it could case loss
  and/or duplication of some data (definitely a race with no deterministic
  outcome)
- bugfix: potential hang condition during filestream close
  predicate was not properly checked when waiting for the background file
  writer
- bugfix: improper synchronization when "$OMFileFlushOnTXEnd on" was used
  Internal data structures were not properly protected due to missing
  mutex calls.
- bugfix: potential data loss during file stream shutdown
- bugfix: potential problems during file stream shutdown
  The shutdown/close sequence was not clean, what potentially (but
  unlikely) could lead to some issues. We have not been able to describe
  any fatal cases, but there was some bug potential. Sequence has now
  been straighted out.
- bugfix: potential problem (loop, abort) when file write error occured
  When a write error occured in stream.c, variable iWritten had the error
  code but this was handled as if it were the actual number of bytes
  written. That was used in pointer arithmetic later on, and thus could
  lead to all sorts of problems. However, this could only happen if the
  error was EINTR or the file in question was a tty. All other cases were
  handled properly. Now, iWritten is reset to zero in such cases, resulting
  in proper retries.
- bugfix: $omfileFlushOnTXEnd was turned on when set to off and vice
  versa due to an invalid check
- bugfix: recent patch to fix small memory leak could cause invalid free.
  This could only happen during config file parsing.
- bugfix(minor): handling of extremely large strings in dbgprintf() fixed
  Previously, it could lead to garbagge output and, in extreme cases, also
  to segfaults. Note: this was a problem only when debug output was 
  actually enabled, so it caused no problem in production use.
- bugfix(minor): BSD_SO_COMPAT query function had some global vars not
  properly initialized. However, in practice the loader initializes them 
  with zero, the desired value, so there were no actual issue in almost 
  all cases.
---------------------------------------------------------------------------
Version 4.6.1  [v4-stable] (rgerhards), 2010-03-04
- re-enabled old pipe output (using new module ompipe, built-in) after
  some problems with pipes (and especially in regard to xconsole) were
  discovered. Thanks to Michael Biebl for reporting the issues.
- bugfix: potential problems with large file support could cause segfault
  ... and other weird problems. This seemed to affect 32bit-platforms
  only, but I can not totally outrule there were issues on other
  platforms as well. The previous code could cause system data types
  to be defined inconsistently, and that could lead to various 
  troubles. Special thanks go to the Mandriva team for identifying
  an initial problem, help discussing it and ultimately a fix they
  contributed.
- bugfix: fixed problem that caused compilation on FreeBSD 9.0 to fail.
  bugtracker: http://bugzilla.adiscon.com/show_bug.cgi?id=181
  Thanks to Christiano for reporting.
- bugfix: potential segfault in omfile when a dynafile open failed
  In that case, a partial cache entry was written, and some internal
  pointers (iCurrElt) not correctly updated. In the next iteration, that
  could lead to a segfault, especially if iCurrElt then points to the
  then-partial record. Not very likely, but could happen in practice.
- bugfix (theoretical): potential segfault in omfile under low memory
  condition. This is only a theoretical bug, because it would only 
  happen when strdup() fails to allocate memory - which is highly 
  unlikely and will probably lead to all other sorts of errors.
- bugfix: comment char ('#') in literal terminated script parsing
  and thus could not be used.
  but tracker: http://bugzilla.adiscon.com/show_bug.cgi?id=119
  [merged in from v3.22.2]
---------------------------------------------------------------------------
Version 4.6.0  [v4-stable] (rgerhards), 2010-02-24
***************************************************************************
* This is a new stable v4 version. It contains all fixes and enhancements *
* made during the 4.5.x phase as well as those listed below.              *
* Note: this version is scheduled to conclude the v4 development process. *
*       Do not expect any more new developments in v4. The focus is now   *
*       on v5 (what also means we have a single devel branch again).      *
*       ("development" means new feature development, bug fixes are of    *
*       course provided for v4-stable)                                    *
***************************************************************************
- improved testbench to contain samples for totally malformed messages
  which miss parts of the message content
- bugfix: some malformed messages could lead to a missing LF inside files
  or some other missing parts of the template content.
- bugfix: if a message ended immediately with a hostname, the hostname
  was mistakenly interpreted as TAG, and localhost be used as hostname
- bugfix: message without MSG part could case a segfault
  [backported from v5 commit 98d1ed504ec001728955a5bcd7916f64cd85f39f]
  This actually was a "recent" regression, but I did not realize that it
  was introduced by the performance optimization in v4-devel. Shame on
  me for having two devel versions at the same time...
---------------------------------------------------------------------------
Version 4.5.8  [v4-beta] (rgerhards), 2010-02-10
- enhanced doc for using PostgreSQL
  Thanks to Marc Schiffbauer for the new/updated doc
- bugfix: property replacer returned invalid parameters under some (unusual)
  conditions. In extreme cases, this could lead to garbled logs and/or
  a system failure.
- bugfix: invalid length returned (often) when using regular expressions
  inside the property replacer
- bugfix: submatch regex in property replacer did not honor "return 0 on
  no match" config case
- bugfix: imuxsock incorrectly stated inputname "imudp"
  Thanks to Ryan Lynch for reporting this.
- (slightly) enhanced support for FreeBSD by setting _PATH_MODDIR to
  the correct value on FreeBSD.
  Thanks to Cristiano for the patch.
- bugfix: -d did not enable display of debug messages
  regression from introduction of "debug on demand" mode
  Thanks to Michael Biebl for reporting this bug
- bugfix: blanks inside file names did not terminate file name parsing.
  This could reslult in the whole rest of a line (including comments)
  to be treated as file name in "write to file" actions.
  Thanks to Jack for reporting this issue.
- bugfix: rsyslog hang when writing to a named pipe which nobody was
  reading. Thanks to Michael Biebl for reporting this bug.
  Bugzilla entry: http://bugzilla.adiscon.com/show_bug.cgi?id=169
- bugfix: potential segfaults during queue shutdown
  (bugs require certain non-standard settings to appear)
  Thanks to varmojfekoj for the patch
---------------------------------------------------------------------------
Version 4.5.7  [v4-beta] (rgerhards), 2009-11-18
- added a so-called "On Demand Debug" mode, in which debug output can
  be generated only after the process has started, but not right from
  the beginning. This is assumed to be useful for hard-to-find bugs.
  Also improved the doc on the debug system.
- bugfix (kind of): check if TCP connection is still alive if using TLS
  Thanks to Jonathan Bond-Caron for the patch.
- bugfix: hostname accidently set to IP address for some message sources,
  for example imudp. Thanks to Anton for reporting this bug.
- bugfix [imported from 4.4.3]: $ActionExecOnlyOnceEveryInterval did
  not work.
---------------------------------------------------------------------------
Version 4.5.6  [v4-beta] (rgerhards), 2009-11-05
- bugfix: named pipes did no longer work (they always got an open error)
  this was a regression from the omfile rewrite in 4.5.0
- bugfix(minor): diag function returned wrong queue memeber count
  for the main queue if an active DA queue existed. This had no relevance
  to real deployments (assuming they are not running the debug/diagnostic
  module...), but sometimes caused grief and false alerts in the 
  testbench.
- included some important fixes from v4-stable:
  * bugfix: invalid handling of zero-sized messages
  * bugfix: zero-sized UDP messages are no longer processed
  * bugfix: random data could be appended to message
  * bugfix: reverse lookup reduction logic in imudp do DNS queries too often
- bugfix(testbench): testcase did not properly wait for rsyslod shutdown
  thus some unpredictable behavior and a false negative test result
  could occur. [BACKPORTED from v5]
- bugfix(testbench): sequence check was not always performed correctly,
  that could result in tests reporting success when they actually failed
---------------------------------------------------------------------------
Version 4.5.5  [v4-beta] (rgerhards), 2009-10-21
- added $InputTCPServerNotifyOnConnectionClose config directive
  see doc for details
- bugfix: debug string larger than 1K were improperly displayed. Max size
  is now 32K
- bugfix: invalid storage class selected for some size config parameters.
  This resulted in wrong values. The most prominent victim was the
  directory creation mode, which was set to zero in some cases. For 
  details, see related blog post:
  http://blog.gerhards.net/2009/10/another-note-on-hard-to-find-bugs.html
---------------------------------------------------------------------------
Version 4.5.4  [v4-beta] (rgerhards), 2009-09-29
- bugfix: potential segfault in stream writer on destruction
  Most severely affected omfile. The problem was that some buffers were
  freed before the asynchronous writer thread was shut down. So the
  writer thread accessed invalid data, which may even already be
  overwritten. Symptoms (with omfile) were segfaults, grabled data
  and files with random names placed around the file system (most
  prominently into the root directory). Special thanks to Aaron for
  helping to track this down.
- bugfix: potential race in object loader (obj.c) during use/release
  of object interface
- bugfixes: potential problems in out file zip writer. Problems could
  lead to abort and/or memory leak. The module is now hardened in a very
  conservative way, which is sub-optimal from a performance point of view.
  This should be improved if it has proven reliable in practice.
---------------------------------------------------------------------------
Version 4.5.3  [v4-beta] (rgerhards), 2009-09-17
- bugfix: repeated messages were incorrectly processed
  this could lead to loss of the repeated message content. As a side-
  effect, it could probably also be possible that some segfault occurs
  (quite unlikely). The root cause was that some counters introduced
  during the malloc optimizations were not properly duplicated in
  MsgDup(). Note that repeated message processing is not enabled
  by default.
- bugfix: message sanitation had some issues:
  - control character DEL was not properly escaped
  - NUL and LF characters were not properly stripped if no control
    character replacement was to be done
  - NUL characters in the message body were silently dropped (this was
    a regeression introduced by some of the recent optimizations)
- bugfix: strings improperly reused, resulting in some message properties
  be populated with strings from previous messages. This was caused by
  an improper predicate check. [backported from v5]
- fixed some minor portability issues
- bugfix: reverse lookup reduction logic in imudp do DNS queries too often
  [imported from 4.4.2]
---------------------------------------------------------------------------
Version 4.5.2  [v4-beta] (rgerhards), 2009-08-21
- legacy syslog parser changed so that it now accepts date stamps in
  wrong case. Some devices seem to create them and I do not see any harm
  in supporting that.
- added $InputTCPMaxListeners directive - permits to specify how many 
  TCP servers shall be possible (default is 20).
- bugfix: memory leak with some input modules. Those inputs that
  use parseAndSubmitMsg() leak two small memory blocks with every message.
  Typically, those process only relatively few messages, so the issue 
  does most probably not have any effect in practice.
- bugfix: if tcp listen port could not be created, no error message was
  emitted
- bugfix: potential segfault in output file writer (omfile)
  In async write mode, we use modular arithmetic to index the output
  buffer array. However, the counter variables accidently were signed,
  thus resulting in negative indizes after integer overflow. That in turn
  could lead to segfaults, but was depending on the memory layout of 
  the instance in question (which in turn depended on a number of
  variables, like compile settings but also configuration). The counters
  are now unsigned (as they always should have been) and so the dangling
  mis-indexing does no longer happen. This bug potentially affected all
  installations, even if only some may actually have seen a segfault.
- bugfix: hostnames with dashes in them were incorrectly treated as
  malformed, thus causing them to be treated as TAG (this was a regression
  introduced from the "rfc3164 strict" change in 4.5.0).
---------------------------------------------------------------------------
Version 4.5.1  [DEVEL] (rgerhards), 2009-07-15
- CONFIG CHANGE: $HUPisRestart default is now "off". We are doing this
  to support removal of restart-type HUP in v5.
- bugfix: fromhost-ip was sometimes truncated
- bugfix: potential segfault when zip-compressed syslog records were
  received (double free)
- bugfix: properties inputname, fromhost, fromhost-ip, msg were lost when
  working with disk queues
- performance enhancement: much faster, up to twice as fast (depending
  on configuration)
- bugfix: abort condition when RecvFrom was not set and message reduction
  was on. Happend e.g. with imuxsock.
- added $klogConsoleLogLevel directive which permits to set a new
  console log level while rsyslog is active
- bugfix: message could be truncated after TAG, often when forwarding
  This was a result of an internal processing error if maximum field
  sizes had been specified in the property replacer.
- added ability for the TCP output action to "rebind" its send socket after
  sending n messages (actually, it re-opens the connection, the name is 
  used because this is a concept very similiar to $ActionUDPRebindInterval).
  New config directive $ActionSendTCPRebindInterval added for the purpose.
  By default, rebinding is disabled. This is considered useful for load
  balancers.
- testbench improvements
---------------------------------------------------------------------------
Version 4.5.0  [DEVEL] (rgerhards), 2009-07-02
- activation order of inputs changed, they are now activated only after
  privileges are dropped. Thanks to Michael Terry for the patch.
- greatly improved performance
- greatly reduced memory requirements of msg object
  to around half of the previous demand. This means that more messages can
  be stored in core! Due to fewer cache misses, this also means some
  performance improvement.
- improved config error messages: now contain a copy of the config line
  that (most likely) caused the error
- reduced max value for $DynaFileCacheSize to 1,000 (the former maximum
  of 10,000 really made no sense, even 1,000 is very high, but we like
  to keep the user in control ;)).
- added capability to fsync() queue disk files for enhanced reliability
  (also add's speed, because you do no longer need to run the whole file
  system in sync mode)
- more strict parsing of the hostname in rfc3164 mode, hopefully
  removes false positives (but may cause some trouble with hostname
  parsing). For details, see this bug tracker:
  http://bugzilla.adiscon.com/show_bug.cgi?id=126
- omfile rewrite to natively support zip files (includes large extension
  of the stream class)
- added configuration commands (see doc for explanations)
  * $OMFileZipLevel
  * $OMFileIOBufferSize
  * $OMFileFlushOnTXEnd
  * $MainMsgQueueSyncQueueFiles
  * $ActionQueueSyncQueueFiles
- done some memory accesses explicitely atomic
- bugfix: subtle (and usually irrelevant) issue in timout processing
  timeout could be one second too early if nanoseconds wrapped
- set a more sensible timeout for shutdow, now 1.5 seconds to complete
  processing (this also removes those cases where the shutdown message
  was not written because the termination happened before it)
- internal bugfix: object pointer was only reset to NULL when an object
  was actually destructed. This most likely had no effect to existing code,
  but it may also have caused trouble in remote cases. Similarly, the fix
  may also cause trouble...
- bugfix: missing initialization during timestamp creation
  This could lead to timestamps written in the wrong format, but not to
  an abort
---------------------------------------------------------------------------
Version 4.4.3  [v4-stable] (rgerhards), 2009-10-??
- bugfix: several smaller bugs resolved after flexelint review
  Thanks to varmojfekoj for the patch.
- bugfix: $ActionExecOnlyOnceEveryInterval did not work.
  This was a regression from the time() optimizations done in v4.
  Bug tracker: http://bugzilla.adiscon.com/show_bug.cgi?id=143
  Thanks to Klaus Tachtler for reporting this bug.
- bugfix: potential segfault on queue shutdown
  Thanks to varmojfekoj for the patch.
- bugfix: potential hang condition on queue shutdown
  [imported from v3-stable]
- bugfix: segfault on startup when -q or -Q option was given
  [imported from v3-stable]
---------------------------------------------------------------------------
Version 4.4.2  [v4-stable] (rgerhards), 2009-10-09
- bugfix: invalid handling of zero-sized messages, could lead to mis-
  addressing and potential memory corruption/segfault
- bugfix: zero-sized UDP messages are no longer processed
  until now, they were forwarded to processing, but this makes no sense
  Also, it looks like the system seems to provide a zero return code
  on a UDP recvfrom() from time to time for some internal reasons. These
  "receives" are now silently ignored.
- bugfix: random data could be appended to message, possibly causing
  segfaults
- bugfix: reverse lookup reduction logic in imudp do DNS queries too often
  A comparison was done between the current and the former source address.
  However, this was done on the full sockaddr_storage structure and not
  on the host address only. This has now been changed for IPv4 and IPv6.
  The end result of this bug could be a higher UDP message loss rate than
  necessary (note that UDP message loss can not totally be avoided due
  to the UDP spec)
---------------------------------------------------------------------------
Version 4.4.1  [v4-stable] (rgerhards), 2009-09-02
- features requiring Java are automatically disabled if Java is not
  present (thanks to Michael Biebl for his help!)
- bugfix: invalid double-quoted PRI, among others in outgoing messages
  This causes grief with all receivers.
  Bug tracker: http://bugzilla.adiscon.com/show_bug.cgi?id=147
- bugfix: Java testing tools were required, even if testbench was disabled
  This resulted in build errors if no Java was present on the build system,
  even though none of the selected option actually required Java.
  (I forgot to backport a similar fix to newer releases).
- bugfix (backport): omfwd segfault
  Note that the orginal (higher version) patch states this happens only
  when debugging mode is turned on. That statement is wrong: if debug
  mode is turned off, the message is not being emitted, but the division
  by zero in the actual parameters still happens.
---------------------------------------------------------------------------
Version 4.4.0  [v4-stable] (rgerhards), 2009-08-21
- bugfix: stderr/stdout were not closed to be able to emit error messages,
  but this caused ssh sessions to hang. Now we close them after the 
  initial initialization. See forum thread:
  http://kb.monitorware.com/controlling-terminal-issues-t9875.html
- bugfix: sending syslog messages with zip compression did not work
---------------------------------------------------------------------------
Version 4.3.2  [v4-beta] (rgerhards), 2009-06-24
- removed long-obsoleted property UxTradMsg
- added a generic network stream server (in addition to rather specific
  syslog tcp server)
- added ability for the UDP output action to rebind its send socket after
  sending n messages. New config directive $ActionSendUDPRebindInterval
  added for the purpose. By default, rebinding is disabled. This is 
  considered useful for load balancers.
- bugfix: imdiag/imtcp had a race condition
- improved testbench (now much better code design and reuse)
- added config switch --enable-testbench=no to turn off testbench
---------------------------------------------------------------------------
Version 4.3.1  [DEVEL] (rgerhards), 2009-05-25
- added capability to run multiple tcp listeners (on different ports)
- performance enhancement: imtcp calls parser no longer on input thread
  but rather inside on of the potentially many main msg queue worker
  threads (an enhancement scheduled for all input plugins where this is
  possible)
- added $GenerateConfigGraph configuration command which can be used
  to generate nice-looking (and very informative) rsyslog configuration
  graphs.
- added $ActionName configuration directive (currently only used for
  graph generation, but may find other uses)
- improved doc
  * added (hopefully) easier to grasp queue explanation
- improved testbench
  * added tests for queue disk-only mode (checks disk queue logic)
- bugfix: light and full delay watermarks had invalid values, badly
  affecting performance for delayable inputs
- build system improvements - thanks to Michael Biebl
- added new testing module imdiag, which enables to talk to the 
  rsyslog core at runtime. The current implementation is only a 
  beginning, but can be expanded over time
---------------------------------------------------------------------------
Version 4.3.0  [DEVEL] (rgerhards), 2009-04-17
- new feature: new output plugin omprog, which permits to start program
  and feed it (via its stdin) with syslog messages. If the program
  terminates, it is restarted.
- improved internal handling of RainerScript functions, building the
  necessary plumbing to support more functions with decent runtime
  performance. This is also necessary towards the long-term goal
  of loadable library modules.
- added new RainerScript function "tolower"
- improved testbench
  * added tests for tcp-based reception
  * added tcp-load test (1000 connections, 20,000 messages)
- added $MaxOpenFiles configuration directive
- bugfix: solved potential memory leak in msg processing, could manifest
  itself in imtcp
- bugfix: ompgsql did not detect problems in sql command execution
  this could cause loss of messages. The handling was correct if the
  connection broke, but not if there was a problem with statement
  execution. The most probable case for such a case would be invalid
  sql inside the template, and this is now much easier to diagnose.
---------------------------------------------------------------------------
Version 4.2.0  [v4-stable] (rgerhards), 2009-06-23
- bugfix: light and full delay watermarks had invalid values, badly
  affecting performance for delayable inputs
- imported all patches from 3.22.1 as of today (see below)
- bugfix: compile problems in im3195
---------------------------------------------------------------------------
Version 4.1.7  [BETA] (rgerhards), 2009-04-22
- bugfix: $InputTCPMaxSessions config directive was accepted, but not
  honored. This resulted in a fixed upper limit of 200 connections.
- bugfix: the default for $DirCreateMode was 0644, and as such wrong.
  It has now been changed to 0700. For some background, please see
  http://lists.adiscon.net/pipermail/rsyslog/2009-April/001986.html
- bugfix: ompgsql did not detect problems in sql command execution
  this could cause loss of messages. The handling was correct if the
  connection broke, but not if there was a problem with statement
  execution. The most probable case for such a case would be invalid
  sql inside the template, and this is now much easier to diagnose.
---------------------------------------------------------------------------
Version 4.1.6  [DEVEL] (rgerhards), 2009-04-07
- added new "csv" property replacer options to enable simple creation
  of CSV-formatted outputs (format from RFC4180 is used)
- implemented function support in RainerScript. That means the engine
  parses and compile functions, as well as executes a few build-in
  ones. Dynamic loading and registration of functions is not yet
  supported - but we now have a good foundation to do that later on.
- implemented the strlen() RainerScript function
- added a template output module
- added -T rsyslogd command line option, enables to specify a directory
  where to chroot() into on startup. This is NOT a security feature but
  introduced to support testing. Thus, -T does not make sure chroot()
  is used in a secure way. (may be removed later)
- added omstdout module for testing purposes. Spits out all messages to
  stdout - no config option, no other features
- added a parser testing suite (still needs to be extended, but a good
  start)
- modified $ModLoad statement so that for modules whom's name starts with
  a dot, no path is prepended (this enables relative-pathes and should
  not break any valid current config)
- fixed a bug that caused action retries not to work correctly
  situation was only cleared by a restart
- bugfix: closed dynafile was potentially never written until another
  dynafile name was generated - potential loss of messages
- improved omfile so that it properly suspends itself if there is an
  i/o or file name generation error. This enables it to be used with
  the full high availability features of rsyslog's engine
- bugfix: fixed some segaults on Solaris, where vsprintf() does not
  check for NULL pointers
- improved performance of regexp-based filters
  Thanks to Arnaud Cornet for providing the idea and initial patch.
- added a new way how output plugins may be passed parameters. This is
  more effcient for some outputs. They new can receive fields not only
  as a single string but rather in an array where each string is seperated.
- added (some) developer documentation for output plugin interface
- bugfix: potential abort with DA queue after high watermark is reached
  There exists a race condition that can lead to a segfault. Thanks
  go to vbernetr, who performed the analysis and provided patch, which
  I only tweaked a very little bit.
- bugfix: imtcp did incorrectly parse hostname/tag
  Thanks to Luis Fernando Muñoz Mejías for the patch.
---------------------------------------------------------------------------
Version 4.1.5  [DEVEL] (rgerhards), 2009-03-11
- bugfix: parser did not correctly parse fields in UDP-received messages
- added ERE support in filter conditions
  new comparison operation "ereregex"
- added new config directive $RepeatedMsgContainsOriginalMsg so that the
  "last message repeated n times" messages, if generated, may
  have an alternate format that contains the message that is being repeated
---------------------------------------------------------------------------
Version 4.1.4  [DEVEL] (rgerhards), 2009-01-29
- bugfix: inconsistent use of mutex/atomic operations could cause segfault
  details are too many, for full analysis see blog post at:
  http://blog.gerhards.net/2009/01/rsyslog-data-race-analysis.html
- bugfix: unitialized mutex was used in msg.c:getPRI
  This was subtle, because getPRI is called as part of the debugging code
  (always executed) in syslogd.c:logmsg.
- bufgix: $PreserveFQDN was not properly handled for locally emitted
  messages
---------------------------------------------------------------------------
Version 4.1.3  [DEVEL] (rgerhards), 2008-12-17
- added $InputTCPServerAddtlFrameDelimiter config directive, which
  enables to specify an additional, non-standard message delimiter
  for processing plain tcp syslog. This is primarily a fix for the invalid
  framing used in Juniper's NetScreen products. Credit to forum user
  Arv for suggesting this solution.
- added $InputTCPServerInputName property, which enables a name to be
  specified that will be available during message processing in the
  inputname property. This is considered useful for logic that treats
  messages differently depending on which input received them.
- added $PreserveFQDN config file directive
  Enables to use FQDNs in sender names where the legacy default
  would have stripped the domain part.
  Thanks to BlinkMind, Inc. http://www.blinkmind.com for sponsoring this
  development.
- bugfix: imudp went into an endless loop under some circumstances
  (but could also leave it under some other circumstances...)
  Thanks to David Lang and speedfox for reporting this issue.
---------------------------------------------------------------------------
Version 4.1.2  [DEVEL] (rgerhards), 2008-12-04
- bugfix: code did not compile without zlib
- security bugfix: $AllowedSender was not honored, all senders were
  permitted instead (see http://www.rsyslog.com/Article322.phtml)
- security fix: imudp emitted a message when a non-permitted sender
  tried to send a message to it. This behaviour is operator-configurable.
  If enabled, a message was emitted each time. That way an attacker could
  effectively fill the disk via this facility. The message is now
  emitted only once in a minute (this currently is a hard-coded limit,
  if someone comes up with a good reason to make it configurable, we
  will probably do that).
- doc bugfix: typo in v3 compatibility document directive syntax
  thanks to Andrej for reporting
- imported other changes from 3.21.8 and 3.20.1 (see there)
---------------------------------------------------------------------------
Version 4.1.1  [DEVEL] (rgerhards), 2008-11-26
- added $PrivDropToGroup, $PrivDropToUser, $PrivDropToGroupID,
  $PrivDropToUserID config directives to enable dropping privileges.
  This is an effort to provide a security enhancement. For the limits of this
  approach, see http://wiki.rsyslog.com/index.php/Security
- re-enabled imklog to compile on FreeBSD (brought in from beta)
---------------------------------------------------------------------------
Version 4.1.0  [DEVEL] (rgerhards), 2008-11-18

********************************* WARNING *********************************
This version has a slightly different on-disk format for message entries.
As a consequence, old queue files being read by this version may have
an invalid output timestamp, which could result to some malfunction inside
the output driver. It is recommended to drain queues with the previous
version before switching to this one.
********************************* WARNING *********************************

- greatly enhanced performance when compared to v3.
- added configuration directive "HUPisRestart" which enables to configure
  HUP to be either a full restart or "just" a leightweight way to
  close open files.
- enhanced legacy syslog parser to detect year if part of the timestamp
  the format is based on what Cisco devices seem to emit.
- added a setting "$OptimizeForUniprocessor" to enable users to turn off
  pthread_yield calls which are counter-productive on multiprocessor 
  machines (but have been shown to be useful on uniprocessors)
- reordered imudp processing. Message parsing is now done as part of main
  message queue worker processing (was part of the input thread)
  This should also improve performance, as potentially more work is
  done in parallel.
- bugfix: compressed syslog messages could be slightly mis-uncompressed
  if the last byte of the compressed record was a NUL
- added $UDPServerTimeRequery option which enables to work with
  less acurate timestamps in favor of performance. This enables querying
  of the time only every n-th time if imudp is running in the tight
  receive loop (aka receiving messsages at a high rate)
- doc bugfix: queue doc had wrong parameter name for setting controlling
  worker thread shutdown period
- restructured rsyslog.conf documentation
- bugfix: memory leak in ompgsql
  Thanks to Ken for providing the patch
---------------------------------------------------------------------------
Version 3.22.4 [v3-stable] (rgerhards), 2010-??-??
- improved some code based on clang static analyzer results
---------------------------------------------------------------------------
Version 3.22.3 [v3-stable] (rgerhards), 2010-11-24
- bugfix(important): problem in TLS handling could cause rsyslog to loop
  in a tight loop, effectively disabling functionality and bearing the
  risk of unresponsiveness of the whole system.
  Bug tracker: http://bugzilla.adiscon.com/show_bug.cgi?id=194
---------------------------------------------------------------------------
Version 3.22.2 [v3-stable] (rgerhards), 2010-08-05
- bugfix: comment char ('#') in literal terminated script parsing
  and thus could not be used.
  but tracker: http://bugzilla.adiscon.com/show_bug.cgi?id=119
- enhance: imrelp now also provides remote peer's IP address 
  [if librelp != 1.0.0 is used]
- bugfix: sending syslog messages with zip compression did not work
- bugfix: potential hang condition on queue shutdown
- bugfix: segfault on startup when -q or -Q option was given
  bug tracker: http://bugzilla.adiscon.com/show_bug.cgi?id=157
  Thanks to Jonas Nogueira for reporting this bug.
- clarified use of $ActionsSendStreamDriver[AuthMode/PermittedPeers]
  in doc set (require TLS drivers)
- bugfix: $CreateDirs variable not properly initialized, default thus
  was random (but most often "on")
- bugfix: potential segfault when -p command line option was used
  thanks to varmojfekoj for pointing me at this bug
- bugfix: programname filter in ! configuration can not be reset
  Thanks to Kiss Gabor for the patch.
---------------------------------------------------------------------------
Version 3.22.1 [v3-stable] (rgerhards), 2009-07-02
- bugfix: invalid error message issued if $inlcudeConfig was on an empty
  set of files (e.g. *.conf, where none such files existed)
  thanks to Michael Biebl for reporting this bug
- bugfix: when run in foreground (but not in debug mode), a 
  debug message ("DoDie called") was emitted at shutdown. Removed.
  thanks to Michael Biebl for reporting this bug
- bugfix: some garbagge was emitted to stderr on shutdown. This
  garbage consisted of file names, which were written during 
  startup (key point: not a pointer error)
  thanks to Michael Biebl for reporting this bug
- bugfix: startup and shutdown message were emitted to stdout
  thanks to Michael Biebl for reporting this bug
- bugfix: error messages were not emitted to stderr in forked mode
  (stderr and stdo are now kept open across forks)
- bugfix: internal messages were emitted to whatever file had fd2 when
  rsyslogd ran in forked mode (as usual!)
  Thanks to varmojfekoj for the patch
- small enhancement: config validation run now exits with code 1 if an
  error is detected. This change is considered important but small enough
  to apply it directly to the stable version. [But it is a border case,
  the change requires more code than I had hoped. Thus I have NOT tried
  to actually catch all cases, this is left for the current devel
  releases, if necessary]
- bugfix: light and full delay watermarks had invalid values, badly
  affecting performance for delayable inputs
- bugfix: potential segfault issue when multiple $UDPServerRun directives
  are specified. Thanks to Michael Biebl for helping to debug this one.
- relaxed GnuTLS version requirement to 1.4.0 after confirmation from the
  field that this version is sufficient
- bugfix: parser did not properly handle empty structured data
- bugfix: invalid mutex release in msg.c (detected under thread debugger,
  seems not to have any impact on actual deployments)
---------------------------------------------------------------------------
Version 3.22.0 [v3-stable] (rgerhards), 2009-04-21
This is the first stable release that includes the full functionality
of the 3.21.x version tree.
- bugfix: $InputTCPMaxSessions config directive was accepted, but not
  honored. This resulted in a fixed upper limit of 200 connections.
- bugfix: the default for $DirCreateMode was 0644, and as such wrong.
  It has now been changed to 0700. For some background, please see
  http://lists.adiscon.net/pipermail/rsyslog/2009-April/001986.html
- bugfix: ompgsql did not detect problems in sql command execution
  this could cause loss of messages. The handling was correct if the
  connection broke, but not if there was a problem with statement
  execution. The most probable case for such a case would be invalid
  sql inside the template, and this is now much easier to diagnose.
---------------------------------------------------------------------------
Version 3.21.11 [BETA] (rgerhards), 2009-04-03
- build system improvements contributed by Michael Biebl - thx!
- all patches from 3.20.5 incorporated (see it's ChangeLog entry)
---------------------------------------------------------------------------
Version 3.21.10 [BETA] (rgerhards), 2009-02-02
- bugfix: inconsistent use of mutex/atomic operations could cause segfault
  details are too many, for full analysis see blog post at:
  http://blog.gerhards.net/2009/01/rsyslog-data-race-analysis.html
- the string "Do Die" was accidently emited upon exit in non-debug mode
  This has now been corrected. Thanks to varmojfekoj for the patch.
- some legacy options were not correctly processed.
  Thanks to varmojfekoj for the patch.
- doc bugfix: v3-compatiblity document had typo in config directive
  thanks to Andrej for reporting this
---------------------------------------------------------------------------
Version 3.21.9 [BETA] (rgerhards), 2008-12-04
- re-release of 3.21.8 with an additional fix, that could also lead
  to DoS; 3.21.8 has been removed from the official download archives
- security fix: imudp emitted a message when a non-permitted sender
  tried to send a message to it. This behaviour is operator-configurable.
  If enabled, a message was emitted each time. That way an attacker could
  effectively fill the disk via this facility. The message is now
  emitted only once in a minute (this currently is a hard-coded limit,
  if someone comes up with a good reason to make it configurable, we
  will probably do that).
---------------------------------------------------------------------------
Version 3.21.8  [BETA] (rgerhards), 2008-12-04
- bugfix: imklog did not compile on FreeBSD
- security bugfix: $AllowedSender was not honored, all senders were
  permitted instead (see http://www.rsyslog.com/Article322.phtml)
- merged in all other changes from 3.20.1 (see there)
---------------------------------------------------------------------------
Version 3.21.7  [BETA] (rgerhards), 2008-11-11
- this is the new beta branch, based on the former 3.21.6 devel
- new functionality: ZERO property replacer nomatch option (from v3-stable)
---------------------------------------------------------------------------
Version 3.21.6  [DEVEL] (rgerhards), 2008-10-22
- consolidated time calls during msg object creation, improves performance
  and consistency
- bugfix: solved a segfault condition
- bugfix: subsecond time properties generated by imfile, imklog and
  internal messages could be slightly inconsistent
- bugfix: (potentially big) memory leak on HUP if queues could not be
  drained before timeout - thanks to David Lang for pointing this out
- added capability to support multiple module search pathes. Thank
  to Marius Tomaschewski for providing the patch.
- bugfix: im3195 did no longer compile
- improved "make distcheck" by ensuring everything relevant is recompiled
---------------------------------------------------------------------------
Version 3.21.5  [DEVEL] (rgerhards), 2008-09-30
- performance optimization: unnecessary time() calls during message
  parsing removed - thanks to David Lang for his excellent performance
  analysis
- added new capability to property replacer: multiple immediately
  successive field delimiters are treated as a single one.
  Thanks to Zhuang Yuyao for the patch.
- added message property "inputname", which contains the name of the
  input (module) that generated it. Presence is depending on suport in
  each input module (else it is blank).
- added system property "$myhostname", which contains the name of the
  local host as it knows itself.
- imported a number of fixes and enhancements from the stable and
  devel branches, including a fix to a potential segfault on HUP
  when using UDP listners
- re-enabled gcc builtin atomic operations and added a proper
  ./configure check
- bugfix: potential race condition when adding messages to queue
  There was a wrong order of mutex lock operations. It is hard to
  believe that really caused problems, but in theory it could and with
  threading we often see that theory becomes practice if something is only
  used long enough on a fast enough machine with enough CPUs ;)
- cleaned up internal debug system code and made it behave better
  in regard to multi-threading
---------------------------------------------------------------------------
Version 3.21.4  [DEVEL] (rgerhards), 2008-09-04
- removed compile time fixed message size limit (was 2K), limit can now
  be set via $MaxMessageSize global config directive (finally gotten rid
  of MAXLINE ;))
- enhanced doc for $ActionExecOnlyEveryNthTimeTimeout
- integrated a number of patches from 3.18.4, namely
  - bugfix: order-of magnitude issue with base-10 size definitions
    in config file parser. Could lead to invalid sizes, constraints
    etc for e.g. queue files and any other object whose size was specified
    in base-10 entities. Did not apply to binary entities. Thanks to
    RB for finding this bug and providing a patch.
  - bugfix: action was not called when system time was set backwards
    (until the previous time was reached again). There are still some
    side-effects when time is rolled back (A time rollback is really a bad
    thing to do, ideally the OS should issue pseudo time (like NetWare did)
    when the user tries to roll back time). Thanks to varmojfekoj for this
    patch.
  - doc bugfix: rsyslog.conf man page improved and minor nit fixed
    thanks to Lukas Kuklinek for the patch.
---------------------------------------------------------------------------
Version 3.21.3  [DEVEL] (rgerhards), 2008-08-13
- added ability to specify flow control mode for imuxsock
- added ability to execute actions only after the n-th call of the action
  This also lead to the addition of two new config directives:
  $ActionExecOnlyEveryNthTime and $ActionExecOnlyEveryNthTimeTimeout
  This feature is useful, for example, for alerting: it permits you to
  send an alert only after at least n occurences of a specific message
  have been seen by rsyslogd. This protectes against false positives
  due to waiting for additional confirmation.
- bugfix: IPv6 addresses could not be specified in forwarding actions
  New syntax @[addr]:port introduced to enable that. Root problem was IPv6
  addresses contain colons.
- somewhat enhanced debugging messages
- imported from 3.18.3:
  - enhanced ommysql to support custom port to connect to server
    Port can be set via new $ActionOmmysqlServerPort config directive
    Note: this was a very minor change and thus deemed appropriate to be
    done in the stable release.
  - bugfix: misspelled config directive, previously was
    $MainMsgQueueWorkeTimeoutrThreadShutdown, is now
    $MainMsgQueueWorkerTimeoutThreadShutdown. Note that the misspelled
    directive is not preserved - if the misspelled directive was used
    (which I consider highly unlikely), the config file must be changed.
    Thanks to lperr for reporting the bug.
---------------------------------------------------------------------------
Version 3.21.2  [DEVEL] (rgerhards), 2008-08-04
- added $InputUnixListenSocketHostName config directive, which permits to
  override the hostname being used on a local unix socket. This is useful
  for differentiating "hosts" running in several jails. Feature was
  suggested by David Darville, thanks for the suggestion.
- enhanced ommail to support multiple email recipients. This is done by
  specifying $ActionMailTo multiple times. Note that this introduces a
  small incompatibility to previous config file syntax: the recipient
  list is now reset for each action (we honestly believe that will
  not cause any problem - apologies if it does).
- enhanced troubleshooting documentation
---------------------------------------------------------------------------
Version 3.21.1  [DEVEL] (rgerhards), 2008-07-30
- bugfix: no error was reported if the target of a $IncludeConfig
  could not be accessed.
- added testbed for common config errors
- added doc for -u option to rsyslogd man page
- enhanced config file checking - no active actions are detected
- added -N rsyslogd command line option for a config validation run
  (which does not execute actual syslogd code and does not interfere
  with a running instance)
- somewhat improved emergency configuration. It is now also selected
  if the config contains no active actions
- rsyslogd error messages are now reported to stderr by default. can be
  turned off by the new "$ErrorMessagesToStderr off" directive
 Thanks to HKS for suggesting the new features.
---------------------------------------------------------------------------
Version 3.21.0  [DEVEL] (rgerhards), 2008-07-18
- starts a new devel branch
- added a generic test driver for RainerScript plus some test cases
  to the testbench
- added a small diagnostic tool to obtain result of gethostname() API
- imported all changes from 3.18.1 until today (some quite important,
  see below)
---------------------------------------------------------------------------
Version 3.20.6 [v3-stable] (rgerhards), 2009-04-16
- this is the last v3-stable for the 3.20.x series
- bugfix: $InputTCPMaxSessions config directive was accepted, but not
  honored. This resulted in a fixed upper limit of 200 connections.
- bugfix: the default for $DirCreateMode was 0644, and as such wrong.
  It has now been changed to 0700. For some background, please see
  http://lists.adiscon.net/pipermail/rsyslog/2009-April/001986.html
---------------------------------------------------------------------------
Version 3.20.5 [v3-stable] (rgerhards), 2009-04-02
- bugfix: potential abort with DA queue after high watermark is reached
  There exists a race condition that can lead to a segfault. Thanks
  go to vbernetr, who performed the analysis and provided patch, which
  I only tweaked a very little bit.
- fixed bugs in RainerScript:
  o when converting a number and a string to a common type, both were 
    actually converted to the other variable's type.
  o the value of rsCStrConvertToNumber() was miscalculated.
  Thanks to varmojfekoj for the patch
- fixed a bug in configure.ac which resulted in problems with
  environment detection - thanks to Michael Biebl for the patch
- fixed a potential segfault problem in gssapi code
  thanks to varmojfekoj for the patch
- doc enhance: provide standard template for MySQL module and instructions
  on how to modify schema
---------------------------------------------------------------------------
Version 3.20.4 [v3-stable] (rgerhards), 2009-02-09
- bugfix: inconsistent use of mutex/atomic operations could cause segfault
  details are too many, for full analysis see blog post at:
  http://blog.gerhards.net/2009/01/rsyslog-data-race-analysis.html
- bugfix: invalid ./configure settings for RFC3195
  thanks to Michael Biebl for the patch
- bugfix: invalid mutex access in msg.c
- doc bugfix: dist tarball missed 2 files, had one extra file that no
  longer belongs into it. Thanks to Michael Biebl for pointing this out.
---------------------------------------------------------------------------
Version 3.20.3 [v3-stable] (rgerhards), 2009-01-19
- doc bugfix: v3-compatiblity document had typo in config directive
  thanks to Andrej for reporting this
- fixed a potential segfault condition with $AllowedSender directive
  On HUP, the root pointers were not properly cleaned up. Thanks to
  Michael Biebel, olgoat, and Juha Koho for reporting and analyzing
  the bug.
---------------------------------------------------------------------------
Version 3.20.2 [v3-stable] (rgerhards), 2008-12-04
- re-release of 3.20.1 with an additional fix, that could also lead
  to DoS; 3.20.1 has been removed from the official download archives
- security fix: imudp emitted a message when a non-permitted sender
  tried to send a message to it. This behaviour is operator-configurable.
  If enabled, a message was emitted each time. That way an attacker could
  effectively fill the disk via this facility. The message is now
  emitted only once in a minute (this currently is a hard-coded limit,
  if someone comes up with a good reason to make it configurable, we
  will probably do that).
---------------------------------------------------------------------------
Version 3.20.1 [v3-stable] (rgerhards), 2008-12-04
- security bugfix: $AllowedSender was not honored, all senders were
  permitted instead
- enhance: regex nomatch option "ZERO" has been added
  This allows to return the string 0 if a regular expression is
  not found. This is probably useful for storing numerical values into
  database columns.
- bugfix: memory leak in gtls netstream driver fixed
  memory was lost each time a TLS session was torn down. This could 
  result in a considerable memory leak if it happened quite frequently
  (potential system crash condition)
- doc update: documented how to specify multiple property replacer
  options + link to new online regex generator tool added
- minor bufgfix: very small memory leak in gtls netstream driver
  around a handful of bytes (< 20) for each HUP
- improved debug output for regular expressions inside property replacer
  RE's seem to be a big trouble spot and I would like to have more
  information inside the debug log. So I decided to add some additional
  debug strings permanently.
---------------------------------------------------------------------------
Version 3.20.0 [v3-stable] (rgerhards), 2008-11-05
- this is the inital release of the 3.19.x branch as a stable release
- bugfix: double-free in pctp netstream driver. Thank to varmojfeko
  for the patch
---------------------------------------------------------------------------
Version 3.19.12 [BETA] (rgerhards), 2008-10-16
- bugfix: subseconds where not correctly extracted from a timestamp
  if that timestamp did not contain any subsecond information (the
  resulting string was garbagge but should have been "0", what it
  now is).
- increased maximum size of a configuration statement to 4K (was 1K)
- imported all fixes from the stable branch (quite a lot)
- bugfix: (potentially big) memory leak on HUP if queues could not be
  drained before timeout - thanks to David Lang for pointing this out
---------------------------------------------------------------------------
Version 3.19.11 [BETA] (rgerhards), 2008-08-25
This is a refresh of the beta. No beta-specific fixes have been added.
- included fixes from v3-stable (most importantly 3.18.3)
---------------------------------------------------------------------------
Version 3.19.10 [BETA] (rgerhards), 2008-07-15
- start of a new beta branch based on former 3.19 devel branch
- bugfix: bad memory leak in disk-based queue modes
- bugfix: UDP syslog forwarding did not work on all platforms
  the ai_socktype was incorrectly set to 1. On some platforms, this
  lead to failing name resolution (e.g. FreeBSD 7). Thanks to HKS for
  reporting the bug.
- bugfix: priority was incorrectly calculated on FreeBSD 7,
  because the LOG_MAKEPRI() C macro has a different meaning there (it
  is just a simple addition of faciltity and severity). I have changed
  this to use own, consistent, code for PRI calculation. Thank to HKS
  for reporting this bug.
- bugfix (cosmetical): authorization was not checked when gtls handshake
  completed immediately. While this sounds scary, the situation can not
  happen in practice. We use non-blocking IO only for server-based gtls
  session setup. As TLS requires the exchange of multiple frames before
  the handshake completes, it simply is impossible to do this in one
  step. However, it is useful to have the code path correct even for 
  this case - otherwise, we may run into problems if the code is changed
  some time later (e.g. to use blocking sockets). Thanks to varmojfekoj
  for providing the patch.
- important queue bugfix from 3.18.1 imported (see below)
- cleanup of some debug messages
---------------------------------------------------------------------------
Version 3.19.9 (rgerhards), 2008-07-07
- added tutorial for creating a TLS-secured syslog infrastructure
- rewritten omusrmsg to no longer fork() a new process for sending messages
  this caused some problems with the threading model, e.g. zombies. Also,
  it was far less optimal than it is now.
- bugfix: machine certificate was required for client even in TLS anon mode
  Reference: http://bugzilla.adiscon.com/show_bug.cgi?id=85
  The fix also slightly improves performance by not storing certificates in
  client sessions when there is no need to do so.
- bugfix: RainerScript syntax error was not always detected
---------------------------------------------------------------------------
Version 3.19.8 (rgerhards), 2008-07-01
- bugfix: gtls module did not correctly handle EGAIN (and similar) recv()
  states. This has been fixed by introducing a new abstraction layer inside
  gtls.
- added (internal) error codes to error messages; added redirector to
  web description of error codes
  closes bug http://bugzilla.adiscon.com/show_bug.cgi?id=20
- disabled compile warnings caused by third-party libraries
- reduced number of compile warnings in gcc's -pedantic mode
- some minor documentation improvements
- included all fixes from beta 3.17.5
---------------------------------------------------------------------------
Version 3.19.7 (rgerhards), 2008-06-11
- added new property replacer option "date-subseconds" that enables
  to query just the subsecond part of a high-precision timestamp
- somewhat improved plain tcp syslog reliability by doing a connection
  check before sending. Credits to Martin Schuette for providing the
  idea. Details are available at
  http://blog.gerhards.net/2008/06/reliable-plain-tcp-syslog-once-again.html
- made rsyslog tickless in the (usual and default) case that repeated
  message reduction is turned off. More info:
  http://blog.gerhards.net/2008/06/coding-to-save-environment.html
- some build system cleanup, thanks to Michael Biebl
- bugfix: compile under (Free)BSD failed due to some invalid library
  definitions - this is fixed now. Thanks to Michael Biebl for the patch.
---------------------------------------------------------------------------
Version 3.19.6 (rgerhards), 2008-06-06
- enhanced property replacer to support multiple regex matches
- bugfix: part of permittedPeer structure was not correctly initialized
  thanks to varmojfekoj for spotting this
- bugfix: off-by-one bug during certificate check
- bugfix: removed some memory leaks in TLS code
---------------------------------------------------------------------------
Version 3.19.5 (rgerhards), 2008-05-30
- enabled Posix ERE expressions inside the property replacer
  (previously BRE was permitted only)
- provided ability to specify that a regular expression submatch shall
  be used inside the property replacer
- implemented in property replacer: if a regular expression does not match,
  it can now either return "**NO MATCH** (default, as before), a blank
  property or the full original property text
- enhanced property replacer to support multiple regex matches
---------------------------------------------------------------------------
Version 3.19.4 (rgerhards), 2008-05-27
- implemented x509/certvalid gtls auth mode
- implemented x509/name gtls auth mode (including wildcards)
- changed fingerprint gtls auth mode to new format fingerprint
- protected gtls error string function by a mutex. Without it, we
  could have a race condition in extreme cases. This was very remote,
  but now can no longer happen.
- changed config directive name to reflect different use
  $ActionSendStreamDriverCertFingerprint is now
  $ActionSendStreamDriverPermittedPeer and can be used both for
  fingerprint and name authentication (similar to the input side)
- bugfix: sender information (fromhost et al) was missing in imudp
  thanks to sandiso for reporting this bug
- this release fully inplements IETF's syslog-transport-tls-12 plus
  the latest text changes Joe Salowey provided via email. Not included
  is ipAddress subjectAltName authentication, which I think will be
  dropped from the draft. I don't think there is any real need for it.
This release also includes all bug fix up to today from the beta
and stable branches. Most importantly, this means the bugfix for
100% CPU utilization by imklog.
---------------------------------------------------------------------------
Version 3.19.3 (rgerhards), 2008-05-21
- added ability to authenticate the server against its certificate
  fingerprint
- added ability for client to provide its fingerprint
- added ability for server to obtain client cert's fingerprint
- bugfix: small mem leak in omfwd on exit (strmdriver name was not freed)
- bugfix: $ActionSendStreamDriver had no effect
- bugfix: default syslog port was no longer used if none was
  configured. Thanks to varmojfekoj for the patch
- bugfix: missing linker options caused build to fail on some
  systems. Thanks to Tiziano Mueller for the patch.
---------------------------------------------------------------------------
Version 3.19.2 (rgerhards), 2008-05-16
- bugfix: TCP input modules did incorrectly set fromhost property
  (always blank)
- bugfix: imklog did not set fromhost property
- added "fromhost-ip" property
  Note that adding this property changes the on-disk format for messages.
  However, that should not have any bad effect on existing spool files.
  But you will run into trouble if you create a spool file with this
  version and then try to process it with an older one (after a downgrade).
  Don't do that ;)
- added "RSYSLOG_DebugFormat" canned template
- bugfix: hostname and fromhost were swapped when a persisted message
  (in queued mode) was read in
- bugfix: lmtcpclt, lmtcpsrv and lmgssutil did all link to the static
  runtime library, resulting in a large size increase (and potential
  "interesting" effects). Thanks to Michael Biebel for reporting the size
  issue.
- bugfix: TLS server went into an endless loop in some situations.
  Thanks to Michael Biebl for reporting the problem.
- fixed potential segfault due to invalid call to cfsysline
  thanks to varmojfekoj for the patch
---------------------------------------------------------------------------
Version 3.19.1 (rgerhards), 2008-05-07
- configure help for --enable-gnutls wrong - said default is "yes" but
  default actually is "no" - thanks to darix for pointing this out
- file dirty.h was missing - thanks to darix for pointing this out
- bugfix: man files were not properly distributed - thanks to
  darix for reporting and to Michael Biebl for help with the fix
- some minor cleanup
---------------------------------------------------------------------------
Version 3.19.0 (rgerhards), 2008-05-06
- begins new devel branch version
- implemented TLS for plain tcp syslog (this is also the world's first
  implementation of IETF's upcoming syslog-transport-tls draft)
- partly rewritten and improved omfwd among others, now loads TCP
  code only if this is actually necessary
- split of a "runtime library" for rsyslog - this is not yet a clean
  model, because some modularization is still outstanding. In theory,
  this shall enable other utilities but rsyslogd to use the same
  runtime
- implemented im3195, the RFC3195 input as a plugin
- changed directory structure, files are now better organized
- a lot of cleanup in regard to modularization
- -c option no longer must be the first option - thanks to varmjofekoj
  for the patch
---------------------------------------------------------------------------
Version 3.18.7 (rgerhards), 2008-12-??
- bugfix: the default for $DirCreateMode was 0644, and as such wrong.
  It has now been changed to 0700. For some background, please see
  http://lists.adiscon.net/pipermail/rsyslog/2009-April/001986.html
- fixed a potential segfault condition with $AllowedSender directive
  On HUP, the root pointers were not properly cleaned up. Thanks to
  Michael Biebel, olgoat, and Juha Koho for reporting and analyzing
  the bug.
- some legacy options were not correctly processed.
  Thanks to varmojfekoj for the patch.
- doc bugfix: some spelling errors in man pages corrected. Thanks to
  Geoff Simmons for the patch.
---------------------------------------------------------------------------
Version 3.18.6 (rgerhards), 2008-12-08
- security bugfix: $AllowedSender was not honored, all senders were
  permitted instead (see http://www.rsyslog.com/Article322.phtml)
  (backport from v3-stable, v3.20.9)
- minor bugfix: dual close() call on tcp session closure
---------------------------------------------------------------------------
Version 3.18.5 (rgerhards), 2008-10-09
- bugfix: imudp input module could cause segfault on HUP
  It did not properly de-init a variable acting as a linked list head.
  That resulted in trying to access freed memory blocks after the HUP.
- bugfix:  rsyslogd could hang on HUP
  because getnameinfo() is not cancel-safe, but was not guarded against
  being cancelled. pthread_cancel() is routinely being called during
  HUP processing.
- bugfix[minor]: if queue size reached light_delay mark, enqueuing
  could potentially be blocked for a longer period of time, which
  was not the behaviour desired.
- doc bugfix: $ActionExecOnlyWhenPreviousIsSuspended was still misspelled
  as $...OnlyIfPrev... in some parts of the documentation. Thanks to 
  Lorenzo M. Catucci for reporting this bug.
- added doc on malformed messages, cause and how to work-around, to the
  doc set
- added doc on how to build from source repository
---------------------------------------------------------------------------
Version 3.18.4 (rgerhards), 2008-09-18
- bugfix: order-of magnitude issue with base-10 size definitions
  in config file parser. Could lead to invalid sizes, constraints
  etc for e.g. queue files and any other object whose size was specified
  in base-10 entities. Did not apply to binary entities. Thanks to
  RB for finding this bug and providing a patch.
- bugfix: action was not called when system time was set backwards
  (until the previous time was reached again). There are still some
  side-effects when time is rolled back (A time rollback is really a bad
  thing to do, ideally the OS should issue pseudo time (like NetWare did)
  when the user tries to roll back time). Thanks to varmojfekoj for this
  patch.
- doc bugfix: rsyslog.conf man page improved and minor nit fixed
  thanks to Lukas Kuklinek for the patch.
- bugfix: error code -2025 was used for two different errors. queue full
  is now -2074 and -2025 is unique again. (did cause no real problem
  except for troubleshooting)
- bugfix: default discard severity was incorrectly set to 4, which lead
  to discard-on-queue-full to be enabled by default. That could cause
  message loss where non was expected.  The default has now been changed
  to the correct value of 8, which disables the functionality. This
  problem applied both to the main message queue and the action queues.
  Thanks to Raoul Bhatia for pointing out this problem.
- bugfix: option value for legacy -a option could not be specified,
  resulting in strange operations. Thanks to Marius Tomaschewski
  for the patch.
- bugfix: colon after date should be ignored, but was not. This has
  now been corrected. Required change to the internal ParseTIMESTAMP3164()
  interface.
---------------------------------------------------------------------------
Version 3.18.3 (rgerhards), 2008-08-18
- bugfix: imfile could cause a segfault upon rsyslogd HUP and termination
  Thanks to lperr for an excellent bug report that helped detect this
  problem.
- enhanced ommysql to support custom port to connect to server
  Port can be set via new $ActionOmmysqlServerPort config directive
  Note: this was a very minor change and thus deemed appropriate to be
  done in the stable release.
- bugfix: misspelled config directive, previously was
  $MainMsgQueueWorkeTimeoutrThreadShutdown, is now
  $MainMsgQueueWorkerTimeoutThreadShutdown. Note that the misspelled
  directive is not preserved - if the misspelled directive was used
  (which I consider highly unlikely), the config file must be changed.
  Thanks to lperr for reporting the bug.
- disabled flow control for imuxsock, as it could cause system hangs
  under some circumstances. The devel (3.21.3 and above) will
  re-enable it and provide enhanced configurability to overcome the
  problems if they occur.
---------------------------------------------------------------------------
Version 3.18.2 (rgerhards), 2008-08-08
- merged in IPv6 forwarding address bugfix from v2-stable
---------------------------------------------------------------------------
Version 3.18.1 (rgerhards), 2008-07-21
- bugfix: potential segfault in creating message mutex in non-direct queue
  mode. rsyslogd segfaults on freeeBSD 7.0 (an potentially other platforms)
  if an action queue is running in any other mode than non-direct. The
  same problem can potentially be triggered by some main message queue
  settings. In any case, it will manifest during rsylog's startup. It is
  unlikely to happen after a successful startup (the only window of
  exposure may be a relatively seldom executed action running in queued
  mode). This has been corrected. Thank to HKS for point out the problem.
- bugfix: priority was incorrectly calculated on FreeBSD 7,
  because the LOG_MAKEPRI() C macro has a different meaning there (it
  is just a simple addition of faciltity and severity). I have changed
  this to use own, consistent, code for PRI calculation. [Backport from
  3.19.10]
- bugfix: remove PRI part from kernel message if it is present
  Thanks to Michael Biebl for reporting this bug
- bugfix: mark messages were not correctly written to text log files
  the markmessageinterval was not correctly propagated to all places
  where it was needed. This resulted in rsyslog using the default
  (20 minutes) in some code pathes, what looked to the user like mark
  messages were never written.
- added a new property replacer option "sp-if-no-1st-sp" to cover
  a problem with RFC 3164 based interpreation of tag separation. While
  it is a generic approach, it fixes a format problem introduced in
  3.18.0, where kernel messages no longer had a space after the tag.
  This is done by a modifcation of the default templates.
  Please note that this may affect some messages where there intentionally
  is no space between the tag and the first character of the message
  content. If so, this needs to be worked around via a specific
  template. However, we consider this scenario to be quite remote and,
  even if it exists, it is not expected that it will actually cause
  problems with log parsers (instead, we assume the new default template
  behaviour may fix previous problems with log parsers due to the 
  missing space).
- bugfix: imklog module was not correctly compiled for GNU/kFreeBSD.
  Thanks to Petr Salinger for the patch
- doc bugfix: property replacer options secpath-replace and
  secpath-drop were not documented
- doc bugfix: fixed some typos in rsyslog.conf man page
- fixed typo in source comment  - thanks to Rio Fujita
- some general cleanup (thanks to Michael Biebl)
---------------------------------------------------------------------------
Version 3.18.0 (rgerhards), 2008-07-11
- begun a new v3-stable based on former 3.17.4 beta plus patches to
  previous v3-stable
- bugfix in RainerScript: syntax error was not always detected
---------------------------------------------------------------------------
Version 3.17.5 (rgerhards), 2008-06-27
- added doc: howto set up a reliable connection to remote server via
  queued mode (and plain tcp protocol)
- bugfix: comments after actions were not properly treated. For some
  actions (e.g. forwarding), this could also lead to invalid configuration
---------------------------------------------------------------------------
Version 3.17.4 (rgerhards), 2008-06-16
- changed default for $KlogSymbolLookup to "off". The directive is
  also scheduled for removal in a later version. This was necessary
  because on kernels >= 2.6, the kernel does the symbol lookup itself. The
  imklog lookup logic then breaks the log message and makes it unusable.
---------------------------------------------------------------------------
Version 3.17.3 (rgerhards), 2008-05-28
- bugfix: imklog went into an endless loop if a PRI value was inside
  a kernel log message (unusual case under Linux, frequent under BSD)
---------------------------------------------------------------------------
Version 3.17.2 (rgerhards), 2008-05-04
- this version is the new beta, based on 3.17.1 devel feature set
- merged in imklog bug fix from v3-stable (3.16.1)
---------------------------------------------------------------------------
Version 3.17.1 (rgerhards), 2008-04-15
- removed dependency on MAXHOSTNAMELEN as much as it made sense.
  GNU/Hurd does not define it (because it has no limit), and we have taken
  care for cases where it is undefined now. However, some very few places
  remain where IMHO it currently is not worth fixing the code. If it is
  not defined, we have used a generous value of 1K, which is above IETF
  RFC's on hostname length at all. The memory consumption is no issue, as
  there are only a handful of this buffers allocated *per run* -- that's
  also the main reason why we consider it not worth to be fixed any further.
- enhanced legacy syslog parser to handle slightly malformed messages
  (with a space in front of the timestamp) - at least HP procurve is
  known to do that and I won't outrule that others also do it. The 
  change looks quite unintrusive and so we added it to the parser.
- implemented klogd functionality for BSD
- implemented high precision timestamps for the kernel log. Thanks to
  Michael Biebl for pointing out that the kernel log did not have them.
- provided ability to discard non-kernel messages if they are present
  in the kernel log (seems to happen on BSD)
- implemented $KLogInternalMsgFacility config directive
- implemented $KLogPermitNonKernelFacility config directive
Plus a number of bugfixes that were applied to v3-stable and beta
branches (not mentioned here in detail).
---------------------------------------------------------------------------
Version 3.17.0 (rgerhards), 2008-04-08
- added native ability to send mail messages
- removed no longer needed file relptuil.c/.h
- added $ActionExecOnlyOnceEveryInterval config directive
- bugfix: memory leaks in script engine
- bugfix: zero-length strings were not supported in object
  deserializer
- properties are now case-insensitive everywhere (script, filters,
  templates)
- added the capability to specify a processing (actually dequeue)
  timeframe with queues - so things can be configured to be done
  at off-peak hours
- We have removed the 32 character size limit (from RFC3164) on the
  tag. This had bad effects on existing envrionments, as sysklogd didn't
  obey it either (probably another bug in RFC3164...). We now receive
  the full size, but will modify the outputs so that only 32 characters
  max are used by default. If you need large tags in the output, you need
  to provide custom templates.
- changed command line processing. -v, -M, -c options are now parsed
  and processed before all other options. Inter-option dependencies
  have been relieved. Among others, permits to specify intial module
  load path via -M only (not the environment) which makes it much
  easier to work with non-standard module library locations. Thanks
  to varmojfekoj for suggesting this change. Matches bugzilla bug 55.
- bugfix: some messages were emited without hostname
Plus a number of bugfixes that were applied to v3-stable and beta
branches (not mentioned here in detail).
---------------------------------------------------------------------------
Version 3.16.3 (rgerhards), 2008-07-11
- updated information on rsyslog packages
- bugfix: memory leak in disk-based queue modes
---------------------------------------------------------------------------
Version 3.16.2 (rgerhards), 2008-06-25
- fixed potential segfault due to invalid call to cfsysline
  thanks to varmojfekoj for the patch
- bugfix: some whitespaces where incorrectly not ignored when parsing
  the config file. This is now corrected. Thanks to Michael Biebl for
  pointing out the problem.
---------------------------------------------------------------------------
Version 3.16.1 (rgerhards), 2008-05-02
- fixed a bug in imklog which lead to startup problems (including
  segfault) on some platforms under some circumsances. Thanks to
  Vieri for reporting this bug and helping to troubleshoot it.
---------------------------------------------------------------------------
Version 3.16.0 (rgerhards), 2008-04-24
- new v3-stable (3.16.x) based on beta 3.15.x (RELP support)
- bugfix: omsnmp had a too-small sized buffer for hostname+port. This
  could not lead to a segfault, as snprintf() was used, but could cause
  some trouble with extensively long hostnames.
- applied patch from Tiziano Müller to remove some compiler warnings
- added gssapi overview/howto thanks to Peter Vrabec
- changed some files to grant LGPLv3 extended persmissions on top of GPLv3
  this also is the first sign of something that will evolve into a
  well-defined "rsyslog runtime library"
---------------------------------------------------------------------------
Version 3.15.1 (rgerhards), 2008-04-11
- bugfix: some messages were emited without hostname
- disabled atomic operations for the time being because they introduce some
  cross-platform trouble - need to see how to fix this in the best 
  possible way
- bugfix: zero-length strings were not supported in object
  deserializer
- added librelp check via PKG_CHECK thanks to Michael Biebl's patch
- file relputil.c deleted, is not actually needed
- added more meaningful error messages to rsyslogd (when some errors
  happens during startup)
- bugfix: memory leaks in script engine
- bugfix: $hostname and $fromhost in RainerScript did not work
This release also includes all changes applied to the stable versions
up to today.
---------------------------------------------------------------------------
Version 3.15.0 (rgerhards), 2008-04-01
- major new feature: imrelp/omrelp support reliable delivery of syslog
  messages via the RELP protocol and librelp (http://www.librelp.com).
  Plain tcp syslog, so far the best reliability solution, can lose
  messages when something goes wrong or a peer goes down. With RELP,
  this can no longer happen. See imrelp.html for more details.
- bugfix: rsyslogd was no longer build by default; man pages are 
  only installed if corresponding option is selected. Thanks to
  Michael Biebl for pointing these problems out.
---------------------------------------------------------------------------
Version 3.14.2 (rgerhards), 2008-04-09
- bugfix: segfault with expression-based filters
- bugfix: omsnmp did not deref errmsg object on exit (no bad effects caused)
- some cleanup
- bugfix: imklog did not work well with kernel 2.6+. Thanks to Peter
  Vrabec for patching it based on the development in sysklogd - and thanks
  to the sysklogd project for upgrading klogd to support the new
  functionality
- some cleanup in imklog
- bugfix: potential segfault in imklog when kernel is compiled without
  /proc/kallsyms and the file System.map is missing. Thanks to
  Andrea Morandi for pointing it out and suggesting a fix.
- bugfixes, credits to varmojfekoj:
  * reset errno before printing a warning message
  * misspelled directive name in code processing legacy options
- bugfix: some legacy options not correctly interpreted - thanks to
  varmojfekoj for the patch
- improved detection of modules being loaded more than once
  thanks to varmojfekoj for the patch
---------------------------------------------------------------------------
Version 3.14.1 (rgerhards), 2008-04-04
- bugfix: some messages were emited without hostname
- bugfix: rsyslogd was no longer build by default; man pages are 
  only installed if corresponding option is selected. Thanks to
  Michael Biebl for pointing these problems out.
- bugfix: zero-length strings were not supported in object
  deserializer
- disabled atomic operations for this stable build as it caused
  platform problems
- bugfix: memory leaks in script engine
- bugfix: $hostname and $fromhost in RainerScript did not work
- bugfix: some memory leak when queue is runing in disk mode
- man pages improved thanks to varmofekoj and Peter Vrabec
- We have removed the 32 character size limit (from RFC3164) on the
  tag. This had bad effects on existing envrionments, as sysklogd didn't
  obey it either (probably another bug in RFC3164...). We now receive
  the full size, but will modify the outputs so that only 32 characters
  max are used by default. If you need large tags in the output, you need
  to provide custom templates.
- bugfix: some memory leak when queue is runing in disk mode
---------------------------------------------------------------------------
Version 3.14.0 (rgerhards), 2008-04-02
An interim version was accidently released to the web. It was named 3.14.0.
To avoid confusion, we have not assigned this version number to any
official release. If you happen to use 3.14.0, please update to 3.14.1.
---------------------------------------------------------------------------
Version 3.13.0-dev0 (rgerhards), 2008-03-31
- bugfix: accidently set debug option in 3.12.5 reset to production
  This option prevented dlclose() to be called. It had no real bad effects,
  as the modules were otherwise correctly deinitialized and dlopen()
  supports multiple opens of the same module without any memory footprint.
- removed --enable-mudflap, added --enable-valgrind ./configure setting
- bugfix: tcp receiver could segfault due to uninitialized variable
- docfix: queue doc had a wrong directive name that prevented max worker
  threads to be correctly set
- worked a bit on atomic memory operations to support problem-free
  threading (only at non-intrusive places)
- added a --enable/disable-rsyslogd configure option so that
  source-based packaging systems can build plugins without the need
  to compile rsyslogd
- some cleanup
- test of potential new version number scheme
---------------------------------------------------------------------------
Version 3.12.5 (rgerhards), 2008-03-28
- changed default for "last message repeated n times", which is now
  off by default
- implemented backward compatibility commandline option parsing
- automatically generated compatibility config lines are now also
  logged so that a user can diagnose problems with them
- added compatibility mode for -a, -o and -p options
- compatibility mode processing finished
- changed default file output format to include high-precision timestamps
- added a buid-in template for previous syslogd file format
- added new $ActionFileDefaultTemplate directive
- added support for high-precision timestamps when receiving legacy
  syslog messages
- added new $ActionForwardDefaultTemplate directive
- added new $ActionGSSForwardDefaultTemplate directive
- added build-in templates for easier configuration
- bugfix: fixed small memory leak in tcpclt.c
- bugfix: fixed small memory leak in template regular expressions
- bugfix: regular expressions inside property replacer did not work
  properly
- bugfix: QHOUR and HHOUR properties were wrongly calculated
- bugfix: fixed memory leaks in stream class and imfile
- bugfix: $ModDir did invalid bounds checking, potential overlow in
  dbgprintf() - thanks to varmojfekoj for the patch
- bugfix: -t and -g legacy options max number of sessions had a wrong
  and much too high value
---------------------------------------------------------------------------
Version 3.12.4 (rgerhards), 2008-03-25
- Greatly enhanced rsyslogd's file write performance by disabling
  file syncing capability of output modules by default. This
  feature is usually not required, not useful and an extreme performance
  hit (both to rsyslogd as well as the system at large). Unfortunately,
  most users enable it by default, because it was most intuitive to enable
  it in plain old sysklogd syslog.conf format. There is now the
  $ActionFileEnableSync config setting which must be enabled in order to
  support syncing. By default it is off. So even if the old-format config
  lines request syncing, it is not done unless explicitely enabled. I am
  sure this is a very useful change and not a risk at all. I need to think
  if I undo it under compatibility mode, but currently this does not
  happen (I fear a lot of lazy users will run rsyslogd in compatibility
  mode, again bringing up this performance problem...).
- added flow control options to other input sources
- added $HHOUR and $QHOUR system properties - can be used for half- and
  quarter-hour logfile rotation
- changed queue's discard severities default value to 8 (do not discard)
  to prevent unintentional message loss
- removed a no-longer needed callback from the output module 
  interface. Results in reduced code complexity.
- bugfix/doc: removed no longer supported -h option from man page
- bugfix: imklog leaked several hundered KB on each HUP. Thanks to
  varmojfekoj for the patch
- bugfix: potential segfault on module unload. Thanks to varmojfekoj for
  the patch
- bugfix: fixed some minor memory leaks
- bugfix: fixed some slightly invalid memory accesses
- bugfix: internally generated messages had "FROMHOST" property not set
---------------------------------------------------------------------------
Version 3.12.3 (rgerhards), 2008-03-18
- added advanced flow control for congestion cases (mode depending on message
  source and its capablity to be delayed without bad side effects)
- bugfix: $ModDir should not be reset on $ResetConfig - this can cause a lot
  of confusion and there is no real good reason to do so. Also conflicts with
  the new -M option and environment setting.
- bugfix: TCP and GSSAPI framing mode variable was uninitialized, leading to
  wrong framing (caused, among others, interop problems)
- bugfix: TCP (and GSSAPI) octet-counted frame did not work correctly in all
  situations. If the header was split across two packet reads, it was invalidly
  processed, causing loss or modification of messages.
- bugfix: memory leak in imfile
- bugfix: duplicate public symbol in omfwd and omgssapi could lead to
  segfault. thanks to varmojfekoj for the patch.
- bugfix: rsyslogd aborted on sigup - thanks to varmojfekoj for the patch
- some more internal cleanup ;)
- begun relp modules, but these are not functional yet
- Greatly enhanced rsyslogd's file write performance by disabling
  file syncing capability of output modules by default. This
  feature is usually not required, not useful and an extreme performance
  hit (both to rsyslogd as well as the system at large). Unfortunately,
  most users enable it by default, because it was most intuitive to enable
  it in plain old sysklogd syslog.conf format. There is now a new config
  setting which must be enabled in order to support syncing. By default it
  is off. So even if the old-format config lines request syncing, it is
  not done unless explicitely enabled. I am sure this is a very useful
  change and not a risk at all. I need to think if I undo it under
  compatibility mode, but currently this does not happen (I fear a lot of
  lazy users will run rsyslogd in compatibility mode, again bringing up
  this performance problem...).
---------------------------------------------------------------------------
Version 3.12.2 (rgerhards), 2008-03-13
- added RSYSLOGD_MODDIR environment variable
- added -M rsyslogd option (allows to specify module directory location)
- converted net.c into a loadable library plugin
- bugfix: debug module now survives unload of loadable module when
  printing out function call data
- bugfix: not properly initialized data could cause several segfaults if
  there were errors in the config file - thanks to varmojfekoj for the patch
- bugfix: rsyslogd segfaulted when imfile read an empty line - thanks
  to Johnny Tan for an excellent bug report
- implemented dynamic module unload capability (not visible to end user)
- some more internal cleanup
- bugfix: imgssapi segfaulted under some conditions; this fix is actually
  not just a fix but a change in the object model. Thanks to varmojfekoj
  for providing the bug report, an initial fix and lots of good discussion
  that lead to where we finally ended up.
- improved session recovery when outbound tcp connection breaks, reduces
  probability of message loss at the price of a highly unlikely potential
  (single) message duplication
---------------------------------------------------------------------------
Version 3.12.1 (rgerhards), 2008-03-06
- added library plugins, which can be automatically loaded
- bugfix: actions were not correctly retried; caused message loss
- changed module loader to automatically add ".so" suffix if not
  specified (over time, this shall also ease portability of config
  files)
- improved debugging support; debug runtime options can now be set via
  an environment variable
- bugfix: removed debugging code that I forgot to remove before releasing
  3.12.0 (does not cause harm and happened only during startup)
- added support for the MonitorWare syslog MIB to omsnmp
- internal code improvements (more code converted into classes)
- internal code reworking of the imtcp/imgssapi module
- added capability to ignore client-provided timestamp on unix sockets and
  made this mode the default; this was needed, as some programs (e.g. sshd)
  log with inconsistent timezone information, what messes up the local
  logs (which by default don't even contain time zone information). This
  seems to be consistent with what sysklogd did for the past four years.
  Alternate behaviour may be desirable if gateway-like processes send
  messages via the local log slot - in this case, it can be enabled
  via the $InputUnixListenSocketIgnoreMsgTimestamp and
  $SystemLogSocketIgnoreMsgTimestamp config directives
- added ability to compile on HP UX; verified that imudp worked on HP UX;
  however, we are still in need of people trying out rsyslogd on HP UX,
  so it can not yet be assumed it runs there
- improved session recovery when outbound tcp connection breaks, reduces
  probability of message loss at the price of a highly unlikely potential
  (single) message duplication
---------------------------------------------------------------------------
Version 3.12.0 (rgerhards), 2008-02-28
- added full expression support for filters; filters can now contain
  arbitrary complex boolean, string and arithmetic expressions
---------------------------------------------------------------------------
Version 3.11.6 (rgerhards), 2008-02-27
- bugfix: gssapi libraries were still linked to rsyslog core, what should
  no longer be necessary. Applied fix by Michael Biebl to solve this.
- enabled imgssapi to be loaded side-by-side with imtcp
- added InputGSSServerPermitPlainTCP config directive
- split imgssapi source code somewhat from imtcp
- bugfix: queue cancel cleanup handler could be called with
  invalid pointer if dequeue failed
- bugfix: rsyslogd segfaulted on second SIGHUP
  tracker: http://bugzilla.adiscon.com/show_bug.cgi?id=38
- improved stability of queue engine
- bugfix: queue disk file were not properly persisted when 
  immediately after closing an output file rsyslog was stopped
  or huped (the new output file open must NOT have happend at
  that point) - this lead to a sparse and invalid queue file
  which could cause several problems to the engine (unpredictable
  results). This situation should have happened only in very
  rare cases. tracker: http://bugzilla.adiscon.com/show_bug.cgi?id=40
- bugfix: during queue shutdown, an assert invalidly triggered when
  the primary queue's DA worker was terminated while the DA queue's
  regular worker was still executing. This could result in a segfault
  during shutdown.
  tracker: http://bugzilla.adiscon.com/show_bug.cgi?id=41
- bugfix: queue properties sizeOnDisk, bytesRead were persisted to 
  disk with wrong data type (long instead of int64) - could cause
  problems on 32 bit machines
- bugfix: queue aborted when it was shut down, DA-enabled, DA mode
  was just initiated but not fully initialized (a race condition)
- bugfix: imfile could abort under extreme stress conditions
  (when it was terminated before it could open all of its
  to be monitored files)
- applied patch from varmojfekoj to fix an issue with compatibility 
  mode and default module directories (many thanks!):
  I've also noticed a bug in the compatibility code; the problem is that 
  options are parsed before configuration file so options which need a 
  module to be loaded will currently ignore any $moddir directive. This 
  can be fixed by moving legacyOptsHook() after config file parsing. 
  (see the attached patch) This goes against the logical order of 
  processing, but the legacy options are only few and it doesn't seem to 
  be a problem.
- bugfix: object property deserializer did not handle negative numbers
---------------------------------------------------------------------------
Version 3.11.5 (rgerhards), 2008-02-25
- new imgssapi module, changed imtcp module - this enables to load/package
  GSSAPI support separately - thanks to varmojfekoj for the patch
- compatibility mode (the -c option series) is now at least partly
  completed - thanks to varmojfekoj for the patch
- documentation for imgssapi and imtcp added
- duplicate $ModLoad's for the same module are now detected and
  rejected -- thanks to varmojfekoj for the patch
---------------------------------------------------------------------------
Version 3.11.4 (rgerhards), 2008-02-21
- bugfix: debug.html was missing from release tarball - thanks to Michael
  Biebl for bringing this to my attention
- some internal cleanup on the stringbuf object calling interface
- general code cleanup and further modularization
- $MainMessageQueueDiscardSeverity can now also handle textual severities
  (previously only integers)
- bugfix: message object was not properly synchronized when the 
  main queue had a single thread and non-direct action queues were used
- some documentation improvements
---------------------------------------------------------------------------
Version 3.11.3 (rgerhards), 2008-02-18
- fixed a bug in imklog which lead to duplicate message content in
  kernel logs
- added support for better plugin handling in libdbi (we contributed
  a patch to do that, we just now need to wait for the next libdbi
  version)
- bugfix: fixed abort when invalid template was provided to an action
  bug http://bugzilla.adiscon.com/show_bug.cgi?id=4
- re-instantiated SIGUSR1 function; added SIGUSR2 to generate debug
  status output
- added some documentation on runtime-debug settings
- slightly improved man pages for novice users
---------------------------------------------------------------------------
Version 3.11.2 (rgerhards), 2008-02-15
- added the capability to monitor text files and process their content
  as syslog messages (including forwarding)
- added support for libdbi, a database abstraction layer. rsyslog now
  also supports the following databases via dbi drivers:
  * Firebird/Interbase
  * FreeTDS (access to MS SQL Server and Sybase)
  * SQLite/SQLite3
  * Ingres (experimental)
  * mSQL (experimental)
  * Oracle (experimental)
  Additional drivers may be provided by the libdbi-drivers project, which
  can be used by rsyslog as soon as they become available.
- removed some left-over unnecessary dbgprintf's (cluttered screen,
  cosmetic)
- doc bugfix: html documentation for omsnmp was missing
---------------------------------------------------------------------------
Version 3.11.1 (rgerhards), 2008-02-12
- SNMP trap sender added thanks to Andre Lorbach (omsnmp)
- added input-plugin interface specification in form of a (copy) template
  input module
- applied documentation fix by Michael Biebl -- many thanks!
- bugfix: immark did not have MARK flags set...
- added x-info field to rsyslogd startup/shutdown message. Hopefully
  points users to right location for further info (many don't even know
  they run rsyslog ;))
- bugfix: trailing ":" of tag was lost while parsing legacy syslog messages
  without timestamp - thanks to Anders Blomdell for providing a patch!
- fixed a bug in stringbuf.c related to STRINGBUF_TRIM_ALLOCSIZE, which
  wasn't supposed to be used with rsyslog. Put a warning message up that
  tells this feature is not tested and probably not worth the effort.
  Thanks to Anders Blomdell fro bringing this to our attention
- somewhat improved performance of string buffers
- fixed bug that caused invalid treatment of tabs (HT) in rsyslog.conf
- bugfix: setting for $EscapeCopntrolCharactersOnReceive was not 
  properly initialized
- clarified usage of space-cc property replacer option
- improved abort diagnostic handler
- some initial effort for malloc/free runtime debugging support
- bugfix: using dynafile actions caused rsyslogd abort
- fixed minor man errors thanks to Michael Biebl
---------------------------------------------------------------------------
Version 3.11.0 (rgerhards), 2008-01-31
- implemented queued actions
- implemented simple rate limiting for actions
- implemented deliberate discarding of lower priority messages over higher
  priority ones when a queue runs out of space
- implemented disk quotas for disk queues
- implemented the $ActionResumeRetryCount config directive
- added $ActionQueueFilename config directive
- added $ActionQueueSize config directive
- added $ActionQueueHighWaterMark config directive
- added $ActionQueueLowWaterMark config directive
- added $ActionQueueDiscardMark config directive
- added $ActionQueueDiscardSeverity config directive
- added $ActionQueueCheckpointInterval config directive
- added $ActionQueueType config directive
- added $ActionQueueWorkerThreads config directive
- added $ActionQueueTimeoutshutdown config directive
- added $ActionQueueTimeoutActionCompletion config directive
- added $ActionQueueTimeoutenQueue config directive
- added $ActionQueueTimeoutworkerThreadShutdown config directive
- added $ActionQueueWorkerThreadMinimumMessages config directive
- added $ActionQueueMaxFileSize config directive
- added $ActionQueueSaveonShutdown config directive
- addded $ActionQueueDequeueSlowdown config directive
- addded $MainMsgQueueDequeueSlowdown config directive
- bugfix: added forgotten docs to package
- improved debugging support
- fixed a bug that caused $MainMsgQueueCheckpointInterval to work incorrectly
- when a long-running action needs to be cancelled on shutdown, the message
  that was processed by it is now preserved. This finishes support for
  guaranteed delivery of messages (if the output supports it, of course)
- fixed bug in output module interface, see
  http://sourceforge.net/tracker/index.php?func=detail&aid=1881008&group_id=123448&atid=696552
- changed the ommysql output plugin so that the (lengthy) connection
  initialization now takes place in message processing. This works much
  better with the new queued action mode (fast startup)
- fixed a bug that caused a potential hang in file and fwd output module
  varmojfekoj provided the patch - many thanks!
- bugfixed stream class offset handling on 32bit platforms
---------------------------------------------------------------------------
Version 3.10.3 (rgerhards), 2008-01-28
- fixed a bug with standard template definitions (not a big deal) - thanks
  to varmojfekoj for spotting it
- run-time instrumentation added
- implemented disk-assisted queue mode, which enables on-demand disk
  spooling if the queue's in-memory queue is exhausted
- implemented a dynamic worker thread pool for processing incoming
  messages; workers are started and shut down as need arises
- implemented a run-time instrumentation debug package
- implemented the $MainMsgQueueSaveOnShutdown config directive
- implemented the $MainMsgQueueWorkerThreadMinimumMessages config directive
- implemented the $MainMsgQueueTimeoutWorkerThreadShutdown config directive
---------------------------------------------------------------------------
Version 3.10.2 (rgerhards), 2008-01-14
- added the ability to keep stop rsyslogd without the need to drain
  the main message queue. In disk queue mode, rsyslog continues to
  run from the point where it stopped. In case of a system failure, it
  continues to process messages from the last checkpoint.
- fixed a bug that caused a segfault on startup when no $WorkDir directive
  was specified in rsyslog.conf
- provided more fine-grain control over shutdown timeouts and added a
  way to specify the enqueue timeout when the main message queue is full
- implemented $MainMsgQueueCheckpointInterval config directive
- implemented $MainMsgQueueTimeoutActionCompletion config directive
- implemented $MainMsgQueueTimeoutEnqueue config directive
- implemented $MainMsgQueueTimeoutShutdown config directive
---------------------------------------------------------------------------
Version 3.10.1 (rgerhards), 2008-01-10
- implemented the "disk" queue mode. However, it currently is of very
  limited use, because it does not support persistence over rsyslogd
  runs. So when rsyslogd is stopped, the queue is drained just as with
  the in-memory queue modes. Persistent queues will be a feature of
  the next release.
- performance-optimized string class, should bring an overall improvement
- fixed a memory leak in imudp -- thanks to varmojfekoj for the patch
- fixed a race condition that could lead to a rsyslogd hang when during
  HUP or termination
- done some doc updates
- added $WorkDirectory config directive
- added $MainMsgQueueFileName config directive
- added $MainMsgQueueMaxFileSize config directive
---------------------------------------------------------------------------
Version 3.10.0 (rgerhards), 2008-01-07
- implemented input module interface and initial input modules
- enhanced threading for input modules (each on its own thread now)
- ability to bind UDP listeners to specific local interfaces/ports and
  ability to run multiple of them concurrently
- added ability to specify listen IP address for UDP syslog server
- license changed to GPLv3
- mark messages are now provided by loadble module immark
- rklogd is no longer provided. Its functionality has now been taken over
  by imklog, a loadable input module. This offers a much better integration
  into rsyslogd and makes sure that the kernel logger process is brought
  up and down at the appropriate times
- enhanced $IncludeConfig directive to support wildcard characters
  (thanks to Michael Biebl)
- all inputs are now implemented as loadable plugins
- enhanced threading model: each input module now runs on its own thread
- enhanced message queue which now supports different queueing methods
  (among others, this can be used for performance fine-tuning)
- added a large number of new configuration directives for the new
  input modules
- enhanced multi-threading utilizing a worker thread pool for the
  main message queue
- compilation without pthreads is no longer supported
- much cleaner code due to new objects and removal of single-threading
  mode
---------------------------------------------------------------------------
Version 2.0.8 V2-STABLE (rgerhards), 2008-??-??
- bugfix: ompgsql did not detect problems in sql command execution
  this could cause loss of messages. The handling was correct if the
  connection broke, but not if there was a problem with statement
  execution. The most probable case for such a case would be invalid
  sql inside the template, and this is now much easier to diagnose.
- doc bugfix: default for $DirCreateMode incorrectly stated
---------------------------------------------------------------------------
Version 2.0.7 V2-STABLE (rgerhards), 2008-04-14
- bugfix: the default for $DirCreateMode was 0644, and as such wrong.
  It has now been changed to 0700. For some background, please see
  http://lists.adiscon.net/pipermail/rsyslog/2009-April/001986.html
- bugfix: "$CreateDirs off" also disabled file creation
  Thanks to William Tisater for analyzing this bug and providing a patch.
  The actual code change is heavily based on William's patch.
- bugfix: memory leak in ompgsql
  Thanks to Ken for providing the patch
- bugfix: potential memory leak in msg.c
  This one did not surface yet and the issue was actually found due to
  a problem in v4 - but better fix it here, too
---------------------------------------------------------------------------
Version 2.0.6 V2-STABLE (rgerhards), 2008-08-07
- bugfix: memory leaks in rsyslogd, primarily in singlethread mode
  Thanks to Frederico Nunez for providing the fix
- bugfix: copy&paste error lead to dangling if - this caused a very minor
  issue with re-formatting a RFC3164 date when the message was invalidly
  formatted and had a colon immediately after the date. This was in the
  code for some years (even v1 had it) and I think it never had any
  effect at all in practice. Though, it should be fixed - but definitely
  nothing to worry about.
---------------------------------------------------------------------------
Version 2.0.6 V2-STABLE (rgerhards), 2008-08-07
- bugfix: IPv6 addresses could not be specified in forwarding actions
  New syntax @[addr]:port introduced to enable that. Root problem was IPv6
  addresses contain colons. (backport from 3.21.3)
---------------------------------------------------------------------------
Version 2.0.5 STABLE (rgerhards), 2008-05-15
- bugfix: regular expressions inside property replacer did not work
  properly
- adapted to liblogging 0.7.1+
---------------------------------------------------------------------------
Version 2.0.4 STABLE (rgerhards), 2008-03-27
- bugfix: internally generated messages had "FROMHOST" property not set
- bugfix: continue parsing if tag is oversize (discard oversize part) - thanks
  to mclaughlin77@gmail.com for the patch
- added $HHOUR and $QHOUR system properties - can be used for half- and
  quarter-hour logfile rotation
---------------------------------------------------------------------------
Version 2.0.3 STABLE (rgerhards), 2008-03-12
- bugfix: setting for $EscapeCopntrolCharactersOnReceive was not 
  properly initialized
- bugfix: resolved potential segfault condition on HUP (extremely
  unlikely to happen in practice), for details see tracker:
  http://bugzilla.adiscon.com/show_bug.cgi?id=38
- improved the man pages a bit - thanks to Michael Biebl for the patch
- bugfix: not properly initialized data could cause several segfaults if
  there were errors in the config file - thanks to varmojfekoj for the patch
---------------------------------------------------------------------------
Version 2.0.2 STABLE (rgerhards), 2008-02-12
- fixed a bug that could cause invalid string handling via strerror_r
  varmojfekoj provided the patch - many thanks!
- added x-info field to rsyslogd startup/shutdown message. Hopefully
  points users to right location for further info (many don't even know
  they run rsyslog ;))
- bugfix: suspended actions were not always properly resumed
  varmojfekoj provided the patch - many thanks!
- bugfix: errno could be changed during mark processing, leading to
  invalid error messages when processing inputs. Thank to varmojfekoj for
  pointing out this problem.
- bugfix: trailing ":" of tag was lost while parsing legacy syslog messages
  without timestamp - thanks to Anders Blomdell for providing a patch!
- bugfix (doc): misspelled config directive, invalid signal info
- applied some doc fixes from Michel Biebl and cleaned up some no longer
  needed files suggested by him
- cleaned up stringbuf.c to fix an annoyance reported by Anders Blomdell
- fixed bug that caused invalid treatment of tabs (HT) in rsyslog.conf
---------------------------------------------------------------------------
Version 2.0.1 STABLE (rgerhards), 2008-01-24
- fixed a bug in integer conversion - but this function was never called,
  so it is not really a useful bug fix ;)
- fixed a bug with standard template definitions (not a big deal) - thanks
  to varmojfekoj for spotting it
- fixed a bug that caused a potential hang in file and fwd output module
  varmojfekoj provided the patch - many thanks!
---------------------------------------------------------------------------
Version 2.0.0 STABLE (rgerhards), 2008-01-02
- re-release of 1.21.2 as STABLE with no modifications except some
  doc updates
---------------------------------------------------------------------------
Version 1.21.2 (rgerhards), 2007-12-28
- created a gss-api output module. This keeps GSS-API code and
  TCP/UDP code separated. It is also important for forward-
  compatibility with v3. Please note that this change breaks compatibility
  with config files created for 1.21.0 and 1.21.1 - this was considered
  acceptable.
- fixed an error in forwarding retry code (could lead to message corruption
  but surfaced very seldom)
- increased portability for older platforms (AI_NUMERICSERV moved)
- removed socket leak in omfwd.c
- cross-platform patch for GSS-API compile problem on some platforms
  thanks to darix for the patch!
---------------------------------------------------------------------------
Version 1.21.1 (rgerhards), 2007-12-23
- small doc fix for $IncludeConfig
- fixed a bug in llDestroy()
- bugfix: fixing memory leak when message queue is full and during
  parsing. Thanks to varmojfekoj for the patch.
- bugfix: when compiled without network support, unix sockets were
  not properply closed
- bugfix: memory leak in cfsysline.c/doGetWord() fixed
---------------------------------------------------------------------------
Version 1.21.0 (rgerhards), 2007-12-19
- GSS-API support for syslog/TCP connections was added. Thanks to
  varmojfekoj for providing the patch with this functionality
- code cleanup
- enhanced $IncludeConfig directive to support wildcard filenames
- changed some multithreading synchronization
---------------------------------------------------------------------------
Version 1.20.1 (rgerhards), 2007-12-12
- corrected a debug setting that survived release. Caused TCP connections
  to be retried unnecessarily often.
- When a hostname ACL was provided and DNS resolution for that name failed,
  ACL processing was stopped at that point. Thanks to mildew for the patch.
  Fedora Bugzilla: http://bugzilla.redhat.com/show_bug.cgi?id=395911
- fixed a potential race condition, see link for details:
  http://rgerhards.blogspot.com/2007/12/rsyslog-race-condition.html
  Note that the probability of problems from this bug was very remote
- fixed a memory leak that happend when PostgreSQL date formats were
  used
---------------------------------------------------------------------------
Version 1.20.0 (rgerhards), 2007-12-07
- an output module for postgres databases has been added. Thanks to
  sur5r for contributing this code
- unloading dynamic modules has been cleaned up, we now have a
  real implementation and not just a dummy "good enough for the time
  being".
- enhanced platform independence - thanks to Bartosz Kuzma and Michael
  Biebl for their very useful contributions
- some general code cleanup (including warnings on 64 platforms, only)
---------------------------------------------------------------------------
Version 1.19.12 (rgerhards), 2007-12-03
- cleaned up the build system (thanks to Michael Biebl for the patch)
- fixed a bug where ommysql was still not compiled with -pthread option
---------------------------------------------------------------------------
Version 1.19.11 (rgerhards), 2007-11-29
- applied -pthread option to build when building for multi-threading mode
  hopefully solves an issue with segfaulting
---------------------------------------------------------------------------
Version 1.19.10 (rgerhards), 2007-10-19
- introdcued the new ":modulename:" syntax for calling module actions
  in selector lines; modified ommysql to support it. This is primarily
  an aid for further modules and a prequisite to actually allow third
  party modules to be created.
- minor fix in slackware startup script, "-r 0" is now "-r0"
- updated rsyslogd doc set man page; now in html format
- undid creation of a separate thread for the main loop -- this did not
  turn out to be needed or useful, so reduce complexity once again.
- added doc fixes provided by Michael Biebl - thanks
---------------------------------------------------------------------------
Version 1.19.9 (rgerhards), 2007-10-12
- now packaging system which again contains all components in a single
  tarball
- modularized main() a bit more, resulting in less complex code
- experimentally added an additional thread - will see if that affects
  the segfault bug we experience on some platforms. Note that this change
  is scheduled to be removed again later.
---------------------------------------------------------------------------
Version 1.19.8 (rgerhards), 2007-09-27
- improved repeated message processing
- applied patch provided by varmojfekoj to support building ommysql
  in its own way (now also resides in a plugin subdirectory);
  ommysql is now a separate package
- fixed a bug in cvthname() that lead to message loss if part
  of the source hostname would have been dropped
- created some support for distributing ommysql together with the
  main rsyslog package. I need to re-think it in the future, but
  for the time being the current mode is best. I now simply include
  one additional tarball for ommysql inside the main distribution.
  I look forward to user feedback on how this should be done best. In the
  long term, a separate project should be spawend for ommysql, but I'd
  like to do that only after the plugin interface is fully stable (what
  it is not yet).
---------------------------------------------------------------------------
Version 1.19.7 (rgerhards), 2007-09-25
- added code to handle situations where senders send us messages ending with
  a NUL character. It is now simply removed. This also caused trailing LF
  reduction to fail, when it was followed by such a NUL. This is now also
  handled.
- replaced some non-thread-safe function calls by their thread-safe
  counterparts
- fixed a minor memory leak that occured when the %APPNAME% property was
  used (I think nobody used that in practice)
- fixed a bug that caused signal handlers in cvthname() not to be restored when
  a malicious pointer record was detected and processing of the message been
  stopped for that reason (this should be really rare and can not be related
  to the segfault bug we are hunting).
- fixed a bug in cvthname that lead to passing a wrong parameter - in
  practice, this had no impact.
- general code cleanup (e.g. compiler warnings, comments)
---------------------------------------------------------------------------
Version 1.19.6 (rgerhards), 2007-09-11
- applied patch by varmojfekoj to change signal handling to the new
  sigaction API set (replacing the depreciated signal() calls and its
  friends.
- fixed a bug that in --enable-debug mode caused an assertion when the
  discard action was used
- cleaned up compiler warnings
- applied patch by varmojfekoj to FIX a bug that could cause 
  segfaults if empty properties were processed using modifying
  options (e.g. space-cc, drop-cc)
- fixed man bug: rsyslogd supports -l option
---------------------------------------------------------------------------
Version 1.19.5 (rgerhards), 2007-09-07
- changed part of the CStr interface so that better error tracking
  is provided and the calling sequence is more intuitive (there were
  invalid calls based on a too-weired interface)
- (hopefully) fixed some remaining bugs rooted in wrong use of 
  the CStr class. These could lead to program abort.
- applied patch by varmojfekoj two fix two potential segfault situations
- added $ModDir config directive
- modified $ModLoad so that an absolute path may be specified as
  module name (e.g. /rsyslog/ommysql.so)
---------------------------------------------------------------------------
Version 1.19.4 (rgerhards/varmojfekoj), 2007-09-04
- fixed a number of small memory leaks - thanks varmojfekoj for patching
- fixed an issue with CString class that could lead to rsyslog abort
  in tplToString() - thanks varmojfekoj for patching
- added a man-version of the config file documenation - thanks to Michel
  Samia for providing the man file
- fixed bug: a template like this causes an infinite loop:
  $template opts,"%programname:::a,b%"
  thanks varmojfekoj for the patch
- fixed bug: case changing options crash freeing the string pointer
  because they modify it: $template opts2,"%programname::1:lowercase%"
  thanks varmojfekoj for the patch
---------------------------------------------------------------------------
Version 1.19.3 (mmeckelein/varmojfekoj), 2007-08-31
- small mem leak fixed (after calling parseSelectorAct) - Thx varmojkekoj
- documentation section "Regular File" und "Blocks" updated
- solved an issue with dynamic file generation - Once again many thanks
  to varmojfekoj
- the negative selector for program name filter (Blocks) does not work as
  expected - Thanks varmojfekoj for patching
- added forwarding information to sysklogd (requires special template)
  to config doc
---------------------------------------------------------------------------
Version 1.19.2 (mmeckelein/varmojfekoj), 2007-08-28
- a specifically formed message caused a segfault - Many thanks varmojfekoj
  for providing a patch
- a typo and a weird condition are fixed in msg.c - Thanks again
  varmojfekoj 
- on file creation the file was always owned by root:root. This is fixed
  now - Thanks ypsa for solving this issue
---------------------------------------------------------------------------
Version 1.19.1 (mmeckelein), 2007-08-22
- a bug that caused a high load when a TCP/UDP connection was closed is 
  fixed now - Thanks mildew for solving this issue
- fixed a bug which caused a segfault on reinit - Thx varmojfekoj for the
  patch
- changed the hardcoded module path "/lib/rsyslog" to $(pkglibdir) in order
  to avoid trouble e.g. on 64 bit platforms (/lib64) - many thanks Peter
  Vrabec and darix, both provided a patch for solving this issue
- enhanced the unloading of modules - thanks again varmojfekoj
- applied a patch from varmojfekoj which fixes various little things in
  MySQL output module
---------------------------------------------------------------------------
Version 1.19.0 (varmojfekoj/rgerhards), 2007-08-16
- integrated patch from varmojfekoj to make the mysql module a loadable one
  many thanks for the patch, MUCH appreciated
---------------------------------------------------------------------------
Version 1.18.2 (rgerhards), 2007-08-13
- fixed a bug in outchannel code that caused templates to be incorrectly
  parsed
- fixed a bug in ommysql that caused a wrong ";template" missing message
- added some code for unloading modules; not yet fully complete (and we do
  not yet have loadable modules, so this is no problem)
- removed debian subdirectory by request of a debian packager (this is a special
  subdir for debian and there is also no point in maintaining it when there
  is a debian package available - so I gladly did this) in some cases
- improved overall doc quality (some pages were quite old) and linked to
  more of the online resources.
- improved /contrib/delete_mysql script by adding a host option and some
  other minor modifications
---------------------------------------------------------------------------
Version 1.18.1 (rgerhards), 2007-08-08
- applied a patch from varmojfekoj which solved a potential segfault
  of rsyslogd on HUP
- applied patch from Michel Samia to fix compilation when the pthreads
  feature is disabled
- some code cleanup (moved action object to its own file set)
- add config directive $MainMsgQueueSize, which now allows to configure the
  queue size dynamically
- all compile-time settings are now shown in rsyslogd -v, not just the
  active ones
- enhanced performance a little bit more
- added config file directive $ActionResumeInterval
- fixed a bug that prevented compilation under debian sid
- added a contrib directory for user-contributed useful things
---------------------------------------------------------------------------
Version 1.18.0 (rgerhards), 2007-08-03
- rsyslog now supports fallback actions when an action did not work. This
  is a great feature e.g. for backup database servers or backup syslog
  servers
- modified rklogd to only change the console log level if -c is specified
- added feature to use multiple actions inside a single selector
- implemented $ActionExecOnlyWhenPreviousIsSuspended config directive
- error messages during startup are now spit out to the configured log
  destinations
---------------------------------------------------------------------------
Version 1.17.6 (rgerhards), 2007-08-01
- continued to work on output module modularization - basic stage of
  this work is now FINISHED
- fixed bug in OMSRcreate() - always returned SR_RET_OK
- fixed a bug that caused ommysql to always complain about missing
  templates
- fixed a mem leak in OMSRdestruct - freeing the object itself was
  forgotten - thanks to varmojfekoj for the patch
- fixed a memory leak in syslogd/init() that happend when the config
  file could not be read - thanks to varmojfekoj for the patch
- fixed insufficient memory allocation in addAction() and its helpers.
  The initial fix and idea was developed by mildew, I fine-tuned
  it a bit. Thanks a lot for the fix, I'd probably had pulled out my
  hair to find the bug...
- added output of config file line number when a parsing error occured
- fixed bug in objomsr.c that caused program to abort in debug mode with
  an invalid assertion (in some cases)
- fixed a typo that caused the default template for MySQL to be wrong.
  thanks to mildew for catching this.
- added configuration file command $DebugPrintModuleList and
  $DebugPrintCfSysLineHandlerList
- fixed an invalid value for the MARK timer - unfortunately, there was
  a testing aid left in place. This resulted in quite frequent MARK messages
- added $IncludeConfig config directive
- applied a patch from mildew to prevent rsyslogd from freezing under heavy
  load. This could happen when the queue was full. Now, we drop messages
  but rsyslogd remains active.
---------------------------------------------------------------------------
Version 1.17.5 (rgerhards), 2007-07-30
- continued to work on output module modularization
- fixed a missing file bug - thanks to Andrea Montanari for reporting
  this problem
- fixed a problem with shutting down the worker thread and freeing the
  selector_t list - this caused messages to be lost, because the
  message queue was not properly drained before the selectors got
  destroyed.
---------------------------------------------------------------------------
Version 1.17.4 (rgerhards), 2007-07-27
- continued to work on output module modularization
- fixed a situation where rsyslogd could create zombie processes
  thanks to mildew for the patch
- applied patch from Michel Samia to fix compilation when NOT
  compiled for pthreads
---------------------------------------------------------------------------
Version 1.17.3 (rgerhards), 2007-07-25
- continued working on output module modularization
- fixed a bug that caused rsyslogd to segfault on exit (and
  probably also on HUP), when there was an unsent message in a selector
  that required forwarding and the dns lookup failed for that selector
  (yes, it was pretty unlikely to happen;))
  thanks to varmojfekoj <varmojfekoj@gmail.com> for the patch
- fixed a memory leak in config file parsing and die()
  thanks to varmojfekoj <varmojfekoj@gmail.com> for the patch
- rsyslogd now checks on startup if it is capable to performa any work
  at all. If it cant, it complains and terminates
  thanks to Michel Samia for providing the patch!
- fixed a small memory leak when HUPing syslogd. The allowed sender
  list now gets freed. thanks to mildew for the patch.
- changed the way error messages in early startup are logged. They
  now do no longer use the syslogd code directly but are rather
  send to stderr.
---------------------------------------------------------------------------
Version 1.17.2 (rgerhards), 2007-07-23
- made the port part of the -r option optional. Needed for backward
  compatibility with sysklogd
- replaced system() calls with something more reasonable. Please note that
  this might break compatibility with some existing configuration files.
  We accept this in favour of the gained security.
- removed a memory leak that could occur if timegenerated was used in
  RFC 3164 format in templates
- did some preparation in msg.c for advanced multithreading - placed the
  hooks, but not yet any active code
- worked further on modularization
- added $ModLoad MySQL (dummy) config directive
- added DropTrailingLFOnReception config directive
---------------------------------------------------------------------------
Version 1.17.1 (rgerhards), 2007-07-20
- fixed a bug that caused make install to install rsyslogd and rklogd under
  the wrong names
- fixed bug that caused $AllowedSenders to handle IPv6 scopes incorrectly;
  also fixed but that could grabble $AllowedSender wildcards. Thanks to
  mildew@gmail.com for the patch
- minor code cleanup - thanks to Peter Vrabec for the patch
- fixed minimal memory leak on HUP (caused by templates)
  thanks to varmojfekoj <varmojfekoj@gmail.com> for the patch
- fixed another memory leak on HUPing and on exiting rsyslogd
  again thanks to varmojfekoj <varmojfekoj@gmail.com> for the patch
- code cleanup (removed compiler warnings)
- fixed portability bug in configure.ac - thanks to Bartosz Kuźma for patch
- moved msg object into its own file set
- added the capability to continue trying to write log files when the
  file system is full. Functionality based on patch by Martin Schulze
  to sysklogd package.
---------------------------------------------------------------------------
Version 1.17.0 (RGer), 2007-07-17
- added $RepeatedLineReduction config parameter
- added $EscapeControlCharactersOnReceive config parameter
- added $ControlCharacterEscapePrefix config parameter
- added $DirCreateMode config parameter
- added $CreateDirs config parameter
- added $DebugPrintTemplateList config parameter
- added $ResetConfigVariables config parameter
- added $FileOwner config parameter
- added $FileGroup config parameter
- added $DirOwner config parameter
- added $DirGroup config parameter
- added $FailOnChownFailure config parameter
- added regular expression support to the filter engine
  thanks to Michel Samia for providing the patch!
- enhanced $AllowedSender functionality. Credits to mildew@gmail.com for
  the patch doing that
  - added IPv6 support
  - allowed DNS hostnames
  - allowed DNS wildcard names
- added new option $DropMsgsWithMaliciousDnsPTRRecords
- added autoconf so that rfc3195d, rsyslogd and klogd are stored to /sbin
- added capability to auto-create directories with dynaFiles
---------------------------------------------------------------------------
Version 1.16.0 (RGer/Peter Vrabec), 2007-07-13 - The Friday, 13th Release ;)
- build system switched to autotools
- removed SYSV preprocessor macro use, replaced with autotools equivalents
- fixed a bug that caused rsyslogd to segfault when TCP listening was
  disabled and it terminated
- added new properties "syslogfacility-text" and "syslogseverity-text"
  thanks to varmojfekoj <varmojfekoj@gmail.com> for the patch
- added the -x option to disable hostname dns reslution
  thanks to varmojfekoj <varmojfekoj@gmail.com> for the patch
- begun to better modularize syslogd.c - this is an ongoing project; moved
  type definitions to a separate file
- removed some now-unused fields from struct filed
- move file size limit fields in struct field to the "right spot" (the file
  writing part of the union - f_un.f_file)
- subdirectories linux and solaris are no longer part of the distribution
  package. This is not because we cease support for them, but there are no
  longer any files in them after the move to autotools
---------------------------------------------------------------------------
Version 1.15.1 (RGer), 2007-07-10
- fixed a bug that caused a dynaFile selector to stall when there was
  an open error with one file 
- improved template processing for dynaFiles; templates are now only
  looked up during initialization - speeds up processing
- optimized memory layout in struct filed when compiled with MySQL
  support
- fixed a bug that caused compilation without SYSLOG_INET to fail
- re-enabled the "last message repeated n times" feature. This
  feature was not taken care of while rsyslogd evolved from sysklogd
  and it was more or less defunct. Now it is fully functional again.
- added system properties: $NOW, $YEAR, $MONTH, $DAY, $HOUR, $MINUTE
- fixed a bug in iovAsString() that caused a memory leak under stress
  conditions (most probably memory shortage). This was unlikely to
  ever happen, but it doesn't hurt doing it right
- cosmetic: defined type "uchar", change all unsigned chars to uchar
---------------------------------------------------------------------------
Version 1.15.0 (RGer), 2007-07-05
- added ability to dynamically generate file names based on templates
  and thus properties. This was a much-requested feature. It makes
  life easy when it e.g. comes to splitting files based on the sender
  address.
- added $umask and $FileCreateMode config file directives
- applied a patch from Bartosz Kuzma to compile cleanly under NetBSD
- checks for extra (unexpected) characters in system config file lines
  have been added
- added IPv6 documentation - was accidently missing from CVS
- begun to change char to unsigned char
---------------------------------------------------------------------------
Version 1.14.2 (RGer), 2007-07-03
** this release fixes all known nits with IPv6 **
- restored capability to do /etc/service lookup for "syslog"
  service when -r 0 was given
- documented IPv6 handling of syslog messages
- integrate patch from Bartosz Kuźma to make rsyslog compile under
  Solaris again (the patch replaced a strndup() call, which is not
  available under Solaris
- improved debug logging when waiting on select
- updated rsyslogd man page with new options (-46A)
---------------------------------------------------------------------------
Version 1.14.1 (RGer/Peter Vrabec), 2007-06-29
- added Peter Vrabec's patch for IPv6 TCP
- prefixed all messages send to stderr in rsyslogd with "rsyslogd: "
---------------------------------------------------------------------------
Version 1.14.0 (RGer/Peter Vrabec), 2007-06-28
- Peter Vrabec provided IPv6 for rsyslog, so we are now IPv6 enabled
  IPv6 Support is currently for UDP only, TCP is to come soon.
  AllowedSender configuration does not yet work for IPv6.
- fixed code in iovCreate() that broke C's strict aliasing rules 
- fixed some char/unsigned char differences that forced the compiler
  to spit out warning messages
- updated the Red Hat init script to fix a known issue (thanks to
  Peter Vrabec)
---------------------------------------------------------------------------
Version 1.13.5 (RGer), 2007-06-22
- made the TCP session limit configurable via command line switch
  now -t <port>,<max sessions>
- added man page for rklogd(8) (basically a copy from klogd, but now
  there is one...)
- fixed a bug that caused internal messages (e.g. rsyslogd startup) to
  appear without a tag.
- removed a minor memory leak that occurred when TAG processing requalified
  a HOSTNAME to be a TAG (and a TAG already was set).
- removed potential small memory leaks in MsgSet***() functions. There
  would be a leak if a property was re-set, something that happened
  extremely seldom.
---------------------------------------------------------------------------
Version 1.13.4 (RGer), 2007-06-18
- added a new property "PRI-text", which holds the PRI field in
  textual form (e.g. "syslog.info")
- added alias "syslogseverity" for "syslogpriority", which is a
  misleading property name that needs to stay for historical
  reasons (and backward-compatility)
- added doc on how to record PRI value in log file
- enhanced signal handling in klogd, including removal of an unsafe
  call to the logging system during signal handling
---------------------------------------------------------------------------
Version 1.13.3 (RGer), 2007-06-15
- create a version of syslog.c from scratch. This is now
  - highly optimized for rsyslog
  - removes an incompatible license problem as the original
    version had a BSD license with advertising clause
  - fixed in the regard that rklogd will continue to work when
    rsysogd has been restarted (the original version, as well
    as sysklogd, will remain silent then)
  - solved an issue with an extra NUL char at message end that the
    original version had
- applied some changes to klogd to care for the new interface
- fixed a bug in syslogd.c which prevented compiling under debian
---------------------------------------------------------------------------
Version 1.13.2 (RGer), 2007-06-13
- lib order in makefile patched to facilitate static linking - thanks
  to Bennett Todd for providing the patch
- Integrated a patch from Peter Vrabec (pvrabec@redheat.com):
  - added klogd under the name of rklogd (remove dependency on
    original sysklogd package
  - createDB.sql now in UTF
  - added additional config files for use on Red Hat
---------------------------------------------------------------------------
Version 1.13.1 (RGer), 2007-02-05
- changed the listen backlog limit to a more reasonable value based on
  the maximum number of TCP connections configurd (10% + 5) - thanks to Guy
  Standen for the hint (actually, the limit was 5 and that was a 
  left-over from early testing).
- fixed a bug in makefile which caused DB-support to be disabled when
  NETZIP support was enabled
- added the -e option to allow transmission of every message to remote
  hosts (effectively turns off duplicate message suppression)
- (somewhat) improved memory consumption when compiled with MySQL support
- looks like we fixed an incompatibility with MySQL 5.x and above software
  At least in one case, the remote server name was destroyed, leading to 
  a connection failure. The new, improved code does not have this issue and
  so we see this as solved (the new code is generally somewhat better, so
  there is a good chance we fixed this incompatibility).
---------------------------------------------------------------------------
Version 1.13.0 (RGer), 2006-12-19
- added '$' as ToPos proptery replacer specifier - means "up to the
  end of the string"
- property replacer option "escape-cc", "drop-cc" and "space-cc"  added
- changed the handling of \0 characters inside syslog messages. We now
  consistently escape them to "#000". This is somewhat recommended in
  the draft-ietf-syslog-protocol-19 draft. While the real recomendation
  is to not escape any characters at all, we can not do this without
  considerable modification of the code. So we escape it to "#000", which
  is consistent with a sample found in the Internet-draft.
- removed message glue logic (see printchopped() comment for details)
  Also caused removal of parts table and thus some improvements in
  memory usage.
- changed the default MAXLINE to 2048 to take care of recent syslog
  standardization efforts (can easily be changed in syslogd.c)
- added support for byte-counted TCP syslog messages (much like
  syslog-transport-tls-05 Internet Draft). This was necessary to
  support compression over TCP.
- added support for receiving compressed syslog messages
- added support for sending compressed syslog messages
- fixed a bug where the last message in a syslog/tcp stream was
  lost if it was not properly terminated by a LF character
---------------------------------------------------------------------------
Version 1.12.3 (RGer), 2006-10-04
- implemented some changes to support Solaris (but support is not
  yet complete)
- commented out (via #if 0) some methods that are currently not being use
  but should be kept for further us
- added (interim) -u 1 option to turn off hostname and tag parsing
- done some modifications to better support Fedora
- made the field delimiter inside property replace configurable via
  template
- fixed a bug in property replacer: if fields were used, the delimitor
  became part of the field. Up until now, this was barely noticable as 
  the delimiter as TAB only and thus invisible to a human. With other
  delimiters available now, it quickly showed up. This bug fix might cause
  some grief to existing installations if they used the extra TAB for
  whatever reasons - sorry folks... Anyhow, a solution is easy: just add
  a TAB character contstant into your template. Thus, there has no attempt
  been made to do this in a backwards-compatible way.
---------------------------------------------------------------------------
Version 1.12.2 (RGer), 2006-02-15
- fixed a bug in the RFC 3339 date formatter. An extra space was added
  after the actual timestamp
- added support for providing high-precision RFC3339 timestamps for
  (rsyslogd-)internally-generated messages
- very (!) experimental support for syslog-protocol internet draft
  added (the draft is experimental, the code is solid ;))
- added support for field-extracting in the property replacer
- enhanced the legacy-syslog parser so that it can interpret messages
  that do not contain a TIMESTAMP
- fixed a bug that caused the default socket (usually /dev/log) to be
  opened even when -o command line option was given
- fixed a bug in the Debian sample startup script - it caused rsyslogd
  to listen to remote requests, which it shouldn't by default
---------------------------------------------------------------------------
Version 1.12.1 (RGer), 2005-11-23
- made multithreading work with BSD. Some signal-handling needed to be
  restructured. Also, there might be a slight delay of up to 10 seconds
  when huping and terminating rsyslogd under BSD
- fixed a bug where a NULL-pointer was passed to printf() in logmsg().
- fixed a bug during "make install" where rc3195d was not installed
  Thanks to Bennett Todd for spotting this.
- fixed a bug where rsyslogd dumped core when no TAG was found in the
  received message
- enhanced message parser so that it can deal with missing hostnames
  in many cases (may not be totally fail-safe)
- fixed a bug where internally-generated messages did not have the correct
  TAG
---------------------------------------------------------------------------
Version 1.12.0 (RGer), 2005-10-26
- moved to a multi-threaded design. single-threading is still optionally
  available. Multi-threading is experimental!
- fixed a potential race condition. In the original code, marking was done
  by an alarm handler, which could lead to all sorts of bad things. This
  has been changed now. See comments in syslogd.c/domark() for details.
- improved debug output for property-based filters
- not a code change, but: I have checked all exit()s to make sure that
  none occurs once rsyslogd has started up. Even in unusual conditions
  (like low-memory conditions) rsyslogd somehow remains active. Of course,
  it might loose a message or two, but at least it does not abort and it
  can also recover when the condition no longer persists.
- fixed a bug that could cause loss of the last message received
  immediately before rsyslogd was terminated.
- added comments on thread-safety of global variables in syslogd.c
- fixed a small bug: spurios printf() when TCP syslog was used
- fixed a bug that causes rsyslogd to dump core on termination when one
  of the selector lines did not receive a message during the run (very
  unlikely)
- fixed an one-too-low memory allocation in the TCP sender. Could result
  in rsyslogd dumping core.
- fixed a bug with regular expression support (thanks to Andres Riancho)
- a little bit of code restructuring (especially main(), which was
  horribly large)
---------------------------------------------------------------------------
Version 1.11.1 (RGer), 2005-10-19
- support for BSD-style program name and host blocks
- added a new property "programname" that can be used in templates
- added ability to specify listen port for rfc3195d
- fixed a bug that rendered the "startswith" comparison operation
  unusable.
- changed more functions to "static" storage class to help compiler
  optimize (should have been static in the first place...)
- fixed a potential memory leak in the string buffer class destructor.
  As the destructur was previously never called, the leak did not actually
  appear.
- some internal restructuring in anticipation/preparation of minimal
  multi-threading support
- rsyslogd still shares some code with the sysklogd project. Some patches
  for this shared code have been brought over from the sysklogd CVS.
---------------------------------------------------------------------------
Version 1.11.0 (RGer), 2005-10-12
- support for receiving messages via RFC 3195; added rfc3195d for that
  purpose
- added an additional guard to prevent rsyslogd from aborting when the
  2gb file size limit is hit. While a user can configure rsyslogd to
  handle such situations, it would abort if that was not done AND large
  file support was not enabled (ok, this is hopefully an unlikely scenario)
- fixed a bug that caused additional Unix domain sockets to be incorrectly
  processed - could lead to message loss in extreme cases
---------------------------------------------------------------------------
Version 1.10.2 (RGer), 2005-09-27
- added comparison operations in property-based filters:
  * isequal
  * startswith
- added ability to negate all property-based filter comparison operations
  by adding a !-sign right in front of the operation name
- added the ability to specify remote senders for UDP and TCP
  received messages. Allows to block all but well-known hosts
- changed the $-config line directives to be case-INsensitive
- new command line option -w added: "do not display warnings if messages
  from disallowed senders are received"
- fixed a bug that caused rsyslogd to dump core when the compare value
  was not quoted in property-based filters
- fixed a bug in the new CStr compare function which lead to invalid
  results (fortunately, this function was not yet used widely)
- added better support for "debugging" rsyslog.conf property filters
  (only if -d switch is given)
- changed some function definitions to static, which eventually enables
  some compiler optimizations
- fixed a bug in MySQL code; when a SQL error occured, rsyslogd could
  run in a tight loop. This was due to invalid sequence of error reporting
  and is now fixed.
---------------------------------------------------------------------------
Version 1.10.1 (RGer), 2005-09-23
- added the ability to execute a shell script as an action.
  Thanks to Bjoern Kalkbrenner for providing the code!
- fixed a bug in the MySQL code; due to the bug the automatic one-time
  retry after an error did not happen - this lead to error message in
  cases where none should be seen (e.g. after a MySQL restart)
- fixed a security issue with SQL-escaping in conjunction with
  non-(SQL-)standard MySQL features.
---------------------------------------------------------------------------
Version 1.10.0 (RGer), 2005-09-20
  REMINDER: 1.10 is the first unstable version if the 1.x series!
- added the capability to filter on any property in selector lines
  (not just facility and priority)
- changed stringbuf into a new counted string class
- added support for a "discard" action. If a selector line with
  discard (~ character) is found, no selector lines *after* that
  line will be processed.
- thanks to Andres Riancho, regular expression support has been
  added to the template engine
- added the FROMHOST property in the template processor, which could
  previously not be obtained. Thanks to Cristian Testa for pointing
  this out and even providing a fix.
- added display of compile-time options to -v output
- performance improvement for production build - made some checks
  to happen only during debug mode
- fixed a problem with compiling on SUSE and - while doing so - removed
  the socket call to set SO_BSDCOMPAT in cases where it is obsolete.
---------------------------------------------------------------------------
Version 1.0.4 (RGer), 2006-02-01
- a small but important fix: the tcp receiver had two forgotten printf's
  in it that caused a lot of unnecessary output to stdout. This was
  important enough to justify a new release
---------------------------------------------------------------------------
Version 1.0.3 (RGer), 2005-11-14
- added an additional guard to prevent rsyslogd from aborting when the
  2gb file size limit is hit. While a user can configure rsyslogd to
  handle such situations, it would abort if that was not done AND large
  file support was not enabled (ok, this is hopefully an unlikely scenario)
- fixed a bug that caused additional Unix domain sockets to be incorrectly
  processed - could lead to message loss in extreme cases
- applied some patches available from the sysklogd project to code
  shared from there
- fixed a bug that causes rsyslogd to dump core on termination when one
  of the selector lines did not receive a message during the run (very
  unlikely)
- fixed an one-too-low memory allocation in the TCP sender. Could result
  in rsyslogd dumping core.
- fixed a bug in the TCP sender that caused the retry logic to fail
  after an error or receiver overrun
- fixed a bug in init() that could lead to dumping core
- fixed a bug that could lead to dumping core when no HOSTNAME or no TAG
  was present in the syslog message
---------------------------------------------------------------------------
Version 1.0.2 (RGer), 2005-10-05
- fixed an issue with MySQL error reporting. When an error occured,
  the MySQL driver went into an endless loop (at least in most cases).
---------------------------------------------------------------------------
Version 1.0.1 (RGer), 2005-09-23
- fixed a security issue with SQL-escaping in conjunction with
  non-(SQL-)standard MySQL features.
---------------------------------------------------------------------------
Version 1.0.0 (RGer), 2005-09-12
- changed install doc to cover daily cron scripts - a trouble source
- added rc script for slackware (provided by Chris Elvidge - thanks!) 
- fixed a really minor bug in usage() - the -r option was still
  reported as without the port parameter
---------------------------------------------------------------------------
Version 0.9.8 (RGer), 2005-09-05
- made startup and shutdown message more consistent and included the
  pid, so that they can be easier correlated. Used syslog-protocol
  structured data format for this purpose.
- improved config info in startup message, now tells not only
  if it is listening remote on udp, but also for tcp. Also includes
  the port numbers. The previous startup message was misleading, because
  it did not say "remote reception" if rsyslogd was only listening via
  tcp (but not via udp).
- added a "how can you help" document to the doc set
---------------------------------------------------------------------------
Version 0.9.7 (RGer), 2005-08-15
- some of the previous doc files (like INSTALL) did not properly
  reflect the changes to the build process and the new doc. Fixed
  that.
- changed syslogd.c so that when compiled without database support,
  an error message is displayed when a database action is detected
  in the config file (previously this was used as an user rule ;))
- fixed a bug in the os-specific Makefiles which caused MySQL
  support to not be compiled, even if selected
---------------------------------------------------------------------------
Version 0.9.6 (RGer), 2005-08-09
- greatly enhanced documentation. Now available in html format in
  the "doc" folder and FreeBSD. Finally includes an install howto.
- improved MySQL error messages a little - they now show up as log
  messages, too (formerly only in debug mode)
- added the ability to specify the listen port for udp syslog.
  WARNING: This introduces an incompatibility. Formerly, udp
  syslog was enabled by the -r command line option. Now, it is
  "-r [port]", which is consistent with the tcp listener. However,
  just -r will now return an error message.
- added sample startup scripts for Debian and FreeBSD
- added support for easy feature selection in the makefile. Un-
  fortunately, this also means I needed to spilt the make file
  for different OS and distros. There are some really bad syntax
  differences between FreeBSD and Linux make.
---------------------------------------------------------------------------
Version 0.9.5 (RGer), 2005-08-01
- the "semicolon bug" was actually not (fully) solved in 0.9.4. One
  part of the bug was solved, but another still existed. This one
  is fixed now, too.
- the "semicolon bug" actually turned out to be a more generic bug.
  It appeared whenever an invalid template name was given. With some
  selector actions, rsyslogd dumped core, with other it "just" had
  a small ressource leak with others all worked well. These anomalies
  are now fixed. Note that they only appeared during system initaliziation
  once the system was running, nothing bad happened.
- improved error reporting for template errors on startup. They are now
  shown on the console and the start-up tty. Formerly, they were only
  visible in debug mode.
- support for multiple instances of rsyslogd on a single machine added
- added new option "-o" --> omit local unix domain socket. This option
  enables rsyslogd NOT to listen to the local socket. This is most
  helpful when multiple instances of rsyslogd (or rsyslogd and another
  syslogd) shall run on a single system.
- added new option "-i <pidfile>" which allows to specify the pidfile.
  This is needed when multiple instances of rsyslogd are to be run.
- the new project home page is now online at www.rsyslog.com
---------------------------------------------------------------------------
Version 0.9.4 (RGer), 2005-07-25
- finally added the TCP sender. It now supports non-blocking mode, no
  longer disabling message reception during connect. As it is now, it
  is usable in production. The code could be more sophisticated, but
  I've kept it short in anticipation of the move to liblogging, which
  will lead to the removal of the code just written ;)
- the "exiting on signal..." message still had the "syslogd" name in 
  it. Changed this to "rsyslogd", as we do not have a large user base
  yet, this should pose no problem.
- fixed "the semiconlon" bug. rsyslogd dumped core if a write-db action
  was specified but no semicolon was given after the password (an empty
  template was ok, but the semicolon needed to be present).
- changed a default for traditional output format. During testing, it
  was seen that the timestamp written to file in default format was
  the time of message reception, not the time specified in the TIMESTAMP
  field of the message itself. Traditionally, the message TIMESTAMP is
  used and this has been changed now.
---------------------------------------------------------------------------
Version 0.9.3 (RGer), 2005-07-19
- fixed a bug in the message parser. In June, the RFC 3164 timestamp
  was not correctly parsed (yes, only in June and some other months,
  see the code comment to learn why...)
- added the ability to specify the destination port when forwarding
  syslog messages (both for TCP and UDP)
- added an very experimental TCP sender (activated by
  @@machine:port in config). This is not yet for production use. If
  the receiver is not alive, rsyslogd will wait quite some time until
  the connection request times out, which most probably leads to
  loss of incoming messages.

---------------------------------------------------------------------------
Version 0.9.2 (RGer), around 2005-07-06
- I intended to change the maxsupported message size to 32k to
  support IHE - but given the memory inefficiency in the usual use
  cases, I have not done this. I have, however, included very
  specific instructions on how to do this in the source code. I have
  also done some testing with 32k messages, so you can change the
  max size without taking too much risk.
- added a syslog/tcp receiver; we now can receive messages via
  plain tcp, but we can still send only via UDP. The syslog/tcp
  receiver is the primary enhancement of this release.
- slightly changed some error messages that contained a spurios \n at
  the end of the line (which gives empty lines in your log...)

---------------------------------------------------------------------------
Version 0.9.1 (RGer)
- fixed code so that it compiles without errors under FreeBSD
- removed now unused function "allocate_log()" from syslogd.c
- changed the make file so that it contains more defines for
  different environments (in the long term, we need a better
  system for disabling/enabling features...)
- changed some printf's printing off_t types to %lld and
  explicit (long long) casts. I tried to figure out the exact type,
  but did not succeed in this. In the worst case, ultra-large peta-
  byte files will now display funny informational messages on rollover,
  something I think we can live with for the neersion 3.11.2 (rgerhards), 2008-02-??
---------------------------------------------------------------------------
Version 3.11.1 (rgerhards), 2008-02-12
- SNMP trap sender added thanks to Andre Lorbach (omsnmp)
- added input-plugin interface specification in form of a (copy) template
  input module
- applied documentation fix by Michael Biebl -- many thanks!
- bugfix: immark did not have MARK flags set...
- added x-info field to rsyslogd startup/shutdown message. Hopefully
  points users to right location for further info (many don't even know
  they run rsyslog ;))
- bugfix: trailing ":" of tag was lost while parsing legacy syslog messages
  without timestamp - thanks to Anders Blomdell for providing a patch!
- fixed a bug in stringbuf.c related to STRINGBUF_TRIM_ALLOCSIZE, which
  wasn't supposed to be used with rsyslog. Put a warning message up that
  tells this feature is not tested and probably not worth the effort.
  Thanks to Anders Blomdell fro bringing this to our attention
- somewhat improved performance of string buffers
- fixed bug that caused invalid treatment of tabs (HT) in rsyslog.conf
- bugfix: setting for $EscapeCopntrolCharactersOnReceive was not 
  properly initialized
- clarified usage of space-cc property replacer option
- improved abort diagnostic handler
- some initial effort for malloc/free runtime debugging support
- bugfix: using dynafile actions caused rsyslogd abort
- fixed minor man errors thanks to Michael Biebl
---------------------------------------------------------------------------
Version 3.11.0 (rgerhards), 2008-01-31
- implemented queued actions
- implemented simple rate limiting for actions
- implemented deliberate discarding of lower priority messages over higher
  priority ones when a queue runs out of space
- implemented disk quotas for disk queues
- implemented the $ActionResumeRetryCount config directive
- added $ActionQueueFilename config directive
- added $ActionQueueSize config directive
- added $ActionQueueHighWaterMark config directive
- added $ActionQueueLowWaterMark config directive
- added $ActionQueueDiscardMark config directive
- added $ActionQueueDiscardSeverity config directive
- added $ActionQueueCheckpointInterval config directive
- added $ActionQueueType config directive
- added $ActionQueueWorkerThreads config directive
- added $ActionQueueTimeoutshutdown config directive
- added $ActionQueueTimeoutActionCompletion config directive
- added $ActionQueueTimeoutenQueue config directive
- added $ActionQueueTimeoutworkerThreadShutdown config directive
- added $ActionQueueWorkerThreadMinimumMessages config directive
- added $ActionQueueMaxFileSize config directive
- added $ActionQueueSaveonShutdown config directive
- addded $ActionQueueDequeueSlowdown config directive
- addded $MainMsgQueueDequeueSlowdown config directive
- bugfix: added forgotten docs to package
- improved debugging support
- fixed a bug that caused $MainMsgQueueCheckpointInterval to work incorrectly
- when a long-running action needs to be cancelled on shutdown, the message
  that was processed by it is now preserved. This finishes support for
  guaranteed delivery of messages (if the output supports it, of course)
- fixed bug in output module interface, see
  http://sourceforge.net/tracker/index.php?func=detail&aid=1881008&group_id=123448&atid=696552
- changed the ommysql output plugin so that the (lengthy) connection
  initialization now takes place in message processing. This works much
  better with the new queued action mode (fast startup)
- fixed a bug that caused a potential hang in file and fwd output module
  varmojfekoj provided the patch - many thanks!
- bugfixed stream class offset handling on 32bit platforms
---------------------------------------------------------------------------
Version 3.10.3 (rgerhards), 2008-01-28
- fixed a bug with standard template definitions (not a big deal) - thanks
  to varmojfekoj for spotting it
- run-time instrumentation added
- implemented disk-assisted queue mode, which enables on-demand disk
  spooling if the queue's in-memory queue is exhausted
- implemented a dynamic worker thread pool for processing incoming
  messages; workers are started and shut down as need arises
- implemented a run-time instrumentation debug package
- implemented the $MainMsgQueueSaveOnShutdown config directive
- implemented the $MainMsgQueueWorkerThreadMinimumMessages config directive
- implemented the $MainMsgQueueTimeoutWorkerThreadShutdown config directive
---------------------------------------------------------------------------
Version 3.10.2 (rgerhards), 2008-01-14
- added the ability to keep stop rsyslogd without the need to drain
  the main message queue. In disk queue mode, rsyslog continues to
  run from the point where it stopped. In case of a system failure, it
  continues to process messages from the last checkpoint.
- fixed a bug that caused a segfault on startup when no $WorkDir directive
  was specified in rsyslog.conf
- provided more fine-grain control over shutdown timeouts and added a
  way to specify the enqueue timeout when the main message queue is full
- implemented $MainMsgQueueCheckpointInterval config directive
- implemented $MainMsgQueueTimeoutActionCompletion config directive
- implemented $MainMsgQueueTimeoutEnqueue config directive
- implemented $MainMsgQueueTimeoutShutdown config directive
---------------------------------------------------------------------------
Version 3.10.1 (rgerhards), 2008-01-10
- implemented the "disk" queue mode. However, it currently is of very
  limited use, because it does not support persistence over rsyslogd
  runs. So when rsyslogd is stopped, the queue is drained just as with
  the in-memory queue modes. Persistent queues will be a feature of
  the next release.
- performance-optimized string class, should bring an overall improvement
- fixed a memory leak in imudp -- thanks to varmojfekoj for the patch
- fixed a race condition that could lead to a rsyslogd hang when during
  HUP or termination
- done some doc updates
- added $WorkDirectory config directive
- added $MainMsgQueueFileName config directive
- added $MainMsgQueueMaxFileSize config directive
---------------------------------------------------------------------------
Version 3.10.0 (rgerhards), 2008-01-07
- implemented input module interface and initial input modules
- enhanced threading for input modules (each on its own thread now)
- ability to bind UDP listeners to specific local interfaces/ports and
  ability to run multiple of them concurrently
- added ability to specify listen IP address for UDP syslog server
- license changed to GPLv3
- mark messages are now provided by loadble module immark
- rklogd is no longer provided. Its functionality has now been taken over
  by imklog, a loadable input module. This offers a much better integration
  into rsyslogd and makes sure that the kernel logger process is brought
  up and down at the appropriate times
- enhanced $IncludeConfig directive to support wildcard characters
  (thanks to Michael Biebl)
- all inputs are now implemented as loadable plugins
- enhanced threading model: each input module now runs on its own thread
- enhanced message queue which now supports different queueing methods
  (among others, this can be used for performance fine-tuning)
- added a large number of new configuration directives for the new
  input modules
- enhanced multi-threading utilizing a worker thread pool for the
  main message queue
- compilation without pthreads is no longer supported
- much cleaner code due to new objects and removal of single-threading
  mode
---------------------------------------------------------------------------
Version 2.0.1 STABLE (rgerhards), 2008-01-24
- fixed a bug in integer conversion - but this function was never called,
  so it is not really a useful bug fix ;)
- fixed a bug with standard template definitions (not a big deal) - thanks
  to varmojfekoj for spotting it
- fixed a bug that caused a potential hang in file and fwd output module
  varmojfekoj provided the patch - many thanks!
---------------------------------------------------------------------------
Version 2.0.0 STABLE (rgerhards), 2008-01-02
- re-release of 1.21.2 as STABLE with no modifications except some
  doc updates
---------------------------------------------------------------------------
Version 1.21.2 (rgerhards), 2007-12-28
- created a gss-api output module. This keeps GSS-API code and
  TCP/UDP code separated. It is also important for forward-
  compatibility with v3. Please note that this change breaks compatibility
  with config files created for 1.21.0 and 1.21.1 - this was considered
  acceptable.
- fixed an error in forwarding retry code (could lead to message corruption
  but surfaced very seldom)
- increased portability for older platforms (AI_NUMERICSERV moved)
- removed socket leak in omfwd.c
- cross-platform patch for GSS-API compile problem on some platforms
  thanks to darix for the patch!
---------------------------------------------------------------------------
Version 1.21.1 (rgerhards), 2007-12-23
- small doc fix for $IncludeConfig
- fixed a bug in llDestroy()
- bugfix: fixing memory leak when message queue is full and during
  parsing. Thanks to varmojfekoj for the patch.
- bugfix: when compiled without network support, unix sockets were
  not properply closed
- bugfix: memory leak in cfsysline.c/doGetWord() fixed
---------------------------------------------------------------------------
Version 1.21.0 (rgerhards), 2007-12-19
- GSS-API support for syslog/TCP connections was added. Thanks to
  varmojfekoj for providing the patch with this functionality
- code cleanup
- enhanced $IncludeConfig directive to support wildcard filenames
- changed some multithreading synchronization
---------------------------------------------------------------------------
Version 1.20.1 (rgerhards), 2007-12-12
- corrected a debug setting that survived release. Caused TCP connections
  to be retried unnecessarily often.
- When a hostname ACL was provided and DNS resolution for that name failed,
  ACL processing was stopped at that point. Thanks to mildew for the patch.
  Fedora Bugzilla: http://bugzilla.redhat.com/show_bug.cgi?id=395911
- fixed a potential race condition, see link for details:
  http://rgerhards.blogspot.com/2007/12/rsyslog-race-condition.html
  Note that the probability of problems from this bug was very remote
- fixed a memory leak that happend when PostgreSQL date formats were
  used
---------------------------------------------------------------------------
Version 1.20.0 (rgerhards), 2007-12-07
- an output module for postgres databases has been added. Thanks to
  sur5r for contributing this code
- unloading dynamic modules has been cleaned up, we now have a
  real implementation and not just a dummy "good enough for the time
  being".
- enhanced platform independence - thanks to Bartosz Kuzma and Michael
  Biebl for their very useful contributions
- some general code cleanup (including warnings on 64 platforms, only)
---------------------------------------------------------------------------
Version 1.19.12 (rgerhards), 2007-12-03
- cleaned up the build system (thanks to Michael Biebl for the patch)
- fixed a bug where ommysql was still not compiled with -pthread option
---------------------------------------------------------------------------
Version 1.19.11 (rgerhards), 2007-11-29
- applied -pthread option to build when building for multi-threading mode
  hopefully solves an issue with segfaulting
---------------------------------------------------------------------------
Version 1.19.10 (rgerhards), 2007-10-19
- introdcued the new ":modulename:" syntax for calling module actions
  in selector lines; modified ommysql to support it. This is primarily
  an aid for further modules and a prequisite to actually allow third
  party modules to be created.
- minor fix in slackware startup script, "-r 0" is now "-r0"
- updated rsyslogd doc set man page; now in html format
- undid creation of a separate thread for the main loop -- this did not
  turn out to be needed or useful, so reduce complexity once again.
- added doc fixes provided by Michael Biebl - thanks
---------------------------------------------------------------------------
Version 1.19.9 (rgerhards), 2007-10-12
- now packaging system which again contains all components in a single
  tarball
- modularized main() a bit more, resulting in less complex code
- experimentally added an additional thread - will see if that affects
  the segfault bug we experience on some platforms. Note that this change
  is scheduled to be removed again later.
---------------------------------------------------------------------------
Version 1.19.8 (rgerhards), 2007-09-27
- improved repeated message processing
- applied patch provided by varmojfekoj to support building ommysql
  in its own way (now also resides in a plugin subdirectory);
  ommysql is now a separate package
- fixed a bug in cvthname() that lead to message loss if part
  of the source hostname would have been dropped
- created some support for distributing ommysql together with the
  main rsyslog package. I need to re-think it in the future, but
  for the time being the current mode is best. I now simply include
  one additional tarball for ommysql inside the main distribution.
  I look forward to user feedback on how this should be done best. In the
  long term, a separate project should be spawend for ommysql, but I'd
  like to do that only after the plugin interface is fully stable (what
  it is not yet).
---------------------------------------------------------------------------
Version 1.19.7 (rgerhards), 2007-09-25
- added code to handle situations where senders send us messages ending with
  a NUL character. It is now simply removed. This also caused trailing LF
  reduction to fail, when it was followed by such a NUL. This is now also
  handled.
- replaced some non-thread-safe function calls by their thread-safe
  counterparts
- fixed a minor memory leak that occured when the %APPNAME% property was
  used (I think nobody used that in practice)
- fixed a bug that caused signal handlers in cvthname() not to be restored when
  a malicious pointer record was detected and processing of the message been
  stopped for that reason (this should be really rare and can not be related
  to the segfault bug we are hunting).
- fixed a bug in cvthname that lead to passing a wrong parameter - in
  practice, this had no impact.
- general code cleanup (e.g. compiler warnings, comments)
---------------------------------------------------------------------------
Version 1.19.6 (rgerhards), 2007-09-11
- applied patch by varmojfekoj to change signal handling to the new
  sigaction API set (replacing the depreciated signal() calls and its
  friends.
- fixed a bug that in --enable-debug mode caused an assertion when the
  discard action was used
- cleaned up compiler warnings
- applied patch by varmojfekoj to FIX a bug that could cause 
  segfaults if empty properties were processed using modifying
  options (e.g. space-cc, drop-cc)
- fixed man bug: rsyslogd supports -l option
---------------------------------------------------------------------------
Version 1.19.5 (rgerhards), 2007-09-07
- changed part of the CStr interface so that better error tracking
  is provided and the calling sequence is more intuitive (there were
  invalid calls based on a too-weired interface)
- (hopefully) fixed some remaining bugs rooted in wrong use of 
  the CStr class. These could lead to program abort.
- applied patch by varmojfekoj two fix two potential segfault situations
- added $ModDir config directive
- modified $ModLoad so that an absolute path may be specified as
  module name (e.g. /rsyslog/ommysql.so)
---------------------------------------------------------------------------
Version 1.19.4 (rgerhards/varmojfekoj), 2007-09-04
- fixed a number of small memory leaks - thanks varmojfekoj for patching
- fixed an issue with CString class that could lead to rsyslog abort
  in tplToString() - thanks varmojfekoj for patching
- added a man-version of the config file documenation - thanks to Michel
  Samia for providing the man file
- fixed bug: a template like this causes an infinite loop:
  $template opts,"%programname:::a,b%"
  thanks varmojfekoj for the patch
- fixed bug: case changing options crash freeing the string pointer
  because they modify it: $template opts2,"%programname::1:lowercase%"
  thanks varmojfekoj for the patch
---------------------------------------------------------------------------
Version 1.19.3 (mmeckelein/varmojfekoj), 2007-08-31
- small mem leak fixed (after calling parseSelectorAct) - Thx varmojkekoj
- documentation section "Regular File" und "Blocks" updated
- solved an issue with dynamic file generation - Once again many thanks
  to varmojfekoj
- the negative selector for program name filter (Blocks) does not work as
  expected - Thanks varmojfekoj for patching
- added forwarding information to sysklogd (requires special template)
  to config doc
---------------------------------------------------------------------------
Version 1.19.2 (mmeckelein/varmojfekoj), 2007-08-28
- a specifically formed message caused a segfault - Many thanks varmojfekoj
  for providing a patch
- a typo and a weird condition are fixed in msg.c - Thanks again
  varmojfekoj 
- on file creation the file was always owned by root:root. This is fixed
  now - Thanks ypsa for solving this issue
---------------------------------------------------------------------------
Version 1.19.1 (mmeckelein), 2007-08-22
- a bug that caused a high load when a TCP/UDP connection was closed is 
  fixed now - Thanks mildew for solving this issue
- fixed a bug which caused a segfault on reinit - Thx varmojfekoj for the
  patch
- changed the hardcoded module path "/lib/rsyslog" to $(pkglibdir) in order
  to avoid trouble e.g. on 64 bit platforms (/lib64) - many thanks Peter
  Vrabec and darix, both provided a patch for solving this issue
- enhanced the unloading of modules - thanks again varmojfekoj
- applied a patch from varmojfekoj which fixes various little things in
  MySQL output module
---------------------------------------------------------------------------
Version 1.19.0 (varmojfekoj/rgerhards), 2007-08-16
- integrated patch from varmojfekoj to make the mysql module a loadable one
  many thanks for the patch, MUCH appreciated
---------------------------------------------------------------------------
Version 1.18.2 (rgerhards), 2007-08-13
- fixed a bug in outchannel code that caused templates to be incorrectly
  parsed
- fixed a bug in ommysql that caused a wrong ";template" missing message
- added some code for unloading modules; not yet fully complete (and we do
  not yet have loadable modules, so this is no problem)
- removed debian subdirectory by request of a debian packager (this is a special
  subdir for debian and there is also no point in maintaining it when there
  is a debian package available - so I gladly did this) in some cases
- improved overall doc quality (some pages were quite old) and linked to
  more of the online resources.
- improved /contrib/delete_mysql script by adding a host option and some
  other minor modifications
---------------------------------------------------------------------------
Version 1.18.1 (rgerhards), 2007-08-08
- applied a patch from varmojfekoj which solved a potential segfault
  of rsyslogd on HUP
- applied patch from Michel Samia to fix compilation when the pthreads
  feature is disabled
- some code cleanup (moved action object to its own file set)
- add config directive $MainMsgQueueSize, which now allows to configure the
  queue size dynamically
- all compile-time settings are now shown in rsyslogd -v, not just the
  active ones
- enhanced performance a little bit more
- added config file directive $ActionResumeInterval
- fixed a bug that prevented compilation under debian sid
- added a contrib directory for user-contributed useful things
---------------------------------------------------------------------------
Version 1.18.0 (rgerhards), 2007-08-03
- rsyslog now supports fallback actions when an action did not work. This
  is a great feature e.g. for backup database servers or backup syslog
  servers
- modified rklogd to only change the console log level if -c is specified
- added feature to use multiple actions inside a single selector
- implemented $ActionExecOnlyWhenPreviousIsSuspended config directive
- error messages during startup are now spit out to the configured log
  destinations
---------------------------------------------------------------------------
Version 1.17.6 (rgerhards), 2007-08-01
- continued to work on output module modularization - basic stage of
  this work is now FINISHED
- fixed bug in OMSRcreate() - always returned SR_RET_OK
- fixed a bug that caused ommysql to always complain about missing
  templates
- fixed a mem leak in OMSRdestruct - freeing the object itself was
  forgotten - thanks to varmojfekoj for the patch
- fixed a memory leak in syslogd/init() that happend when the config
  file could not be read - thanks to varmojfekoj for the patch
- fixed insufficient memory allocation in addAction() and its helpers.
  The initial fix and idea was developed by mildew, I fine-tuned
  it a bit. Thanks a lot for the fix, I'd probably had pulled out my
  hair to find the bug...
- added output of config file line number when a parsing error occured
- fixed bug in objomsr.c that caused program to abort in debug mode with
  an invalid assertion (in some cases)
- fixed a typo that caused the default template for MySQL to be wrong.
  thanks to mildew for catching this.
- added configuration file command $DebugPrintModuleList and
  $DebugPrintCfSysLineHandlerList
- fixed an invalid value for the MARK timer - unfortunately, there was
  a testing aid left in place. This resulted in quite frequent MARK messages
- added $IncludeConfig config directive
- applied a patch from mildew to prevent rsyslogd from freezing under heavy
  load. This could happen when the queue was full. Now, we drop messages
  but rsyslogd remains active.
---------------------------------------------------------------------------
Version 1.17.5 (rgerhards), 2007-07-30
- continued to work on output module modularization
- fixed a missing file bug - thanks to Andrea Montanari for reporting
  this problem
- fixed a problem with shutting down the worker thread and freeing the
  selector_t list - this caused messages to be lost, because the
  message queue was not properly drained before the selectors got
  destroyed.
---------------------------------------------------------------------------
Version 1.17.4 (rgerhards), 2007-07-27
- continued to work on output module modularization
- fixed a situation where rsyslogd could create zombie processes
  thanks to mildew for the patch
- applied patch from Michel Samia to fix compilation when NOT
  compiled for pthreads
---------------------------------------------------------------------------
Version 1.17.3 (rgerhards), 2007-07-25
- continued working on output module modularization
- fixed a bug that caused rsyslogd to segfault on exit (and
  probably also on HUP), when there was an unsent message in a selector
  that required forwarding and the dns lookup failed for that selector
  (yes, it was pretty unlikely to happen;))
  thanks to varmojfekoj <varmojfekoj@gmail.com> for the patch
- fixed a memory leak in config file parsing and die()
  thanks to varmojfekoj <varmojfekoj@gmail.com> for the patch
- rsyslogd now checks on startup if it is capable to performa any work
  at all. If it cant, it complains and terminates
  thanks to Michel Samia for providing the patch!
- fixed a small memory leak when HUPing syslogd. The allowed sender
  list now gets freed. thanks to mildew for the patch.
- changed the way error messages in early startup are logged. They
  now do no longer use the syslogd code directly but are rather
  send to stderr.
---------------------------------------------------------------------------
Version 1.17.2 (rgerhards), 2007-07-23
- made the port part of the -r option optional. Needed for backward
  compatibility with sysklogd
- replaced system() calls with something more reasonable. Please note that
  this might break compatibility with some existing configuration files.
  We accept this in favour of the gained security.
- removed a memory leak that could occur if timegenerated was used in
  RFC 3164 format in templates
- did some preparation in msg.c for advanced multithreading - placed the
  hooks, but not yet any active code
- worked further on modularization
- added $ModLoad MySQL (dummy) config directive
- added DropTrailingLFOnReception config directive
---------------------------------------------------------------------------
Version 1.17.1 (rgerhards), 2007-07-20
- fixed a bug that caused make install to install rsyslogd and rklogd under
  the wrong names
- fixed bug that caused $AllowedSenders to handle IPv6 scopes incorrectly;
  also fixed but that could grabble $AllowedSender wildcards. Thanks to
  mildew@gmail.com for the patch
- minor code cleanup - thanks to Peter Vrabec for the patch
- fixed minimal memory leak on HUP (caused by templates)
  thanks to varmojfekoj <varmojfekoj@gmail.com> for the patch
- fixed another memory leak on HUPing and on exiting rsyslogd
  again thanks to varmojfekoj <varmojfekoj@gmail.com> for the patch
- code cleanup (removed compiler warnings)
- fixed portability bug in configure.ac - thanks to Bartosz Kuźma for patch
- moved msg object into its own file set
- added the capability to continue trying to write log files when the
  file system is full. Functionality based on patch by Martin Schulze
  to sysklogd package.
---------------------------------------------------------------------------
Version 1.17.0 (RGer), 2007-07-17
- added $RepeatedLineReduction config parameter
- added $EscapeControlCharactersOnReceive config parameter
- added $ControlCharacterEscapePrefix config parameter
- added $DirCreateMode config parameter
- added $CreateDirs config parameter
- added $DebugPrintTemplateList config parameter
- added $ResetConfigVariables config parameter
- added $FileOwner config parameter
- added $FileGroup config parameter
- added $DirOwner config parameter
- added $DirGroup config parameter
- added $FailOnChownFailure config parameter
- added regular expression support to the filter engine
  thanks to Michel Samia for providing the patch!
- enhanced $AllowedSender functionality. Credits to mildew@gmail.com for
  the patch doing that
  - added IPv6 support
  - allowed DNS hostnames
  - allowed DNS wildcard names
- added new option $DropMsgsWithMaliciousDnsPTRRecords
- added autoconf so that rfc3195d, rsyslogd and klogd are stored to /sbin
- added capability to auto-create directories with dynaFiles
---------------------------------------------------------------------------
Version 1.16.0 (RGer/Peter Vrabec), 2007-07-13 - The Friday, 13th Release ;)
- build system switched to autotools
- removed SYSV preprocessor macro use, replaced with autotools equivalents
- fixed a bug that caused rsyslogd to segfault when TCP listening was
  disabled and it terminated
- added new properties "syslogfacility-text" and "syslogseverity-text"
  thanks to varmojfekoj <varmojfekoj@gmail.com> for the patch
- added the -x option to disable hostname dns reslution
  thanks to varmojfekoj <varmojfekoj@gmail.com> for the patch
- begun to better modularize syslogd.c - this is an ongoing project; moved
  type definitions to a separate file
- removed some now-unused fields from struct filed
- move file size limit fields in struct field to the "right spot" (the file
  writing part of the union - f_un.f_file)
- subdirectories linux and solaris are no longer part of the distribution
  package. This is not because we cease support for them, but there are no
  longer any files in them after the move to autotools
---------------------------------------------------------------------------
Version 1.15.1 (RGer), 2007-07-10
- fixed a bug that caused a dynaFile selector to stall when there was
  an open error with one file 
- improved template processing for dynaFiles; templates are now only
  looked up during initialization - speeds up processing
- optimized memory layout in struct filed when compiled with MySQL
  support
- fixed a bug that caused compilation without SYSLOG_INET to fail
- re-enabled the "last message repeated n times" feature. This
  feature was not taken care of while rsyslogd evolved from sysklogd
  and it was more or less defunct. Now it is fully functional again.
- added system properties: $NOW, $YEAR, $MONTH, $DAY, $HOUR, $MINUTE
- fixed a bug in iovAsString() that caused a memory leak under stress
  conditions (most probably memory shortage). This was unlikely to
  ever happen, but it doesn't hurt doing it right
- cosmetic: defined type "uchar", change all unsigned chars to uchar
---------------------------------------------------------------------------
Version 1.15.0 (RGer), 2007-07-05
- added ability to dynamically generate file names based on templates
  and thus properties. This was a much-requested feature. It makes
  life easy when it e.g. comes to splitting files based on the sender
  address.
- added $umask and $FileCreateMode config file directives
- applied a patch from Bartosz Kuzma to compile cleanly under NetBSD
- checks for extra (unexpected) characters in system config file lines
  have been added
- added IPv6 documentation - was accidently missing from CVS
- begun to change char to unsigned char
---------------------------------------------------------------------------
Version 1.14.2 (RGer), 2007-07-03
** this release fixes all known nits with IPv6 **
- restored capability to do /etc/service lookup for "syslog"
  service when -r 0 was given
- documented IPv6 handling of syslog messages
- integrate patch from Bartosz Kuźma to make rsyslog compile under
  Solaris again (the patch replaced a strndup() call, which is not
  available under Solaris
- improved debug logging when waiting on select
- updated rsyslogd man page with new options (-46A)
---------------------------------------------------------------------------
Version 1.14.1 (RGer/Peter Vrabec), 2007-06-29
- added Peter Vrabec's patch for IPv6 TCP
- prefixed all messages send to stderr in rsyslogd with "rsyslogd: "
---------------------------------------------------------------------------
Version 1.14.0 (RGer/Peter Vrabec), 2007-06-28
- Peter Vrabec provided IPv6 for rsyslog, so we are now IPv6 enabled
  IPv6 Support is currently for UDP only, TCP is to come soon.
  AllowedSender configuration does not yet work for IPv6.
- fixed code in iovCreate() that broke C's strict aliasing rules 
- fixed some char/unsigned char differences that forced the compiler
  to spit out warning messages
- updated the Red Hat init script to fix a known issue (thanks to
  Peter Vrabec)
---------------------------------------------------------------------------
Version 1.13.5 (RGer), 2007-06-22
- made the TCP session limit configurable via command line switch
  now -t <port>,<max sessions>
- added man page for rklogd(8) (basically a copy from klogd, but now
  there is one...)
- fixed a bug that caused internal messages (e.g. rsyslogd startup) to
  appear without a tag.
- removed a minor memory leak that occurred when TAG processing requalified
  a HOSTNAME to be a TAG (and a TAG already was set).
- removed potential small memory leaks in MsgSet***() functions. There
  would be a leak if a property was re-set, something that happened
  extremely seldom.
---------------------------------------------------------------------------
Version 1.13.4 (RGer), 2007-06-18
- added a new property "PRI-text", which holds the PRI field in
  textual form (e.g. "syslog.info")
- added alias "syslogseverity" for "syslogpriority", which is a
  misleading property name that needs to stay for historical
  reasons (and backward-compatility)
- added doc on how to record PRI value in log file
- enhanced signal handling in klogd, including removal of an unsafe
  call to the logging system during signal handling
---------------------------------------------------------------------------
Version 1.13.3 (RGer), 2007-06-15
- create a version of syslog.c from scratch. This is now
  - highly optimized for rsyslog
  - removes an incompatible license problem as the original
    version had a BSD license with advertising clause
  - fixed in the regard that rklogd will continue to work when
    rsysogd has been restarted (the original version, as well
    as sysklogd, will remain silent then)
  - solved an issue with an extra NUL char at message end that the
    original version had
- applied some changes to klogd to care for the new interface
- fixed a bug in syslogd.c which prevented compiling under debian
---------------------------------------------------------------------------
Version 1.13.2 (RGer), 2007-06-13
- lib order in makefile patched to facilitate static linking - thanks
  to Bennett Todd for providing the patch
- Integrated a patch from Peter Vrabec (pvrabec@redheat.com):
  - added klogd under the name of rklogd (remove dependency on
    original sysklogd package
  - createDB.sql now in UTF
  - added additional config files for use on Red Hat
---------------------------------------------------------------------------
Version 1.13.1 (RGer), 2007-02-05
- changed the listen backlog limit to a more reasonable value based on
  the maximum number of TCP connections configurd (10% + 5) - thanks to Guy
  Standen for the hint (actually, the limit was 5 and that was a 
  left-over from early testing).
- fixed a bug in makefile which caused DB-support to be disabled when
  NETZIP support was enabled
- added the -e option to allow transmission of every message to remote
  hosts (effectively turns off duplicate message suppression)
- (somewhat) improved memory consumption when compiled with MySQL support
- looks like we fixed an incompatibility with MySQL 5.x and above software
  At least in one case, the remote server name was destroyed, leading to 
  a connection failure. The new, improved code does not have this issue and
  so we see this as solved (the new code is generally somewhat better, so
  there is a good chance we fixed this incompatibility).
---------------------------------------------------------------------------
Version 1.13.0 (RGer), 2006-12-19
- added '$' as ToPos proptery replacer specifier - means "up to the
  end of the string"
- property replacer option "escape-cc", "drop-cc" and "space-cc"  added
- changed the handling of \0 characters inside syslog messages. We now
  consistently escape them to "#000". This is somewhat recommended in
  the draft-ietf-syslog-protocol-19 draft. While the real recomendation
  is to not escape any characters at all, we can not do this without
  considerable modification of the code. So we escape it to "#000", which
  is consistent with a sample found in the Internet-draft.
- removed message glue logic (see printchopped() comment for details)
  Also caused removal of parts table and thus some improvements in
  memory usage.
- changed the default MAXLINE to 2048 to take care of recent syslog
  standardization efforts (can easily be changed in syslogd.c)
- added support for byte-counted TCP syslog messages (much like
  syslog-transport-tls-05 Internet Draft). This was necessary to
  support compression over TCP.
- added support for receiving compressed syslog messages
- added support for sending compressed syslog messages
- fixed a bug where the last message in a syslog/tcp stream was
  lost if it was not properly terminated by a LF character
---------------------------------------------------------------------------
Version 1.12.3 (RGer), 2006-10-04
- implemented some changes to support Solaris (but support is not
  yet complete)
- commented out (via #if 0) some methods that are currently not being use
  but should be kept for further us
- added (interim) -u 1 option to turn off hostname and tag parsing
- done some modifications to better support Fedora
- made the field delimiter inside property replace configurable via
  template
- fixed a bug in property replacer: if fields were used, the delimitor
  became part of the field. Up until now, this was barely noticable as 
  the delimiter as TAB only and thus invisible to a human. With other
  delimiters available now, it quickly showed up. This bug fix might cause
  some grief to existing installations if they used the extra TAB for
  whatever reasons - sorry folks... Anyhow, a solution is easy: just add
  a TAB character contstant into your template. Thus, there has no attempt
  been made to do this in a backwards-compatible way.
---------------------------------------------------------------------------
Version 1.12.2 (RGer), 2006-02-15
- fixed a bug in the RFC 3339 date formatter. An extra space was added
  after the actual timestamp
- added support for providing high-precision RFC3339 timestamps for
  (rsyslogd-)internally-generated messages
- very (!) experimental support for syslog-protocol internet draft
  added (the draft is experimental, the code is solid ;))
- added support for field-extracting in the property replacer
- enhanced the legacy-syslog parser so that it can interpret messages
  that do not contain a TIMESTAMP
- fixed a bug that caused the default socket (usually /dev/log) to be
  opened even when -o command line option was given
- fixed a bug in the Debian sample startup script - it caused rsyslogd
  to listen to remote requests, which it shouldn't by default
---------------------------------------------------------------------------
Version 1.12.1 (RGer), 2005-11-23
- made multithreading work with BSD. Some signal-handling needed to be
  restructured. Also, there might be a slight delay of up to 10 seconds
  when huping and terminating rsyslogd under BSD
- fixed a bug where a NULL-pointer was passed to printf() in logmsg().
- fixed a bug during "make install" where rc3195d was not installed
  Thanks to Bennett Todd for spotting this.
- fixed a bug where rsyslogd dumped core when no TAG was found in the
  received message
- enhanced message parser so that it can deal with missing hostnames
  in many cases (may not be totally fail-safe)
- fixed a bug where internally-generated messages did not have the correct
  TAG
---------------------------------------------------------------------------
Version 1.12.0 (RGer), 2005-10-26
- moved to a multi-threaded design. single-threading is still optionally
  available. Multi-threading is experimental!
- fixed a potential race condition. In the original code, marking was done
  by an alarm handler, which could lead to all sorts of bad things. This
  has been changed now. See comments in syslogd.c/domark() for details.
- improved debug output for property-based filters
- not a code change, but: I have checked all exit()s to make sure that
  none occurs once rsyslogd has started up. Even in unusual conditions
  (like low-memory conditions) rsyslogd somehow remains active. Of course,
  it might loose a message or two, but at least it does not abort and it
  can also recover when the condition no longer persists.
- fixed a bug that could cause loss of the last message received
  immediately before rsyslogd was terminated.
- added comments on thread-safety of global variables in syslogd.c
- fixed a small bug: spurios printf() when TCP syslog was used
- fixed a bug that causes rsyslogd to dump core on termination when one
  of the selector lines did not receive a message during the run (very
  unlikely)
- fixed an one-too-low memory allocation in the TCP sender. Could result
  in rsyslogd dumping core.
- fixed a bug with regular expression support (thanks to Andres Riancho)
- a little bit of code restructuring (especially main(), which was
  horribly large)
---------------------------------------------------------------------------
Version 1.11.1 (RGer), 2005-10-19
- support for BSD-style program name and host blocks
- added a new property "programname" that can be used in templates
- added ability to specify listen port for rfc3195d
- fixed a bug that rendered the "startswith" comparison operation
  unusable.
- changed more functions to "static" storage class to help compiler
  optimize (should have been static in the first place...)
- fixed a potential memory leak in the string buffer class destructor.
  As the destructur was previously never called, the leak did not actually
  appear.
- some internal restructuring in anticipation/preparation of minimal
  multi-threading support
- rsyslogd still shares some code with the sysklogd project. Some patches
  for this shared code have been brought over from the sysklogd CVS.
---------------------------------------------------------------------------
Version 1.11.0 (RGer), 2005-10-12
- support for receiving messages via RFC 3195; added rfc3195d for that
  purpose
- added an additional guard to prevent rsyslogd from aborting when the
  2gb file size limit is hit. While a user can configure rsyslogd to
  handle such situations, it would abort if that was not done AND large
  file support was not enabled (ok, this is hopefully an unlikely scenario)
- fixed a bug that caused additional Unix domain sockets to be incorrectly
  processed - could lead to message loss in extreme cases
---------------------------------------------------------------------------
Version 1.10.2 (RGer), 2005-09-27
- added comparison operations in property-based filters:
  * isequal
  * startswith
- added ability to negate all property-based filter comparison operations
  by adding a !-sign right in front of the operation name
- added the ability to specify remote senders for UDP and TCP
  received messages. Allows to block all but well-known hosts
- changed the $-config line directives to be case-INsensitive
- new command line option -w added: "do not display warnings if messages
  from disallowed senders are received"
- fixed a bug that caused rsyslogd to dump core when the compare value
  was not quoted in property-based filters
- fixed a bug in the new CStr compare function which lead to invalid
  results (fortunately, this function was not yet used widely)
- added better support for "debugging" rsyslog.conf property filters
  (only if -d switch is given)
- changed some function definitions to static, which eventually enables
  some compiler optimizations
- fixed a bug in MySQL code; when a SQL error occured, rsyslogd could
  run in a tight loop. This was due to invalid sequence of error reporting
  and is now fixed.
---------------------------------------------------------------------------
Version 1.10.1 (RGer), 2005-09-23
- added the ability to execute a shell script as an action.
  Thanks to Bjoern Kalkbrenner for providing the code!
- fixed a bug in the MySQL code; due to the bug the automatic one-time
  retry after an error did not happen - this lead to error message in
  cases where none should be seen (e.g. after a MySQL restart)
- fixed a security issue with SQL-escaping in conjunction with
  non-(SQL-)standard MySQL features.
---------------------------------------------------------------------------
Version 1.10.0 (RGer), 2005-09-20
  REMINDER: 1.10 is the first unstable version if the 1.x series!
- added the capability to filter on any property in selector lines
  (not just facility and priority)
- changed stringbuf into a new counted string class
- added support for a "discard" action. If a selector line with
  discard (~ character) is found, no selector lines *after* that
  line will be processed.
- thanks to Andres Riancho, regular expression support has been
  added to the template engine
- added the FROMHOST property in the template processor, which could
  previously not be obtained. Thanks to Cristian Testa for pointing
  this out and even providing a fix.
- added display of compile-time options to -v output
- performance improvement for production build - made some checks
  to happen only during debug mode
- fixed a problem with compiling on SUSE and - while doing so - removed
  the socket call to set SO_BSDCOMPAT in cases where it is obsolete.
---------------------------------------------------------------------------
Version 1.0.4 (RGer), 2006-02-01
- a small but important fix: the tcp receiver had two forgotten printf's
  in it that caused a lot of unnecessary output to stdout. This was
  important enough to justify a new release
---------------------------------------------------------------------------
Version 1.0.3 (RGer), 2005-11-14
- added an additional guard to prevent rsyslogd from aborting when the
  2gb file size limit is hit. While a user can configure rsyslogd to
  handle such situations, it would abort if that was not done AND large
  file support was not enabled (ok, this is hopefully an unlikely scenario)
- fixed a bug that caused additional Unix domain sockets to be incorrectly
  processed - could lead to message loss in extreme cases
- applied some patches available from the sysklogd project to code
  shared from there
- fixed a bug that causes rsyslogd to dump core on termination when one
  of the selector lines did not receive a message during the run (very
  unlikely)
- fixed an one-too-low memory allocation in the TCP sender. Could result
  in rsyslogd dumping core.
- fixed a bug in the TCP sender that caused the retry logic to fail
  after an error or receiver overrun
- fixed a bug in init() that could lead to dumping core
- fixed a bug that could lead to dumping core when no HOSTNAME or no TAG
  was present in the syslog message
---------------------------------------------------------------------------
Version 1.0.2 (RGer), 2005-10-05
- fixed an issue with MySQL error reporting. When an error occured,
  the MySQL driver went into an endless loop (at least in most cases).
---------------------------------------------------------------------------
Version 1.0.1 (RGer), 2005-09-23
- fixed a security issue with SQL-escaping in conjunction with
  non-(SQL-)standard MySQL features.
---------------------------------------------------------------------------
Version 1.0.0 (RGer), 2005-09-12
- changed install doc to cover daily cron scripts - a trouble source
- added rc script for slackware (provided by Chris Elvidge - thanks!) 
- fixed a really minor bug in usage() - the -r option was still
  reported as without the port parameter
---------------------------------------------------------------------------
Version 0.9.8 (RGer), 2005-09-05
- made startup and shutdown message more consistent and included the
  pid, so that they can be easier correlated. Used syslog-protocol
  structured data format for this purpose.
- improved config info in startup message, now tells not only
  if it is listening remote on udp, but also for tcp. Also includes
  the port numbers. The previous startup message was misleading, because
  it did not say "remote reception" if rsyslogd was only listening via
  tcp (but not via udp).
- added a "how can you help" document to the doc set
---------------------------------------------------------------------------
Version 0.9.7 (RGer), 2005-08-15
- some of the previous doc files (like INSTALL) did not properly
  reflect the changes to the build process and the new doc. Fixed
  that.
- changed syslogd.c so that when compiled without database support,
  an error message is displayed when a database action is detected
  in the config file (previously this was used as an user rule ;))
- fixed a bug in the os-specific Makefiles which caused MySQL
  support to not be compiled, even if selected
---------------------------------------------------------------------------
Version 0.9.6 (RGer), 2005-08-09
- greatly enhanced documentation. Now available in html format in
  the "doc" folder and FreeBSD. Finally includes an install howto.
- improved MySQL error messages a little - they now show up as log
  messages, too (formerly only in debug mode)
- added the ability to specify the listen port for udp syslog.
  WARNING: This introduces an incompatibility. Formerly, udp
  syslog was enabled by the -r command line option. Now, it is
  "-r [port]", which is consistent with the tcp listener. However,
  just -r will now return an error message.
- added sample startup scripts for Debian and FreeBSD
- added support for easy feature selection in the makefile. Un-
  fortunately, this also means I needed to spilt the make file
  for different OS and distros. There are some really bad syntax
  differences between FreeBSD and Linux make.
---------------------------------------------------------------------------
Version 0.9.5 (RGer), 2005-08-01
- the "semicolon bug" was actually not (fully) solved in 0.9.4. One
  part of the bug was solved, but another still existed. This one
  is fixed now, too.
- the "semicolon bug" actually turned out to be a more generic bug.
  It appeared whenever an invalid template name was given. With some
  selector actions, rsyslogd dumped core, with other it "just" had
  a small ressource leak with others all worked well. These anomalies
  are now fixed. Note that they only appeared during system initaliziation
  once the system was running, nothing bad happened.
- improved error reporting for template errors on startup. They are now
  shown on the console and the start-up tty. Formerly, they were only
  visible in debug mode.
- support for multiple instances of rsyslogd on a single machine added
- added new option "-o" --> omit local unix domain socket. This option
  enables rsyslogd NOT to listen to the local socket. This is most
  helpful when multiple instances of rsyslogd (or rsyslogd and another
  syslogd) shall run on a single system.
- added new option "-i <pidfile>" which allows to specify the pidfile.
  This is needed when multiple instances of rsyslogd are to be run.
- the new project home page is now online at www.rsyslog.com
---------------------------------------------------------------------------
Version 0.9.4 (RGer), 2005-07-25
- finally added the TCP sender. It now supports non-blocking mode, no
  longer disabling message reception during connect. As it is now, it
  is usable in production. The code could be more sophisticated, but
  I've kept it short in anticipation of the move to liblogging, which
  will lead to the removal of the code just written ;)
- the "exiting on signal..." message still had the "syslogd" name in 
  it. Changed this to "rsyslogd", as we do not have a large user base
  yet, this should pose no problem.
- fixed "the semiconlon" bug. rsyslogd dumped core if a write-db action
  was specified but no semicolon was given after the password (an empty
  template was ok, but the semicolon needed to be present).
- changed a default for traditional output format. During testing, it
  was seen that the timestamp written to file in default format was
  the time of message reception, not the time specified in the TIMESTAMP
  field of the message itself. Traditionally, the message TIMESTAMP is
  used and this has been changed now.
---------------------------------------------------------------------------
Version 0.9.3 (RGer), 2005-07-19
- fixed a bug in the message parser. In June, the RFC 3164 timestamp
  was not correctly parsed (yes, only in June and some other months,
  see the code comment to learn why...)
- added the ability to specify the destination port when forwarding
  syslog messages (both for TCP and UDP)
- added an very experimental TCP sender (activated by
  @@machine:port in config). This is not yet for production use. If
  the receiver is not alive, rsyslogd will wait quite some time until
  the connection request times out, which most probably leads to
  loss of incoming messages.

---------------------------------------------------------------------------
Version 0.9.2 (RGer), around 2005-07-06
- I intended to change the maxsupported message size to 32k to
  support IHE - but given the memory inefficiency in the usual use
  cases, I have not done this. I have, however, included very
  specific instructions on how to do this in the source code. I have
  also done some testing with 32k messages, so you can change the
  max size without taking too much risk.
- added a syslog/tcp receiver; we now can receive messages via
  plain tcp, but we can still send only via UDP. The syslog/tcp
  receiver is the primary enhancement of this release.
- slightly changed some error messages that contained a spurios \n at
  the end of the line (which gives empty lines in your log...)

---------------------------------------------------------------------------
Version 0.9.1 (RGer)
- fixed code so that it compiles without errors under FreeBSD
- removed now unused function "allocate_log()" from syslogd.c
- changed the make file so that it contains more defines for
  different environments (in the long term, we need a better
  system for disabling/enabling features...)
- changed some printf's printing off_t types to %lld and
  explicit (long long) casts. I tried to figure out the exact type,
  but did not succeed in this. In the worst case, ultra-large peta-
  byte files will now display funny informational messages on rollover,
  something I think we can live with for the neersion 3.11.2 (rgerhards), 2008-02-??
---------------------------------------------------------------------------
Version 3.11.1 (rgerhards), 2008-02-12
- SNMP trap sender added thanks to Andre Lorbach (omsnmp)
- added input-plugin interface specification in form of a (copy) template
  input module
- applied documentation fix by Michael Biebl -- many thanks!
- bugfix: immark did not have MARK flags set...
- added x-info field to rsyslogd startup/shutdown message. Hopefully
  points users to right location for further info (many don't even know
  they run rsyslog ;))
- bugfix: trailing ":" of tag was lost while parsing legacy syslog messages
  without timestamp - thanks to Anders Blomdell for providing a patch!
- fixed a bug in stringbuf.c related to STRINGBUF_TRIM_ALLOCSIZE, which
  wasn't supposed to be used with rsyslog. Put a warning message up that
  tells this feature is not tested and probably not worth the effort.
  Thanks to Anders Blomdell fro bringing this to our attention
- somewhat improved performance of string buffers
- fixed bug that caused invalid treatment of tabs (HT) in rsyslog.conf
- bugfix: setting for $EscapeCopntrolCharactersOnReceive was not 
  properly initialized
- clarified usage of space-cc property replacer option
- improved abort diagnostic handler
- some initial effort for malloc/free runtime debugging support
- bugfix: using dynafile actions caused rsyslogd abort
- fixed minor man errors thanks to Michael Biebl
---------------------------------------------------------------------------
Version 3.11.0 (rgerhards), 2008-01-31
- implemented queued actions
- implemented simple rate limiting for actions
- implemented deliberate discarding of lower priority messages over higher
  priority ones when a queue runs out of space
- implemented disk quotas for disk queues
- implemented the $ActionResumeRetryCount config directive
- added $ActionQueueFilename config directive
- added $ActionQueueSize config directive
- added $ActionQueueHighWaterMark config directive
- added $ActionQueueLowWaterMark config directive
- added $ActionQueueDiscardMark config directive
- added $ActionQueueDiscardSeverity config directive
- added $ActionQueueCheckpointInterval config directive
- added $ActionQueueType config directive
- added $ActionQueueWorkerThreads config directive
- added $ActionQueueTimeoutshutdown config directive
- added $ActionQueueTimeoutActionCompletion config directive
- added $ActionQueueTimeoutenQueue config directive
- added $ActionQueueTimeoutworkerThreadShutdown config directive
- added $ActionQueueWorkerThreadMinimumMessages config directive
- added $ActionQueueMaxFileSize config directive
- added $ActionQueueSaveonShutdown config directive
- addded $ActionQueueDequeueSlowdown config directive
- addded $MainMsgQueueDequeueSlowdown config directive
- bugfix: added forgotten docs to package
- improved debugging support
- fixed a bug that caused $MainMsgQueueCheckpointInterval to work incorrectly
- when a long-running action needs to be cancelled on shutdown, the message
  that was processed by it is now preserved. This finishes support for
  guaranteed delivery of messages (if the output supports it, of course)
- fixed bug in output module interface, see
  http://sourceforge.net/tracker/index.php?func=detail&aid=1881008&group_id=123448&atid=696552
- changed the ommysql output plugin so that the (lengthy) connection
  initialization now takes place in message processing. This works much
  better with the new queued action mode (fast startup)
- fixed a bug that caused a potential hang in file and fwd output module
  varmojfekoj provided the patch - many thanks!
- bugfixed stream class offset handling on 32bit platforms
---------------------------------------------------------------------------
Version 3.10.3 (rgerhards), 2008-01-28
- fixed a bug with standard template definitions (not a big deal) - thanks
  to varmojfekoj for spotting it
- run-time instrumentation added
- implemented disk-assisted queue mode, which enables on-demand disk
  spooling if the queue's in-memory queue is exhausted
- implemented a dynamic worker thread pool for processing incoming
  messages; workers are started and shut down as need arises
- implemented a run-time instrumentation debug package
- implemented the $MainMsgQueueSaveOnShutdown config directive
- implemented the $MainMsgQueueWorkerThreadMinimumMessages config directive
- implemented the $MainMsgQueueTimeoutWorkerThreadShutdown config directive
---------------------------------------------------------------------------
Version 3.10.2 (rgerhards), 2008-01-14
- added the ability to keep stop rsyslogd without the need to drain
  the main message queue. In disk queue mode, rsyslog continues to
  run from the point where it stopped. In case of a system failure, it
  continues to process messages from the last checkpoint.
- fixed a bug that caused a segfault on startup when no $WorkDir directive
  was specified in rsyslog.conf
- provided more fine-grain control over shutdown timeouts and added a
  way to specify the enqueue timeout when the main message queue is full
- implemented $MainMsgQueueCheckpointInterval config directive
- implemented $MainMsgQueueTimeoutActionCompletion config directive
- implemented $MainMsgQueueTimeoutEnqueue config directive
- implemented $MainMsgQueueTimeoutShutdown config directive
---------------------------------------------------------------------------
Version 3.10.1 (rgerhards), 2008-01-10
- implemented the "disk" queue mode. However, it currently is of very
  limited use, because it does not support persistence over rsyslogd
  runs. So when rsyslogd is stopped, the queue is drained just as with
  the in-memory queue modes. Persistent queues will be a feature of
  the next release.
- performance-optimized string class, should bring an overall improvement
- fixed a memory leak in imudp -- thanks to varmojfekoj for the patch
- fixed a race condition that could lead to a rsyslogd hang when during
  HUP or termination
- done some doc updates
- added $WorkDirectory config directive
- added $MainMsgQueueFileName config directive
- added $MainMsgQueueMaxFileSize config directive
---------------------------------------------------------------------------
Version 3.10.0 (rgerhards), 2008-01-07
- implemented input module interface and initial input modules
- enhanced threading for input modules (each on its own thread now)
- ability to bind UDP listeners to specific local interfaces/ports and
  ability to run multiple of them concurrently
- added ability to specify listen IP address for UDP syslog server
- license changed to GPLv3
- mark messages are now provided by loadble module immark
- rklogd is no longer provided. Its functionality has now been taken over
  by imklog, a loadable input module. This offers a much better integration
  into rsyslogd and makes sure that the kernel logger process is brought
  up and down at the appropriate times
- enhanced $IncludeConfig directive to support wildcard characters
  (thanks to Michael Biebl)
- all inputs are now implemented as loadable plugins
- enhanced threading model: each input module now runs on its own thread
- enhanced message queue which now supports different queueing methods
  (among others, this can be used for performance fine-tuning)
- added a large number of new configuration directives for the new
  input modules
- enhanced multi-threading utilizing a worker thread pool for the
  main message queue
- compilation without pthreads is no longer supported
- much cleaner code due to new objects and removal of single-threading
  mode
---------------------------------------------------------------------------
Version 2.0.1 STABLE (rgerhards), 2008-01-24
- fixed a bug in integer conversion - but this function was never called,
  so it is not really a useful bug fix ;)
- fixed a bug with standard template definitions (not a big deal) - thanks
  to varmojfekoj for spotting it
- fixed a bug that caused a potential hang in file and fwd output module
  varmojfekoj provided the patch - many thanks!
---------------------------------------------------------------------------
Version 2.0.0 STABLE (rgerhards), 2008-01-02
- re-release of 1.21.2 as STABLE with no modifications except some
  doc updates
---------------------------------------------------------------------------
Version 1.21.2 (rgerhards), 2007-12-28
- created a gss-api output module. This keeps GSS-API code and
  TCP/UDP code separated. It is also important for forward-
  compatibility with v3. Please note that this change breaks compatibility
  with config files created for 1.21.0 and 1.21.1 - this was considered
  acceptable.
- fixed an error in forwarding retry code (could lead to message corruption
  but surfaced very seldom)
- increased portability for older platforms (AI_NUMERICSERV moved)
- removed socket leak in omfwd.c
- cross-platform patch for GSS-API compile problem on some platforms
  thanks to darix for the patch!
---------------------------------------------------------------------------
Version 1.21.1 (rgerhards), 2007-12-23
- small doc fix for $IncludeConfig
- fixed a bug in llDestroy()
- bugfix: fixing memory leak when message queue is full and during
  parsing. Thanks to varmojfekoj for the patch.
- bugfix: when compiled without network support, unix sockets were
  not properply closed
- bugfix: memory leak in cfsysline.c/doGetWord() fixed
---------------------------------------------------------------------------
Version 1.21.0 (rgerhards), 2007-12-19
- GSS-API support for syslog/TCP connections was added. Thanks to
  varmojfekoj for providing the patch with this functionality
- code cleanup
- enhanced $IncludeConfig directive to support wildcard filenames
- changed some multithreading synchronization
---------------------------------------------------------------------------
Version 1.20.1 (rgerhards), 2007-12-12
- corrected a debug setting that survived release. Caused TCP connections
  to be retried unnecessarily often.
- When a hostname ACL was provided and DNS resolution for that name failed,
  ACL processing was stopped at that point. Thanks to mildew for the patch.
  Fedora Bugzilla: http://bugzilla.redhat.com/show_bug.cgi?id=395911
- fixed a potential race condition, see link for details:
  http://rgerhards.blogspot.com/2007/12/rsyslog-race-condition.html
  Note that the probability of problems from this bug was very remote
- fixed a memory leak that happend when PostgreSQL date formats were
  used
---------------------------------------------------------------------------
Version 1.20.0 (rgerhards), 2007-12-07
- an output module for postgres databases has been added. Thanks to
  sur5r for contributing this code
- unloading dynamic modules has been cleaned up, we now have a
  real implementation and not just a dummy "good enough for the time
  being".
- enhanced platform independence - thanks to Bartosz Kuzma and Michael
  Biebl for their very useful contributions
- some general code cleanup (including warnings on 64 platforms, only)
---------------------------------------------------------------------------
Version 1.19.12 (rgerhards), 2007-12-03
- cleaned up the build system (thanks to Michael Biebl for the patch)
- fixed a bug where ommysql was still not compiled with -pthread option
---------------------------------------------------------------------------
Version 1.19.11 (rgerhards), 2007-11-29
- applied -pthread option to build when building for multi-threading mode
  hopefully solves an issue with segfaulting
---------------------------------------------------------------------------
Version 1.19.10 (rgerhards), 2007-10-19
- introdcued the new ":modulename:" syntax for calling module actions
  in selector lines; modified ommysql to support it. This is primarily
  an aid for further modules and a prequisite to actually allow third
  party modules to be created.
- minor fix in slackware startup script, "-r 0" is now "-r0"
- updated rsyslogd doc set man page; now in html format
- undid creation of a separate thread for the main loop -- this did not
  turn out to be needed or useful, so reduce complexity once again.
- added doc fixes provided by Michael Biebl - thanks
---------------------------------------------------------------------------
Version 1.19.9 (rgerhards), 2007-10-12
- now packaging system which again contains all components in a single
  tarball
- modularized main() a bit more, resulting in less complex code
- experimentally added an additional thread - will see if that affects
  the segfault bug we experience on some platforms. Note that this change
  is scheduled to be removed again later.
---------------------------------------------------------------------------
Version 1.19.8 (rgerhards), 2007-09-27
- improved repeated message processing
- applied patch provided by varmojfekoj to support building ommysql
  in its own way (now also resides in a plugin subdirectory);
  ommysql is now a separate package
- fixed a bug in cvthname() that lead to message loss if part
  of the source hostname would have been dropped
- created some support for distributing ommysql together with the
  main rsyslog package. I need to re-think it in the future, but
  for the time being the current mode is best. I now simply include
  one additional tarball for ommysql inside the main distribution.
  I look forward to user feedback on how this should be done best. In the
  long term, a separate project should be spawend for ommysql, but I'd
  like to do that only after the plugin interface is fully stable (what
  it is not yet).
---------------------------------------------------------------------------
Version 1.19.7 (rgerhards), 2007-09-25
- added code to handle situations where senders send us messages ending with
  a NUL character. It is now simply removed. This also caused trailing LF
  reduction to fail, when it was followed by such a NUL. This is now also
  handled.
- replaced some non-thread-safe function calls by their thread-safe
  counterparts
- fixed a minor memory leak that occured when the %APPNAME% property was
  used (I think nobody used that in practice)
- fixed a bug that caused signal handlers in cvthname() not to be restored when
  a malicious pointer record was detected and processing of the message been
  stopped for that reason (this should be really rare and can not be related
  to the segfault bug we are hunting).
- fixed a bug in cvthname that lead to passing a wrong parameter - in
  practice, this had no impact.
- general code cleanup (e.g. compiler warnings, comments)
---------------------------------------------------------------------------
Version 1.19.6 (rgerhards), 2007-09-11
- applied patch by varmojfekoj to change signal handling to the new
  sigaction API set (replacing the depreciated signal() calls and its
  friends.
- fixed a bug that in --enable-debug mode caused an assertion when the
  discard action was used
- cleaned up compiler warnings
- applied patch by varmojfekoj to FIX a bug that could cause 
  segfaults if empty properties were processed using modifying
  options (e.g. space-cc, drop-cc)
- fixed man bug: rsyslogd supports -l option
---------------------------------------------------------------------------
Version 1.19.5 (rgerhards), 2007-09-07
- changed part of the CStr interface so that better error tracking
  is provided and the calling sequence is more intuitive (there were
  invalid calls based on a too-weired interface)
- (hopefully) fixed some remaining bugs rooted in wrong use of 
  the CStr class. These could lead to program abort.
- applied patch by varmojfekoj two fix two potential segfault situations
- added $ModDir config directive
- modified $ModLoad so that an absolute path may be specified as
  module name (e.g. /rsyslog/ommysql.so)
---------------------------------------------------------------------------
Version 1.19.4 (rgerhards/varmojfekoj), 2007-09-04
- fixed a number of small memory leaks - thanks varmojfekoj for patching
- fixed an issue with CString class that could lead to rsyslog abort
  in tplToString() - thanks varmojfekoj for patching
- added a man-version of the config file documenation - thanks to Michel
  Samia for providing the man file
- fixed bug: a template like this causes an infinite loop:
  $template opts,"%programname:::a,b%"
  thanks varmojfekoj for the patch
- fixed bug: case changing options crash freeing the string pointer
  because they modify it: $template opts2,"%programname::1:lowercase%"
  thanks varmojfekoj for the patch
---------------------------------------------------------------------------
Version 1.19.3 (mmeckelein/varmojfekoj), 2007-08-31
- small mem leak fixed (after calling parseSelectorAct) - Thx varmojkekoj
- documentation section "Regular File" und "Blocks" updated
- solved an issue with dynamic file generation - Once again many thanks
  to varmojfekoj
- the negative selector for program name filter (Blocks) does not work as
  expected - Thanks varmojfekoj for patching
- added forwarding information to sysklogd (requires special template)
  to config doc
---------------------------------------------------------------------------
Version 1.19.2 (mmeckelein/varmojfekoj), 2007-08-28
- a specifically formed message caused a segfault - Many thanks varmojfekoj
  for providing a patch
- a typo and a weird condition are fixed in msg.c - Thanks again
  varmojfekoj 
- on file creation the file was always owned by root:root. This is fixed
  now - Thanks ypsa for solving this issue
---------------------------------------------------------------------------
Version 1.19.1 (mmeckelein), 2007-08-22
- a bug that caused a high load when a TCP/UDP connection was closed is 
  fixed now - Thanks mildew for solving this issue
- fixed a bug which caused a segfault on reinit - Thx varmojfekoj for the
  patch
- changed the hardcoded module path "/lib/rsyslog" to $(pkglibdir) in order
  to avoid trouble e.g. on 64 bit platforms (/lib64) - many thanks Peter
  Vrabec and darix, both provided a patch for solving this issue
- enhanced the unloading of modules - thanks again varmojfekoj
- applied a patch from varmojfekoj which fixes various little things in
  MySQL output module
---------------------------------------------------------------------------
Version 1.19.0 (varmojfekoj/rgerhards), 2007-08-16
- integrated patch from varmojfekoj to make the mysql module a loadable one
  many thanks for the patch, MUCH appreciated
---------------------------------------------------------------------------
Version 1.18.2 (rgerhards), 2007-08-13
- fixed a bug in outchannel code that caused templates to be incorrectly
  parsed
- fixed a bug in ommysql that caused a wrong ";template" missing message
- added some code for unloading modules; not yet fully complete (and we do
  not yet have loadable modules, so this is no problem)
- removed debian subdirectory by request of a debian packager (this is a special
  subdir for debian and there is also no point in maintaining it when there
  is a debian package available - so I gladly did this) in some cases
- improved overall doc quality (some pages were quite old) and linked to
  more of the online resources.
- improved /contrib/delete_mysql script by adding a host option and some
  other minor modifications
---------------------------------------------------------------------------
Version 1.18.1 (rgerhards), 2007-08-08
- applied a patch from varmojfekoj which solved a potential segfault
  of rsyslogd on HUP
- applied patch from Michel Samia to fix compilation when the pthreads
  feature is disabled
- some code cleanup (moved action object to its own file set)
- add config directive $MainMsgQueueSize, which now allows to configure the
  queue size dynamically
- all compile-time settings are now shown in rsyslogd -v, not just the
  active ones
- enhanced performance a little bit more
- added config file directive $ActionResumeInterval
- fixed a bug that prevented compilation under debian sid
- added a contrib directory for user-contributed useful things
---------------------------------------------------------------------------
Version 1.18.0 (rgerhards), 2007-08-03
- rsyslog now supports fallback actions when an action did not work. This
  is a great feature e.g. for backup database servers or backup syslog
  servers
- modified rklogd to only change the console log level if -c is specified
- added feature to use multiple actions inside a single selector
- implemented $ActionExecOnlyWhenPreviousIsSuspended config directive
- error messages during startup are now spit out to the configured log
  destinations
---------------------------------------------------------------------------
Version 1.17.6 (rgerhards), 2007-08-01
- continued to work on output module modularization - basic stage of
  this work is now FINISHED
- fixed bug in OMSRcreate() - always returned SR_RET_OK
- fixed a bug that caused ommysql to always complain about missing
  templates
- fixed a mem leak in OMSRdestruct - freeing the object itself was
  forgotten - thanks to varmojfekoj for the patch
- fixed a memory leak in syslogd/init() that happend when the config
  file could not be read - thanks to varmojfekoj for the patch
- fixed insufficient memory allocation in addAction() and its helpers.
  The initial fix and idea was developed by mildew, I fine-tuned
  it a bit. Thanks a lot for the fix, I'd probably had pulled out my
  hair to find the bug...
- added output of config file line number when a parsing error occured
- fixed bug in objomsr.c that caused program to abort in debug mode with
  an invalid assertion (in some cases)
- fixed a typo that caused the default template for MySQL to be wrong.
  thanks to mildew for catching this.
- added configuration file command $DebugPrintModuleList and
  $DebugPrintCfSysLineHandlerList
- fixed an invalid value for the MARK timer - unfortunately, there was
  a testing aid left in place. This resulted in quite frequent MARK messages
- added $IncludeConfig config directive
- applied a patch from mildew to prevent rsyslogd from freezing under heavy
  load. This could happen when the queue was full. Now, we drop messages
  but rsyslogd remains active.
---------------------------------------------------------------------------
Version 1.17.5 (rgerhards), 2007-07-30
- continued to work on output module modularization
- fixed a missing file bug - thanks to Andrea Montanari for reporting
  this problem
- fixed a problem with shutting down the worker thread and freeing the
  selector_t list - this caused messages to be lost, because the
  message queue was not properly drained before the selectors got
  destroyed.
---------------------------------------------------------------------------
Version 1.17.4 (rgerhards), 2007-07-27
- continued to work on output module modularization
- fixed a situation where rsyslogd could create zombie processes
  thanks to mildew for the patch
- applied patch from Michel Samia to fix compilation when NOT
  compiled for pthreads
---------------------------------------------------------------------------
Version 1.17.3 (rgerhards), 2007-07-25
- continued working on output module modularization
- fixed a bug that caused rsyslogd to segfault on exit (and
  probably also on HUP), when there was an unsent message in a selector
  that required forwarding and the dns lookup failed for that selector
  (yes, it was pretty unlikely to happen;))
  thanks to varmojfekoj <varmojfekoj@gmail.com> for the patch
- fixed a memory leak in config file parsing and die()
  thanks to varmojfekoj <varmojfekoj@gmail.com> for the patch
- rsyslogd now checks on startup if it is capable to performa any work
  at all. If it cant, it complains and terminates
  thanks to Michel Samia for providing the patch!
- fixed a small memory leak when HUPing syslogd. The allowed sender
  list now gets freed. thanks to mildew for the patch.
- changed the way error messages in early startup are logged. They
  now do no longer use the syslogd code directly but are rather
  send to stderr.
---------------------------------------------------------------------------
Version 1.17.2 (rgerhards), 2007-07-23
- made the port part of the -r option optional. Needed for backward
  compatibility with sysklogd
- replaced system() calls with something more reasonable. Please note that
  this might break compatibility with some existing configuration files.
  We accept this in favour of the gained security.
- removed a memory leak that could occur if timegenerated was used in
  RFC 3164 format in templates
- did some preparation in msg.c for advanced multithreading - placed the
  hooks, but not yet any active code
- worked further on modularization
- added $ModLoad MySQL (dummy) config directive
- added DropTrailingLFOnReception config directive
---------------------------------------------------------------------------
Version 1.17.1 (rgerhards), 2007-07-20
- fixed a bug that caused make install to install rsyslogd and rklogd under
  the wrong names
- fixed bug that caused $AllowedSenders to handle IPv6 scopes incorrectly;
  also fixed but that could grabble $AllowedSender wildcards. Thanks to
  mildew@gmail.com for the patch
- minor code cleanup - thanks to Peter Vrabec for the patch
- fixed minimal memory leak on HUP (caused by templates)
  thanks to varmojfekoj <varmojfekoj@gmail.com> for the patch
- fixed another memory leak on HUPing and on exiting rsyslogd
  again thanks to varmojfekoj <varmojfekoj@gmail.com> for the patch
- code cleanup (removed compiler warnings)
- fixed portability bug in configure.ac - thanks to Bartosz Kuźma for patch
- moved msg object into its own file set
- added the capability to continue trying to write log files when the
  file system is full. Functionality based on patch by Martin Schulze
  to sysklogd package.
---------------------------------------------------------------------------
Version 1.17.0 (RGer), 2007-07-17
- added $RepeatedLineReduction config parameter
- added $EscapeControlCharactersOnReceive config parameter
- added $ControlCharacterEscapePrefix config parameter
- added $DirCreateMode config parameter
- added $CreateDirs config parameter
- added $DebugPrintTemplateList config parameter
- added $ResetConfigVariables config parameter
- added $FileOwner config parameter
- added $FileGroup config parameter
- added $DirOwner config parameter
- added $DirGroup config parameter
- added $FailOnChownFailure config parameter
- added regular expression support to the filter engine
  thanks to Michel Samia for providing the patch!
- enhanced $AllowedSender functionality. Credits to mildew@gmail.com for
  the patch doing that
  - added IPv6 support
  - allowed DNS hostnames
  - allowed DNS wildcard names
- added new option $DropMsgsWithMaliciousDnsPTRRecords
- added autoconf so that rfc3195d, rsyslogd and klogd are stored to /sbin
- added capability to auto-create directories with dynaFiles
---------------------------------------------------------------------------
Version 1.16.0 (RGer/Peter Vrabec), 2007-07-13 - The Friday, 13th Release ;)
- build system switched to autotools
- removed SYSV preprocessor macro use, replaced with autotools equivalents
- fixed a bug that caused rsyslogd to segfault when TCP listening was
  disabled and it terminated
- added new properties "syslogfacility-text" and "syslogseverity-text"
  thanks to varmojfekoj <varmojfekoj@gmail.com> for the patch
- added the -x option to disable hostname dns reslution
  thanks to varmojfekoj <varmojfekoj@gmail.com> for the patch
- begun to better modularize syslogd.c - this is an ongoing project; moved
  type definitions to a separate file
- removed some now-unused fields from struct filed
- move file size limit fields in struct field to the "right spot" (the file
  writing part of the union - f_un.f_file)
- subdirectories linux and solaris are no longer part of the distribution
  package. This is not because we cease support for them, but there are no
  longer any files in them after the move to autotools
---------------------------------------------------------------------------
Version 1.15.1 (RGer), 2007-07-10
- fixed a bug that caused a dynaFile selector to stall when there was
  an open error with one file 
- improved template processing for dynaFiles; templates are now only
  looked up during initialization - speeds up processing
- optimized memory layout in struct filed when compiled with MySQL
  support
- fixed a bug that caused compilation without SYSLOG_INET to fail
- re-enabled the "last message repeated n times" feature. This
  feature was not taken care of while rsyslogd evolved from sysklogd
  and it was more or less defunct. Now it is fully functional again.
- added system properties: $NOW, $YEAR, $MONTH, $DAY, $HOUR, $MINUTE
- fixed a bug in iovAsString() that caused a memory leak under stress
  conditions (most probably memory shortage). This was unlikely to
  ever happen, but it doesn't hurt doing it right
- cosmetic: defined type "uchar", change all unsigned chars to uchar
---------------------------------------------------------------------------
Version 1.15.0 (RGer), 2007-07-05
- added ability to dynamically generate file names based on templates
  and thus properties. This was a much-requested feature. It makes
  life easy when it e.g. comes to splitting files based on the sender
  address.
- added $umask and $FileCreateMode config file directives
- applied a patch from Bartosz Kuzma to compile cleanly under NetBSD
- checks for extra (unexpected) characters in system config file lines
  have been added
- added IPv6 documentation - was accidently missing from CVS
- begun to change char to unsigned char
---------------------------------------------------------------------------
Version 1.14.2 (RGer), 2007-07-03
** this release fixes all known nits with IPv6 **
- restored capability to do /etc/service lookup for "syslog"
  service when -r 0 was given
- documented IPv6 handling of syslog messages
- integrate patch from Bartosz Kuźma to make rsyslog compile under
  Solaris again (the patch replaced a strndup() call, which is not
  available under Solaris
- improved debug logging when waiting on select
- updated rsyslogd man page with new options (-46A)
---------------------------------------------------------------------------
Version 1.14.1 (RGer/Peter Vrabec), 2007-06-29
- added Peter Vrabec's patch for IPv6 TCP
- prefixed all messages send to stderr in rsyslogd with "rsyslogd: "
---------------------------------------------------------------------------
Version 1.14.0 (RGer/Peter Vrabec), 2007-06-28
- Peter Vrabec provided IPv6 for rsyslog, so we are now IPv6 enabled
  IPv6 Support is currently for UDP only, TCP is to come soon.
  AllowedSender configuration does not yet work for IPv6.
- fixed code in iovCreate() that broke C's strict aliasing rules 
- fixed some char/unsigned char differences that forced the compiler
  to spit out warning messages
- updated the Red Hat init script to fix a known issue (thanks to
  Peter Vrabec)
---------------------------------------------------------------------------
Version 1.13.5 (RGer), 2007-06-22
- made the TCP session limit configurable via command line switch
  now -t <port>,<max sessions>
- added man page for rklogd(8) (basically a copy from klogd, but now
  there is one...)
- fixed a bug that caused internal messages (e.g. rsyslogd startup) to
  appear without a tag.
- removed a minor memory leak that occurred when TAG processing requalified
  a HOSTNAME to be a TAG (and a TAG already was set).
- removed potential small memory leaks in MsgSet***() functions. There
  would be a leak if a property was re-set, something that happened
  extremely seldom.
---------------------------------------------------------------------------
Version 1.13.4 (RGer), 2007-06-18
- added a new property "PRI-text", which holds the PRI field in
  textual form (e.g. "syslog.info")
- added alias "syslogseverity" for "syslogpriority", which is a
  misleading property name that needs to stay for historical
  reasons (and backward-compatility)
- added doc on how to record PRI value in log file
- enhanced signal handling in klogd, including removal of an unsafe
  call to the logging system during signal handling
---------------------------------------------------------------------------
Version 1.13.3 (RGer), 2007-06-15
- create a version of syslog.c from scratch. This is now
  - highly optimized for rsyslog
  - removes an incompatible license problem as the original
    version had a BSD license with advertising clause
  - fixed in the regard that rklogd will continue to work when
    rsysogd has been restarted (the original version, as well
    as sysklogd, will remain silent then)
  - solved an issue with an extra NUL char at message end that the
    original version had
- applied some changes to klogd to care for the new interface
- fixed a bug in syslogd.c which prevented compiling under debian
---------------------------------------------------------------------------
Version 1.13.2 (RGer), 2007-06-13
- lib order in makefile patched to facilitate static linking - thanks
  to Bennett Todd for providing the patch
- Integrated a patch from Peter Vrabec (pvrabec@redheat.com):
  - added klogd under the name of rklogd (remove dependency on
    original sysklogd package
  - createDB.sql now in UTF
  - added additional config files for use on Red Hat
---------------------------------------------------------------------------
Version 1.13.1 (RGer), 2007-02-05
- changed the listen backlog limit to a more reasonable value based on
  the maximum number of TCP connections configurd (10% + 5) - thanks to Guy
  Standen for the hint (actually, the limit was 5 and that was a 
  left-over from early testing).
- fixed a bug in makefile which caused DB-support to be disabled when
  NETZIP support was enabled
- added the -e option to allow transmission of every message to remote
  hosts (effectively turns off duplicate message suppression)
- (somewhat) improved memory consumption when compiled with MySQL support
- looks like we fixed an incompatibility with MySQL 5.x and above software
  At least in one case, the remote server name was destroyed, leading to 
  a connection failure. The new, improved code does not have this issue and
  so we see this as solved (the new code is generally somewhat better, so
  there is a good chance we fixed this incompatibility).
---------------------------------------------------------------------------
Version 1.13.0 (RGer), 2006-12-19
- added '$' as ToPos proptery replacer specifier - means "up to the
  end of the string"
- property replacer option "escape-cc", "drop-cc" and "space-cc"  added
- changed the handling of \0 characters inside syslog messages. We now
  consistently escape them to "#000". This is somewhat recommended in
  the draft-ietf-syslog-protocol-19 draft. While the real recomendation
  is to not escape any characters at all, we can not do this without
  considerable modification of the code. So we escape it to "#000", which
  is consistent with a sample found in the Internet-draft.
- removed message glue logic (see printchopped() comment for details)
  Also caused removal of parts table and thus some improvements in
  memory usage.
- changed the default MAXLINE to 2048 to take care of recent syslog
  standardization efforts (can easily be changed in syslogd.c)
- added support for byte-counted TCP syslog messages (much like
  syslog-transport-tls-05 Internet Draft). This was necessary to
  support compression over TCP.
- added support for receiving compressed syslog messages
- added support for sending compressed syslog messages
- fixed a bug where the last message in a syslog/tcp stream was
  lost if it was not properly terminated by a LF character
---------------------------------------------------------------------------
Version 1.12.3 (RGer), 2006-10-04
- implemented some changes to support Solaris (but support is not
  yet complete)
- commented out (via #if 0) some methods that are currently not being use
  but should be kept for further us
- added (interim) -u 1 option to turn off hostname and tag parsing
- done some modifications to better support Fedora
- made the field delimiter inside property replace configurable via
  template
- fixed a bug in property replacer: if fields were used, the delimitor
  became part of the field. Up until now, this was barely noticable as 
  the delimiter as TAB only and thus invisible to a human. With other
  delimiters available now, it quickly showed up. This bug fix might cause
  some grief to existing installations if they used the extra TAB for
  whatever reasons - sorry folks... Anyhow, a solution is easy: just add
  a TAB character contstant into your template. Thus, there has no attempt
  been made to do this in a backwards-compatible way.
---------------------------------------------------------------------------
Version 1.12.2 (RGer), 2006-02-15
- fixed a bug in the RFC 3339 date formatter. An extra space was added
  after the actual timestamp
- added support for providing high-precision RFC3339 timestamps for
  (rsyslogd-)internally-generated messages
- very (!) experimental support for syslog-protocol internet draft
  added (the draft is experimental, the code is solid ;))
- added support for field-extracting in the property replacer
- enhanced the legacy-syslog parser so that it can interpret messages
  that do not contain a TIMESTAMP
- fixed a bug that caused the default socket (usually /dev/log) to be
  opened even when -o command line option was given
- fixed a bug in the Debian sample startup script - it caused rsyslogd
  to listen to remote requests, which it shouldn't by default
---------------------------------------------------------------------------
Version 1.12.1 (RGer), 2005-11-23
- made multithreading work with BSD. Some signal-handling needed to be
  restructured. Also, there might be a slight delay of up to 10 seconds
  when huping and terminating rsyslogd under BSD
- fixed a bug where a NULL-pointer was passed to printf() in logmsg().
- fixed a bug during "make install" where rc3195d was not installed
  Thanks to Bennett Todd for spotting this.
- fixed a bug where rsyslogd dumped core when no TAG was found in the
  received message
- enhanced message parser so that it can deal with missing hostnames
  in many cases (may not be totally fail-safe)
- fixed a bug where internally-generated messages did not have the correct
  TAG
---------------------------------------------------------------------------
Version 1.12.0 (RGer), 2005-10-26
- moved to a multi-threaded design. single-threading is still optionally
  available. Multi-threading is experimental!
- fixed a potential race condition. In the original code, marking was done
  by an alarm handler, which could lead to all sorts of bad things. This
  has been changed now. See comments in syslogd.c/domark() for details.
- improved debug output for property-based filters
- not a code change, but: I have checked all exit()s to make sure that
  none occurs once rsyslogd has started up. Even in unusual conditions
  (like low-memory conditions) rsyslogd somehow remains active. Of course,
  it might loose a message or two, but at least it does not abort and it
  can also recover when the condition no longer persists.
- fixed a bug that could cause loss of the last message received
  immediately before rsyslogd was terminated.
- added comments on thread-safety of global variables in syslogd.c
- fixed a small bug: spurios printf() when TCP syslog was used
- fixed a bug that causes rsyslogd to dump core on termination when one
  of the selector lines did not receive a message during the run (very
  unlikely)
- fixed an one-too-low memory allocation in the TCP sender. Could result
  in rsyslogd dumping core.
- fixed a bug with regular expression support (thanks to Andres Riancho)
- a little bit of code restructuring (especially main(), which was
  horribly large)
---------------------------------------------------------------------------
Version 1.11.1 (RGer), 2005-10-19
- support for BSD-style program name and host blocks
- added a new property "programname" that can be used in templates
- added ability to specify listen port for rfc3195d
- fixed a bug that rendered the "startswith" comparison operation
  unusable.
- changed more functions to "static" storage class to help compiler
  optimize (should have been static in the first place...)
- fixed a potential memory leak in the string buffer class destructor.
  As the destructur was previously never called, the leak did not actually
  appear.
- some internal restructuring in anticipation/preparation of minimal
  multi-threading support
- rsyslogd still shares some code with the sysklogd project. Some patches
  for this shared code have been brought over from the sysklogd CVS.
---------------------------------------------------------------------------
Version 1.11.0 (RGer), 2005-10-12
- support for receiving messages via RFC 3195; added rfc3195d for that
  purpose
- added an additional guard to prevent rsyslogd from aborting when the
  2gb file size limit is hit. While a user can configure rsyslogd to
  handle such situations, it would abort if that was not done AND large
  file support was not enabled (ok, this is hopefully an unlikely scenario)
- fixed a bug that caused additional Unix domain sockets to be incorrectly
  processed - could lead to message loss in extreme cases
---------------------------------------------------------------------------
Version 1.10.2 (RGer), 2005-09-27
- added comparison operations in property-based filters:
  * isequal
  * startswith
- added ability to negate all property-based filter comparison operations
  by adding a !-sign right in front of the operation name
- added the ability to specify remote senders for UDP and TCP
  received messages. Allows to block all but well-known hosts
- changed the $-config line directives to be case-INsensitive
- new command line option -w added: "do not display warnings if messages
  from disallowed senders are received"
- fixed a bug that caused rsyslogd to dump core when the compare value
  was not quoted in property-based filters
- fixed a bug in the new CStr compare function which lead to invalid
  results (fortunately, this function was not yet used widely)
- added better support for "debugging" rsyslog.conf property filters
  (only if -d switch is given)
- changed some function definitions to static, which eventually enables
  some compiler optimizations
- fixed a bug in MySQL code; when a SQL error occured, rsyslogd could
  run in a tight loop. This was due to invalid sequence of error reporting
  and is now fixed.
---------------------------------------------------------------------------
Version 1.10.1 (RGer), 2005-09-23
- added the ability to execute a shell script as an action.
  Thanks to Bjoern Kalkbrenner for providing the code!
- fixed a bug in the MySQL code; due to the bug the automatic one-time
  retry after an error did not happen - this lead to error message in
  cases where none should be seen (e.g. after a MySQL restart)
- fixed a security issue with SQL-escaping in conjunction with
  non-(SQL-)standard MySQL features.
---------------------------------------------------------------------------
Version 1.10.0 (RGer), 2005-09-20
  REMINDER: 1.10 is the first unstable version if the 1.x series!
- added the capability to filter on any property in selector lines
  (not just facility and priority)
- changed stringbuf into a new counted string class
- added support for a "discard" action. If a selector line with
  discard (~ character) is found, no selector lines *after* that
  line will be processed.
- thanks to Andres Riancho, regular expression support has been
  added to the template engine
- added the FROMHOST property in the template processor, which could
  previously not be obtained. Thanks to Cristian Testa for pointing
  this out and even providing a fix.
- added display of compile-time options to -v output
- performance improvement for production build - made some checks
  to happen only during debug mode
- fixed a problem with compiling on SUSE and - while doing so - removed
  the socket call to set SO_BSDCOMPAT in cases where it is obsolete.
---------------------------------------------------------------------------
Version 1.0.4 (RGer), 2006-02-01
- a small but important fix: the tcp receiver had two forgotten printf's
  in it that caused a lot of unnecessary output to stdout. This was
  important enough to justify a new release
---------------------------------------------------------------------------
Version 1.0.3 (RGer), 2005-11-14
- added an additional guard to prevent rsyslogd from aborting when the
  2gb file size limit is hit. While a user can configure rsyslogd to
  handle such situations, it would abort if that was not done AND large
  file support was not enabled (ok, this is hopefully an unlikely scenario)
- fixed a bug that caused additional Unix domain sockets to be incorrectly
  processed - could lead to message loss in extreme cases
- applied some patches available from the sysklogd project to code
  shared from there
- fixed a bug that causes rsyslogd to dump core on termination when one
  of the selector lines did not receive a message during the run (very
  unlikely)
- fixed an one-too-low memory allocation in the TCP sender. Could result
  in rsyslogd dumping core.
- fixed a bug in the TCP sender that caused the retry logic to fail
  after an error or receiver overrun
- fixed a bug in init() that could lead to dumping core
- fixed a bug that could lead to dumping core when no HOSTNAME or no TAG
  was present in the syslog message
---------------------------------------------------------------------------
Version 1.0.2 (RGer), 2005-10-05
- fixed an issue with MySQL error reporting. When an error occured,
  the MySQL driver went into an endless loop (at least in most cases).
---------------------------------------------------------------------------
Version 1.0.1 (RGer), 2005-09-23
- fixed a security issue with SQL-escaping in conjunction with
  non-(SQL-)standard MySQL features.
---------------------------------------------------------------------------
Version 1.0.0 (RGer), 2005-09-12
- changed install doc to cover daily cron scripts - a trouble source
- added rc script for slackware (provided by Chris Elvidge - thanks!) 
- fixed a really minor bug in usage() - the -r option was still
  reported as without the port parameter
---------------------------------------------------------------------------
Version 0.9.8 (RGer), 2005-09-05
- made startup and shutdown message more consistent and included the
  pid, so that they can be easier correlated. Used syslog-protocol
  structured data format for this purpose.
- improved config info in startup message, now tells not only
  if it is listening remote on udp, but also for tcp. Also includes
  the port numbers. The previous startup message was misleading, because
  it did not say "remote reception" if rsyslogd was only listening via
  tcp (but not via udp).
- added a "how can you help" document to the doc set
---------------------------------------------------------------------------
Version 0.9.7 (RGer), 2005-08-15
- some of the previous doc files (like INSTALL) did not properly
  reflect the changes to the build process and the new doc. Fixed
  that.
- changed syslogd.c so that when compiled without database support,
  an error message is displayed when a database action is detected
  in the config file (previously this was used as an user rule ;))
- fixed a bug in the os-specific Makefiles which caused MySQL
  support to not be compiled, even if selected
---------------------------------------------------------------------------
Version 0.9.6 (RGer), 2005-08-09
- greatly enhanced documentation. Now available in html format in
  the "doc" folder and FreeBSD. Finally includes an install howto.
- improved MySQL error messages a little - they now show up as log
  messages, too (formerly only in debug mode)
- added the ability to specify the listen port for udp syslog.
  WARNING: This introduces an incompatibility. Formerly, udp
  syslog was enabled by the -r command line option. Now, it is
  "-r [port]", which is consistent with the tcp listener. However,
  just -r will now return an error message.
- added sample startup scripts for Debian and FreeBSD
- added support for easy feature selection in the makefile. Un-
  fortunately, this also means I needed to spilt the make file
  for different OS and distros. There are some really bad syntax
  differences between FreeBSD and Linux make.
---------------------------------------------------------------------------
Version 0.9.5 (RGer), 2005-08-01
- the "semicolon bug" was actually not (fully) solved in 0.9.4. One
  part of the bug was solved, but another still existed. This one
  is fixed now, too.
- the "semicolon bug" actually turned out to be a more generic bug.
  It appeared whenever an invalid template name was given. With some
  selector actions, rsyslogd dumped core, with other it "just" had
  a small ressource leak with others all worked well. These anomalies
  are now fixed. Note that they only appeared during system initaliziation
  once the system was running, nothing bad happened.
- improved error reporting for template errors on startup. They are now
  shown on the console and the start-up tty. Formerly, they were only
  visible in debug mode.
- support for multiple instances of rsyslogd on a single machine added
- added new option "-o" --> omit local unix domain socket. This option
  enables rsyslogd NOT to listen to the local socket. This is most
  helpful when multiple instances of rsyslogd (or rsyslogd and another
  syslogd) shall run on a single system.
- added new option "-i <pidfile>" which allows to specify the pidfile.
  This is needed when multiple instances of rsyslogd are to be run.
- the new project home page is now online at www.rsyslog.com
---------------------------------------------------------------------------
Version 0.9.4 (RGer), 2005-07-25
- finally added the TCP sender. It now supports non-blocking mode, no
  longer disabling message reception during connect. As it is now, it
  is usable in production. The code could be more sophisticated, but
  I've kept it short in anticipation of the move to liblogging, which
  will lead to the removal of the code just written ;)
- the "exiting on signal..." message still had the "syslogd" name in 
  it. Changed this to "rsyslogd", as we do not have a large user base
  yet, this should pose no problem.
- fixed "the semiconlon" bug. rsyslogd dumped core if a write-db action
  was specified but no semicolon was given after the password (an empty
  template was ok, but the semicolon needed to be present).
- changed a default for traditional output format. During testing, it
  was seen that the timestamp written to file in default format was
  the time of message reception, not the time specified in the TIMESTAMP
  field of the message itself. Traditionally, the message TIMESTAMP is
  used and this has been changed now.
---------------------------------------------------------------------------
Version 0.9.3 (RGer), 2005-07-19
- fixed a bug in the message parser. In June, the RFC 3164 timestamp
  was not correctly parsed (yes, only in June and some other months,
  see the code comment to learn why...)
- added the ability to specify the destination port when forwarding
  syslog messages (both for TCP and UDP)
- added an very experimental TCP sender (activated by
  @@machine:port in config). This is not yet for production use. If
  the receiver is not alive, rsyslogd will wait quite some time until
  the connection request times out, which most probably leads to
  loss of incoming messages.

---------------------------------------------------------------------------
Version 0.9.2 (RGer), around 2005-07-06
- I intended to change the maxsupported message size to 32k to
  support IHE - but given the memory inefficiency in the usual use
  cases, I have not done this. I have, however, included very
  specific instructions on how to do this in the source code. I have
  also done some testing with 32k messages, so you can change the
  max size without taking too much risk.
- added a syslog/tcp receiver; we now can receive messages via
  plain tcp, but we can still send only via UDP. The syslog/tcp
  receiver is the primary enhancement of this release.
- slightly changed some error messages that contained a spurios \n at
  the end of the line (which gives empty lines in your log...)

---------------------------------------------------------------------------
Version 0.9.1 (RGer)
- fixed code so that it compiles without errors under FreeBSD
- removed now unused function "allocate_log()" from syslogd.c
- changed the make file so that it contains more defines for
  different environments (in the long term, we need a better
  system for disabling/enabling features...)
- changed some printf's printing off_t types to %lld and
  explicit (long long) casts. I tried to figure out the exact type,
  but did not succeed in this. In the worst case, ultra-large peta-
  byte files will now display funny informational messages on rollover,
  something I think we can live with for the next 10 years or so...

---------------------------------------------------------------------------
Version 0.9.0 (RGer)
- changed the filed structure to be a linked list. Previously, it
  was a table - well, for non-SYSV it was defined as linked list,
  but from what I see that code did no longer work after my
  modifications. I am now using a linked list in general because
  that is needed for other upcoming modifications.
- fixed a bug that caused rsyslogd not to listen to anything if
  the configuration file could not be read
- pervious versions disabled network logging (send/receive) if
  syslog/udp port was not in /etc/services. Now defaulting to
  port 514 in this case.
- internal error messages are now supported up to 256 bytes
- error message seen during config file read are now also displayed
  to the attached tty and not only the console
- changed some error messages during init to be sent to the console
  and/or emergency log. Previously, they were only seen if the
  -d (debug) option was present on the command line.
- fixed the "2gb file issue on 32bit systems". If a file grew to
  more than 2gb, the syslogd was aborted with "file size exceeded". 
  Now, defines have been added according to
  http://www.daimi.au.dk/~kasperd/comp.os.linux.development.faq.html#LARGEFILE
  Testing revealed that they work ;)
  HOWEVER, if your file system, glibc, kernel, whatever does not
  support files larger 2gb, you need to set a file size limit with
  the new output channel mechanism.
- updated man pages to reflect the changes

---------------------------------------------------------------------------
Version 0.8.4

- improved -d debug output (removed developer-only content)
- now compiles under FreeBSD and NetBSD (only quick testing done on NetBSD)
---------------------------------------------------------------------------
Version 0.8.3

- security model in "make install" changed
- minor doc updates
---------------------------------------------------------------------------
Version 0.8.2

- added man page for rsyslog.conf and rsyslogd
- gave up on the concept of rsyslog being a "drop in" replacement
  for syslogd. Now, the user installs rsyslogd and also needs to
  adjust his system settings to this specifically. This also lead
  to these changes:
  * changed Makefile so that install now installs rsyslogd instead
    of dealing with syslogd
  * changed the default config file name to rsyslog.conf
---------------------------------------------------------------------------
Version 0.8.1

- fixed a nasty memory leak (probably not the last one with this release)
- some enhancements to Makefile as suggested by Bennett Todd
- syslogd-internal messages (like restart) were missing the hostname
  this has been corrected
---------------------------------------------------------------------------
Version 0.8.0

Initial testing release. Based on the sysklogd package. Thanks to the
sysklogd maintainers for all their good work!
---------------------------------------------------------------------------

----------------------------------------------------------------------
The following comments were left in the syslogd source. While they provide
not too much detail, the help to date when Rainer started work on the
project (which was 2003, now even surprising for Rainer himself ;)).
 * \author Rainer Gerhards <rgerhards@adiscon.com>
 * \date 2003-10-17
 *       Some initial modifications on the sysklogd package to support
 *       liblogging. These have actually not yet been merged to the
 *       source you see currently (but they hopefully will)
 *
 * \date 2004-10-28
 *       Restarted the modifications of sysklogd. This time, we
 *       focus on a simpler approach first. The initial goal is to
 *       provide MySQL database support (so that syslogd can log
 *       to the database).
----------------------------------------------------------------------
The following comments are from the stock syslogd.c source. They provide
some insight into what happened to the source before we forked
rsyslogd. However, much of the code already has been replaced and more
is to be replaced. So over time, these comments become less valuable.
I have moved them out of the syslogd.c file to shrink it, especially
as a lot of them do no longer apply. For historical reasons and
understanding of how the daemon evolved, they are probably still
helpful.
 * Author: Eric Allman
 * extensive changes by Ralph Campbell
 * more extensive changes by Eric Allman (again)
 *
 * Steve Lord:	Fix UNIX domain socket code, added linux kernel logging
 *		change defines to
 *		SYSLOG_INET	- listen on a UDP socket
 *		SYSLOG_UNIXAF	- listen on unix domain socket
 *		SYSLOG_KERNEL	- listen to linux kernel
 *
 * Mon Feb 22 09:55:42 CST 1993:  Dr. Wettstein
 * 	Additional modifications to the source.  Changed priority scheme
 *	to increase the level of configurability.  In its stock configuration
 *	syslogd no longer logs all messages of a certain priority and above
 *	to a log file.  The * wildcard is supported to specify all priorities.
 *	Note that this is a departure from the BSD standard.
 *
 *	Syslogd will now listen to both the inetd and the unixd socket.  The
 *	strategy is to allow all local programs to direct their output to
 *	syslogd through the unixd socket while the program listens to the
 *	inetd socket to get messages forwarded from other hosts.
 *
 * Fri Mar 12 16:55:33 CST 1993:  Dr. Wettstein
 *	Thanks to Stephen Tweedie (dcs.ed.ac.uk!sct) for helpful bug-fixes
 *	and an enlightened commentary on the prioritization problem.
 *
 *	Changed the priority scheme so that the default behavior mimics the
 *	standard BSD.  In this scenario all messages of a specified priority
 *	and above are logged.
 *
 *	Add the ability to specify a wildcard (=) as the first character
 *	of the priority name.  Doing this specifies that ONLY messages with
 *	this level of priority are to be logged.  For example:
 *
 *		*.=debug			/usr/adm/debug
 *
 *	Would log only messages with a priority of debug to the /usr/adm/debug
 *	file.
 *
 *	Providing an * as the priority specifies that all messages are to be
 *	logged.  Note that this case is degenerate with specifying a priority
 *	level of debug.  The wildcard * was retained because I believe that
 *	this is more intuitive.
 *
 * Thu Jun 24 11:34:13 CDT 1993:  Dr. Wettstein
 *	Modified sources to incorporate changes in libc4.4.  Messages from
 *	syslog are now null-terminated, syslogd code now parses messages
 *	based on this termination scheme.  Linux as of libc4.4 supports the
 *	fsync system call.  Modified code to fsync after all writes to
 *	log files.
 *
 * Sat Dec 11 11:59:43 CST 1993:  Dr. Wettstein
 *	Extensive changes to the source code to allow compilation with no
 *	complaints with -Wall.
 *
 *	Reorganized the facility and priority name arrays so that they
 *	compatible with the syslog.h source found in /usr/include/syslog.h.
 *	NOTE that this should really be changed.  The reason I do not
 *	allow the use of the values defined in syslog.h is on account of
 *	the extensions made to allow the wildcard character in the
 *	priority field.  To fix this properly one should malloc an array,
 *	copy the contents of the array defined by syslog.h and then
 *	make whatever modifications that are desired.  Next round.
 *
 * Thu Jan  6 12:07:36 CST 1994:  Dr. Wettstein
 *	Added support for proper decomposition and re-assembly of
 *	fragment messages on UNIX domain sockets.  Lack of this capability
 *	was causing 'partial' messages to be output.  Since facility and
 *	priority information is encoded as a leader on the messages this
 *	was causing lines to be placed in erroneous files.
 *
 *	Also added a patch from Shane Alderton (shane@ion.apana.org.au) to
 *	correct a problem with syslogd dumping core when an attempt was made
 *	to write log messages to a logged-on user.  Thank you.
 *
 *	Many thanks to Juha Virtanen (jiivee@hut.fi) for a series of
 *	interchanges which lead to the fixing of problems with messages set
 *	to priorities of none and emerg.  Also thanks to Juha for a patch
 *	to exclude users with a class of LOGIN from receiving messages.
 *
 *	Shane Alderton provided an additional patch to fix zombies which
 *	were conceived when messages were written to multiple users.
 *
 * Mon Feb  6 09:57:10 CST 1995:  Dr. Wettstein
 *	Patch to properly reset the single priority message flag.  Thanks
 *	to Christopher Gori for spotting this bug and forwarding a patch.
 *
 * Wed Feb 22 15:38:31 CST 1995:  Dr. Wettstein
 *	Added version information to startup messages.
 *
 *	Added defines so that paths to important files are taken from
 *	the definitions in paths.h.  Hopefully this will insure that
 *	everything follows the FSSTND standards.  Thanks to Chris Metcalf
 *	for a set of patches to provide this functionality.  Also thanks
 *	Elias Levy for prompting me to get these into the sources.
 *
 * Wed Jul 26 18:57:23 MET DST 1995:  Martin Schulze
 *	Linux' gethostname only returns the hostname and not the fqdn as
 *	expected in the code. But if you call hostname with an fqdn then
 *	gethostname will return an fqdn, so we have to mention that. This
 *	has been changed.
 *
 *	The 'LocalDomain' and the hostname of a remote machine is
 *	converted to lower case, because the original caused some
 *	inconsistency, because the (at least my) nameserver did respond an
 *	fqdn containing of upper- _and_ lowercase letters while
 *	'LocalDomain' consisted only of lowercase letters and that didn't
 *	match.
 *
 * Sat Aug  5 18:59:15 MET DST 1995:  Martin Schulze
 *	Now no messages that were received from any remote host are sent
 *	out to another. At my domain this missing feature caused ugly
 *	syslog-loops, sometimes.
 *
 *	Remember that no message is sent out. I can't figure out any
 *	scenario where it might be useful to change this behavior and to
 *	send out messages to other hosts than the one from which we
 *	received the message, but I might be shortsighted. :-/
 *
 * Thu Aug 10 19:01:08 MET DST 1995:  Martin Schulze
 *	Added my pidfile.[ch] to it to perform a better handling with
 *	pidfiles. Now both, syslogd and klogd, can only be started
 *	once. They check the pidfile.
 *
 * Sun Aug 13 19:01:41 MET DST 1995:  Martin Schulze
 *	Add an addition to syslog.conf's interpretation. If a priority
 *	begins with an exclamation mark ('!') the normal interpretation
 *	of the priority is inverted: ".!*" is the same as ".none", ".!=info"
 *	don't logs the info priority, ".!crit" won't log any message with
 *	the priority crit or higher. For example:
 *
 *		mail.*;mail.!=info		/usr/adm/mail
 *
 *	Would log all messages of the facility mail except those with
 *	the priority info to /usr/adm/mail. This makes the syslogd
 *	much more flexible.
 *
 *	Defined TABLE_ALLPRI=255 and changed some occurrences.
 *
 * Sat Aug 19 21:40:13 MET DST 1995:  Martin Schulze
 *	Making the table of facilities and priorities while in debug
 *	mode more readable.
 *
 *	If debugging is turned on, printing the whole table of
 *	facilities and priorities every hexadecimal or 'X' entry is
 *	now 2 characters wide.
 *
 *	The number of the entry is prepended to each line of
 *	facilities and priorities, and F_UNUSED lines are not shown
 *	anymore.
 *
 *	Corrected some #ifdef SYSV's.
 *
 * Mon Aug 21 22:10:35 MET DST 1995:  Martin Schulze
 *	Corrected a strange behavior during parsing of configuration
 *	file. The original BSD syslogd doesn't understand spaces as
 *	separators between specifier and action. This syslogd now
 *	understands them. The old behavior caused some confusion over
 *	the Linux community.
 *
 * Thu Oct 19 00:02:07 MET 1995:  Martin Schulze
 *	The default behavior has changed for security reasons. The
 *	syslogd will not receive any remote message unless you turn
 *	reception on with the "-r" option.
 *
 *	Not defining SYSLOG_INET will result in not doing any network
 *	activity, i.e. not sending or receiving messages.  I changed
 *	this because the old idea is implemented with the "-r" option
 *	and the old thing didn't work anyway.
 *
 * Thu Oct 26 13:14:06 MET 1995:  Martin Schulze
 *	Added another logfile type F_FORW_UNKN.  The problem I ran into
 *	was a name server that runs on my machine and a forwarder of
 *	kern.crit to another host.  The hosts address can only be
 *	fetched using the nameserver.  But named is started after
 *	syslogd, so syslogd complained.
 *
 *	This logfile type will retry to get the address of the
 *	hostname ten times and then complain.  This should be enough to
 *	get the named up and running during boot sequence.
 *
 * Fri Oct 27 14:08:15 1995:  Dr. Wettstein
 *	Changed static array of logfiles to a dynamic array. This
 *	can grow during process.
 *
 * Fri Nov 10 23:08:18 1995:  Martin Schulze
 *	Inserted a new tabular sys_h_errlist that contains plain text
 *	for error codes that are returned from the net subsystem and
 *	stored in h_errno. I have also changed some wrong lookups to
 *	sys_errlist.
 *
 * Wed Nov 22 22:32:55 1995:  Martin Schulze
 *	Added the fabulous strip-domain feature that allows us to
 *	strip off (several) domain names from the fqdn and only log
 *	the simple hostname. This is useful if you're in a LAN that
 *	has a central log server and also different domains.
 *
 *	I have also also added the -l switch do define hosts as
 *	local. These will get logged with their simple hostname, too.
 *
 * Thu Nov 23 19:02:56 MET DST 1995:  Martin Schulze
 *	Added the possibility to omit fsyncing of logfiles after every
 *	write. This will give some performance back if you have
 *	programs that log in a very verbose manner (like innd or
 *	smartlist). Thanks to Stephen R. van den Berg <srb@cuci.nl>
 *	for the idea.
 *
 * Thu Jan 18 11:14:36 CST 1996:  Dr. Wettstein
 *	Added patche from beta-testers to stop compile error.  Also
 *	added removal of pid file as part of termination cleanup.
 *
 * Wed Feb 14 12:42:09 CST 1996:  Dr. Wettstein
 *	Allowed forwarding of messages received from remote hosts to
 *	be controlled by a command-line switch.  Specifying -h allows
 *	forwarding.  The default behavior is to disable forwarding of
 *	messages which were received from a remote host.
 *
 *	Parent process of syslogd does not exit until child process has
 *	finished initialization process.  This allows rc.* startup to
 *	pause until syslogd facility is up and operating.
 *
 *	Re-arranged the select code to move UNIX domain socket accepts
 *	to be processed later.  This was a contributed change which
 *	has been proposed to correct the delays sometimes encountered
 *	when syslogd starts up.
 *
 *	Minor code cleanups.
 *
 * Thu May  2 15:15:33 CDT 1996:  Dr. Wettstein
 *	Fixed bug in init function which resulted in file descripters
 *	being orphaned when syslogd process was re-initialized with SIGHUP
 *	signal.  Thanks to Edvard Tuinder
 *	(Edvard.Tuinder@praseodymium.cistron.nl) for putting me on the
 *	trail of this bug.  I am amazed that we didn't catch this one
 *	before now.
 *
 * Tue May 14 00:03:35 MET DST 1996:  Martin Schulze
 *	Corrected a mistake that causes the syslogd to stop logging at
 *	some virtual consoles under Linux. This was caused by checking
 *	the wrong error code. Thanks to Michael Nonweiler
 *	<mrn20@hermes.cam.ac.uk> for sending me a patch.
 *
 * Mon May 20 13:29:32 MET DST 1996:  Miquel van Smoorenburg <miquels@cistron.nl>
 *	Added continuation line supported and fixed a bug in
 *	the init() code.
 *
 * Tue May 28 00:58:45 MET DST 1996:  Martin Schulze
 *	Corrected behaviour of blocking pipes - i.e. the whole system
 *	hung.  Michael Nonweiler <mrn20@hermes.cam.ac.uk> has sent us
 *	a patch to correct this.  A new logfile type F_PIPE has been
 *	introduced.
 *
 * Mon Feb 3 10:12:15 MET DST 1997:  Martin Schulze
 *	Corrected behaviour of logfiles if the file can't be opened.
 *	There was a bug that causes syslogd to try to log into non
 *	existing files which ate cpu power.
 *
 * Sun Feb 9 03:22:12 MET DST 1997:  Martin Schulze
 *	Modified syslogd.c to not kill itself which confuses bash 2.0.
 *
 * Mon Feb 10 00:09:11 MET DST 1997:  Martin Schulze
 *	Improved debug code to decode the numeric facility/priority
 *	pair into textual information.
 *
 * Tue Jun 10 12:35:10 MET DST 1997:  Martin Schulze
 *	Corrected freeing of logfiles.  Thanks to Jos Vos <jos@xos.nl>
 *	for reporting the bug and sending an idea to fix the problem.
 *
 * Tue Jun 10 12:51:41 MET DST 1997:  Martin Schulze
 *	Removed sleep(10) from parent process.  This has caused a slow
 *	startup in former times - and I don't see any reason for this.
 *
 * Sun Jun 15 16:23:29 MET DST 1997: Michael Alan Dorman
 *	Some more glibc patches made by <mdorman@debian.org>.
 *
 * Thu Jan  1 16:04:52 CET 1998: Martin Schulze <joey@infodrom.north.de
 *	Applied patch from Herbert Thielen <Herbert.Thielen@lpr.e-technik.tu-muenchen.de>.
 *	This included some balance parentheses for emacs and a bug in
 *	the exclamation mark handling.
 *
 *	Fixed small bug which caused syslogd to write messages to the
 *	wrong logfile under some very rare conditions.  Thanks to
 *	Herbert Xu <herbert@gondor.apana.org.au> for fiddling this out.
 *
 * Thu Jan  8 22:46:35 CET 1998: Martin Schulze <joey@infodrom.north.de>
 *	Reworked one line of the above patch as it prevented syslogd
 *	from binding the socket with the result that no messages were
 *	forwarded to other hosts.
 *
 * Sat Jan 10 01:33:06 CET 1998: Martin Schulze <joey@infodrom.north.de>
 *	Fixed small bugs in F_FORW_UNKN meachanism.  Thanks to Torsten
 *	Neumann <torsten@londo.rhein-main.de> for pointing me to it.
 *
 * Mon Jan 12 19:50:58 CET 1998: Martin Schulze <joey@infodrom.north.de>
 *	Modified debug output concerning remote receiption.
 *
 * Mon Feb 23 23:32:35 CET 1998: Topi Miettinen <Topi.Miettinen@ml.tele.fi>
 *	Re-worked handling of Unix and UDP sockets to support closing /
 *	opening of them in order to have it open only if it is needed
 *	either for forwarding to a remote host or by receiption from
 *	the network.
 *
 * Wed Feb 25 10:54:09 CET 1998: Martin Schulze <joey@infodrom.north.de>
 *	Fixed little comparison mistake that prevented the MARK
 *	feature to work properly.
 *
 * Wed Feb 25 13:21:44 CET 1998: Martin Schulze <joey@infodrom.north.de>
 *	Corrected Topi's patch as it prevented forwarding during
 *	startup due to an unknown LogPort.
 *
 * Sat Oct 10 20:01:48 CEST 1998: Martin Schulze <joey@infodrom.north.de>
 *	Added support for TESTING define which will turn syslogd into
 *	stdio-mode used for debugging.
 *
 * Sun Oct 11 20:16:59 CEST 1998: Martin Schulze <joey@infodrom.north.de>
 *	Reworked the initialization/fork code.  Now the parent
 *	process activates a signal handler which the daughter process
 *	will raise if it is initialized.  Only after that one the
 *	parent process may exit.  Otherwise klogd might try to flush
 *	its log cache while syslogd can't receive the messages yet.
 *
 * Mon Oct 12 13:30:35 CEST 1998: Martin Schulze <joey@infodrom.north.de>
 *	Redirected some error output with regard to argument parsing to
 *	stderr.
 *
 * Mon Oct 12 14:02:51 CEST 1998: Martin Schulze <joey@infodrom.north.de>
 *	Applied patch provided vom Topi Miettinen with regard to the
 *	people from OpenBSD.  This provides the additional '-a'
 *	argument used for specifying additional UNIX domain sockets to
 *	listen to.  This is been used with chroot()'ed named's for
 *	example.  See for http://www.psionic.com/papers/dns.html
 *
 * Mon Oct 12 18:29:44 CEST 1998: Martin Schulze <joey@infodrom.north.de>
 *	Added `ftp' facility which was introduced in glibc version 2.
 *	It's #ifdef'ed so won't harm with older libraries.
 *
 * Mon Oct 12 19:59:21 MET DST 1998: Martin Schulze <joey@infodrom.north.de>
 *	Code cleanups with regard to bsd -> posix transition and
 *	stronger security (buffer length checking).  Thanks to Topi
 *	Miettinen <tom@medialab.sonera.net>
 *	. index() --> strchr()
 *	. sprintf() --> snprintf()
 *	. bcopy() --> memcpy()
 *	. bzero() --> memset()
 *	. UNAMESZ --> UT_NAMESIZE
 *	. sys_errlist --> strerror()
 *
 * Mon Oct 12 20:22:59 CEST 1998: Martin Schulze <joey@infodrom.north.de>
 *	Added support for setutent()/getutent()/endutend() instead of
 *	binary reading the UTMP file.  This is the the most portable
 *	way.  This allows /var/run/utmp format to change, even to a
 *	real database or utmp daemon. Also if utmp file locking is
 *	implemented in libc, syslog will use it immediately.  Thanks
 *	to Topi Miettinen <tom@medialab.sonera.net>.
 *
 * Mon Oct 12 20:49:18 MET DST 1998: Martin Schulze <joey@infodrom.north.de>
 *	Avoid logging of SIGCHLD when syslogd is in the process of
 *	exiting and closing its files.  Again thanks to Topi.
 *
 * Mon Oct 12 22:18:34 CEST 1998: Martin Schulze <joey@infodrom.north.de>
 *	Modified printline() to support 8bit characters - such as
 *	russion letters.  Thanks to Vladas Lapinskas <lapinskas@mail.iae.lt>.
 *
 * Sat Nov 14 02:29:37 CET 1998: Martin Schulze <joey@infodrom.north.de>
 *	``-m 0'' now turns of MARK logging entirely.
 *
 * Tue Jan 19 01:04:18 MET 1999: Martin Schulze <joey@infodrom.north.de>
 *	Finally fixed an error with `-a' processing, thanks to Topi
 *	Miettinen <tom@medialab.sonera.net>.
 *
 * Sun May 23 10:08:53 CEST 1999: Martin Schulze <joey@infodrom.north.de>
 *	Removed superflous call to utmpname().  The path to the utmp
 *	file is defined in the used libc and should not be hardcoded
 *	into the syslogd binary referring the system it was compiled on.
 *
 * Sun Sep 17 20:45:33 CEST 2000: Martin Schulze <joey@infodrom.ffis.de>
 *	Fixed some bugs in printline() code that did not escape
 *	control characters '\177' through '\237' and contained a
 *	single-byte buffer overflow.  Thanks to Solar Designer
 *	<solar@false.com>.
 *
 * Sun Sep 17 21:26:16 CEST 2000: Martin Schulze <joey@infodrom.ffis.de>
 *	Don't close open sockets upon reload.  Thanks to Bill
 *	Nottingham.
 *
 * Mon Sep 18 09:10:47 CEST 2000: Martin Schulze <joey@infodrom.ffis.de>
 *	Fixed bug in printchopped() that caused syslogd to emit
 *	kern.emerg messages when splitting long lines.  Thanks to
 *	Daniel Jacobowitz <dan@debian.org> for the fix.
 *
 * Mon Sep 18 15:33:26 CEST 2000: Martin Schulze <joey@infodrom.ffis.de>
 *	Removed unixm/unix domain sockets and switch to Datagram Unix
 *	Sockets.  This should remove one possibility to play DoS with
 *	syslogd.  Thanks to Olaf Kirch <okir@caldera.de> for the patch.
 *
 * Sun Mar 11 20:23:44 CET 2001: Martin Schulze <joey@infodrom.ffis.de>
 *	Don't return a closed fd if `-a' is called with a wrong path.
 *	Thanks to Bill Nottingham <notting@redhat.com> for providing
 *	a patch.<|MERGE_RESOLUTION|>--- conflicted
+++ resolved
@@ -1,5 +1,4 @@
 ---------------------------------------------------------------------------
-<<<<<<< HEAD
 Version 6.1.6  [DEVEL] (rgerhards), 2011-03-??
 - enhanced omhdfs to support batching mode. This permits to increase
   performance, as we now call the HDFS API with much larger message
@@ -142,8 +141,6 @@
   syslog plain tcp input plugin (NOT supporting TLS!)
   [ported from v4]
 ---------------------------------------------------------------------------
-=======
->>>>>>> da4c90af
 Version 5.9.0  [V5-DEVEL] (rgerhards), 2011-03-??
 - this begins a new devel branch for v5
 - enhanced omhdfs to support batching mode. This permits to increase
