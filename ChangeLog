---------------------------------------------------------------------------
<<<<<<< HEAD
Version 6.3.7  [DEVEL] 2011-0?-??
- improved support for new v6 config system. Now also supported by
  - omfwd
- bugfix: facility local<x> was not correctly interpreted in legacy filters
  Was only accepted if it was the first PRI in a multi-filter PRI.
  Thanks to forum user Mark for bringing this to our attention.
- bugfix: imuxsock did no longer ignore message-provided timestamp, if
  so configured (the *default*). Lead to no longer sub-second timestamps.
  closes: http://bugzilla.adiscon.com/show_bug.cgi?id=281
- bugfix: omfile returns fatal error code for things that go really wrong
  previously, RS_RET_RESUME was returned, which lead to a loop inside the
  rule engine as omfile could not really recover.
- bugfix: rsyslogd -v always said 64 atomics were not present
  thanks to mono_matsuko for the patch
---------------------------------------------------------------------------
Version 6.3.6  [DEVEL] 2011-09-19
- added $InputRELPServerBindRuleset directive to specify rulesets for RELP
- bugfix: config parser did not support properties with dashes in them
  inside property-based filters. Thanks to Gerrit Seré for reporting this.
---------------------------------------------------------------------------
Version 6.3.5  [DEVEL] (rgerhards/al), 2011-09-01
- bugfix/security: off-by-two bug in legacy syslog parser, CVE-2011-3200
- bugfix: mark message processing did not work correctly
- imudp&imtcp now report error if no listener at all was defined
  Thanks to Marcin for suggesting this error message.
- bugfix: potential misadressing in property replacer
---------------------------------------------------------------------------
Version 6.3.4  [DEVEL] (rgerhards), 2011-08-02
- added support for action() config object
  * in rsyslog core engine
  * in omfile
  * in omusrmsg
- bugfix: omusrmsg format usr1,usr2 was no longer supported
- bugfix: misaddressing in config handler
  In theory, can cause segfault, in practice this is extremely unlikely
  Thanks to Marcin for alertig me.
---------------------------------------------------------------------------
Version 6.3.3  [DEVEL] (rgerhards), 2011-07-13
- rsyslog.conf format: now parsed by RainerScript parser
  this provides the necessary base for future enhancements as well as some
  minor immediate ones. For details see:
  http://blog.gerhards.net/2011/07/rsyslog-633-config-format-improvements.html
- performance of script-based filters notably increased
- removed compatibility mode as we expect people have adjusted their
  confs by now
- added support for the ":omfile:" syntax for actions
---------------------------------------------------------------------------
Version 6.3.2  [DEVEL] (rgerhards), 2011-07-06
- added support for the ":omusrmsg:" syntax in configuring user messages
- systemd support: set stdout/stderr to null - thx to Lennart for the patch
- added support for obtaining timestamp for kernel message from message
  If the kernel time-stamps messages, time is now take from that
  timestamp instead of the system time when the message was read. This
  provides much better accuracy. Thanks to Lennart Poettering for
  suggesting this feature and his help during implementation.
- added support for obtaining timestamp from system for imuxsock
  This permits to read the time a message was submitted to the system
  log socket. Most importantly, this is provided in microsecond resolution.
  So we are able to obtain high precision timestampis even for messages
  that were - as is usual - not formatted with them. This also simplifies
  things in regard to local time calculation in chroot environments.
  Many thanks to Lennart Poettering for suggesting this feature,
  providing some guidance on implementing it and coordinating getting the
  necessary support into the Linux kernel.
- bugfix: timestamp was incorrectly calculated for timezones with minute
  offset
  closes: http://bugzilla.adiscon.com/show_bug.cgi?id=271
- bugfix: memory leak in imtcp & subsystems under some circumstances
  This leak is tied to error conditions which lead to incorrect cleanup
  of some data structures.
---------------------------------------------------------------------------
Version 6.1.12  [BETA], 2011-09-01
- bugfix/security: off-by-two bug in legacy syslog parser, CVE-2011-3200
- bugfix: mark message processing did not work correctly
- bugfix: potential misadressing in property replacer
- bugfix: memcpy overflow can occur in allowed sender checkig
  if a name is resolved to IPv4-mapped-on-IPv6 address
  Found by Ismail Dönmez at suse
- bugfix: The NUL-Byte for the syslogtag was not copied in MsgDup (msg.c)
- bugfix: fixed incorrect state handling for Discard Action (transactions)
  Note: This caused all messages in a batch to be set to COMMITTED, 
  even if they were discarded. 
---------------------------------------------------------------------------
Version 6.1.11  [BETA] (rgerhards), 2011-07-11
- systemd support: set stdout/stderr to null - thx to Lennart for the patch
- added support for the ":omusrmsg:" syntax in configuring user messages
- added support for the ":omfile:" syntax in configuring user messages
---------------------------------------------------------------------------
Version 6.1.10  [BETA] (rgerhards), 2011-06-22
- bugfix: problems in failover action handling
  closes: http://bugzilla.adiscon.com/show_bug.cgi?id=270
  closes: http://bugzilla.adiscon.com/show_bug.cgi?id=254
- bugfix: mutex was invalidly left unlocked during action processing
  At least one case where this can occur is during thread shutdown, which
  may be initiated by lower activity. In most cases, this is quite
  unlikely to happen. However, if it does, data structures may be 
  corrupted which could lead to fatal failure and segfault. I detected
  this via a testbench test, not a user report. But I assume that some
  users may have had unreproducable aborts that were cause by this bug.
---------------------------------------------------------------------------
Version 6.1.9  [BETA] (rgerhards), 2011-06-14
- bugfix: problems in failover action handling
  closes: http://bugzilla.adiscon.com/show_bug.cgi?id=270
  closes: http://bugzilla.adiscon.com/show_bug.cgi?id=254
- bugfix: mutex was invalidly left unlocked during action processing
  At least one case where this can occur is during thread shutdown, which
  may be initiated by lower activity. In most cases, this is quite
  unlikely to happen. However, if it does, data structures may be 
  corrupted which could lead to fatal failure and segfault. I detected
  this via a testbench test, not a user report. But I assume that some
  users may have had unreproducable aborts that were cause by this bug.
- bugfix/improvement:$WorkDirectory now gracefully handles trailing slashes
---------------------------------------------------------------------------
Version 6.3.1  [DEVEL] (rgerhards), 2011-06-07
- added a first implementation of a DNS name cache
  this still has a couple of weaknesses, like no expiration of entries,
  suboptimal algorithms -- but it should perform much better than
  what we had previously. Implementation will be improved based on
  feedback during the next couple of releases
---------------------------------------------------------------------------
Version 6.3.0  [DEVEL] (rgerhards), 2011-06-01
- introduced new config system
  http://blog.gerhards.net/2011/06/new-rsyslog-config-system-materializes.html
---------------------------------------------------------------------------
Version 6.1.9  [BETA] (rgerhards), 2011-06-14
- bugfix: memory leak in imtcp & subsystems under some circumstances
  This leak is tied to error conditions which lead to incorrect cleanup
  of some data structures. [backport from v6.3]
- bugfix: $ActionFileDefaultTemplate did not work
  closes: http://bugzilla.adiscon.com/show_bug.cgi?id=262
---------------------------------------------------------------------------
Version 6.1.8  [BETA] (rgerhards), 2011-05-20
- official new beta version (note that in a sense 6.1.7 was already beta,
  so we may release the first stable v6 earlier than usual)
- new module mmsnmptrapd, a sample message modification module
- import of minor bug fixes from v4 & v5
---------------------------------------------------------------------------
Version 6.1.7  [DEVEL] (rgerhards), 2011-04-15
- added log classification capabilities (via mmnormalize & tags)
- speeded up tcp forwarding by reducing number of API calls
  this especially speeds up TLS processing
- somewhat improved documentation index
- bugfix: enhanced imudp config processing code disabled due to wrong
  merge (affected UDP realtime capabilities)
- bugfix (kind of): memory leak with tcp reception epoll handler
  This was an extremely unlikely leak and, if it happend, quite small.
  Still it is better to handle this border case.
- bugfix: IPv6-address could not be specified in omrelp
  this was due to improper parsing of ":"
  closes: http://bugzilla.adiscon.com/show_bug.cgi?id=250
- bugfix: do not open files with full privileges, if privs will be dropped
  This make the privilege drop code more bulletproof, but breaks Ubuntu's
  work-around for log files created by external programs with the wrong
  user and/or group. Note that it was long said that this "functionality"
  would break once we go for serious privilege drop code, so hopefully
  nobody still depends on it (and, if so, they lost...).
- bugfix: pipes not opened in full priv mode when privs are to be dropped
---------------------------------------------------------------------------
Version 6.1.6  [DEVEL] (rgerhards), 2011-03-14
- enhanced omhdfs to support batching mode. This permits to increase
  performance, as we now call the HDFS API with much larger message
  sizes and far more infrequently
- improved testbench
  among others, life tests for ommysql (against a test database) have
  been added, valgrind-based testing enhanced, ...
- bugfix: minor memory leak in omlibdbi (< 1k per instance and run)
- bugfix: (regression) omhdfs did no longer compile
- bugfix: omlibdbi did not use password from rsyslog.con
  closes: http://bugzilla.adiscon.com/show_bug.cgi?id=203
- systemd support somewhat improved (can now take over existing log sockt)
- bugfix: discard action did not work under some circumstances
  fixes: http://bugzilla.adiscon.com/show_bug.cgi?id=217
- bugfix: file descriptor leak in gnutls netstream driver
  fixes: http://bugzilla.adiscon.com/show_bug.cgi?id=222
- fixed compile problem in imtemplate
  fixes: http://bugzilla.adiscon.com/show_bug.cgi?id=235
---------------------------------------------------------------------------
Version 6.1.5  [DEVEL] (rgerhards), 2011-03-04
- improved testbench
- enhanced imtcp to use a pool of worker threads to process incoming
  messages. This enables higher processing rates, especially in the TLS
  case (where more CPU is needed for the crypto functions)
- added support for TLS (in anon mode) to tcpflood
- improved TLS error reporting
- improved TLS startup (Diffie-Hellman bits do not need to be generated,
  as we do not support full anon key exchange -- we always need certs)
- bugfix: fixed a memory leak and potential abort condition
  this could happen if multiple rulesets were used and some output batches
  contained messages belonging to more than one ruleset.
  fixes: http://bugzilla.adiscon.com/show_bug.cgi?id=226
  fixes: http://bugzilla.adiscon.com/show_bug.cgi?id=218
- bugfix: memory leak when $RepeatedMsgReduction on was used
  bug tracker: http://bugzilla.adiscon.com/show_bug.cgi?id=225
- bugfix: potential abort condition when $RepeatedMsgReduction set to on
  as well as potentially in a number of other places where MsgDup() was
  used. This only happened when the imudp input module was used and it
  depended on name resolution not yet had taken place. In other words,
  this was a strange problem that could lead to hard to diagnose 
  instability. So if you experience instability, chances are good that
  this fix will help.
---------------------------------------------------------------------------
Version 6.1.4  [DEVEL] (rgerhards), 2011-02-18
- bugfix/omhdfs: directive $OMHDFSFileName rendered unusable 
  due to a search and replace-induced bug ;)
- bugfix: minor race condition in action.c - considered cosmetic
  This is considered cosmetic as multiple threads tried to write exactly
  the same value into the same memory location without sync. The method
  has been changed so this can no longer happen.
- added pmsnare parser module (written by David Lang)
- enhanced imfile to support non-cancel input termination
- improved systemd socket activation thanks to Marius Tomaschweski
- improved error reporting for $WorkDirectory
  non-existance and other detectable problems are now reported,
  and the work directory is NOT set in this case
- bugfix: pmsnare causded abort under some conditions
- bugfix: abort if imfile reads file line of more than 64KiB
  Thanks to Peter Eisentraut for reporting and analysing this problem.
  bug tracker: http://bugzilla.adiscon.com/show_bug.cgi?id=221
- bugfix: queue engine did not properly slow down inputs in FULL_DELAY mode
  when in disk-assisted mode. This especially affected imfile, which
  created unnecessarily queue files if a large set of input file data was
  to process.
- bugfix: very long running actions could prevent shutdown under some
  circumstances. This has now been solved, at least for common
  situations.
- bugfix: fixed compile problem due to empty structs
  this occured only on some platforms/compilers. thanks to Dražen Kačar 
  for the fix
---------------------------------------------------------------------------
Version 6.1.3  [DEVEL] (rgerhards), 2011-02-01
- experimental support for monogodb added
- added $IMUDPSchedulingPolicy and $IMUDPSchedulingPriority config settings
- added $LocalHostName config directive
- improved tcpsrv performance by enabling multiple-entry epoll
  so far, we always pulled a single event from the epoll interface. 
  Now 128, what should result in performance improvement (less API
  calls) on busy systems. Most importantly affects imtcp.
- imptcp now supports non-cancel termination mode, a plus in stability
- imptcp speedup: multiple worker threads can now be used to read data
- new directive $InputIMPTcpHelperThreads added
- bugfix: fixed build problems on some platforms
  namely those that have 32bit atomic operations but not 64 bit ones
- bugfix: local hostname was pulled too-early, so that some config 
  directives (namely FQDN settings) did not have any effect
- enhanced tcpflood to support multiple sender threads
  this is required for some high-throughput scenarios (and necessary to
  run some performance tests, because otherwise the sender is too slow).
- added some new custom parsers (snare, aix, some Cisco "specialities")
  thanks to David Lang
---------------------------------------------------------------------------
Version 6.1.2  [DEVEL] (rgerhards), 2010-12-16
- added experimental support for log normalizaton (via liblognorm)
  support for normalizing log messages has been added in the form of
  mmnormalize. The core engine (property replacer, filter engine) has
  been enhanced to support properties from normalized events.
  Note: this is EXPERIMENTAL code. It is currently know that
  there are issues if the functionality is used with
  - disk-based queues
  - asynchronous action queues
  You can not use the new functionality together with these features.
  This limitation will be removed in later releases. However, we 
  preferred to release early, so that one can experiment with the new
  feature set and accepted the price that this means the full set of
  functionality is not yet available. If not used together with
  these features, log normalizing should be pretty stable.
- enhanced testing tool tcpflood
  now supports sending via UDP and the capability to run multiple
  iterations and generate statistics data records
- bugfix: potential abort when output modules with different parameter
  passing modes were used in configured output modules
---------------------------------------------------------------------------
Version 6.1.1  [DEVEL] (rgerhards), 2010-11-30
- bugfix(important): problem in TLS handling could cause rsyslog to loop
  in a tight loop, effectively disabling functionality and bearing the
  risk of unresponsiveness of the whole system.
  Bug tracker: http://bugzilla.adiscon.com/show_bug.cgi?id=194
- support for omhdfs officially added (import from 5.7.1)
- merged imuxsock improvements from 5.7.1 (see there)
- support for systemd officially added (import from 5.7.0)
- bugfix: a couple of problems that imfile had on some platforms, namely
  Ubuntu (not their fault, but occured there)
- bugfix: imfile utilizes 32 bit to track offset. Most importantly,
  this problem can not experienced on Fedora 64 bit OS (which has
  64 bit long's!)
- a number of other bugfixes from older versions imported
---------------------------------------------------------------------------
Version 6.1.0  [DEVEL] (rgerhards), 2010-08-12

*********************************** NOTE **********************************
The v6 versions of rsyslog feature a greatly redesigned config system 
which, among others, supports scoping. However, the initial version does
not contain the whole new system. Rather it will evolve. So it is
expected that interfaces, even new ones, break during the initial
6.x.y releases.
*********************************** NOTE **********************************

- added $Begin, $End and $ScriptScoping config scope statments
  (at this time for actions only).
- added imptcp, a simplified, Linux-specific and potentielly fast
  syslog plain tcp input plugin (NOT supporting TLS!)
  [ported from v4]
---------------------------------------------------------------------------
Version 5.9.4  [V5-DEVEL], 2011-0?-??
- bugfix: imuxsock did no longer ignore message-provided timestamp, if
  so configured (the *default*). Lead to no longer sub-second timestamps.
  closes: http://bugzilla.adiscon.com/show_bug.cgi?id=281
- bugfix: omfile returns fatal error code for things that go really wrong
  previously, RS_RET_RESUME was returned, which lead to a loop inside the
  rule engine as omfile could not really recover.
- bugfix: rsyslogd -v always said 64 atomics were not present
  thanks to mono_matsuko for the patch
---------------------------------------------------------------------------
Version 5.9.3  [V5-DEVEL], 2011-09-01
- bugfix/security: off-by-two bug in legacy syslog parser, CVE-2011-3200
- bugfix: mark message processing did not work correctly
- added capability to emit config error location info for warnings 
  otherwise, omusrmsg's warning about new config format was not
  accompanied by problem location.
- bugfix: potential misadressing in property replacer
- bugfix: MSGID corruption in RFC5424 parser under some circumstances
  closes: http://bugzilla.adiscon.com/show_bug.cgi?id=275
- bugfix: The NUL-Byte for the syslogtag was not copied in MsgDup (msg.c)
---------------------------------------------------------------------------
Version 5.9.2  [V5-DEVEL] (rgerhards), 2011-07-11
- systemd support: set stdout/stderr to null - thx to Lennart for the patch
- added support for the ":omusrmsg:" syntax in configuring user messages
- added support for the ":omfile:" syntax for actions
---------------------------------------------------------------------------
Version 5.9.1  [V5-DEVEL] (rgerhards), 2011-06-30
- added support for obtaining timestamp for kernel message from message
  If the kernel time-stamps messages, time is now take from that
  timestamp instead of the system time when the message was read. This
  provides much better accuracy. Thanks to Lennart Poettering for
  suggesting this feature and his help during implementation.
- added support for obtaining timestamp from system for imuxsock
  This permits to read the time a message was submitted to the system
  log socket. Most importantly, this is provided in microsecond resolution.
  So we are able to obtain high precision timestampis even for messages
  that were - as is usual - not formatted with them. This also simplifies
  things in regard to local time calculation in chroot environments.
  Many thanks to Lennart Poettering for suggesting this feature,
  providing some guidance on implementing it and coordinating getting the
  necessary support into the Linux kernel.
- bugfix: timestamp was incorrectly calculated for timezones with minute
  offset
  closes: http://bugzilla.adiscon.com/show_bug.cgi?id=271
- bugfix: problems in failover action handling
  closes: http://bugzilla.adiscon.com/show_bug.cgi?id=270
  closes: http://bugzilla.adiscon.com/show_bug.cgi?id=254
- bugfix: mutex was invalidly left unlocked during action processing
  At least one case where this can occur is during thread shutdown, which
  may be initiated by lower activity. In most cases, this is quite
  unlikely to happen. However, if it does, data structures may be 
  corrupted which could lead to fatal failure and segfault. I detected
  this via a testbench test, not a user report. But I assume that some
  users may have had unreproducable aborts that were cause by this bug.
- bugfix: memory leak in imtcp & subsystems under some circumstances
  This leak is tied to error conditions which lead to incorrect cleanup
  of some data structures. [backport from v6]
- bugfix/improvement:$WorkDirectory now gracefully handles trailing slashes
---------------------------------------------------------------------------
Version 5.9.0  [V5-DEVEL] (rgerhards), 2011-06-08
- imfile: added $InputFileMaxLinesAtOnce directive
- enhanced imfile to support input batching
- added capability for imtcp and imptcp to activate keep-alive packets
  at the socket layer. This has not been added to imttcp, as the latter is
  only an experimental module, and one which did not prove to be useful.
  reference: http://kb.monitorware.com/post20791.html
- added support to control KEEPALIVE settings in imptcp
  this has not yet been added to imtcp, but could be done on request.
- $ActionName is now also used for naming of queues in impstats
  as well as in the debug output
- bugfix: do not open files with full privileges, if privs will be dropped
  This make the privilege drop code more bulletproof, but breaks Ubuntu's
  work-around for log files created by external programs with the wrong
  user and/or group. Note that it was long said that this "functionality"
  would break once we go for serious privilege drop code, so hopefully
  nobody still depends on it (and, if so, they lost...).
- bugfix: pipes not opened in full priv mode when privs are to be dropped
- this begins a new devel branch for v5
- better handling of queue i/o errors in disk queues. This is kind of a
  bugfix, but a very intrusive one, this it goes into the devel version
  first. Right now, "file not found" is handled and leads to the new
  emergency mode, in which disk action is stopped and the queue run
  in direct mode. An error message is emited if this happens.
- added support for user-level PRI provided via systemd
- added new config directive $InputTCPFlowControl to select if tcp
  received messages shall be flagged as light delayable or not.
- enhanced omhdfs to support batching mode. This permits to increase
  performance, as we now call the HDFS API with much larger message
  sizes and far more infrequently
- bugfix: failover did not work correctly if repeated msg reduction was on
  affected directive was: $ActionExecOnlyWhenPreviousIsSuspended on
  closes: http://bugzilla.adiscon.com/show_bug.cgi?id=236
---------------------------------------------------------------------------
Version 5.8.6  [V5-stable] (rgerhards/al), 2011-??-??
=======
Version 6.2.0  [v6-stable], 2011-0?-??
- bugfix: race condition when extracting program name, APPNAME, structured
  data and PROCID (RFC5424 fields) could lead to invalid characters e.g.
  in dynamic file names or during forwarding (general malfunction of these
  fields in templates, mostly under heavy load)
>>>>>>> 943a2070
- bugfix: imuxsock did no longer ignore message-provided timestamp, if
  so configured (the *default*). Lead to no longer sub-second timestamps.
  closes: http://bugzilla.adiscon.com/show_bug.cgi?id=281
- bugfix: omfile returns fatal error code for things that go really wrong
  previously, RS_RET_RESUME was returned, which lead to a loop inside the
  rule engine as omfile could not really recover.
- bugfix: rsyslogd -v always said 64 atomics were not present
  thanks to mono_matsuko for the patch
---------------------------------------------------------------------------
Version 6.1.12  [BETA], 2011-09-01
- bugfix/security: off-by-two bug in legacy syslog parser, CVE-2011-3200
- bugfix: mark message processing did not work correctly
- bugfix: potential misadressing in property replacer
- bugfix: memcpy overflow can occur in allowed sender checkig
  if a name is resolved to IPv4-mapped-on-IPv6 address
  Found by Ismail Dönmez at suse
- bugfix: The NUL-Byte for the syslogtag was not copied in MsgDup (msg.c)
- bugfix: fixed incorrect state handling for Discard Action (transactions)
  Note: This caused all messages in a batch to be set to COMMITTED, 
  even if they were discarded. 
---------------------------------------------------------------------------
Version 6.1.11  [BETA] (rgerhards), 2011-07-11
- systemd support: set stdout/stderr to null - thx to Lennart for the patch
- added support for the ":omusrmsg:" syntax in configuring user messages
- added support for the ":omfile:" syntax in configuring user messages
---------------------------------------------------------------------------
Version 6.1.10  [BETA] (rgerhards), 2011-06-22
- bugfix: problems in failover action handling
  closes: http://bugzilla.adiscon.com/show_bug.cgi?id=270
  closes: http://bugzilla.adiscon.com/show_bug.cgi?id=254
- bugfix: mutex was invalidly left unlocked during action processing
  At least one case where this can occur is during thread shutdown, which
  may be initiated by lower activity. In most cases, this is quite
  unlikely to happen. However, if it does, data structures may be 
  corrupted which could lead to fatal failure and segfault. I detected
  this via a testbench test, not a user report. But I assume that some
  users may have had unreproducable aborts that were cause by this bug.
---------------------------------------------------------------------------
Version 6.1.9  [BETA] (rgerhards), 2011-06-14
- bugfix: problems in failover action handling
  closes: http://bugzilla.adiscon.com/show_bug.cgi?id=270
  closes: http://bugzilla.adiscon.com/show_bug.cgi?id=254
- bugfix: mutex was invalidly left unlocked during action processing
  At least one case where this can occur is during thread shutdown, which
  may be initiated by lower activity. In most cases, this is quite
  unlikely to happen. However, if it does, data structures may be 
  corrupted which could lead to fatal failure and segfault. I detected
  this via a testbench test, not a user report. But I assume that some
  users may have had unreproducable aborts that were cause by this bug.
- bugfix/improvement:$WorkDirectory now gracefully handles trailing slashes
---------------------------------------------------------------------------
Version 6.1.9  [BETA] (rgerhards), 2011-06-14
- bugfix: memory leak in imtcp & subsystems under some circumstances
  This leak is tied to error conditions which lead to incorrect cleanup
  of some data structures. [backport from v6.3]
- bugfix: $ActionFileDefaultTemplate did not work
  closes: http://bugzilla.adiscon.com/show_bug.cgi?id=262
---------------------------------------------------------------------------
Version 6.1.8  [BETA] (rgerhards), 2011-05-20
- official new beta version (note that in a sense 6.1.7 was already beta,
  so we may release the first stable v6 earlier than usual)
- new module mmsnmptrapd, a sample message modification module
- import of minor bug fixes from v4 & v5
---------------------------------------------------------------------------
Version 6.1.7  [DEVEL] (rgerhards), 2011-04-15
- added log classification capabilities (via mmnormalize & tags)
- speeded up tcp forwarding by reducing number of API calls
  this especially speeds up TLS processing
- somewhat improved documentation index
- bugfix: enhanced imudp config processing code disabled due to wrong
  merge (affected UDP realtime capabilities)
- bugfix (kind of): memory leak with tcp reception epoll handler
  This was an extremely unlikely leak and, if it happend, quite small.
  Still it is better to handle this border case.
- bugfix: IPv6-address could not be specified in omrelp
  this was due to improper parsing of ":"
  closes: http://bugzilla.adiscon.com/show_bug.cgi?id=250
---------------------------------------------------------------------------
Version 6.1.6  [DEVEL] (rgerhards), 2011-03-14
- enhanced omhdfs to support batching mode. This permits to increase
  performance, as we now call the HDFS API with much larger message
  sizes and far more infrequently
- improved testbench
  among others, life tests for ommysql (against a test database) have
  been added, valgrind-based testing enhanced, ...
- bugfix: minor memory leak in omlibdbi (< 1k per instance and run)
- bugfix: (regression) omhdfs did no longer compile
- bugfix: omlibdbi did not use password from rsyslog.con
  closes: http://bugzilla.adiscon.com/show_bug.cgi?id=203
- systemd support somewhat improved (can now take over existing log sockt)
- bugfix: discard action did not work under some circumstances
  fixes: http://bugzilla.adiscon.com/show_bug.cgi?id=217
- bugfix: file descriptor leak in gnutls netstream driver
  fixes: http://bugzilla.adiscon.com/show_bug.cgi?id=222
- fixed compile problem in imtemplate
  fixes: http://bugzilla.adiscon.com/show_bug.cgi?id=235
---------------------------------------------------------------------------
Version 6.1.5  [DEVEL] (rgerhards), 2011-03-04
- improved testbench
- enhanced imtcp to use a pool of worker threads to process incoming
  messages. This enables higher processing rates, especially in the TLS
  case (where more CPU is needed for the crypto functions)
- added support for TLS (in anon mode) to tcpflood
- improved TLS error reporting
- improved TLS startup (Diffie-Hellman bits do not need to be generated,
  as we do not support full anon key exchange -- we always need certs)
- bugfix: fixed a memory leak and potential abort condition
  this could happen if multiple rulesets were used and some output batches
  contained messages belonging to more than one ruleset.
  fixes: http://bugzilla.adiscon.com/show_bug.cgi?id=226
  fixes: http://bugzilla.adiscon.com/show_bug.cgi?id=218
- bugfix: memory leak when $RepeatedMsgReduction on was used
  bug tracker: http://bugzilla.adiscon.com/show_bug.cgi?id=225
- bugfix: potential abort condition when $RepeatedMsgReduction set to on
  as well as potentially in a number of other places where MsgDup() was
  used. This only happened when the imudp input module was used and it
  depended on name resolution not yet had taken place. In other words,
  this was a strange problem that could lead to hard to diagnose 
  instability. So if you experience instability, chances are good that
  this fix will help.
---------------------------------------------------------------------------
Version 6.1.4  [DEVEL] (rgerhards), 2011-02-18
- bugfix/omhdfs: directive $OMHDFSFileName rendered unusable 
  due to a search and replace-induced bug ;)
- bugfix: minor race condition in action.c - considered cosmetic
  This is considered cosmetic as multiple threads tried to write exactly
  the same value into the same memory location without sync. The method
  has been changed so this can no longer happen.
- added pmsnare parser module (written by David Lang)
- enhanced imfile to support non-cancel input termination
- improved systemd socket activation thanks to Marius Tomaschweski
- improved error reporting for $WorkDirectory
  non-existance and other detectable problems are now reported,
  and the work directory is NOT set in this case
- bugfix: pmsnare causded abort under some conditions
- bugfix: abort if imfile reads file line of more than 64KiB
  Thanks to Peter Eisentraut for reporting and analysing this problem.
  bug tracker: http://bugzilla.adiscon.com/show_bug.cgi?id=221
- bugfix: queue engine did not properly slow down inputs in FULL_DELAY mode
  when in disk-assisted mode. This especially affected imfile, which
  created unnecessarily queue files if a large set of input file data was
  to process.
- bugfix: very long running actions could prevent shutdown under some
  circumstances. This has now been solved, at least for common
  situations.
- bugfix: fixed compile problem due to empty structs
  this occured only on some platforms/compilers. thanks to Dražen Kačar 
  for the fix
---------------------------------------------------------------------------
Version 6.1.3  [DEVEL] (rgerhards), 2011-02-01
- experimental support for monogodb added
- added $IMUDPSchedulingPolicy and $IMUDPSchedulingPriority config settings
- added $LocalHostName config directive
- improved tcpsrv performance by enabling multiple-entry epoll
  so far, we always pulled a single event from the epoll interface. 
  Now 128, what should result in performance improvement (less API
  calls) on busy systems. Most importantly affects imtcp.
- imptcp now supports non-cancel termination mode, a plus in stability
- imptcp speedup: multiple worker threads can now be used to read data
- new directive $InputIMPTcpHelperThreads added
- bugfix: fixed build problems on some platforms
  namely those that have 32bit atomic operations but not 64 bit ones
- bugfix: local hostname was pulled too-early, so that some config 
  directives (namely FQDN settings) did not have any effect
- enhanced tcpflood to support multiple sender threads
  this is required for some high-throughput scenarios (and necessary to
  run some performance tests, because otherwise the sender is too slow).
- added some new custom parsers (snare, aix, some Cisco "specialities")
  thanks to David Lang
---------------------------------------------------------------------------
Version 6.1.2  [DEVEL] (rgerhards), 2010-12-16
- added experimental support for log normalizaton (via liblognorm)
  support for normalizing log messages has been added in the form of
  mmnormalize. The core engine (property replacer, filter engine) has
  been enhanced to support properties from normalized events.
  Note: this is EXPERIMENTAL code. It is currently know that
  there are issues if the functionality is used with
  - disk-based queues
  - asynchronous action queues
  You can not use the new functionality together with these features.
  This limitation will be removed in later releases. However, we 
  preferred to release early, so that one can experiment with the new
  feature set and accepted the price that this means the full set of
  functionality is not yet available. If not used together with
  these features, log normalizing should be pretty stable.
- enhanced testing tool tcpflood
  now supports sending via UDP and the capability to run multiple
  iterations and generate statistics data records
- bugfix: potential abort when output modules with different parameter
  passing modes were used in configured output modules
---------------------------------------------------------------------------
Version 6.1.1  [DEVEL] (rgerhards), 2010-11-30
- bugfix(important): problem in TLS handling could cause rsyslog to loop
  in a tight loop, effectively disabling functionality and bearing the
  risk of unresponsiveness of the whole system.
  Bug tracker: http://bugzilla.adiscon.com/show_bug.cgi?id=194
- support for omhdfs officially added (import from 5.7.1)
- merged imuxsock improvements from 5.7.1 (see there)
- support for systemd officially added (import from 5.7.0)
- bugfix: a couple of problems that imfile had on some platforms, namely
  Ubuntu (not their fault, but occured there)
- bugfix: imfile utilizes 32 bit to track offset. Most importantly,
  this problem can not experienced on Fedora 64 bit OS (which has
  64 bit long's!)
- a number of other bugfixes from older versions imported
---------------------------------------------------------------------------
Version 6.1.0  [DEVEL] (rgerhards), 2010-08-12

*********************************** NOTE **********************************
The v6 versions of rsyslog feature a greatly redesigned config system 
which, among others, supports scoping. However, the initial version does
not contain the whole new system. Rather it will evolve. So it is
expected that interfaces, even new ones, break during the initial
6.x.y releases.
*********************************** NOTE **********************************

- added $Begin, $End and $ScriptScoping config scope statments
  (at this time for actions only).
- added imptcp, a simplified, Linux-specific and potentielly fast
  syslog plain tcp input plugin (NOT supporting TLS!)
  [ported from v4]
---------------------------------------------------------------------------
Version 5.9.0  [V5-DEVEL] (rgerhards), 2011-03-??
- this begins a new devel branch for v5
- added new config directive $InputTCPFlowControl to select if tcp
  received messages shall be flagged as light delayable or not.
- enhanced omhdfs to support batching mode. This permits to increase
  performance, as we now call the HDFS API with much larger message
  sizes and far more infrequently
- bugfix: failover did not work correctly if repeated msg reduction was on
  affected directive was: $ActionExecOnlyWhenPreviousIsSuspended on
  closes: http://bugzilla.adiscon.com/show_bug.cgi?id=236
---------------------------------------------------------------------------
Version 5.8.6  [V5-stable] 2011-??-??
- bugfix: ActionQueue could malfunction due to index error
  Thanks to Vlad Grigorescu for the patch
- bugfix: $ActionExecOnlyOnce interval did not work properly
  Thanks to Tomas Heinrich for the patch
- bugfix: race condition when extracting program name, APPNAME, structured
  data and PROCID (RFC5424 fields) could lead to invalid characters e.g.
  in dynamic file names or during forwarding (general malfunction of these
  fields in templates, mostly under heavy load)
- bugfix: imuxsock did no longer ignore message-provided timestamp, if
  so configured (the *default*). Lead to no longer sub-second timestamps.
  closes: http://bugzilla.adiscon.com/show_bug.cgi?id=281
- bugfix: omfile returns fatal error code for things that go really wrong
  previously, RS_RET_RESUME was returned, which lead to a loop inside the
  rule engine as omfile could not really recover.
- bugfix: imfile did invalid system call under some circumstances
  when a file that was to be monitored did not exist BUT the state file
  actually existed. Mostly a cosmetic issue. Root cause was incomplete
  error checking in stream.c; so patch may affect other code areas.
- bugfix: rsyslogd -v always said 64 atomics were not present
  thanks to mono_matsuko for the patch
---------------------------------------------------------------------------
Version 5.8.5  [V5-stable] (rgerhards/al), 2011-09-01
- bugfix/security: off-by-two bug in legacy syslog parser, CVE-2011-3200
- bugfix: mark message processing did not work correctly
- bugfix: potential hang condition during tag emulation
- bugfix: too-early string termination during tag emulation
- bugfix: The NUL-Byte for the syslogtag was not copied in MsgDup (msg.c)
- bugfix: fixed incorrect state handling for Discard Action (transactions)
  Note: This caused all messages in a batch to be set to COMMITTED, 
  even if they were discarded. 
---------------------------------------------------------------------------
Version 5.8.4  [V5-stable] (al), 2011-08-10
- bugfix: potential misadressing in property replacer
- bugfix: memcpy overflow can occur in allowed sender checkig
  if a name is resolved to IPv4-mapped-on-IPv6 address
  Found by Ismail Dönmez at suse
- bugfix: potential misadressing in property replacer
- bugfix: MSGID corruption in RFC5424 parser under some circumstances
  closes: http://bugzilla.adiscon.com/show_bug.cgi?id=275
---------------------------------------------------------------------------
Version 5.8.3  [V5-stable] (rgerhards), 2011-07-11
- systemd support: set stdout/stderr to null - thx to Lennart for the patch
- added support for the ":omusrmsg:" syntax in configuring user messages
- added support for the ":omfile:" syntax for actions
  Note: previous outchannel syntax will generate a warning message. This
  may be surprising to some users, but it is quite urgent to alert them
  of the new syntax as v6 can no longer support the previous one.
---------------------------------------------------------------------------
Version 5.8.2  [V5-stable] (rgerhards), 2011-06-21
- bugfix: problems in failover action handling
  closes: http://bugzilla.adiscon.com/show_bug.cgi?id=270
  closes: http://bugzilla.adiscon.com/show_bug.cgi?id=254
- bugfix: mutex was invalidly left unlocked during action processing
  At least one case where this can occur is during thread shutdown, which
  may be initiated by lower activity. In most cases, this is quite
  unlikely to happen. However, if it does, data structures may be 
  corrupted which could lead to fatal failure and segfault. I detected
  this via a testbench test, not a user report. But I assume that some
  users may have had unreproducable aborts that were cause by this bug.
- bugfix: memory leak in imtcp & subsystems under some circumstances
  This leak is tied to error conditions which lead to incorrect cleanup
  of some data structures. [backport from v6]
- bugfix/improvement:$WorkDirectory now gracefully handles trailing slashes
---------------------------------------------------------------------------
Version 5.8.1  [V5-stable] (rgerhards), 2011-05-19
- bugfix: invalid processing in QUEUE_FULL condition
  If the the multi-submit interface was used and a QUEUE_FULL condition
  occured, the failed message was properly destructed. However, the
  rest of the input batch, if it existed, was not processed. So this
  lead to potential loss of messages and a memory leak. The potential
  loss of messages was IMHO minor, because they would have been dropped
  in most cases due to the queue remaining full, but very few lucky ones
  from the batch may have made it. Anyhow, this has now been changed so
  that the rest of the batch is properly tried to be enqueued and, if
  not possible, destructed.
- new module mmsnmptrapd, a sample message modification module
  This can be useful to reformat snmptrapd messages and also serves as
  a sample for how to write message modification modules using the
  output module interface. Note that we introduced this new 
  functionality directly into the stable release, as it does not 
  modify the core and as such cannot have any side-effects if it is
  not used (and thus the risk is solely on users requiring that
  functionality).
- bugfix: rate-limiting inside imuxsock did not work 100% correct
  reason was that a global config variable was invalidly accessed where a
  listener variable should have been used.
  Also performance-improved the case when rate limiting is turned off (this
  is a very unintrusive change, thus done directly to the stable version).
- bugfix: $myhostname not available in RainerScript (and no error message)
  closes: http://bugzilla.adiscon.com/show_bug.cgi?id=233
- bugfix: memory and file descriptor leak in stream processing
  Leaks could occur under some circumstances if the file stream handler
  errored out during the open call. Among others, this could cause very
  big memory leaks if there were a problem with unreadable disk queue
  files. In regard to the memory leak, this
  closes: http://bugzilla.adiscon.com/show_bug.cgi?id=256
- bugfix: doc for impstats had wrong config statements
  also, config statements were named a bit inconsistent, resolved that
  problem by introducing an alias and only documenting the consistent
  statements
  Thanks to Marcin for bringing up this problem.
- bugfix: IPv6-address could not be specified in omrelp
  this was due to improper parsing of ":"
  closes: http://bugzilla.adiscon.com/show_bug.cgi?id=250
- bugfix: TCP connection invalidly aborted when messages needed to be
  discarded (due to QUEUE_FULL or similar problem)
- bugfix: $LocalHostName was not honored under all circumstances
  closes: http://bugzilla.adiscon.com/show_bug.cgi?id=258
- bugfix(minor): improper template function call in syslogd.c
---------------------------------------------------------------------------
Version 5.8.0  [V5-stable] (rgerhards), 2011-04-12

This is the new v5-stable branch, importing all feature from the 5.7.x
versions. To see what has changed in regard to the previous v5-stable,
check the Changelog for 5.7.x below.

- bugfix: race condition in deferred name resolution
  closes: http://bugzilla.adiscon.com/show_bug.cgi?id=238
  Special thanks to Marcin for his persistence in helping to solve this
  bug.
- bugfix: DA queue was never shutdown once it was started
  closes: http://bugzilla.adiscon.com/show_bug.cgi?id=241
---------------------------------------------------------------------------
Version 5.7.10  [V5-BETA] (rgerhards), 2011-03-29
- bugfix: ompgsql did not work properly with ANSI SQL strings
  closes: http://bugzilla.adiscon.com/show_bug.cgi?id=229
- bugfix: rsyslog did not build with --disable-regexp configure option
  closes: http://bugzilla.adiscon.com/show_bug.cgi?id=243
- bugfix: PRI was invalid on Solaris for message from local log socket
- enhance: added $BOM system property to ease writing byte order masks
- bugfix: RFC5424 parser confused by empty structured data
  closes: http://bugzilla.adiscon.com/show_bug.cgi?id=237
- bugfix: error return from strgen caused abort, now causes action to be
  ignored (just like a failed filter)
- new sample plugin for a strgen to generate sql statement consumable
  by a database plugin
- bugfix: strgen could not be used together with database outputs
  because the sql/stdsql option could not be specified. This has been
  solved by permitting the strgen to include the opton inside its name.
  closes: http://bugzilla.adiscon.com/show_bug.cgi?id=195
---------------------------------------------------------------------------
Version 5.7.9  [V5-BETA] (rgerhards), 2011-03-16
- improved testbench
  among others, life tests for ommysql (against a test database) have
  been added, valgrind-based testing enhanced, ...
- enhance: fallback *at runtime* to epoll_create if epoll_create1 is not
  available. Thanks to Michael Biebl for analysis and patch!
- bugfix: failover did not work correctly if repeated msg reduction was on
  closes: http://bugzilla.adiscon.com/show_bug.cgi?id=236
  affected directive was: $ActionExecOnlyWhenPreviousIsSuspended on
- bugfix: minor memory leak in omlibdbi (< 1k per instance and run)
- bugfix: (regression) omhdfs did no longer compile
- bugfix: omlibdbi did not use password from rsyslog.conf
  closes: http://bugzilla.adiscon.com/show_bug.cgi?id=203
---------------------------------------------------------------------------
Version 5.7.8  [V5-BETA] (rgerhards), 2011-03-09
- systemd support somewhat improved (can now take over existing log sockt)
- bugfix: discard action did not work under some circumstances
  fixes: http://bugzilla.adiscon.com/show_bug.cgi?id=217
- bugfix: file descriptor leak in gnutls netstream driver
  fixes: http://bugzilla.adiscon.com/show_bug.cgi?id=222
---------------------------------------------------------------------------
Version 5.7.7  [V5-BETA] (rgerhards), 2011-03-02
- bugfix: potential abort condition when $RepeatedMsgReduction set to on
  as well as potentially in a number of other places where MsgDup() was
  used. This only happened when the imudp input module was used and it
  depended on name resolution not yet had taken place. In other words,
  this was a strange problem that could lead to hard to diagnose 
  instability. So if you experience instability, chances are good that
  this fix will help.
---------------------------------------------------------------------------
Version 5.7.6  [V5-BETA] (rgerhards), 2011-02-25
- bugfix: fixed a memory leak and potential abort condition
  this could happen if multiple rulesets were used and some output batches
  contained messages belonging to more than one ruleset.
  fixes: http://bugzilla.adiscon.com/show_bug.cgi?id=226
  fixes: http://bugzilla.adiscon.com/show_bug.cgi?id=218
- bugfix: memory leak when $RepeatedMsgReduction on was used
  bug tracker: http://bugzilla.adiscon.com/show_bug.cgi?id=225
---------------------------------------------------------------------------
Version 5.7.5  [V5-BETA] (rgerhards), 2011-02-23
- enhance: imfile did not yet support multiple rulesets, now added
  we do this directly in the beta because a) it does not affect existing
  functionality and b) one may argue that this missing functionality is
  close to a bug.
- improved testbench, added tests for imuxsock
- bugfix: imuxsock did no longer sanitize received messages
  This was a regression from the imuxsock partial rewrite. Happened
  because the message is no longer run through the standard parsers. 
  bug tracker: http://bugzilla.adiscon.com/show_bug.cgi?id=224
- bugfix: minor race condition in action.c - considered cosmetic
  This is considered cosmetic as multiple threads tried to write exactly
  the same value into the same memory location without sync. The method
  has been changed so this can no longer happen.
---------------------------------------------------------------------------
Version 5.7.4  [V5-BETA] (rgerhards), 2011-02-17
- added pmsnare parser module (written by David Lang)
- enhanced imfile to support non-cancel input termination
- improved systemd socket activation thanks to Marius Tomaschweski
- improved error reporting for $WorkDirectory
  non-existance and other detectable problems are now reported,
  and the work directory is NOT set in this case
- bugfix: pmsnare causded abort under some conditions
- bugfix: abort if imfile reads file line of more than 64KiB
  Thanks to Peter Eisentraut for reporting and analysing this problem.
  bug tracker: http://bugzilla.adiscon.com/show_bug.cgi?id=221
- bugfix: queue engine did not properly slow down inputs in FULL_DELAY mode
  when in disk-assisted mode. This especially affected imfile, which
  created unnecessarily queue files if a large set of input file data was
  to process.
- bugfix: very long running actions could prevent shutdown under some
  circumstances. This has now been solved, at least for common
  situations.
- bugfix: fixed compile problem due to empty structs
  this occured only on some platforms/compilers. thanks to Dražen Kačar 
  for the fix
---------------------------------------------------------------------------
Version 5.7.3  [V5-BETA] (rgerhards), 2011-02-07
- added support for processing multi-line messages in imfile
- added $IMUDPSchedulingPolicy and $IMUDPSchedulingPriority config settings
- added $LocalHostName config directive
- bugfix: fixed build problems on some platforms
  namely those that have 32bit atomic operations but not 64 bit ones
- bugfix: local hostname was pulled too-early, so that some config 
  directives (namely FQDN settings) did not have any effect
- bugfix: imfile did duplicate messages under some circumstances
- added $OMMySQLConfigFile config directive
- added $OMMySQLConfigSection config directive
---------------------------------------------------------------------------
Version 5.7.2  [V5-DEVEL] (rgerhards), 2010-11-26
- bugfix(important): problem in TLS handling could cause rsyslog to loop
  in a tight loop, effectively disabling functionality and bearing the
  risk of unresponsiveness of the whole system.
  Bug tracker: http://bugzilla.adiscon.com/show_bug.cgi?id=194
- bugfix: imfile state file was not written when relative file name
  for it was specified
- bugfix: compile failed on systems without epoll_create1()
  Thanks to David Hill for providing a fix.
- bugfix: atomic increment for msg object may not work correct on all
  platforms. Thanks to Chris Metcalf for the patch
- bugfix: replacements for atomic operations for non-int sized types had
  problems. At least one instance of that problem could potentially lead
  to abort (inside omfile).
---------------------------------------------------------------------------
Version 5.7.1  [V5-DEVEL] (rgerhards), 2010-10-05
- support for Hadoop's HDFS added (via omhdfs)
- imuxsock now optionally use SCM_CREDENTIALS to pull the pid from the log
  socket itself
  (thanks to Lennart Poettering for the suggesting this feature)
- imuxsock now optionally uses per-process input rate limiting, guarding the
  user against processes spamming the system log
  (thanks to Lennart Poettering for suggesting this feature)
- added new config statements
  * $InputUnixListenSocketUsePIDFromSystem 
  * $SystemLogUsePIDFromSystem 
  * $SystemLogRateLimitInterval
  * $SystemLogRateLimitBurst
  * $SystemLogRateLimitSeverity
  * $IMUxSockRateLimitInterval
  * $IMUxSockRateLimitBurst
  * $IMUxSockRateLimitSeverity
- imuxsock now supports up to 50 different sockets for input
- some code cleanup in imuxsock (consider this a release a major
  modification, especially if problems show up)
- bugfix: /dev/log was unlinked even when passed in from systemd
  in which case it should be preserved as systemd owns it
---------------------------------------------------------------------------
Version 5.7.0  [V5-DEVEL] (rgerhards), 2010-09-16
- added module impstat to emit periodic statistics on rsyslog counters
- support for systemd officially added
  * acquire /dev/log socket optionally from systemd
    thanks to Lennart Poettering for this patch
  * sd-systemd API added as part of rsyslog runtime library
---------------------------------------------------------------------------
Version 5.6.5  [V5-STABLE] (rgerhards), 2011-03-22
- bugfix: failover did not work correctly if repeated msg reduction was on
  affected directive was: $ActionExecOnlyWhenPreviousIsSuspended on
  closes: http://bugzilla.adiscon.com/show_bug.cgi?id=236
- bugfix: omlibdbi did not use password from rsyslog.con
  closes: http://bugzilla.adiscon.com/show_bug.cgi?id=203
- bugfix(kind of): tell users that config graph can currently not be
  generated
  closes: http://bugzilla.adiscon.com/show_bug.cgi?id=232
- bugfix: discard action did not work under some circumstances
  fixes: http://bugzilla.adiscon.com/show_bug.cgi?id=217
  (backport from 5.7.8)
---------------------------------------------------------------------------
Version 5.6.4  [V5-STABLE] (rgerhards), 2011-03-03
- bugfix: potential abort condition when $RepeatedMsgReduction set to on
  as well as potentially in a number of other places where MsgDup() was
  used. This only happened when the imudp input module was used and it
  depended on name resolution not yet had taken place. In other words,
  this was a strange problem that could lead to hard to diagnose 
  instability. So if you experience instability, chances are good that
  this fix will help.
- bugfix: fixed a memory leak and potential abort condition
  this could happen if multiple rulesets were used and some output batches
  contained messages belonging to more than one ruleset.
  fixes: http://bugzilla.adiscon.com/show_bug.cgi?id=226
  fixes: http://bugzilla.adiscon.com/show_bug.cgi?id=218
- bugfix: memory leak when $RepeatedMsgReduction on was used
  bug tracker: http://bugzilla.adiscon.com/show_bug.cgi?id=225
---------------------------------------------------------------------------
Version 5.6.3  [V5-STABLE] (rgerhards), 2011-01-26
- bugfix: action processor released memory too early, resulting in
  potential issue in retry cases (but very unlikely due to another
  bug, which I also fixed -- only after the fix this problem here
  became actually visible).
- bugfix: batch processing flagged invalid message as "bad" under some
  circumstances
- bugfix: unitialized variable could cause issues under extreme conditions
  plus some minor nits. This was found after a clang static code analyzer
  analysis (great tool, and special thanks to Marcin for telling me about
  it!)
- bugfix: batches which had actions in error were not properly retried in
  all cases
- bugfix: imfile did duplicate messages under some circumstances
- bugfix: testbench was not activated if no Java was present on system
  ... what actually was a left-over. Java is no longer required.
---------------------------------------------------------------------------
Version 5.6.2  [V5-STABLE] (rgerhards), 2010-11-30
- bugfix: compile failed on systems without epoll_create1()
  Thanks to David Hill for providing a fix.
- bugfix: atomic increment for msg object may not work correct on all
  platforms. Thanks to Chris Metcalf for the patch
- bugfix: replacements for atomic operations for non-int sized types had
  problems. At least one instance of that problem could potentially lead
  to abort (inside omfile).
- added the $InputFilePersistStateInterval config directive to imfile
- changed imfile so that the state file is never deleted (makes imfile
  more robust in regard to fatal failures)
- bugfix: a slightly more informative error message when a TCP
  connections is aborted
---------------------------------------------------------------------------
Version 5.6.1  [V5-STABLE] (rgerhards), 2010-11-24
- bugfix(important): problem in TLS handling could cause rsyslog to loop
  in a tight loop, effectively disabling functionality and bearing the
  risk of unresponsiveness of the whole system.
  Bug tracker: http://bugzilla.adiscon.com/show_bug.cgi?id=194
- permitted imptcp to work on systems which support epoll(), but not
  epoll_create().
  Bug: http://bugzilla.adiscon.com/show_bug.cgi?id=204
  Thanks to Nicholas Brink for reporting this problem.
- bugfix: testbench failed if imptcp was not enabled
- bugfix: segfault when an *empty* template was used
  Bug: http://bugzilla.adiscon.com/show_bug.cgi?id=206
  Thanks to David Hill for alerting us.
- bugfix: compile failed with --enable-unlimited-select
  thanks varmojfekoj for the patch
---------------------------------------------------------------------------
Version 5.6.0  [V5-STABLE] (rgerhards), 2010-10-19

This release brings all changes and enhancements of the 5.5.x series
to the v5-stable branch.

- bugfix: a couple of problems that imfile had on some platforms, namely
  Ubuntu (not their fault, but occured there)
- bugfix: imfile utilizes 32 bit to track offset. Most importantly,
  this problem can not experienced on Fedora 64 bit OS (which has
  64 bit long's!)
---------------------------------------------------------------------------
Version 5.5.7  [V5-BETA] (rgerhards), 2010-08-09
- changed omudpspoof default spoof address to simplify typical use case
  thanks to David Lang for suggesting this
- doc bugfix: pmlastmsg doc samples had errors
- bugfix[minor]: pmrfc3164sd had invalid name (resided in rsyslog name 
  space, what should not be the case for a contributed module)
- added omuxsock, which permits to write message to local Unix sockets
  this is the counterpart to imuxsock, enabling fast local forwarding
---------------------------------------------------------------------------
Version 5.5.6  [DEVEL] (rgerhards), 2010-07-21
- added parser modules
  * pmlastmsg, which supports the notoriously malformed "last message
    repeated n times" messages from some syslogd's (namely sysklogd)
  * pmrfc3164sd (contributed), supports RFC5424 structured data in 
    RFC3164 messages [untested]
- added new module type "string generator", used to speed up output
  processing. Expected speedup for (typical) rsyslog processing is
  roughly 5 to 6 percent compared to using string-based templates.
  They may also be used to do more complex formatting with custom
  C code, what provided greater flexibility and probably far higher
  speed, for example if using multiple regular expressions within a 
  template.
- added 4 string generators for
  * RSYSLOG_FileFormat
  * RSYSLOG_TraditionalFileFormat
  * RSYSLOG_ForwardFormat
  * RSYSLOG_TraditionalForwardFormat
- bugfix: mutexes used to simulate atomic instructions were not destructed
- bugfix: regression caused more locking action in msg.c than necessary
- bugfix: "$ActionExecOnlyWhenPreviousIsSuspended on" was broken
- bugfix: segfault on HUP when "HUPIsRestart" was set to "on"
  thanks varmojfekoj for the patch
- bugfix: default for $OMFileFlushOnTXEnd was wrong ("off").
  This, in default mode, caused buffered writing to be used, what
  means that it looked like no output were written or partial
  lines. Thanks to Michael Biebl for pointing out this bug.
- bugfix: programname filter in ! configuration can not be reset
  Thanks to Kiss Gabor for the patch.
---------------------------------------------------------------------------
Version 5.5.5  [DEVEL] (rgerhards), 2010-05-20
- added new cancel-reduced action thread termination method
  We now manage to cancel threads that block inside a retry loop to
  terminate without the need to cancel the thread. Avoiding cancellation
  helps keep the system complexity minimal and thus provides for better
  stability. This also solves some issues with improper shutdown when
  inside an action retry loop.
---------------------------------------------------------------------------
Version 5.5.4  [DEVEL] (rgerhards), 2010-05-03
- This version offers full support for Solaris on Intel and Sparc
- bugfix: problems with atomic operations emulation
  replaced atomic operation emulation with new code. The previous code
  seemed to have some issue and also limited concurrency severely. The
  whole atomic operation emulation has been rewritten.
- bugfix: netstream ptcp support class was not correctly build on systems
  without epoll() support
- bugfix: segfault on Solaris/Sparc
---------------------------------------------------------------------------
Version 5.5.3  [DEVEL] (rgerhards), 2010-04-09
- added basic but functional support for Solaris
- imported many bugfixes from 3.6.2/4.6.1 (see ChangeLog below!)
- added new property replacer option "date-rfc3164-buggyday" primarily
  to ease migration from syslog-ng. See property replacer doc for
  details.
- added capability to turn off standard LF delimiter in TCP server
  via new directive "$InputTCPServerDisableLFDelimiter on"
- bugfix: failed to compile on systems without epoll support
- bugfix: comment char ('#') in literal terminated script parsing
  and thus could not be used.
  but tracker: http://bugzilla.adiscon.com/show_bug.cgi?id=119
  [merged in from v3.22.2]
- imported patches from 4.6.0:
  * improved testbench to contain samples for totally malformed messages
    which miss parts of the message content
  * bugfix: some malformed messages could lead to a missing LF inside files
    or some other missing parts of the template content.
  * bugfix: if a message ended immediately with a hostname, the hostname
    was mistakenly interpreted as TAG, and localhost be used as hostname
---------------------------------------------------------------------------
Version 5.5.2  [DEVEL] (rgerhards), 2010-02-05
- applied patches that make rsyslog compile under Apple OS X.
  Thanks to trey for providing these.
- replaced data type "bool" by "sbool" because this created some
  portability issues.
- added $Escape8BitCharactersOnReceive directive
  Thanks to David Lang for suggesting it.
- worked around an issue where omfile failed to compile on 32 bit platforms
  under some circumstances (this smells like a gcc problem, but a simple
  solution was available). Thanks to Kenneth Marshall for some advice.
- extended testbench
---------------------------------------------------------------------------
Version 5.5.1  [DEVEL] (rgerhards), 2009-11-27
- introduced the ablity for netstream drivers to utilize an epoll interface
  This offers increased performance and removes the select() FDSET size
  limit from imtcp. Note that we fall back to select() if there is no
  epoll netstream drivers. So far, an epoll driver has only been
  implemented for plain tcp syslog, the rest will follow once the code
  proves well in practice AND there is demand.
- re-implemented $EscapeControlCharacterTab config directive
  Based on Jonathan Bond-Caron's patch for v4. This now also includes some
  automatted tests.
- bugfix: enabling GSSServer crashes rsyslog startup
  Thanks to Tomas Kubina for the patch [imgssapi]
- bugfix (kind of): check if TCP connection is still alive if using TLS
  Thanks to Jonathan Bond-Caron for the patch.
---------------------------------------------------------------------------
Version 5.5.0  [DEVEL] (rgerhards), 2009-11-18
- moved DNS resolution code out of imudp and into the backend processing
  Most importantly, DNS resolution now never happens if the resolved name
  is not required. Note that this applies to imudp - for the other inputs,
  DNS resolution almost comes for free, so we do not do it there. However,
  the new method has been implemented in a generic way and as such may 
  also be used by other modules in the future.
- added option to use unlimited-size select() calls
  Thanks to varmjofekoj for the patch
  This is not done in imudp, as it natively supports epoll().
- doc: improved description of what loadable modules can do
---------------------------------------------------------------------------
Version 5.4.2  [v5-stable] (rgerhards), 2010-03-??
- bugfix(kind of): output plugin retry behaviour could cause engine to loop
  The rsyslog engine did not guard itself against output modules that do
  not properly convey back the tryResume() behaviour. This then leads to
  what looks like an endless loop. I consider this to be a bug of the 
  engine not only because it should be hardened against plugin misbehaviour,
  but also because plugins may not be totally able to avoid this situation
  (depending on the type of and processing done by the plugin).
- bugfix: testbench failed when not executed in UTC+1 timezone
  accidently, the time zone information was kept inside some
  to-be-checked-for responses
- temporary bugfix replaced by permanent one for
  message-induced off-by-one error (potential segfault) (see 4.6.2)
  The analysis has been completed and a better fix been crafted and 
  integrated.
- bugfix(minor): status variable was uninitialized
  However, this would have caused harm only if NO parser modules at
  all were loaded, which would lead to a defunctional configuration
  at all. And, even more important, this is impossible as two parser
  modules are built-in and thus can not be "not loaded", so we always
  have a minimum of two.
---------------------------------------------------------------------------
Version 5.4.1  [v5-stable] (rgerhards), 2010-03-??
- added new property replacer option "date-rfc3164-buggyday" primarily
  to ease migration from syslog-ng. See property replacer doc for
  details. [backport from 5.5.3 because urgently needed by some]
- imported all bugfixes vom 4.6.2 (see below)
---------------------------------------------------------------------------
Version 5.4.0  [v5-stable] (rgerhards), 2010-03-08
***************************************************************************
* This is a new stable v5 version. It contains all fixes and enhancements *
* made during the 5.3.x phase as well as those listed below.              *
* Note that the 5.2.x series was quite buggy and as such all users are    *
* strongly advised to upgrade to 5.4.0.                                   *
***************************************************************************
- bugfix: omruleset failed to work in many cases
  bug tracker: http://bugzilla.adiscon.com/show_bug.cgi?id=179
  Thanks to Ryan B. Lynch for reporting this issue.
- bugfix: comment char ('#') in literal terminated script parsing
  and thus could not be used.
  but tracker: http://bugzilla.adiscon.com/show_bug.cgi?id=119
  [merged in from v3.22.2]
---------------------------------------------------------------------------
Version 5.3.7  [BETA] (rgerhards), 2010-01-27
- bugfix: queues in direct mode could case a segfault, especially if an
  action failed for action queues. The issue was an invalid increment of
  a stack-based pointer which lead to destruction of the stack frame and
  thus a segfault on function return.
  Thanks to Michael Biebl for alerting us on this problem.
- bugfix: hostname accidently set to IP address for some message sources,
  for example imudp. Thanks to Anton for reporting this bug. [imported v4]
- bugfix: ompgsql had problems with transaction support, what actually 
  rendered it unsuable. Thanks to forum user "horhe" for alerting me
  on this bug and helping to debug/fix it! [imported from 5.3.6]
- bugfix: $CreateDirs variable not properly initialized, default thus
  was random (but most often "on") [imported from v3]
- bugfix: potential segfaults during queue shutdown
  (bugs require certain non-standard settings to appear)
  Thanks to varmojfekoj for the patch [imported from 4.5.8]
  [backport from 5.5.2]
- bugfix: wrong memory assignment for a config variable (probably
  without causing any harm) [backport from 5.2.2]
- bugfix: rsyslog hangs when writing to a named pipe which nobody was
  reading. Thanks to Michael Biebl for reporting this bug.
  Bugzilla entry: http://bugzilla.adiscon.com/show_bug.cgi?id=169
  [imported from 4.5.8]
---------------------------------------------------------------------------
Version 5.3.6  [BETA] (rgerhards), 2010-01-13
- bugfix: ompgsql did not properly check the server connection in
  tryResume(), which could lead to rsyslog running in a thight loop
- bugfix: suspension during beginTransaction() was not properly handled
  by rsyslog core
- bugfix: omfile output was only written when buffer was full, not at
  end of transaction
- bugfix: commit transaction was not properly conveyed to message layer,
  potentially resulting in non-message destruction and thus hangs
- bugfix: enabling GSSServer crashes rsyslog startup
  Thanks to Tomas Kubina for the patch [imgssapi]
- bugfix (kind of): check if TCP connection is still alive if using TLS
  Thanks to Jonathan Bond-Caron for the patch.
- bugfix: $CreateDirs variable not properly initialized, default thus
  was random (but most often "on") [imported from v3]
- bugfix: ompgsql had problems with transaction support, what actually 
  rendered it unsuable. Thanks to forum user "horhe" for alerting me
  on this bug and helping to debug/fix it!
- bugfix: memory leak when sending messages in zip-compressed format
  Thanks to Naoya Nakazawa for analyzing this issue and providing a patch.
- worked around an issue where omfile failed to compile on 32 bit platforms
  under some circumstances (this smells like a gcc problem, but a simple
  solution was available). Thanks to Kenneth Marshall for some advice.
  [backported from 5.5.x branch]
---------------------------------------------------------------------------
Version 5.3.5  [BETA] (rgerhards), 2009-11-13
- some light performance enhancement by replacing time() call with much
  faster (at least under linux) gettimeofday() calls.
- some improvement of omfile performance with dynafiles
  saved costly time() calls by employing a logical clock, which is 
  sufficient for the use case
- bugfix: omudpspoof miscalculated source and destination ports
  while this was probably not noticed for source ports, it resulted in
  almost all destination ports being wrong, except for the default port
  of 514, which by virtue of its binary representation was calculated 
  correct (and probably thus the bug not earlier detected).
- bugfixes imported from earlier releases
  * bugfix: named pipes did no longer work (they always got an open error)
    this was a regression from the omfile rewrite in 4.5.0
  * bugfix(testbench): sequence check was not always performed correctly,
    that could result in tests reporting success when they actually failed
- improved testbench: added tests for UDP forwarding and omudpspoof
- doc bugfix: omudpspoof had wrong config command names ("om" missing)
- bugfix [imported from 4.4.3]: $ActionExecOnlyOnceEveryInterval did
  not work.
- [inport v4] improved testbench, contains now tcp and gzip test cases
- [import v4] added a so-called "On Demand Debug" mode, in which debug
  output can be generated only after the process has started, but not right
  from the beginning. This is assumed to be useful for hard-to-find bugs.
  Also improved the doc on the debug system.
- bugfix: segfault on startup when -q or -Q option was given
  [imported from v3-stable]
---------------------------------------------------------------------------
Version 5.3.4  [DEVEL] (rgerhards), 2009-11-04
- added the ability to create custom message parsers
- added $RulesetParser config directive that permits to bind specific
  parsers to specific rulesets
- added omruleset output module, which provides great flexibility in 
  action processing. THIS IS A VERY IMPORTANT ADDITION, see its doc
  for why.
- added the capability to have ruleset-specific main message queues
  This offers considerable additional flexibility AND superior performance
  (in cases where multiple inputs now can avoid lock contention)
- bugfix: correct default for escape ('#') character restored
  This was accidently changed to '\\', thanks to David Lang for reporting
- bugfix(testbench): testcase did not properly wait for rsyslogd shutdown
  thus some unpredictable behavior and a false negative test result
  could occur.
---------------------------------------------------------------------------
Version 5.3.3  [DEVEL] (rgerhards), 2009-10-27
- simplified and thus speeded up the queue engine, also fixed some
  potential race conditions (in very unusual shutdown conditions)
  along the way. The threading model has seriously changes, so there may
  be some regressions.
- enhanced test environment (inlcuding testbench): support for enhancing
  probability of memory addressing failure by using non-NULL default
  value for malloced memory (optional, only if requested by configure
  option). This helps to track down some otherwise undetected issues
  within the testbench.
- bugfix: potential abort if inputname property was not set 
  primarily a problem of imdiag
- bugfix: message processing states were not set correctly in all cases
  however, this had no negative effect, as the message processing state
  was not evaluated when a batch was deleted, and that was the only case
  where the state could be wrong.
---------------------------------------------------------------------------
Version 5.3.2  [DEVEL] (rgerhards), 2009-10-21
- enhanced omfile to support transactional interface. This will increase
  performance in many cases.
- added multi-ruleset support to imudp
- re-enabled input thread termination handling that does avoid thread
  cancellation where possible. This provides a more reliable mode of
  rsyslogd termination (canceling threads my result in not properly
  freed resouces and potential later hangs, even though we perform
  proper cancel handling in our code). This is part of an effort to
  reduce thread cancellation as much as possible in rsyslog.
  NOTE: the code previously written code for this functionality had a
  subtle race condition. The new code solves that.
- enhanced immark to support non-cancel input module termination
- improved imudp so that epoll can be used in more environments,
  fixed potential compile time problem if EPOLL_CLOEXEC is not available.
- some cleanup/slight improvement:
  * changed imuxsock to no longer use deprecated submitAndParseMsg() IF
  * changed submitAndParseMsg() interface to be a wrapper around the new
    way of message creation/submission. This enables older plugins to be
    used together with the new interface. The removal also enables us to
    drop a lot of duplicate code, reducing complexity and increasing
    maintainability.
- bugfix: segfault when starting up with an invalid .qi file for a disk queue
  Failed for both pure disk as well as DA queues. Now, we emit an error
  message and disable disk queueing facility.
- bugfix: potential segfault on messages with empty MSG part. This was a
  recently introduced regression.
- bugfix: debug string larger than 1K were improperly displayed. Max size
  is now 32K, and if a string is even longer it is meaningfully truncated.
---------------------------------------------------------------------------
Version 5.3.1  [DEVEL] (rgerhards), 2009-10-05
- added $AbortOnUncleanConfig directive - permits to prevent startup when
  there are problems with the configuration file. See it's doc for
  details.
- included some important fixes from v4-stable:
  * bugfix: invalid handling of zero-sized messages
  * bugfix: zero-sized UDP messages are no longer processed
  * bugfix: random data could be appended to message
  * bugfix: reverse lookup reduction logic in imudp do DNS queries too often
- bugfixes imported from 4.5.4:
  * bugfix: potential segfault in stream writer on destruction
  * bugfix: potential race in object loader (obj.c) during use/release
  * bugfixes: potential problems in out file zip writer
---------------------------------------------------------------------------
Version 5.3.0  [DEVEL] (rgerhards), 2009-09-14
- begun to add simple GUI programs to gain insight into running rsyslogd
  instances and help setup and troubleshooting (active via the
  --enable-gui ./configure switch)
- changed imudp to utilize epoll(), where available. This shall provide
  slightly better performance (just slightly because we called select()
  rather infrequently on a busy system)
---------------------------------------------------------------------------
Version 5.2.2  [v5-stable] (rgerhards), 2009-11-??
- bugfix: enabling GSSServer crashes rsyslog startup
  Thanks to Tomas Kubina for the patch [imgssapi]
---------------------------------------------------------------------------
Version 5.2.1  [v5-stable] (rgerhards), 2009-11-02
- bugfix [imported from 4.4.3]: $ActionExecOnlyOnceEveryInterval did
  not work.
- bugfix: segfault on startup when -q or -Q option was given
  [imported from v3-stable]
---------------------------------------------------------------------------
Version 5.2.0  [v5-stable] (rgerhards), 2009-11-02
This is a re-release of version 5.1.6 as stable after we did not get any bug 
reports during the whole beta phase. Still, this first v5-stable may not be 
as stable as one hopes for, I am not sure if we did not get bug reports
just because nobody tried it. Anyhow, we need to go forward and so we
have the initial v5-stable.
---------------------------------------------------------------------------
Version 5.1.6  [v5-beta] (rgerhards), 2009-10-15
- feature imports from v4.5.6
- bugfix: potential race condition when queue worker threads were
  terminated
- bugfix: solved potential (temporary) stall of messages when the queue was
  almost empty and few new data added (caused testbench to sometimes hang!)
- fixed some race condition in testbench
- added more elaborate diagnostics to parts of the testbench
- bugfixes imported from 4.5.4:
  * bugfix: potential segfault in stream writer on destruction
  * bugfix: potential race in object loader (obj.c) during use/release
  * bugfixes: potential problems in out file zip writer
- included some important fixes from 4.4.2:
  * bugfix: invalid handling of zero-sized messages
  * bugfix: zero-sized UDP messages are no longer processed
  * bugfix: random data could be appended to message
  * bugfix: reverse lookup reduction logic in imudp do DNS queries too often
---------------------------------------------------------------------------
Version 5.1.5  [v5-beta] (rgerhards), 2009-09-11
- added new config option $ActionWriteAllMarkMessages
  this option permites to process mark messages under all circumstances,
  even if an action was recently called. This can be useful to use mark
  messages as a kind of heartbeat.
- added new config option $InputUnixListenSocketCreatePath
  to permit the auto-creation of pathes to additional log sockets. This
  turns out to be useful if they reside on temporary file systems and
  rsyslogd starts up before the daemons that create these sockets
  (rsyslogd always creates the socket itself if it does not exist).
- added $LogRSyslogStatusMessages configuration directive
  permitting to turn off rsyslog start/stop/HUP messages. See Debian
  ticket http://bugs.debian.org/cgi-bin/bugreport.cgi?bug=463793
- bugfix: hostnames with dashes in them were incorrectly treated as
  malformed, thus causing them to be treated as TAG (this was a regression
  introduced from the "rfc3164 strict" change in 4.5.0). Testbench has been
  updated to include a smaple message with a hostname containing a dash.
- bugfix: strings improperly reused, resulting in some message properties
  be populated with strings from previous messages. This was caused by
  an improper predicate check.
- added new config directive $omfileForceChown [import from 4.7.0]
---------------------------------------------------------------------------
Version 5.1.4  [DEVEL] (rgerhards), 2009-08-20
- legacy syslog parser changed so that it now accepts date stamps in
  wrong case. Some devices seem to create them and I do not see any harm
  in supporting that.
- added $InputTCPMaxListeners directive - permits to specify how many 
  TCP servers shall be possible (default is 20).
- bugfix: memory leak with some input modules. Those inputs that
  use parseAndSubmitMsg() leak two small memory blocks with every message.
  Typically, those process only relatively few messages, so the issue 
  does most probably not have any effect in practice.
- bugfix: if tcp listen port could not be created, no error message was
  emitted
- bugfix: discard action did not work (did not discard messages)
- bugfix: discard action caused segfault
- bugfix: potential segfault in output file writer (omfile)
  In async write mode, we use modular arithmetic to index the output
  buffer array. However, the counter variables accidently were signed,
  thus resulting in negative indizes after integer overflow. That in turn
  could lead to segfaults, but was depending on the memory layout of 
  the instance in question (which in turn depended on a number of
  variables, like compile settings but also configuration). The counters
  are now unsigned (as they always should have been) and so the dangling
  mis-indexing does no longer happen. This bug potentially affected all
  installations, even if only some may actually have seen a segfault.
---------------------------------------------------------------------------
Version 5.1.3  [DEVEL] (rgerhards), 2009-07-28
- architecture change: queue now always has at least one worker thread
  if not running in direct mode. Previous versions could run without 
  any active workers. This simplifies the code at a very small expense.
  See v5 compatibility note document for more in-depth discussion.
- enhance: UDP spoofing supported via new output module omudpspoof
  See the omudpspoof documentation for details and samples
- bugfix: message could be truncated after TAG, often when forwarding
  This was a result of an internal processing error if maximum field
  sizes had been specified in the property replacer.
- bugfix: minor static memory leak while reading configuration
  did NOT leak based on message volume
- internal: added ability to terminate input modules not via pthread_cancel
  but an alternate approach via pthread_kill. This is somewhat safer as we
  do not need to think about the cancel-safeness of all libraries we use.
  However, not all inputs can easily supported, so this now is a feature
  that can be requested by the input module (the most important ones
  request it).
---------------------------------------------------------------------------
Version 5.1.2  [DEVEL] (rgerhards), 2009-07-08
- bugfix: properties inputname, fromhost, fromhost-ip, msg were lost when
  working with disk queues
- some performance enhancements
- bugfix: abort condition when RecvFrom was not set and message reduction
  was on. Happend e.g. with imuxsock.
- added $klogConsoleLogLevel directive which permits to set a new
  console log level while rsyslog is active
- some internal code cleanup
---------------------------------------------------------------------------
Version 5.1.1  [DEVEL] (rgerhards), 2009-07-03
- bugfix: huge memory leak in queue engine (made rsyslogd unusable in
  production). Occured if at least one queue was in direct mode 
  (the default for action queues)
- imported many performance optimizations from v4-devel (4.5.0)
- bugfix: subtle (and usually irrelevant) issue in timout processing
  timeout could be one second too early if nanoseconds wrapped
- set a more sensible timeout for shutdow, now 1.5 seconds to complete
  processing (this also removes those cases where the shutdown message
  was not written because the termination happened before it)
---------------------------------------------------------------------------
Version 5.1.0  [DEVEL] (rgerhards), 2009-05-29

*********************************** NOTE **********************************
The v5 versions of rsyslog feature a greatly redesigned queue engine. The
major theme for the v5 release is twofold:

a) greatly improved performance
b) enable audit-grade processing

Here, audit-grade processing means that rsyslog, if used together with
audit-grade transports and configured correctly, will never lose messages
that already have been acknowledged, not even in fatal failure cases like
sudden loss of power.

Note that large parts of rsyslog's important core components have been
restructured to support these design goals. As such, early versions of
the engine will probably be less stable than the v3/v4 engine.

Also note that the initial versions do not cover all and everything. As
usual, the code will evolve toward the final goal as version numbers
increase.
*********************************** NOTE **********************************

- redesigned queue engine so that it supports ultra-reliable operations
  This resulted in a rewrite of large parts. The new capability can be
  used to build audit-grade systems on the basis of rsyslog.
- added $MainMsgQueueDequeueBatchSize and $ActionQueueDequeueBatchSize 
  configuration directives
- implemented a new transactional output module interface which provides
  superior performance (for databases potentially far superior performance)
- increased ompgsql performance by adapting to new transactional
  output module interface
---------------------------------------------------------------------------
Version 4.8.1  [v4-beta], 2011-09-??
- bugfix: $ActionExecOnlyOnce interval did not work properly
  Thanks to Tomas Heinrich for the patch
- bugfix: potential abort if ultra-large file io buffers are used and
  dynafile cache exhausts address space (primarily a problem on 32 bit
  platforms)
---------------------------------------------------------------------------
Version 4.8.0  [v4-stable] (rgerhards), 2011-09-07
***************************************************************************
* This is a new stable v4 version. It contains all fixes and enhancements *
* made during the 4.7.x phase as well as those listed below.              *
* Note: major new development to v4 is concluded  and will only be done   *
*       for custom projects.                                              *
***************************************************************************
There are no changes compared to 4.7.5, just a re-release with the new
version number as new v4-stable. The most important new feature is Solaris
support.
---------------------------------------------------------------------------
Version 4.7.5  [v4-beta], 2011-09-01
- bugfix/security: off-by-two bug in legacy syslog parser, CVE-2011-3200
- bugfix: potential misadressing in property replacer
- bugfix: The NUL-Byte for the syslogtag was not copied in MsgDup (msg.c)
---------------------------------------------------------------------------
Version 4.7.4  [v4-beta] (rgerhards), 2011-07-11
- added support for the ":omusrmsg:" syntax in configuring user messages
- added support for the ":omfile:" syntax in configuring user messages
- added $LocalHostName config directive
- bugfix: PRI was invalid on Solaris for message from local log socket
Version 4.7.3  [v4-devel] (rgerhards), 2010-11-25
- added omuxsock, which permits to write message to local Unix sockets
  this is the counterpart to imuxsock, enabling fast local forwarding
- added imptcp, a simplified, Linux-specific and potentielly fast
  syslog plain tcp input plugin (NOT supporting TLS!)
- bugfix: a couple of problems that imfile had on some platforms, namely
  Ubuntu (not their fault, but occured there)
- bugfix: imfile utilizes 32 bit to track offset. Most importantly,
  this problem can not experienced on Fedora 64 bit OS (which has
  64 bit long's!)
- added the $InputFilePersistStateInterval config directive to imfile
- changed imfile so that the state file is never deleted (makes imfile
  more robust in regard to fatal failures)
---------------------------------------------------------------------------
Version 4.7.2  [v4-devel] (rgerhards), 2010-05-03
- bugfix: problems with atomic operations emulaton
  replaced atomic operation emulation with new code. The previous code
  seemed to have some issue and also limited concurrency severely. The
  whole atomic operation emulation has been rewritten.
- added new $Sleep directive to hold processing for a couple of seconds
  during startup
- bugfix: programname filter in ! configuration can not be reset
  Thanks to Kiss Gabor for the patch.
---------------------------------------------------------------------------
Version 4.7.1  [v4-devel] (rgerhards), 2010-04-22
- Solaris support much improved -- was not truely usable in 4.7.0
  Solaris is no longer supported in imklog, but rather there is a new
  plugin imsolaris, which is used to pull local log sources on a Solaris
  machine.
- testbench improvement: Java is no longer needed for testing tool creation
---------------------------------------------------------------------------
Version 4.7.0  [v4-devel] (rgerhards), 2010-04-14
- new: support for Solaris added (but not yet the Solaris door API)
- added function getenv() to RainerScript
- added new config option $InputUnixListenSocketCreatePath
  to permit the auto-creation of pathes to additional log sockets. This
  turns out to be useful if they reside on temporary file systems and
  rsyslogd starts up before the daemons that create these sockets
  (rsyslogd always creates the socket itself if it does not exist).
- added $LogRSyslogStatusMessages configuration directive
  permitting to turn off rsyslog start/stop/HUP messages. See Debian
  ticket http://bugs.debian.org/cgi-bin/bugreport.cgi?bug=463793
- added new config directive $omfileForceChown to (try to) fix some broken
  system configs.
  See ticket for details: http://bugzilla.adiscon.com/show_bug.cgi?id=150
- added $EscapeControlCharacterTab config directive
  Thanks to Jonathan Bond-Caron for the patch.
- added option to use unlimited-size select() calls
  Thanks to varmjofekoj for the patch
- debugondemand mode caused backgrounding to fail - close to a bug, but I'd
  consider the ability to background in this mode a new feature...
- bugfix (kind of): check if TCP connection is still alive if using TLS
  Thanks to Jonathan Bond-Caron for the patch.
- imported changes from 4.5.7 and below
- bugfix: potential segfault when -p command line option was used
  Thanks for varmojfekoj for pointing me at this bug.
- imported changes from 4.5.6 and below
---------------------------------------------------------------------------
Version 4.6.8  [v4-stable] (rgerhards), 2011-09-01
- bugfix/security: off-by-two bug in legacy syslog parser, CVE-2011-3200
- bugfix: potential misadressing in property replacer
- bugfix: memcpy overflow can occur in allowed sender checking
  if a name is resolved to IPv4-mapped-on-IPv6 address
  Found by Ismail Dönmez at suse
- bugfix: The NUL-Byte for the syslogtag was not copied in MsgDup (msg.c)
---------------------------------------------------------------------------
Version 4.6.7  [v4-stable] (rgerhards), 2011-07-11
- added support for the ":omusrmsg:" syntax in configuring user messages
- added support for the ":omfile:" syntax for actions
---------------------------------------------------------------------------
Version 4.6.6  [v4-stable] (rgerhards), 2011-06-24
- bugfix: memory leak in imtcp & subsystems under some circumstances
  This leak is tied to error conditions which lead to incorrect cleanup
  of some data structures. [backport from v6, limited testing under v4]
- bugfix: invalid processing in QUEUE_FULL condition
  If the the multi-submit interface was used and a QUEUE_FULL condition
  occured, the failed message was properly destructed. However, the
  rest of the input batch, if it existed, was not processed. So this
  lead to potential loss of messages and a memory leak. The potential
  loss of messages was IMHO minor, because they would have been dropped
  in most cases due to the queue remaining full, but very few lucky ones
  from the batch may have made it. Anyhow, this has now been changed so
  that the rest of the batch is properly tried to be enqueued and, if
  not possible, destructed.
- bugfix: invalid storage type for config variables
- bugfix: stream driver mode was not correctly set on tcp ouput on big
  endian systems.
  thanks varmojfekoj for the patch
- bugfix: IPv6-address could not be specified in omrelp
  this was due to improper parsing of ":"
  closes: http://bugzilla.adiscon.com/show_bug.cgi?id=250
- bugfix: memory and file descriptor leak in stream processing
  Leaks could occur under some circumstances if the file stream handler
  errored out during the open call. Among others, this could cause very
  big memory leaks if there were a problem with unreadable disk queue
  files. In regard to the memory leak, this
  closes: http://bugzilla.adiscon.com/show_bug.cgi?id=256
- bugfix: imfile potentially duplicates lines
  This can happen when 0 bytes are read from the input file, and some
  writer appends data to the file BEFORE we check if a rollover happens.
  The check for rollover uses the inode and size as a criterion. So far,
  we checked for equality of sizes, which is not given in this scenario,
  but that does not indicate a rollover. From the source code comments:
     Note that when we check the size, we MUST NOT check for equality.
     The reason is that the file may have been written right after we
     did try to read (so the file size has increased). That is NOT in
     indicator of a rollover (this is an actual bug scenario we 
     experienced). So we need to check if the new size is smaller than
     what we already have seen!
  Also, under some circumstances an invalid truncation was detected. This
  code has now been removed, a file change (and thus resent) is only
  detected if the inode number changes.
- bugfix: a couple of problems that imfile had on some platforms, namely
  Ubuntu (not their fault, but occured there)
- bugfix: imfile utilizes 32 bit to track offset. Most importantly,
  this problem can not experienced on Fedora 64 bit OS (which has
  64 bit long's!)
- bugfix: abort if imfile reads file line of more than 64KiB
  Thanks to Peter Eisentraut for reporting and analysing this problem.
  bug tracker: http://bugzilla.adiscon.com/show_bug.cgi?id=221
- bugfix: omlibdbi did not use password from rsyslog.con
  closes: http://bugzilla.adiscon.com/show_bug.cgi?id=203
- bugfix: TCP connection invalidly aborted when messages needed to be
  discarded (due to QUEUE_FULL or similar problem)
- bugfix: a slightly more informative error message when a TCP
  connections is aborted
- bugfix: timestamp was incorrectly calculated for timezones with minute
  offset
  closes: http://bugzilla.adiscon.com/show_bug.cgi?id=271
- some improvements thanks to clang's static code analyzer
  o overall cleanup (mostly unnecessary writes and otherwise unused stuff)
  o bugfix: fixed a very remote problem in msg.c which could occur when
    running under extremely low memory conditions
---------------------------------------------------------------------------
Version 4.6.5  [v4-stable] (rgerhards), 2010-11-24
- bugfix(important): problem in TLS handling could cause rsyslog to loop
  in a tight loop, effectively disabling functionality and bearing the
  risk of unresponsiveness of the whole system.
  Bug tracker: http://bugzilla.adiscon.com/show_bug.cgi?id=194
---------------------------------------------------------------------------
Version 4.6.4  [v4-stable] (rgerhards), 2010-08-05
- bugfix: zero-sized (empty) messages were processed by imtcp
  they are now dropped as they always should have been
- bugfix: programname filter in ! configuration can not be reset
  Thanks to Kiss Gabor for the patch.
---------------------------------------------------------------------------
Version 4.6.3  [v4-stable] (rgerhards), 2010-07-07
- improvded testbench
  - added test with truly random data received via syslog to test
    robustness
  - added new configure option that permits to disable and enable an
    extended testbench
- bugfix: segfault on HUP when "HUPIsRestart" was set to "on"
  thanks varmojfekoj for the patch
- bugfix: default for $OMFileFlushOnTXEnd was wrong ("off").
  This, in default mode, caused buffered writing to be used, what
  means that it looked like no output were written or partial
  lines. Thanks to Michael Biebl for pointing out this bug.
- bugfix: testbench failed when not executed in UTC+1 timezone
  accidently, the time zone information was kept inside some
  to-be-checked-for responses
- temporary bugfix replaced by permanent one for
  message-induced off-by-one error (potential segfault) (see 4.6.2)
  The analysis has been completed and a better fix been crafted and 
  integrated.
- bugfix: the T/P/E config size specifiers did not work properly under
  all 32-bit platforms
- bugfix: local unix system log socket was deleted even when it was
  not configured
- some doc fixes; incorrect config samples could cause confusion
  thanks to Anthony Edwards for pointing the problems out
---------------------------------------------------------------------------
Version 4.6.2  [v4-stable] (rgerhards), 2010-03-26
- new feature: "." action type added to support writing files to relative
  pathes (this is primarily meant as a debug aid)
- added replacements for atomic instructions on systems that do not
  support them. [backport of Stefen Sledz' patch for v5)
- new feature: $OMFileAsyncWriting directive added
  it permits to specifiy if asynchronous writing should be done or not
- bugfix(temporary): message-induced off-by-one error (potential segfault)
  Some types of malformed messages could trigger an off-by-one error
  (for example, \0 or \n as the last character, and generally control
  character escaption is questionable). This is due to not strictly
  following a the \0 or string counted string paradigm (during the last
  optimization on the cstring class). As a temporary fix, we have 
  introduced a proper recalculation of the size. However, a final
  patch is expected in the future. See bug tracker for further details
  and when the final patch will be available:
  http://bugzilla.adiscon.com/show_bug.cgi?id=184
  Note that the current patch is considered sufficient to solve the
  situation, but it requires a bit more runtime than desirable.
- bugfix: potential segfault in dynafile cache
  This bug was triggered by an open failure. The the cache was full and
  a new entry needed to be placed inside it, a victim for eviction was
  selected. That victim was freed, then the open of the new file tried. If
  the open failed, the victim entry was still freed, and the function
  exited. However, on next invocation and cache search, the victim entry
  was used as if it were populated, most probably resulting in a segfault.
- bugfix: race condition during directory creation
  If multiple files try to create a directory at (almost) the same time,
  some of them may fail. This is a data race and also exists with other
  processes that may create the same directory. We do now check for this
  condition and gracefully handle it.
- bugfix: potential re-use of free()ed file stream object in omfile
  when dynaCache is enabled, the cache is full, a new entry needs to
  be allocated, thus the LRU discarded, then a new entry is opend and that
  fails. In that case, it looks like the discarded stream may be reused
  improperly (based on code analysis, test case and confirmation pending)
- added new property replacer option "date-rfc3164-buggyday" primarily
  to ease migration from syslog-ng. See property replacer doc for
  details. [backport from 5.5.3 because urgently needed by some]
- improved testbench
- bugfix: invalid buffer write in (file) stream class
  currently being accessed buffer could be overwritten with new data.
  While this probably did not cause access violations, it could case loss
  and/or duplication of some data (definitely a race with no deterministic
  outcome)
- bugfix: potential hang condition during filestream close
  predicate was not properly checked when waiting for the background file
  writer
- bugfix: improper synchronization when "$OMFileFlushOnTXEnd on" was used
  Internal data structures were not properly protected due to missing
  mutex calls.
- bugfix: potential data loss during file stream shutdown
- bugfix: potential problems during file stream shutdown
  The shutdown/close sequence was not clean, what potentially (but
  unlikely) could lead to some issues. We have not been able to describe
  any fatal cases, but there was some bug potential. Sequence has now
  been straighted out.
- bugfix: potential problem (loop, abort) when file write error occured
  When a write error occured in stream.c, variable iWritten had the error
  code but this was handled as if it were the actual number of bytes
  written. That was used in pointer arithmetic later on, and thus could
  lead to all sorts of problems. However, this could only happen if the
  error was EINTR or the file in question was a tty. All other cases were
  handled properly. Now, iWritten is reset to zero in such cases, resulting
  in proper retries.
- bugfix: $omfileFlushOnTXEnd was turned on when set to off and vice
  versa due to an invalid check
- bugfix: recent patch to fix small memory leak could cause invalid free.
  This could only happen during config file parsing.
- bugfix(minor): handling of extremely large strings in dbgprintf() fixed
  Previously, it could lead to garbagge output and, in extreme cases, also
  to segfaults. Note: this was a problem only when debug output was 
  actually enabled, so it caused no problem in production use.
- bugfix(minor): BSD_SO_COMPAT query function had some global vars not
  properly initialized. However, in practice the loader initializes them 
  with zero, the desired value, so there were no actual issue in almost 
  all cases.
---------------------------------------------------------------------------
Version 4.6.1  [v4-stable] (rgerhards), 2010-03-04
- re-enabled old pipe output (using new module ompipe, built-in) after
  some problems with pipes (and especially in regard to xconsole) were
  discovered. Thanks to Michael Biebl for reporting the issues.
- bugfix: potential problems with large file support could cause segfault
  ... and other weird problems. This seemed to affect 32bit-platforms
  only, but I can not totally outrule there were issues on other
  platforms as well. The previous code could cause system data types
  to be defined inconsistently, and that could lead to various 
  troubles. Special thanks go to the Mandriva team for identifying
  an initial problem, help discussing it and ultimately a fix they
  contributed.
- bugfix: fixed problem that caused compilation on FreeBSD 9.0 to fail.
  bugtracker: http://bugzilla.adiscon.com/show_bug.cgi?id=181
  Thanks to Christiano for reporting.
- bugfix: potential segfault in omfile when a dynafile open failed
  In that case, a partial cache entry was written, and some internal
  pointers (iCurrElt) not correctly updated. In the next iteration, that
  could lead to a segfault, especially if iCurrElt then points to the
  then-partial record. Not very likely, but could happen in practice.
- bugfix (theoretical): potential segfault in omfile under low memory
  condition. This is only a theoretical bug, because it would only 
  happen when strdup() fails to allocate memory - which is highly 
  unlikely and will probably lead to all other sorts of errors.
- bugfix: comment char ('#') in literal terminated script parsing
  and thus could not be used.
  but tracker: http://bugzilla.adiscon.com/show_bug.cgi?id=119
  [merged in from v3.22.2]
---------------------------------------------------------------------------
Version 4.6.0  [v4-stable] (rgerhards), 2010-02-24
***************************************************************************
* This is a new stable v4 version. It contains all fixes and enhancements *
* made during the 4.5.x phase as well as those listed below.              *
* Note: this version is scheduled to conclude the v4 development process. *
*       Do not expect any more new developments in v4. The focus is now   *
*       on v5 (what also means we have a single devel branch again).      *
*       ("development" means new feature development, bug fixes are of    *
*       course provided for v4-stable)                                    *
***************************************************************************
- improved testbench to contain samples for totally malformed messages
  which miss parts of the message content
- bugfix: some malformed messages could lead to a missing LF inside files
  or some other missing parts of the template content.
- bugfix: if a message ended immediately with a hostname, the hostname
  was mistakenly interpreted as TAG, and localhost be used as hostname
- bugfix: message without MSG part could case a segfault
  [backported from v5 commit 98d1ed504ec001728955a5bcd7916f64cd85f39f]
  This actually was a "recent" regression, but I did not realize that it
  was introduced by the performance optimization in v4-devel. Shame on
  me for having two devel versions at the same time...
---------------------------------------------------------------------------
Version 4.5.8  [v4-beta] (rgerhards), 2010-02-10
- enhanced doc for using PostgreSQL
  Thanks to Marc Schiffbauer for the new/updated doc
- bugfix: property replacer returned invalid parameters under some (unusual)
  conditions. In extreme cases, this could lead to garbled logs and/or
  a system failure.
- bugfix: invalid length returned (often) when using regular expressions
  inside the property replacer
- bugfix: submatch regex in property replacer did not honor "return 0 on
  no match" config case
- bugfix: imuxsock incorrectly stated inputname "imudp"
  Thanks to Ryan Lynch for reporting this.
- (slightly) enhanced support for FreeBSD by setting _PATH_MODDIR to
  the correct value on FreeBSD.
  Thanks to Cristiano for the patch.
- bugfix: -d did not enable display of debug messages
  regression from introduction of "debug on demand" mode
  Thanks to Michael Biebl for reporting this bug
- bugfix: blanks inside file names did not terminate file name parsing.
  This could reslult in the whole rest of a line (including comments)
  to be treated as file name in "write to file" actions.
  Thanks to Jack for reporting this issue.
- bugfix: rsyslog hang when writing to a named pipe which nobody was
  reading. Thanks to Michael Biebl for reporting this bug.
  Bugzilla entry: http://bugzilla.adiscon.com/show_bug.cgi?id=169
- bugfix: potential segfaults during queue shutdown
  (bugs require certain non-standard settings to appear)
  Thanks to varmojfekoj for the patch
---------------------------------------------------------------------------
Version 4.5.7  [v4-beta] (rgerhards), 2009-11-18
- added a so-called "On Demand Debug" mode, in which debug output can
  be generated only after the process has started, but not right from
  the beginning. This is assumed to be useful for hard-to-find bugs.
  Also improved the doc on the debug system.
- bugfix (kind of): check if TCP connection is still alive if using TLS
  Thanks to Jonathan Bond-Caron for the patch.
- bugfix: hostname accidently set to IP address for some message sources,
  for example imudp. Thanks to Anton for reporting this bug.
- bugfix [imported from 4.4.3]: $ActionExecOnlyOnceEveryInterval did
  not work.
---------------------------------------------------------------------------
Version 4.5.6  [v4-beta] (rgerhards), 2009-11-05
- bugfix: named pipes did no longer work (they always got an open error)
  this was a regression from the omfile rewrite in 4.5.0
- bugfix(minor): diag function returned wrong queue memeber count
  for the main queue if an active DA queue existed. This had no relevance
  to real deployments (assuming they are not running the debug/diagnostic
  module...), but sometimes caused grief and false alerts in the 
  testbench.
- included some important fixes from v4-stable:
  * bugfix: invalid handling of zero-sized messages
  * bugfix: zero-sized UDP messages are no longer processed
  * bugfix: random data could be appended to message
  * bugfix: reverse lookup reduction logic in imudp do DNS queries too often
- bugfix(testbench): testcase did not properly wait for rsyslod shutdown
  thus some unpredictable behavior and a false negative test result
  could occur. [BACKPORTED from v5]
- bugfix(testbench): sequence check was not always performed correctly,
  that could result in tests reporting success when they actually failed
---------------------------------------------------------------------------
Version 4.5.5  [v4-beta] (rgerhards), 2009-10-21
- added $InputTCPServerNotifyOnConnectionClose config directive
  see doc for details
- bugfix: debug string larger than 1K were improperly displayed. Max size
  is now 32K
- bugfix: invalid storage class selected for some size config parameters.
  This resulted in wrong values. The most prominent victim was the
  directory creation mode, which was set to zero in some cases. For 
  details, see related blog post:
  http://blog.gerhards.net/2009/10/another-note-on-hard-to-find-bugs.html
---------------------------------------------------------------------------
Version 4.5.4  [v4-beta] (rgerhards), 2009-09-29
- bugfix: potential segfault in stream writer on destruction
  Most severely affected omfile. The problem was that some buffers were
  freed before the asynchronous writer thread was shut down. So the
  writer thread accessed invalid data, which may even already be
  overwritten. Symptoms (with omfile) were segfaults, grabled data
  and files with random names placed around the file system (most
  prominently into the root directory). Special thanks to Aaron for
  helping to track this down.
- bugfix: potential race in object loader (obj.c) during use/release
  of object interface
- bugfixes: potential problems in out file zip writer. Problems could
  lead to abort and/or memory leak. The module is now hardened in a very
  conservative way, which is sub-optimal from a performance point of view.
  This should be improved if it has proven reliable in practice.
---------------------------------------------------------------------------
Version 4.5.3  [v4-beta] (rgerhards), 2009-09-17
- bugfix: repeated messages were incorrectly processed
  this could lead to loss of the repeated message content. As a side-
  effect, it could probably also be possible that some segfault occurs
  (quite unlikely). The root cause was that some counters introduced
  during the malloc optimizations were not properly duplicated in
  MsgDup(). Note that repeated message processing is not enabled
  by default.
- bugfix: message sanitation had some issues:
  - control character DEL was not properly escaped
  - NUL and LF characters were not properly stripped if no control
    character replacement was to be done
  - NUL characters in the message body were silently dropped (this was
    a regeression introduced by some of the recent optimizations)
- bugfix: strings improperly reused, resulting in some message properties
  be populated with strings from previous messages. This was caused by
  an improper predicate check. [backported from v5]
- fixed some minor portability issues
- bugfix: reverse lookup reduction logic in imudp do DNS queries too often
  [imported from 4.4.2]
---------------------------------------------------------------------------
Version 4.5.2  [v4-beta] (rgerhards), 2009-08-21
- legacy syslog parser changed so that it now accepts date stamps in
  wrong case. Some devices seem to create them and I do not see any harm
  in supporting that.
- added $InputTCPMaxListeners directive - permits to specify how many 
  TCP servers shall be possible (default is 20).
- bugfix: memory leak with some input modules. Those inputs that
  use parseAndSubmitMsg() leak two small memory blocks with every message.
  Typically, those process only relatively few messages, so the issue 
  does most probably not have any effect in practice.
- bugfix: if tcp listen port could not be created, no error message was
  emitted
- bugfix: potential segfault in output file writer (omfile)
  In async write mode, we use modular arithmetic to index the output
  buffer array. However, the counter variables accidently were signed,
  thus resulting in negative indizes after integer overflow. That in turn
  could lead to segfaults, but was depending on the memory layout of 
  the instance in question (which in turn depended on a number of
  variables, like compile settings but also configuration). The counters
  are now unsigned (as they always should have been) and so the dangling
  mis-indexing does no longer happen. This bug potentially affected all
  installations, even if only some may actually have seen a segfault.
- bugfix: hostnames with dashes in them were incorrectly treated as
  malformed, thus causing them to be treated as TAG (this was a regression
  introduced from the "rfc3164 strict" change in 4.5.0).
---------------------------------------------------------------------------
Version 4.5.1  [DEVEL] (rgerhards), 2009-07-15
- CONFIG CHANGE: $HUPisRestart default is now "off". We are doing this
  to support removal of restart-type HUP in v5.
- bugfix: fromhost-ip was sometimes truncated
- bugfix: potential segfault when zip-compressed syslog records were
  received (double free)
- bugfix: properties inputname, fromhost, fromhost-ip, msg were lost when
  working with disk queues
- performance enhancement: much faster, up to twice as fast (depending
  on configuration)
- bugfix: abort condition when RecvFrom was not set and message reduction
  was on. Happend e.g. with imuxsock.
- added $klogConsoleLogLevel directive which permits to set a new
  console log level while rsyslog is active
- bugfix: message could be truncated after TAG, often when forwarding
  This was a result of an internal processing error if maximum field
  sizes had been specified in the property replacer.
- added ability for the TCP output action to "rebind" its send socket after
  sending n messages (actually, it re-opens the connection, the name is 
  used because this is a concept very similiar to $ActionUDPRebindInterval).
  New config directive $ActionSendTCPRebindInterval added for the purpose.
  By default, rebinding is disabled. This is considered useful for load
  balancers.
- testbench improvements
---------------------------------------------------------------------------
Version 4.5.0  [DEVEL] (rgerhards), 2009-07-02
- activation order of inputs changed, they are now activated only after
  privileges are dropped. Thanks to Michael Terry for the patch.
- greatly improved performance
- greatly reduced memory requirements of msg object
  to around half of the previous demand. This means that more messages can
  be stored in core! Due to fewer cache misses, this also means some
  performance improvement.
- improved config error messages: now contain a copy of the config line
  that (most likely) caused the error
- reduced max value for $DynaFileCacheSize to 1,000 (the former maximum
  of 10,000 really made no sense, even 1,000 is very high, but we like
  to keep the user in control ;)).
- added capability to fsync() queue disk files for enhanced reliability
  (also add's speed, because you do no longer need to run the whole file
  system in sync mode)
- more strict parsing of the hostname in rfc3164 mode, hopefully
  removes false positives (but may cause some trouble with hostname
  parsing). For details, see this bug tracker:
  http://bugzilla.adiscon.com/show_bug.cgi?id=126
- omfile rewrite to natively support zip files (includes large extension
  of the stream class)
- added configuration commands (see doc for explanations)
  * $OMFileZipLevel
  * $OMFileIOBufferSize
  * $OMFileFlushOnTXEnd
  * $MainMsgQueueSyncQueueFiles
  * $ActionQueueSyncQueueFiles
- done some memory accesses explicitely atomic
- bugfix: subtle (and usually irrelevant) issue in timout processing
  timeout could be one second too early if nanoseconds wrapped
- set a more sensible timeout for shutdow, now 1.5 seconds to complete
  processing (this also removes those cases where the shutdown message
  was not written because the termination happened before it)
- internal bugfix: object pointer was only reset to NULL when an object
  was actually destructed. This most likely had no effect to existing code,
  but it may also have caused trouble in remote cases. Similarly, the fix
  may also cause trouble...
- bugfix: missing initialization during timestamp creation
  This could lead to timestamps written in the wrong format, but not to
  an abort
---------------------------------------------------------------------------
Version 4.4.3  [v4-stable] (rgerhards), 2009-10-??
- bugfix: several smaller bugs resolved after flexelint review
  Thanks to varmojfekoj for the patch.
- bugfix: $ActionExecOnlyOnceEveryInterval did not work.
  This was a regression from the time() optimizations done in v4.
  Bug tracker: http://bugzilla.adiscon.com/show_bug.cgi?id=143
  Thanks to Klaus Tachtler for reporting this bug.
- bugfix: potential segfault on queue shutdown
  Thanks to varmojfekoj for the patch.
- bugfix: potential hang condition on queue shutdown
  [imported from v3-stable]
- bugfix: segfault on startup when -q or -Q option was given
  [imported from v3-stable]
---------------------------------------------------------------------------
Version 4.4.2  [v4-stable] (rgerhards), 2009-10-09
- bugfix: invalid handling of zero-sized messages, could lead to mis-
  addressing and potential memory corruption/segfault
- bugfix: zero-sized UDP messages are no longer processed
  until now, they were forwarded to processing, but this makes no sense
  Also, it looks like the system seems to provide a zero return code
  on a UDP recvfrom() from time to time for some internal reasons. These
  "receives" are now silently ignored.
- bugfix: random data could be appended to message, possibly causing
  segfaults
- bugfix: reverse lookup reduction logic in imudp do DNS queries too often
  A comparison was done between the current and the former source address.
  However, this was done on the full sockaddr_storage structure and not
  on the host address only. This has now been changed for IPv4 and IPv6.
  The end result of this bug could be a higher UDP message loss rate than
  necessary (note that UDP message loss can not totally be avoided due
  to the UDP spec)
---------------------------------------------------------------------------
Version 4.4.1  [v4-stable] (rgerhards), 2009-09-02
- features requiring Java are automatically disabled if Java is not
  present (thanks to Michael Biebl for his help!)
- bugfix: invalid double-quoted PRI, among others in outgoing messages
  This causes grief with all receivers.
  Bug tracker: http://bugzilla.adiscon.com/show_bug.cgi?id=147
- bugfix: Java testing tools were required, even if testbench was disabled
  This resulted in build errors if no Java was present on the build system,
  even though none of the selected option actually required Java.
  (I forgot to backport a similar fix to newer releases).
- bugfix (backport): omfwd segfault
  Note that the orginal (higher version) patch states this happens only
  when debugging mode is turned on. That statement is wrong: if debug
  mode is turned off, the message is not being emitted, but the division
  by zero in the actual parameters still happens.
---------------------------------------------------------------------------
Version 4.4.0  [v4-stable] (rgerhards), 2009-08-21
- bugfix: stderr/stdout were not closed to be able to emit error messages,
  but this caused ssh sessions to hang. Now we close them after the 
  initial initialization. See forum thread:
  http://kb.monitorware.com/controlling-terminal-issues-t9875.html
- bugfix: sending syslog messages with zip compression did not work
---------------------------------------------------------------------------
Version 4.3.2  [v4-beta] (rgerhards), 2009-06-24
- removed long-obsoleted property UxTradMsg
- added a generic network stream server (in addition to rather specific
  syslog tcp server)
- added ability for the UDP output action to rebind its send socket after
  sending n messages. New config directive $ActionSendUDPRebindInterval
  added for the purpose. By default, rebinding is disabled. This is 
  considered useful for load balancers.
- bugfix: imdiag/imtcp had a race condition
- improved testbench (now much better code design and reuse)
- added config switch --enable-testbench=no to turn off testbench
---------------------------------------------------------------------------
Version 4.3.1  [DEVEL] (rgerhards), 2009-05-25
- added capability to run multiple tcp listeners (on different ports)
- performance enhancement: imtcp calls parser no longer on input thread
  but rather inside on of the potentially many main msg queue worker
  threads (an enhancement scheduled for all input plugins where this is
  possible)
- added $GenerateConfigGraph configuration command which can be used
  to generate nice-looking (and very informative) rsyslog configuration
  graphs.
- added $ActionName configuration directive (currently only used for
  graph generation, but may find other uses)
- improved doc
  * added (hopefully) easier to grasp queue explanation
- improved testbench
  * added tests for queue disk-only mode (checks disk queue logic)
- bugfix: light and full delay watermarks had invalid values, badly
  affecting performance for delayable inputs
- build system improvements - thanks to Michael Biebl
- added new testing module imdiag, which enables to talk to the 
  rsyslog core at runtime. The current implementation is only a 
  beginning, but can be expanded over time
---------------------------------------------------------------------------
Version 4.3.0  [DEVEL] (rgerhards), 2009-04-17
- new feature: new output plugin omprog, which permits to start program
  and feed it (via its stdin) with syslog messages. If the program
  terminates, it is restarted.
- improved internal handling of RainerScript functions, building the
  necessary plumbing to support more functions with decent runtime
  performance. This is also necessary towards the long-term goal
  of loadable library modules.
- added new RainerScript function "tolower"
- improved testbench
  * added tests for tcp-based reception
  * added tcp-load test (1000 connections, 20,000 messages)
- added $MaxOpenFiles configuration directive
- bugfix: solved potential memory leak in msg processing, could manifest
  itself in imtcp
- bugfix: ompgsql did not detect problems in sql command execution
  this could cause loss of messages. The handling was correct if the
  connection broke, but not if there was a problem with statement
  execution. The most probable case for such a case would be invalid
  sql inside the template, and this is now much easier to diagnose.
---------------------------------------------------------------------------
Version 4.2.0  [v4-stable] (rgerhards), 2009-06-23
- bugfix: light and full delay watermarks had invalid values, badly
  affecting performance for delayable inputs
- imported all patches from 3.22.1 as of today (see below)
- bugfix: compile problems in im3195
---------------------------------------------------------------------------
Version 4.1.7  [BETA] (rgerhards), 2009-04-22
- bugfix: $InputTCPMaxSessions config directive was accepted, but not
  honored. This resulted in a fixed upper limit of 200 connections.
- bugfix: the default for $DirCreateMode was 0644, and as such wrong.
  It has now been changed to 0700. For some background, please see
  http://lists.adiscon.net/pipermail/rsyslog/2009-April/001986.html
- bugfix: ompgsql did not detect problems in sql command execution
  this could cause loss of messages. The handling was correct if the
  connection broke, but not if there was a problem with statement
  execution. The most probable case for such a case would be invalid
  sql inside the template, and this is now much easier to diagnose.
---------------------------------------------------------------------------
Version 4.1.6  [DEVEL] (rgerhards), 2009-04-07
- added new "csv" property replacer options to enable simple creation
  of CSV-formatted outputs (format from RFC4180 is used)
- implemented function support in RainerScript. That means the engine
  parses and compile functions, as well as executes a few build-in
  ones. Dynamic loading and registration of functions is not yet
  supported - but we now have a good foundation to do that later on.
- implemented the strlen() RainerScript function
- added a template output module
- added -T rsyslogd command line option, enables to specify a directory
  where to chroot() into on startup. This is NOT a security feature but
  introduced to support testing. Thus, -T does not make sure chroot()
  is used in a secure way. (may be removed later)
- added omstdout module for testing purposes. Spits out all messages to
  stdout - no config option, no other features
- added a parser testing suite (still needs to be extended, but a good
  start)
- modified $ModLoad statement so that for modules whom's name starts with
  a dot, no path is prepended (this enables relative-pathes and should
  not break any valid current config)
- fixed a bug that caused action retries not to work correctly
  situation was only cleared by a restart
- bugfix: closed dynafile was potentially never written until another
  dynafile name was generated - potential loss of messages
- improved omfile so that it properly suspends itself if there is an
  i/o or file name generation error. This enables it to be used with
  the full high availability features of rsyslog's engine
- bugfix: fixed some segaults on Solaris, where vsprintf() does not
  check for NULL pointers
- improved performance of regexp-based filters
  Thanks to Arnaud Cornet for providing the idea and initial patch.
- added a new way how output plugins may be passed parameters. This is
  more effcient for some outputs. They new can receive fields not only
  as a single string but rather in an array where each string is seperated.
- added (some) developer documentation for output plugin interface
- bugfix: potential abort with DA queue after high watermark is reached
  There exists a race condition that can lead to a segfault. Thanks
  go to vbernetr, who performed the analysis and provided patch, which
  I only tweaked a very little bit.
- bugfix: imtcp did incorrectly parse hostname/tag
  Thanks to Luis Fernando Muñoz Mejías for the patch.
---------------------------------------------------------------------------
Version 4.1.5  [DEVEL] (rgerhards), 2009-03-11
- bugfix: parser did not correctly parse fields in UDP-received messages
- added ERE support in filter conditions
  new comparison operation "ereregex"
- added new config directive $RepeatedMsgContainsOriginalMsg so that the
  "last message repeated n times" messages, if generated, may
  have an alternate format that contains the message that is being repeated
---------------------------------------------------------------------------
Version 4.1.4  [DEVEL] (rgerhards), 2009-01-29
- bugfix: inconsistent use of mutex/atomic operations could cause segfault
  details are too many, for full analysis see blog post at:
  http://blog.gerhards.net/2009/01/rsyslog-data-race-analysis.html
- bugfix: unitialized mutex was used in msg.c:getPRI
  This was subtle, because getPRI is called as part of the debugging code
  (always executed) in syslogd.c:logmsg.
- bufgix: $PreserveFQDN was not properly handled for locally emitted
  messages
---------------------------------------------------------------------------
Version 4.1.3  [DEVEL] (rgerhards), 2008-12-17
- added $InputTCPServerAddtlFrameDelimiter config directive, which
  enables to specify an additional, non-standard message delimiter
  for processing plain tcp syslog. This is primarily a fix for the invalid
  framing used in Juniper's NetScreen products. Credit to forum user
  Arv for suggesting this solution.
- added $InputTCPServerInputName property, which enables a name to be
  specified that will be available during message processing in the
  inputname property. This is considered useful for logic that treats
  messages differently depending on which input received them.
- added $PreserveFQDN config file directive
  Enables to use FQDNs in sender names where the legacy default
  would have stripped the domain part.
  Thanks to BlinkMind, Inc. http://www.blinkmind.com for sponsoring this
  development.
- bugfix: imudp went into an endless loop under some circumstances
  (but could also leave it under some other circumstances...)
  Thanks to David Lang and speedfox for reporting this issue.
---------------------------------------------------------------------------
Version 4.1.2  [DEVEL] (rgerhards), 2008-12-04
- bugfix: code did not compile without zlib
- security bugfix: $AllowedSender was not honored, all senders were
  permitted instead (see http://www.rsyslog.com/Article322.phtml)
- security fix: imudp emitted a message when a non-permitted sender
  tried to send a message to it. This behaviour is operator-configurable.
  If enabled, a message was emitted each time. That way an attacker could
  effectively fill the disk via this facility. The message is now
  emitted only once in a minute (this currently is a hard-coded limit,
  if someone comes up with a good reason to make it configurable, we
  will probably do that).
- doc bugfix: typo in v3 compatibility document directive syntax
  thanks to Andrej for reporting
- imported other changes from 3.21.8 and 3.20.1 (see there)
---------------------------------------------------------------------------
Version 4.1.1  [DEVEL] (rgerhards), 2008-11-26
- added $PrivDropToGroup, $PrivDropToUser, $PrivDropToGroupID,
  $PrivDropToUserID config directives to enable dropping privileges.
  This is an effort to provide a security enhancement. For the limits of this
  approach, see http://wiki.rsyslog.com/index.php/Security
- re-enabled imklog to compile on FreeBSD (brought in from beta)
---------------------------------------------------------------------------
Version 4.1.0  [DEVEL] (rgerhards), 2008-11-18

********************************* WARNING *********************************
This version has a slightly different on-disk format for message entries.
As a consequence, old queue files being read by this version may have
an invalid output timestamp, which could result to some malfunction inside
the output driver. It is recommended to drain queues with the previous
version before switching to this one.
********************************* WARNING *********************************

- greatly enhanced performance when compared to v3.
- added configuration directive "HUPisRestart" which enables to configure
  HUP to be either a full restart or "just" a leightweight way to
  close open files.
- enhanced legacy syslog parser to detect year if part of the timestamp
  the format is based on what Cisco devices seem to emit.
- added a setting "$OptimizeForUniprocessor" to enable users to turn off
  pthread_yield calls which are counter-productive on multiprocessor 
  machines (but have been shown to be useful on uniprocessors)
- reordered imudp processing. Message parsing is now done as part of main
  message queue worker processing (was part of the input thread)
  This should also improve performance, as potentially more work is
  done in parallel.
- bugfix: compressed syslog messages could be slightly mis-uncompressed
  if the last byte of the compressed record was a NUL
- added $UDPServerTimeRequery option which enables to work with
  less acurate timestamps in favor of performance. This enables querying
  of the time only every n-th time if imudp is running in the tight
  receive loop (aka receiving messsages at a high rate)
- doc bugfix: queue doc had wrong parameter name for setting controlling
  worker thread shutdown period
- restructured rsyslog.conf documentation
- bugfix: memory leak in ompgsql
  Thanks to Ken for providing the patch
---------------------------------------------------------------------------
Version 3.22.4 [v3-stable] (rgerhards), 2010-??-??
- bugfix: timestamp was incorrectly calculated for timezones with minute
  offset
  closes: http://bugzilla.adiscon.com/show_bug.cgi?id=271
- improved some code based on clang static analyzer results
- bugfix: potential misadressing in property replacer
---------------------------------------------------------------------------
Version 3.22.3 [v3-stable] (rgerhards), 2010-11-24
- bugfix(important): problem in TLS handling could cause rsyslog to loop
  in a tight loop, effectively disabling functionality and bearing the
  risk of unresponsiveness of the whole system.
  Bug tracker: http://bugzilla.adiscon.com/show_bug.cgi?id=194
---------------------------------------------------------------------------
Version 3.22.2 [v3-stable] (rgerhards), 2010-08-05
- bugfix: comment char ('#') in literal terminated script parsing
  and thus could not be used.
  but tracker: http://bugzilla.adiscon.com/show_bug.cgi?id=119
- enhance: imrelp now also provides remote peer's IP address 
  [if librelp != 1.0.0 is used]
- bugfix: sending syslog messages with zip compression did not work
- bugfix: potential hang condition on queue shutdown
- bugfix: segfault on startup when -q or -Q option was given
  bug tracker: http://bugzilla.adiscon.com/show_bug.cgi?id=157
  Thanks to Jonas Nogueira for reporting this bug.
- clarified use of $ActionsSendStreamDriver[AuthMode/PermittedPeers]
  in doc set (require TLS drivers)
- bugfix: $CreateDirs variable not properly initialized, default thus
  was random (but most often "on")
- bugfix: potential segfault when -p command line option was used
  thanks to varmojfekoj for pointing me at this bug
- bugfix: programname filter in ! configuration can not be reset
  Thanks to Kiss Gabor for the patch.
---------------------------------------------------------------------------
Version 3.22.1 [v3-stable] (rgerhards), 2009-07-02
- bugfix: invalid error message issued if $inlcudeConfig was on an empty
  set of files (e.g. *.conf, where none such files existed)
  thanks to Michael Biebl for reporting this bug
- bugfix: when run in foreground (but not in debug mode), a 
  debug message ("DoDie called") was emitted at shutdown. Removed.
  thanks to Michael Biebl for reporting this bug
- bugfix: some garbagge was emitted to stderr on shutdown. This
  garbage consisted of file names, which were written during 
  startup (key point: not a pointer error)
  thanks to Michael Biebl for reporting this bug
- bugfix: startup and shutdown message were emitted to stdout
  thanks to Michael Biebl for reporting this bug
- bugfix: error messages were not emitted to stderr in forked mode
  (stderr and stdo are now kept open across forks)
- bugfix: internal messages were emitted to whatever file had fd2 when
  rsyslogd ran in forked mode (as usual!)
  Thanks to varmojfekoj for the patch
- small enhancement: config validation run now exits with code 1 if an
  error is detected. This change is considered important but small enough
  to apply it directly to the stable version. [But it is a border case,
  the change requires more code than I had hoped. Thus I have NOT tried
  to actually catch all cases, this is left for the current devel
  releases, if necessary]
- bugfix: light and full delay watermarks had invalid values, badly
  affecting performance for delayable inputs
- bugfix: potential segfault issue when multiple $UDPServerRun directives
  are specified. Thanks to Michael Biebl for helping to debug this one.
- relaxed GnuTLS version requirement to 1.4.0 after confirmation from the
  field that this version is sufficient
- bugfix: parser did not properly handle empty structured data
- bugfix: invalid mutex release in msg.c (detected under thread debugger,
  seems not to have any impact on actual deployments)
---------------------------------------------------------------------------
Version 3.22.0 [v3-stable] (rgerhards), 2009-04-21
This is the first stable release that includes the full functionality
of the 3.21.x version tree.
- bugfix: $InputTCPMaxSessions config directive was accepted, but not
  honored. This resulted in a fixed upper limit of 200 connections.
- bugfix: the default for $DirCreateMode was 0644, and as such wrong.
  It has now been changed to 0700. For some background, please see
  http://lists.adiscon.net/pipermail/rsyslog/2009-April/001986.html
- bugfix: ompgsql did not detect problems in sql command execution
  this could cause loss of messages. The handling was correct if the
  connection broke, but not if there was a problem with statement
  execution. The most probable case for such a case would be invalid
  sql inside the template, and this is now much easier to diagnose.
---------------------------------------------------------------------------
Version 3.21.11 [BETA] (rgerhards), 2009-04-03
- build system improvements contributed by Michael Biebl - thx!
- all patches from 3.20.5 incorporated (see it's ChangeLog entry)
---------------------------------------------------------------------------
Version 3.21.10 [BETA] (rgerhards), 2009-02-02
- bugfix: inconsistent use of mutex/atomic operations could cause segfault
  details are too many, for full analysis see blog post at:
  http://blog.gerhards.net/2009/01/rsyslog-data-race-analysis.html
- the string "Do Die" was accidently emited upon exit in non-debug mode
  This has now been corrected. Thanks to varmojfekoj for the patch.
- some legacy options were not correctly processed.
  Thanks to varmojfekoj for the patch.
- doc bugfix: v3-compatiblity document had typo in config directive
  thanks to Andrej for reporting this
---------------------------------------------------------------------------
Version 3.21.9 [BETA] (rgerhards), 2008-12-04
- re-release of 3.21.8 with an additional fix, that could also lead
  to DoS; 3.21.8 has been removed from the official download archives
- security fix: imudp emitted a message when a non-permitted sender
  tried to send a message to it. This behaviour is operator-configurable.
  If enabled, a message was emitted each time. That way an attacker could
  effectively fill the disk via this facility. The message is now
  emitted only once in a minute (this currently is a hard-coded limit,
  if someone comes up with a good reason to make it configurable, we
  will probably do that).
---------------------------------------------------------------------------
Version 3.21.8  [BETA] (rgerhards), 2008-12-04
- bugfix: imklog did not compile on FreeBSD
- security bugfix: $AllowedSender was not honored, all senders were
  permitted instead (see http://www.rsyslog.com/Article322.phtml)
- merged in all other changes from 3.20.1 (see there)
---------------------------------------------------------------------------
Version 3.21.7  [BETA] (rgerhards), 2008-11-11
- this is the new beta branch, based on the former 3.21.6 devel
- new functionality: ZERO property replacer nomatch option (from v3-stable)
---------------------------------------------------------------------------
Version 3.21.6  [DEVEL] (rgerhards), 2008-10-22
- consolidated time calls during msg object creation, improves performance
  and consistency
- bugfix: solved a segfault condition
- bugfix: subsecond time properties generated by imfile, imklog and
  internal messages could be slightly inconsistent
- bugfix: (potentially big) memory leak on HUP if queues could not be
  drained before timeout - thanks to David Lang for pointing this out
- added capability to support multiple module search pathes. Thank
  to Marius Tomaschewski for providing the patch.
- bugfix: im3195 did no longer compile
- improved "make distcheck" by ensuring everything relevant is recompiled
---------------------------------------------------------------------------
Version 3.21.5  [DEVEL] (rgerhards), 2008-09-30
- performance optimization: unnecessary time() calls during message
  parsing removed - thanks to David Lang for his excellent performance
  analysis
- added new capability to property replacer: multiple immediately
  successive field delimiters are treated as a single one.
  Thanks to Zhuang Yuyao for the patch.
- added message property "inputname", which contains the name of the
  input (module) that generated it. Presence is depending on suport in
  each input module (else it is blank).
- added system property "$myhostname", which contains the name of the
  local host as it knows itself.
- imported a number of fixes and enhancements from the stable and
  devel branches, including a fix to a potential segfault on HUP
  when using UDP listners
- re-enabled gcc builtin atomic operations and added a proper
  ./configure check
- bugfix: potential race condition when adding messages to queue
  There was a wrong order of mutex lock operations. It is hard to
  believe that really caused problems, but in theory it could and with
  threading we often see that theory becomes practice if something is only
  used long enough on a fast enough machine with enough CPUs ;)
- cleaned up internal debug system code and made it behave better
  in regard to multi-threading
---------------------------------------------------------------------------
Version 3.21.4  [DEVEL] (rgerhards), 2008-09-04
- removed compile time fixed message size limit (was 2K), limit can now
  be set via $MaxMessageSize global config directive (finally gotten rid
  of MAXLINE ;))
- enhanced doc for $ActionExecOnlyEveryNthTimeTimeout
- integrated a number of patches from 3.18.4, namely
  - bugfix: order-of magnitude issue with base-10 size definitions
    in config file parser. Could lead to invalid sizes, constraints
    etc for e.g. queue files and any other object whose size was specified
    in base-10 entities. Did not apply to binary entities. Thanks to
    RB for finding this bug and providing a patch.
  - bugfix: action was not called when system time was set backwards
    (until the previous time was reached again). There are still some
    side-effects when time is rolled back (A time rollback is really a bad
    thing to do, ideally the OS should issue pseudo time (like NetWare did)
    when the user tries to roll back time). Thanks to varmojfekoj for this
    patch.
  - doc bugfix: rsyslog.conf man page improved and minor nit fixed
    thanks to Lukas Kuklinek for the patch.
---------------------------------------------------------------------------
Version 3.21.3  [DEVEL] (rgerhards), 2008-08-13
- added ability to specify flow control mode for imuxsock
- added ability to execute actions only after the n-th call of the action
  This also lead to the addition of two new config directives:
  $ActionExecOnlyEveryNthTime and $ActionExecOnlyEveryNthTimeTimeout
  This feature is useful, for example, for alerting: it permits you to
  send an alert only after at least n occurences of a specific message
  have been seen by rsyslogd. This protectes against false positives
  due to waiting for additional confirmation.
- bugfix: IPv6 addresses could not be specified in forwarding actions
  New syntax @[addr]:port introduced to enable that. Root problem was IPv6
  addresses contain colons.
- somewhat enhanced debugging messages
- imported from 3.18.3:
  - enhanced ommysql to support custom port to connect to server
    Port can be set via new $ActionOmmysqlServerPort config directive
    Note: this was a very minor change and thus deemed appropriate to be
    done in the stable release.
  - bugfix: misspelled config directive, previously was
    $MainMsgQueueWorkeTimeoutrThreadShutdown, is now
    $MainMsgQueueWorkerTimeoutThreadShutdown. Note that the misspelled
    directive is not preserved - if the misspelled directive was used
    (which I consider highly unlikely), the config file must be changed.
    Thanks to lperr for reporting the bug.
---------------------------------------------------------------------------
Version 3.21.2  [DEVEL] (rgerhards), 2008-08-04
- added $InputUnixListenSocketHostName config directive, which permits to
  override the hostname being used on a local unix socket. This is useful
  for differentiating "hosts" running in several jails. Feature was
  suggested by David Darville, thanks for the suggestion.
- enhanced ommail to support multiple email recipients. This is done by
  specifying $ActionMailTo multiple times. Note that this introduces a
  small incompatibility to previous config file syntax: the recipient
  list is now reset for each action (we honestly believe that will
  not cause any problem - apologies if it does).
- enhanced troubleshooting documentation
---------------------------------------------------------------------------
Version 3.21.1  [DEVEL] (rgerhards), 2008-07-30
- bugfix: no error was reported if the target of a $IncludeConfig
  could not be accessed.
- added testbed for common config errors
- added doc for -u option to rsyslogd man page
- enhanced config file checking - no active actions are detected
- added -N rsyslogd command line option for a config validation run
  (which does not execute actual syslogd code and does not interfere
  with a running instance)
- somewhat improved emergency configuration. It is now also selected
  if the config contains no active actions
- rsyslogd error messages are now reported to stderr by default. can be
  turned off by the new "$ErrorMessagesToStderr off" directive
 Thanks to HKS for suggesting the new features.
---------------------------------------------------------------------------
Version 3.21.0  [DEVEL] (rgerhards), 2008-07-18
- starts a new devel branch
- added a generic test driver for RainerScript plus some test cases
  to the testbench
- added a small diagnostic tool to obtain result of gethostname() API
- imported all changes from 3.18.1 until today (some quite important,
  see below)
---------------------------------------------------------------------------
Version 3.20.6 [v3-stable] (rgerhards), 2009-04-16
- this is the last v3-stable for the 3.20.x series
- bugfix: $InputTCPMaxSessions config directive was accepted, but not
  honored. This resulted in a fixed upper limit of 200 connections.
- bugfix: the default for $DirCreateMode was 0644, and as such wrong.
  It has now been changed to 0700. For some background, please see
  http://lists.adiscon.net/pipermail/rsyslog/2009-April/001986.html
---------------------------------------------------------------------------
Version 3.20.5 [v3-stable] (rgerhards), 2009-04-02
- bugfix: potential abort with DA queue after high watermark is reached
  There exists a race condition that can lead to a segfault. Thanks
  go to vbernetr, who performed the analysis and provided patch, which
  I only tweaked a very little bit.
- fixed bugs in RainerScript:
  o when converting a number and a string to a common type, both were 
    actually converted to the other variable's type.
  o the value of rsCStrConvertToNumber() was miscalculated.
  Thanks to varmojfekoj for the patch
- fixed a bug in configure.ac which resulted in problems with
  environment detection - thanks to Michael Biebl for the patch
- fixed a potential segfault problem in gssapi code
  thanks to varmojfekoj for the patch
- doc enhance: provide standard template for MySQL module and instructions
  on how to modify schema
---------------------------------------------------------------------------
Version 3.20.4 [v3-stable] (rgerhards), 2009-02-09
- bugfix: inconsistent use of mutex/atomic operations could cause segfault
  details are too many, for full analysis see blog post at:
  http://blog.gerhards.net/2009/01/rsyslog-data-race-analysis.html
- bugfix: invalid ./configure settings for RFC3195
  thanks to Michael Biebl for the patch
- bugfix: invalid mutex access in msg.c
- doc bugfix: dist tarball missed 2 files, had one extra file that no
  longer belongs into it. Thanks to Michael Biebl for pointing this out.
---------------------------------------------------------------------------
Version 3.20.3 [v3-stable] (rgerhards), 2009-01-19
- doc bugfix: v3-compatiblity document had typo in config directive
  thanks to Andrej for reporting this
- fixed a potential segfault condition with $AllowedSender directive
  On HUP, the root pointers were not properly cleaned up. Thanks to
  Michael Biebel, olgoat, and Juha Koho for reporting and analyzing
  the bug.
---------------------------------------------------------------------------
Version 3.20.2 [v3-stable] (rgerhards), 2008-12-04
- re-release of 3.20.1 with an additional fix, that could also lead
  to DoS; 3.20.1 has been removed from the official download archives
- security fix: imudp emitted a message when a non-permitted sender
  tried to send a message to it. This behaviour is operator-configurable.
  If enabled, a message was emitted each time. That way an attacker could
  effectively fill the disk via this facility. The message is now
  emitted only once in a minute (this currently is a hard-coded limit,
  if someone comes up with a good reason to make it configurable, we
  will probably do that).
---------------------------------------------------------------------------
Version 3.20.1 [v3-stable] (rgerhards), 2008-12-04
- security bugfix: $AllowedSender was not honored, all senders were
  permitted instead
- enhance: regex nomatch option "ZERO" has been added
  This allows to return the string 0 if a regular expression is
  not found. This is probably useful for storing numerical values into
  database columns.
- bugfix: memory leak in gtls netstream driver fixed
  memory was lost each time a TLS session was torn down. This could 
  result in a considerable memory leak if it happened quite frequently
  (potential system crash condition)
- doc update: documented how to specify multiple property replacer
  options + link to new online regex generator tool added
- minor bufgfix: very small memory leak in gtls netstream driver
  around a handful of bytes (< 20) for each HUP
- improved debug output for regular expressions inside property replacer
  RE's seem to be a big trouble spot and I would like to have more
  information inside the debug log. So I decided to add some additional
  debug strings permanently.
---------------------------------------------------------------------------
Version 3.20.0 [v3-stable] (rgerhards), 2008-11-05
- this is the inital release of the 3.19.x branch as a stable release
- bugfix: double-free in pctp netstream driver. Thank to varmojfeko
  for the patch
---------------------------------------------------------------------------
Version 3.19.12 [BETA] (rgerhards), 2008-10-16
- bugfix: subseconds where not correctly extracted from a timestamp
  if that timestamp did not contain any subsecond information (the
  resulting string was garbagge but should have been "0", what it
  now is).
- increased maximum size of a configuration statement to 4K (was 1K)
- imported all fixes from the stable branch (quite a lot)
- bugfix: (potentially big) memory leak on HUP if queues could not be
  drained before timeout - thanks to David Lang for pointing this out
---------------------------------------------------------------------------
Version 3.19.11 [BETA] (rgerhards), 2008-08-25
This is a refresh of the beta. No beta-specific fixes have been added.
- included fixes from v3-stable (most importantly 3.18.3)
---------------------------------------------------------------------------
Version 3.19.10 [BETA] (rgerhards), 2008-07-15
- start of a new beta branch based on former 3.19 devel branch
- bugfix: bad memory leak in disk-based queue modes
- bugfix: UDP syslog forwarding did not work on all platforms
  the ai_socktype was incorrectly set to 1. On some platforms, this
  lead to failing name resolution (e.g. FreeBSD 7). Thanks to HKS for
  reporting the bug.
- bugfix: priority was incorrectly calculated on FreeBSD 7,
  because the LOG_MAKEPRI() C macro has a different meaning there (it
  is just a simple addition of faciltity and severity). I have changed
  this to use own, consistent, code for PRI calculation. Thank to HKS
  for reporting this bug.
- bugfix (cosmetical): authorization was not checked when gtls handshake
  completed immediately. While this sounds scary, the situation can not
  happen in practice. We use non-blocking IO only for server-based gtls
  session setup. As TLS requires the exchange of multiple frames before
  the handshake completes, it simply is impossible to do this in one
  step. However, it is useful to have the code path correct even for 
  this case - otherwise, we may run into problems if the code is changed
  some time later (e.g. to use blocking sockets). Thanks to varmojfekoj
  for providing the patch.
- important queue bugfix from 3.18.1 imported (see below)
- cleanup of some debug messages
---------------------------------------------------------------------------
Version 3.19.9 (rgerhards), 2008-07-07
- added tutorial for creating a TLS-secured syslog infrastructure
- rewritten omusrmsg to no longer fork() a new process for sending messages
  this caused some problems with the threading model, e.g. zombies. Also,
  it was far less optimal than it is now.
- bugfix: machine certificate was required for client even in TLS anon mode
  Reference: http://bugzilla.adiscon.com/show_bug.cgi?id=85
  The fix also slightly improves performance by not storing certificates in
  client sessions when there is no need to do so.
- bugfix: RainerScript syntax error was not always detected
---------------------------------------------------------------------------
Version 3.19.8 (rgerhards), 2008-07-01
- bugfix: gtls module did not correctly handle EGAIN (and similar) recv()
  states. This has been fixed by introducing a new abstraction layer inside
  gtls.
- added (internal) error codes to error messages; added redirector to
  web description of error codes
  closes bug http://bugzilla.adiscon.com/show_bug.cgi?id=20
- disabled compile warnings caused by third-party libraries
- reduced number of compile warnings in gcc's -pedantic mode
- some minor documentation improvements
- included all fixes from beta 3.17.5
---------------------------------------------------------------------------
Version 3.19.7 (rgerhards), 2008-06-11
- added new property replacer option "date-subseconds" that enables
  to query just the subsecond part of a high-precision timestamp
- somewhat improved plain tcp syslog reliability by doing a connection
  check before sending. Credits to Martin Schuette for providing the
  idea. Details are available at
  http://blog.gerhards.net/2008/06/reliable-plain-tcp-syslog-once-again.html
- made rsyslog tickless in the (usual and default) case that repeated
  message reduction is turned off. More info:
  http://blog.gerhards.net/2008/06/coding-to-save-environment.html
- some build system cleanup, thanks to Michael Biebl
- bugfix: compile under (Free)BSD failed due to some invalid library
  definitions - this is fixed now. Thanks to Michael Biebl for the patch.
---------------------------------------------------------------------------
Version 3.19.6 (rgerhards), 2008-06-06
- enhanced property replacer to support multiple regex matches
- bugfix: part of permittedPeer structure was not correctly initialized
  thanks to varmojfekoj for spotting this
- bugfix: off-by-one bug during certificate check
- bugfix: removed some memory leaks in TLS code
---------------------------------------------------------------------------
Version 3.19.5 (rgerhards), 2008-05-30
- enabled Posix ERE expressions inside the property replacer
  (previously BRE was permitted only)
- provided ability to specify that a regular expression submatch shall
  be used inside the property replacer
- implemented in property replacer: if a regular expression does not match,
  it can now either return "**NO MATCH** (default, as before), a blank
  property or the full original property text
- enhanced property replacer to support multiple regex matches
---------------------------------------------------------------------------
Version 3.19.4 (rgerhards), 2008-05-27
- implemented x509/certvalid gtls auth mode
- implemented x509/name gtls auth mode (including wildcards)
- changed fingerprint gtls auth mode to new format fingerprint
- protected gtls error string function by a mutex. Without it, we
  could have a race condition in extreme cases. This was very remote,
  but now can no longer happen.
- changed config directive name to reflect different use
  $ActionSendStreamDriverCertFingerprint is now
  $ActionSendStreamDriverPermittedPeer and can be used both for
  fingerprint and name authentication (similar to the input side)
- bugfix: sender information (fromhost et al) was missing in imudp
  thanks to sandiso for reporting this bug
- this release fully inplements IETF's syslog-transport-tls-12 plus
  the latest text changes Joe Salowey provided via email. Not included
  is ipAddress subjectAltName authentication, which I think will be
  dropped from the draft. I don't think there is any real need for it.
This release also includes all bug fix up to today from the beta
and stable branches. Most importantly, this means the bugfix for
100% CPU utilization by imklog.
---------------------------------------------------------------------------
Version 3.19.3 (rgerhards), 2008-05-21
- added ability to authenticate the server against its certificate
  fingerprint
- added ability for client to provide its fingerprint
- added ability for server to obtain client cert's fingerprint
- bugfix: small mem leak in omfwd on exit (strmdriver name was not freed)
- bugfix: $ActionSendStreamDriver had no effect
- bugfix: default syslog port was no longer used if none was
  configured. Thanks to varmojfekoj for the patch
- bugfix: missing linker options caused build to fail on some
  systems. Thanks to Tiziano Mueller for the patch.
---------------------------------------------------------------------------
Version 3.19.2 (rgerhards), 2008-05-16
- bugfix: TCP input modules did incorrectly set fromhost property
  (always blank)
- bugfix: imklog did not set fromhost property
- added "fromhost-ip" property
  Note that adding this property changes the on-disk format for messages.
  However, that should not have any bad effect on existing spool files.
  But you will run into trouble if you create a spool file with this
  version and then try to process it with an older one (after a downgrade).
  Don't do that ;)
- added "RSYSLOG_DebugFormat" canned template
- bugfix: hostname and fromhost were swapped when a persisted message
  (in queued mode) was read in
- bugfix: lmtcpclt, lmtcpsrv and lmgssutil did all link to the static
  runtime library, resulting in a large size increase (and potential
  "interesting" effects). Thanks to Michael Biebel for reporting the size
  issue.
- bugfix: TLS server went into an endless loop in some situations.
  Thanks to Michael Biebl for reporting the problem.
- fixed potential segfault due to invalid call to cfsysline
  thanks to varmojfekoj for the patch
---------------------------------------------------------------------------
Version 3.19.1 (rgerhards), 2008-05-07
- configure help for --enable-gnutls wrong - said default is "yes" but
  default actually is "no" - thanks to darix for pointing this out
- file dirty.h was missing - thanks to darix for pointing this out
- bugfix: man files were not properly distributed - thanks to
  darix for reporting and to Michael Biebl for help with the fix
- some minor cleanup
---------------------------------------------------------------------------
Version 3.19.0 (rgerhards), 2008-05-06
- begins new devel branch version
- implemented TLS for plain tcp syslog (this is also the world's first
  implementation of IETF's upcoming syslog-transport-tls draft)
- partly rewritten and improved omfwd among others, now loads TCP
  code only if this is actually necessary
- split of a "runtime library" for rsyslog - this is not yet a clean
  model, because some modularization is still outstanding. In theory,
  this shall enable other utilities but rsyslogd to use the same
  runtime
- implemented im3195, the RFC3195 input as a plugin
- changed directory structure, files are now better organized
- a lot of cleanup in regard to modularization
- -c option no longer must be the first option - thanks to varmjofekoj
  for the patch
---------------------------------------------------------------------------
Version 3.18.7 (rgerhards), 2008-12-??
- bugfix: the default for $DirCreateMode was 0644, and as such wrong.
  It has now been changed to 0700. For some background, please see
  http://lists.adiscon.net/pipermail/rsyslog/2009-April/001986.html
- fixed a potential segfault condition with $AllowedSender directive
  On HUP, the root pointers were not properly cleaned up. Thanks to
  Michael Biebel, olgoat, and Juha Koho for reporting and analyzing
  the bug.
- some legacy options were not correctly processed.
  Thanks to varmojfekoj for the patch.
- doc bugfix: some spelling errors in man pages corrected. Thanks to
  Geoff Simmons for the patch.
---------------------------------------------------------------------------
Version 3.18.6 (rgerhards), 2008-12-08
- security bugfix: $AllowedSender was not honored, all senders were
  permitted instead (see http://www.rsyslog.com/Article322.phtml)
  (backport from v3-stable, v3.20.9)
- minor bugfix: dual close() call on tcp session closure
---------------------------------------------------------------------------
Version 3.18.5 (rgerhards), 2008-10-09
- bugfix: imudp input module could cause segfault on HUP
  It did not properly de-init a variable acting as a linked list head.
  That resulted in trying to access freed memory blocks after the HUP.
- bugfix:  rsyslogd could hang on HUP
  because getnameinfo() is not cancel-safe, but was not guarded against
  being cancelled. pthread_cancel() is routinely being called during
  HUP processing.
- bugfix[minor]: if queue size reached light_delay mark, enqueuing
  could potentially be blocked for a longer period of time, which
  was not the behaviour desired.
- doc bugfix: $ActionExecOnlyWhenPreviousIsSuspended was still misspelled
  as $...OnlyIfPrev... in some parts of the documentation. Thanks to 
  Lorenzo M. Catucci for reporting this bug.
- added doc on malformed messages, cause and how to work-around, to the
  doc set
- added doc on how to build from source repository
---------------------------------------------------------------------------
Version 3.18.4 (rgerhards), 2008-09-18
- bugfix: order-of magnitude issue with base-10 size definitions
  in config file parser. Could lead to invalid sizes, constraints
  etc for e.g. queue files and any other object whose size was specified
  in base-10 entities. Did not apply to binary entities. Thanks to
  RB for finding this bug and providing a patch.
- bugfix: action was not called when system time was set backwards
  (until the previous time was reached again). There are still some
  side-effects when time is rolled back (A time rollback is really a bad
  thing to do, ideally the OS should issue pseudo time (like NetWare did)
  when the user tries to roll back time). Thanks to varmojfekoj for this
  patch.
- doc bugfix: rsyslog.conf man page improved and minor nit fixed
  thanks to Lukas Kuklinek for the patch.
- bugfix: error code -2025 was used for two different errors. queue full
  is now -2074 and -2025 is unique again. (did cause no real problem
  except for troubleshooting)
- bugfix: default discard severity was incorrectly set to 4, which lead
  to discard-on-queue-full to be enabled by default. That could cause
  message loss where non was expected.  The default has now been changed
  to the correct value of 8, which disables the functionality. This
  problem applied both to the main message queue and the action queues.
  Thanks to Raoul Bhatia for pointing out this problem.
- bugfix: option value for legacy -a option could not be specified,
  resulting in strange operations. Thanks to Marius Tomaschewski
  for the patch.
- bugfix: colon after date should be ignored, but was not. This has
  now been corrected. Required change to the internal ParseTIMESTAMP3164()
  interface.
---------------------------------------------------------------------------
Version 3.18.3 (rgerhards), 2008-08-18
- bugfix: imfile could cause a segfault upon rsyslogd HUP and termination
  Thanks to lperr for an excellent bug report that helped detect this
  problem.
- enhanced ommysql to support custom port to connect to server
  Port can be set via new $ActionOmmysqlServerPort config directive
  Note: this was a very minor change and thus deemed appropriate to be
  done in the stable release.
- bugfix: misspelled config directive, previously was
  $MainMsgQueueWorkeTimeoutrThreadShutdown, is now
  $MainMsgQueueWorkerTimeoutThreadShutdown. Note that the misspelled
  directive is not preserved - if the misspelled directive was used
  (which I consider highly unlikely), the config file must be changed.
  Thanks to lperr for reporting the bug.
- disabled flow control for imuxsock, as it could cause system hangs
  under some circumstances. The devel (3.21.3 and above) will
  re-enable it and provide enhanced configurability to overcome the
  problems if they occur.
---------------------------------------------------------------------------
Version 3.18.2 (rgerhards), 2008-08-08
- merged in IPv6 forwarding address bugfix from v2-stable
---------------------------------------------------------------------------
Version 3.18.1 (rgerhards), 2008-07-21
- bugfix: potential segfault in creating message mutex in non-direct queue
  mode. rsyslogd segfaults on freeeBSD 7.0 (an potentially other platforms)
  if an action queue is running in any other mode than non-direct. The
  same problem can potentially be triggered by some main message queue
  settings. In any case, it will manifest during rsylog's startup. It is
  unlikely to happen after a successful startup (the only window of
  exposure may be a relatively seldom executed action running in queued
  mode). This has been corrected. Thank to HKS for point out the problem.
- bugfix: priority was incorrectly calculated on FreeBSD 7,
  because the LOG_MAKEPRI() C macro has a different meaning there (it
  is just a simple addition of faciltity and severity). I have changed
  this to use own, consistent, code for PRI calculation. [Backport from
  3.19.10]
- bugfix: remove PRI part from kernel message if it is present
  Thanks to Michael Biebl for reporting this bug
- bugfix: mark messages were not correctly written to text log files
  the markmessageinterval was not correctly propagated to all places
  where it was needed. This resulted in rsyslog using the default
  (20 minutes) in some code pathes, what looked to the user like mark
  messages were never written.
- added a new property replacer option "sp-if-no-1st-sp" to cover
  a problem with RFC 3164 based interpreation of tag separation. While
  it is a generic approach, it fixes a format problem introduced in
  3.18.0, where kernel messages no longer had a space after the tag.
  This is done by a modifcation of the default templates.
  Please note that this may affect some messages where there intentionally
  is no space between the tag and the first character of the message
  content. If so, this needs to be worked around via a specific
  template. However, we consider this scenario to be quite remote and,
  even if it exists, it is not expected that it will actually cause
  problems with log parsers (instead, we assume the new default template
  behaviour may fix previous problems with log parsers due to the 
  missing space).
- bugfix: imklog module was not correctly compiled for GNU/kFreeBSD.
  Thanks to Petr Salinger for the patch
- doc bugfix: property replacer options secpath-replace and
  secpath-drop were not documented
- doc bugfix: fixed some typos in rsyslog.conf man page
- fixed typo in source comment  - thanks to Rio Fujita
- some general cleanup (thanks to Michael Biebl)
---------------------------------------------------------------------------
Version 3.18.0 (rgerhards), 2008-07-11
- begun a new v3-stable based on former 3.17.4 beta plus patches to
  previous v3-stable
- bugfix in RainerScript: syntax error was not always detected
---------------------------------------------------------------------------
Version 3.17.5 (rgerhards), 2008-06-27
- added doc: howto set up a reliable connection to remote server via
  queued mode (and plain tcp protocol)
- bugfix: comments after actions were not properly treated. For some
  actions (e.g. forwarding), this could also lead to invalid configuration
---------------------------------------------------------------------------
Version 3.17.4 (rgerhards), 2008-06-16
- changed default for $KlogSymbolLookup to "off". The directive is
  also scheduled for removal in a later version. This was necessary
  because on kernels >= 2.6, the kernel does the symbol lookup itself. The
  imklog lookup logic then breaks the log message and makes it unusable.
---------------------------------------------------------------------------
Version 3.17.3 (rgerhards), 2008-05-28
- bugfix: imklog went into an endless loop if a PRI value was inside
  a kernel log message (unusual case under Linux, frequent under BSD)
---------------------------------------------------------------------------
Version 3.17.2 (rgerhards), 2008-05-04
- this version is the new beta, based on 3.17.1 devel feature set
- merged in imklog bug fix from v3-stable (3.16.1)
---------------------------------------------------------------------------
Version 3.17.1 (rgerhards), 2008-04-15
- removed dependency on MAXHOSTNAMELEN as much as it made sense.
  GNU/Hurd does not define it (because it has no limit), and we have taken
  care for cases where it is undefined now. However, some very few places
  remain where IMHO it currently is not worth fixing the code. If it is
  not defined, we have used a generous value of 1K, which is above IETF
  RFC's on hostname length at all. The memory consumption is no issue, as
  there are only a handful of this buffers allocated *per run* -- that's
  also the main reason why we consider it not worth to be fixed any further.
- enhanced legacy syslog parser to handle slightly malformed messages
  (with a space in front of the timestamp) - at least HP procurve is
  known to do that and I won't outrule that others also do it. The 
  change looks quite unintrusive and so we added it to the parser.
- implemented klogd functionality for BSD
- implemented high precision timestamps for the kernel log. Thanks to
  Michael Biebl for pointing out that the kernel log did not have them.
- provided ability to discard non-kernel messages if they are present
  in the kernel log (seems to happen on BSD)
- implemented $KLogInternalMsgFacility config directive
- implemented $KLogPermitNonKernelFacility config directive
Plus a number of bugfixes that were applied to v3-stable and beta
branches (not mentioned here in detail).
---------------------------------------------------------------------------
Version 3.17.0 (rgerhards), 2008-04-08
- added native ability to send mail messages
- removed no longer needed file relptuil.c/.h
- added $ActionExecOnlyOnceEveryInterval config directive
- bugfix: memory leaks in script engine
- bugfix: zero-length strings were not supported in object
  deserializer
- properties are now case-insensitive everywhere (script, filters,
  templates)
- added the capability to specify a processing (actually dequeue)
  timeframe with queues - so things can be configured to be done
  at off-peak hours
- We have removed the 32 character size limit (from RFC3164) on the
  tag. This had bad effects on existing envrionments, as sysklogd didn't
  obey it either (probably another bug in RFC3164...). We now receive
  the full size, but will modify the outputs so that only 32 characters
  max are used by default. If you need large tags in the output, you need
  to provide custom templates.
- changed command line processing. -v, -M, -c options are now parsed
  and processed before all other options. Inter-option dependencies
  have been relieved. Among others, permits to specify intial module
  load path via -M only (not the environment) which makes it much
  easier to work with non-standard module library locations. Thanks
  to varmojfekoj for suggesting this change. Matches bugzilla bug 55.
- bugfix: some messages were emited without hostname
Plus a number of bugfixes that were applied to v3-stable and beta
branches (not mentioned here in detail).
---------------------------------------------------------------------------
Version 3.16.3 (rgerhards), 2008-07-11
- updated information on rsyslog packages
- bugfix: memory leak in disk-based queue modes
---------------------------------------------------------------------------
Version 3.16.2 (rgerhards), 2008-06-25
- fixed potential segfault due to invalid call to cfsysline
  thanks to varmojfekoj for the patch
- bugfix: some whitespaces where incorrectly not ignored when parsing
  the config file. This is now corrected. Thanks to Michael Biebl for
  pointing out the problem.
---------------------------------------------------------------------------
Version 3.16.1 (rgerhards), 2008-05-02
- fixed a bug in imklog which lead to startup problems (including
  segfault) on some platforms under some circumsances. Thanks to
  Vieri for reporting this bug and helping to troubleshoot it.
---------------------------------------------------------------------------
Version 3.16.0 (rgerhards), 2008-04-24
- new v3-stable (3.16.x) based on beta 3.15.x (RELP support)
- bugfix: omsnmp had a too-small sized buffer for hostname+port. This
  could not lead to a segfault, as snprintf() was used, but could cause
  some trouble with extensively long hostnames.
- applied patch from Tiziano Müller to remove some compiler warnings
- added gssapi overview/howto thanks to Peter Vrabec
- changed some files to grant LGPLv3 extended persmissions on top of GPLv3
  this also is the first sign of something that will evolve into a
  well-defined "rsyslog runtime library"
---------------------------------------------------------------------------
Version 3.15.1 (rgerhards), 2008-04-11
- bugfix: some messages were emited without hostname
- disabled atomic operations for the time being because they introduce some
  cross-platform trouble - need to see how to fix this in the best 
  possible way
- bugfix: zero-length strings were not supported in object
  deserializer
- added librelp check via PKG_CHECK thanks to Michael Biebl's patch
- file relputil.c deleted, is not actually needed
- added more meaningful error messages to rsyslogd (when some errors
  happens during startup)
- bugfix: memory leaks in script engine
- bugfix: $hostname and $fromhost in RainerScript did not work
This release also includes all changes applied to the stable versions
up to today.
---------------------------------------------------------------------------
Version 3.15.0 (rgerhards), 2008-04-01
- major new feature: imrelp/omrelp support reliable delivery of syslog
  messages via the RELP protocol and librelp (http://www.librelp.com).
  Plain tcp syslog, so far the best reliability solution, can lose
  messages when something goes wrong or a peer goes down. With RELP,
  this can no longer happen. See imrelp.html for more details.
- bugfix: rsyslogd was no longer build by default; man pages are 
  only installed if corresponding option is selected. Thanks to
  Michael Biebl for pointing these problems out.
---------------------------------------------------------------------------
Version 3.14.2 (rgerhards), 2008-04-09
- bugfix: segfault with expression-based filters
- bugfix: omsnmp did not deref errmsg object on exit (no bad effects caused)
- some cleanup
- bugfix: imklog did not work well with kernel 2.6+. Thanks to Peter
  Vrabec for patching it based on the development in sysklogd - and thanks
  to the sysklogd project for upgrading klogd to support the new
  functionality
- some cleanup in imklog
- bugfix: potential segfault in imklog when kernel is compiled without
  /proc/kallsyms and the file System.map is missing. Thanks to
  Andrea Morandi for pointing it out and suggesting a fix.
- bugfixes, credits to varmojfekoj:
  * reset errno before printing a warning message
  * misspelled directive name in code processing legacy options
- bugfix: some legacy options not correctly interpreted - thanks to
  varmojfekoj for the patch
- improved detection of modules being loaded more than once
  thanks to varmojfekoj for the patch
---------------------------------------------------------------------------
Version 3.14.1 (rgerhards), 2008-04-04
- bugfix: some messages were emited without hostname
- bugfix: rsyslogd was no longer build by default; man pages are 
  only installed if corresponding option is selected. Thanks to
  Michael Biebl for pointing these problems out.
- bugfix: zero-length strings were not supported in object
  deserializer
- disabled atomic operations for this stable build as it caused
  platform problems
- bugfix: memory leaks in script engine
- bugfix: $hostname and $fromhost in RainerScript did not work
- bugfix: some memory leak when queue is runing in disk mode
- man pages improved thanks to varmofekoj and Peter Vrabec
- We have removed the 32 character size limit (from RFC3164) on the
  tag. This had bad effects on existing envrionments, as sysklogd didn't
  obey it either (probably another bug in RFC3164...). We now receive
  the full size, but will modify the outputs so that only 32 characters
  max are used by default. If you need large tags in the output, you need
  to provide custom templates.
- bugfix: some memory leak when queue is runing in disk mode
---------------------------------------------------------------------------
Version 3.14.0 (rgerhards), 2008-04-02
An interim version was accidently released to the web. It was named 3.14.0.
To avoid confusion, we have not assigned this version number to any
official release. If you happen to use 3.14.0, please update to 3.14.1.
---------------------------------------------------------------------------
Version 3.13.0-dev0 (rgerhards), 2008-03-31
- bugfix: accidently set debug option in 3.12.5 reset to production
  This option prevented dlclose() to be called. It had no real bad effects,
  as the modules were otherwise correctly deinitialized and dlopen()
  supports multiple opens of the same module without any memory footprint.
- removed --enable-mudflap, added --enable-valgrind ./configure setting
- bugfix: tcp receiver could segfault due to uninitialized variable
- docfix: queue doc had a wrong directive name that prevented max worker
  threads to be correctly set
- worked a bit on atomic memory operations to support problem-free
  threading (only at non-intrusive places)
- added a --enable/disable-rsyslogd configure option so that
  source-based packaging systems can build plugins without the need
  to compile rsyslogd
- some cleanup
- test of potential new version number scheme
---------------------------------------------------------------------------
Version 3.12.5 (rgerhards), 2008-03-28
- changed default for "last message repeated n times", which is now
  off by default
- implemented backward compatibility commandline option parsing
- automatically generated compatibility config lines are now also
  logged so that a user can diagnose problems with them
- added compatibility mode for -a, -o and -p options
- compatibility mode processing finished
- changed default file output format to include high-precision timestamps
- added a buid-in template for previous syslogd file format
- added new $ActionFileDefaultTemplate directive
- added support for high-precision timestamps when receiving legacy
  syslog messages
- added new $ActionForwardDefaultTemplate directive
- added new $ActionGSSForwardDefaultTemplate directive
- added build-in templates for easier configuration
- bugfix: fixed small memory leak in tcpclt.c
- bugfix: fixed small memory leak in template regular expressions
- bugfix: regular expressions inside property replacer did not work
  properly
- bugfix: QHOUR and HHOUR properties were wrongly calculated
- bugfix: fixed memory leaks in stream class and imfile
- bugfix: $ModDir did invalid bounds checking, potential overlow in
  dbgprintf() - thanks to varmojfekoj for the patch
- bugfix: -t and -g legacy options max number of sessions had a wrong
  and much too high value
---------------------------------------------------------------------------
Version 3.12.4 (rgerhards), 2008-03-25
- Greatly enhanced rsyslogd's file write performance by disabling
  file syncing capability of output modules by default. This
  feature is usually not required, not useful and an extreme performance
  hit (both to rsyslogd as well as the system at large). Unfortunately,
  most users enable it by default, because it was most intuitive to enable
  it in plain old sysklogd syslog.conf format. There is now the
  $ActionFileEnableSync config setting which must be enabled in order to
  support syncing. By default it is off. So even if the old-format config
  lines request syncing, it is not done unless explicitely enabled. I am
  sure this is a very useful change and not a risk at all. I need to think
  if I undo it under compatibility mode, but currently this does not
  happen (I fear a lot of lazy users will run rsyslogd in compatibility
  mode, again bringing up this performance problem...).
- added flow control options to other input sources
- added $HHOUR and $QHOUR system properties - can be used for half- and
  quarter-hour logfile rotation
- changed queue's discard severities default value to 8 (do not discard)
  to prevent unintentional message loss
- removed a no-longer needed callback from the output module 
  interface. Results in reduced code complexity.
- bugfix/doc: removed no longer supported -h option from man page
- bugfix: imklog leaked several hundered KB on each HUP. Thanks to
  varmojfekoj for the patch
- bugfix: potential segfault on module unload. Thanks to varmojfekoj for
  the patch
- bugfix: fixed some minor memory leaks
- bugfix: fixed some slightly invalid memory accesses
- bugfix: internally generated messages had "FROMHOST" property not set
---------------------------------------------------------------------------
Version 3.12.3 (rgerhards), 2008-03-18
- added advanced flow control for congestion cases (mode depending on message
  source and its capablity to be delayed without bad side effects)
- bugfix: $ModDir should not be reset on $ResetConfig - this can cause a lot
  of confusion and there is no real good reason to do so. Also conflicts with
  the new -M option and environment setting.
- bugfix: TCP and GSSAPI framing mode variable was uninitialized, leading to
  wrong framing (caused, among others, interop problems)
- bugfix: TCP (and GSSAPI) octet-counted frame did not work correctly in all
  situations. If the header was split across two packet reads, it was invalidly
  processed, causing loss or modification of messages.
- bugfix: memory leak in imfile
- bugfix: duplicate public symbol in omfwd and omgssapi could lead to
  segfault. thanks to varmojfekoj for the patch.
- bugfix: rsyslogd aborted on sigup - thanks to varmojfekoj for the patch
- some more internal cleanup ;)
- begun relp modules, but these are not functional yet
- Greatly enhanced rsyslogd's file write performance by disabling
  file syncing capability of output modules by default. This
  feature is usually not required, not useful and an extreme performance
  hit (both to rsyslogd as well as the system at large). Unfortunately,
  most users enable it by default, because it was most intuitive to enable
  it in plain old sysklogd syslog.conf format. There is now a new config
  setting which must be enabled in order to support syncing. By default it
  is off. So even if the old-format config lines request syncing, it is
  not done unless explicitely enabled. I am sure this is a very useful
  change and not a risk at all. I need to think if I undo it under
  compatibility mode, but currently this does not happen (I fear a lot of
  lazy users will run rsyslogd in compatibility mode, again bringing up
  this performance problem...).
---------------------------------------------------------------------------
Version 3.12.2 (rgerhards), 2008-03-13
- added RSYSLOGD_MODDIR environment variable
- added -M rsyslogd option (allows to specify module directory location)
- converted net.c into a loadable library plugin
- bugfix: debug module now survives unload of loadable module when
  printing out function call data
- bugfix: not properly initialized data could cause several segfaults if
  there were errors in the config file - thanks to varmojfekoj for the patch
- bugfix: rsyslogd segfaulted when imfile read an empty line - thanks
  to Johnny Tan for an excellent bug report
- implemented dynamic module unload capability (not visible to end user)
- some more internal cleanup
- bugfix: imgssapi segfaulted under some conditions; this fix is actually
  not just a fix but a change in the object model. Thanks to varmojfekoj
  for providing the bug report, an initial fix and lots of good discussion
  that lead to where we finally ended up.
- improved session recovery when outbound tcp connection breaks, reduces
  probability of message loss at the price of a highly unlikely potential
  (single) message duplication
---------------------------------------------------------------------------
Version 3.12.1 (rgerhards), 2008-03-06
- added library plugins, which can be automatically loaded
- bugfix: actions were not correctly retried; caused message loss
- changed module loader to automatically add ".so" suffix if not
  specified (over time, this shall also ease portability of config
  files)
- improved debugging support; debug runtime options can now be set via
  an environment variable
- bugfix: removed debugging code that I forgot to remove before releasing
  3.12.0 (does not cause harm and happened only during startup)
- added support for the MonitorWare syslog MIB to omsnmp
- internal code improvements (more code converted into classes)
- internal code reworking of the imtcp/imgssapi module
- added capability to ignore client-provided timestamp on unix sockets and
  made this mode the default; this was needed, as some programs (e.g. sshd)
  log with inconsistent timezone information, what messes up the local
  logs (which by default don't even contain time zone information). This
  seems to be consistent with what sysklogd did for the past four years.
  Alternate behaviour may be desirable if gateway-like processes send
  messages via the local log slot - in this case, it can be enabled
  via the $InputUnixListenSocketIgnoreMsgTimestamp and
  $SystemLogSocketIgnoreMsgTimestamp config directives
- added ability to compile on HP UX; verified that imudp worked on HP UX;
  however, we are still in need of people trying out rsyslogd on HP UX,
  so it can not yet be assumed it runs there
- improved session recovery when outbound tcp connection breaks, reduces
  probability of message loss at the price of a highly unlikely potential
  (single) message duplication
---------------------------------------------------------------------------
Version 3.12.0 (rgerhards), 2008-02-28
- added full expression support for filters; filters can now contain
  arbitrary complex boolean, string and arithmetic expressions
---------------------------------------------------------------------------
Version 3.11.6 (rgerhards), 2008-02-27
- bugfix: gssapi libraries were still linked to rsyslog core, what should
  no longer be necessary. Applied fix by Michael Biebl to solve this.
- enabled imgssapi to be loaded side-by-side with imtcp
- added InputGSSServerPermitPlainTCP config directive
- split imgssapi source code somewhat from imtcp
- bugfix: queue cancel cleanup handler could be called with
  invalid pointer if dequeue failed
- bugfix: rsyslogd segfaulted on second SIGHUP
  tracker: http://bugzilla.adiscon.com/show_bug.cgi?id=38
- improved stability of queue engine
- bugfix: queue disk file were not properly persisted when 
  immediately after closing an output file rsyslog was stopped
  or huped (the new output file open must NOT have happend at
  that point) - this lead to a sparse and invalid queue file
  which could cause several problems to the engine (unpredictable
  results). This situation should have happened only in very
  rare cases. tracker: http://bugzilla.adiscon.com/show_bug.cgi?id=40
- bugfix: during queue shutdown, an assert invalidly triggered when
  the primary queue's DA worker was terminated while the DA queue's
  regular worker was still executing. This could result in a segfault
  during shutdown.
  tracker: http://bugzilla.adiscon.com/show_bug.cgi?id=41
- bugfix: queue properties sizeOnDisk, bytesRead were persisted to 
  disk with wrong data type (long instead of int64) - could cause
  problems on 32 bit machines
- bugfix: queue aborted when it was shut down, DA-enabled, DA mode
  was just initiated but not fully initialized (a race condition)
- bugfix: imfile could abort under extreme stress conditions
  (when it was terminated before it could open all of its
  to be monitored files)
- applied patch from varmojfekoj to fix an issue with compatibility 
  mode and default module directories (many thanks!):
  I've also noticed a bug in the compatibility code; the problem is that 
  options are parsed before configuration file so options which need a 
  module to be loaded will currently ignore any $moddir directive. This 
  can be fixed by moving legacyOptsHook() after config file parsing. 
  (see the attached patch) This goes against the logical order of 
  processing, but the legacy options are only few and it doesn't seem to 
  be a problem.
- bugfix: object property deserializer did not handle negative numbers
---------------------------------------------------------------------------
Version 3.11.5 (rgerhards), 2008-02-25
- new imgssapi module, changed imtcp module - this enables to load/package
  GSSAPI support separately - thanks to varmojfekoj for the patch
- compatibility mode (the -c option series) is now at least partly
  completed - thanks to varmojfekoj for the patch
- documentation for imgssapi and imtcp added
- duplicate $ModLoad's for the same module are now detected and
  rejected -- thanks to varmojfekoj for the patch
---------------------------------------------------------------------------
Version 3.11.4 (rgerhards), 2008-02-21
- bugfix: debug.html was missing from release tarball - thanks to Michael
  Biebl for bringing this to my attention
- some internal cleanup on the stringbuf object calling interface
- general code cleanup and further modularization
- $MainMessageQueueDiscardSeverity can now also handle textual severities
  (previously only integers)
- bugfix: message object was not properly synchronized when the 
  main queue had a single thread and non-direct action queues were used
- some documentation improvements
---------------------------------------------------------------------------
Version 3.11.3 (rgerhards), 2008-02-18
- fixed a bug in imklog which lead to duplicate message content in
  kernel logs
- added support for better plugin handling in libdbi (we contributed
  a patch to do that, we just now need to wait for the next libdbi
  version)
- bugfix: fixed abort when invalid template was provided to an action
  bug http://bugzilla.adiscon.com/show_bug.cgi?id=4
- re-instantiated SIGUSR1 function; added SIGUSR2 to generate debug
  status output
- added some documentation on runtime-debug settings
- slightly improved man pages for novice users
---------------------------------------------------------------------------
Version 3.11.2 (rgerhards), 2008-02-15
- added the capability to monitor text files and process their content
  as syslog messages (including forwarding)
- added support for libdbi, a database abstraction layer. rsyslog now
  also supports the following databases via dbi drivers:
  * Firebird/Interbase
  * FreeTDS (access to MS SQL Server and Sybase)
  * SQLite/SQLite3
  * Ingres (experimental)
  * mSQL (experimental)
  * Oracle (experimental)
  Additional drivers may be provided by the libdbi-drivers project, which
  can be used by rsyslog as soon as they become available.
- removed some left-over unnecessary dbgprintf's (cluttered screen,
  cosmetic)
- doc bugfix: html documentation for omsnmp was missing
---------------------------------------------------------------------------
Version 3.11.1 (rgerhards), 2008-02-12
- SNMP trap sender added thanks to Andre Lorbach (omsnmp)
- added input-plugin interface specification in form of a (copy) template
  input module
- applied documentation fix by Michael Biebl -- many thanks!
- bugfix: immark did not have MARK flags set...
- added x-info field to rsyslogd startup/shutdown message. Hopefully
  points users to right location for further info (many don't even know
  they run rsyslog ;))
- bugfix: trailing ":" of tag was lost while parsing legacy syslog messages
  without timestamp - thanks to Anders Blomdell for providing a patch!
- fixed a bug in stringbuf.c related to STRINGBUF_TRIM_ALLOCSIZE, which
  wasn't supposed to be used with rsyslog. Put a warning message up that
  tells this feature is not tested and probably not worth the effort.
  Thanks to Anders Blomdell fro bringing this to our attention
- somewhat improved performance of string buffers
- fixed bug that caused invalid treatment of tabs (HT) in rsyslog.conf
- bugfix: setting for $EscapeCopntrolCharactersOnReceive was not 
  properly initialized
- clarified usage of space-cc property replacer option
- improved abort diagnostic handler
- some initial effort for malloc/free runtime debugging support
- bugfix: using dynafile actions caused rsyslogd abort
- fixed minor man errors thanks to Michael Biebl
---------------------------------------------------------------------------
Version 3.11.0 (rgerhards), 2008-01-31
- implemented queued actions
- implemented simple rate limiting for actions
- implemented deliberate discarding of lower priority messages over higher
  priority ones when a queue runs out of space
- implemented disk quotas for disk queues
- implemented the $ActionResumeRetryCount config directive
- added $ActionQueueFilename config directive
- added $ActionQueueSize config directive
- added $ActionQueueHighWaterMark config directive
- added $ActionQueueLowWaterMark config directive
- added $ActionQueueDiscardMark config directive
- added $ActionQueueDiscardSeverity config directive
- added $ActionQueueCheckpointInterval config directive
- added $ActionQueueType config directive
- added $ActionQueueWorkerThreads config directive
- added $ActionQueueTimeoutshutdown config directive
- added $ActionQueueTimeoutActionCompletion config directive
- added $ActionQueueTimeoutenQueue config directive
- added $ActionQueueTimeoutworkerThreadShutdown config directive
- added $ActionQueueWorkerThreadMinimumMessages config directive
- added $ActionQueueMaxFileSize config directive
- added $ActionQueueSaveonShutdown config directive
- addded $ActionQueueDequeueSlowdown config directive
- addded $MainMsgQueueDequeueSlowdown config directive
- bugfix: added forgotten docs to package
- improved debugging support
- fixed a bug that caused $MainMsgQueueCheckpointInterval to work incorrectly
- when a long-running action needs to be cancelled on shutdown, the message
  that was processed by it is now preserved. This finishes support for
  guaranteed delivery of messages (if the output supports it, of course)
- fixed bug in output module interface, see
  http://sourceforge.net/tracker/index.php?func=detail&aid=1881008&group_id=123448&atid=696552
- changed the ommysql output plugin so that the (lengthy) connection
  initialization now takes place in message processing. This works much
  better with the new queued action mode (fast startup)
- fixed a bug that caused a potential hang in file and fwd output module
  varmojfekoj provided the patch - many thanks!
- bugfixed stream class offset handling on 32bit platforms
---------------------------------------------------------------------------
Version 3.10.3 (rgerhards), 2008-01-28
- fixed a bug with standard template definitions (not a big deal) - thanks
  to varmojfekoj for spotting it
- run-time instrumentation added
- implemented disk-assisted queue mode, which enables on-demand disk
  spooling if the queue's in-memory queue is exhausted
- implemented a dynamic worker thread pool for processing incoming
  messages; workers are started and shut down as need arises
- implemented a run-time instrumentation debug package
- implemented the $MainMsgQueueSaveOnShutdown config directive
- implemented the $MainMsgQueueWorkerThreadMinimumMessages config directive
- implemented the $MainMsgQueueTimeoutWorkerThreadShutdown config directive
---------------------------------------------------------------------------
Version 3.10.2 (rgerhards), 2008-01-14
- added the ability to keep stop rsyslogd without the need to drain
  the main message queue. In disk queue mode, rsyslog continues to
  run from the point where it stopped. In case of a system failure, it
  continues to process messages from the last checkpoint.
- fixed a bug that caused a segfault on startup when no $WorkDir directive
  was specified in rsyslog.conf
- provided more fine-grain control over shutdown timeouts and added a
  way to specify the enqueue timeout when the main message queue is full
- implemented $MainMsgQueueCheckpointInterval config directive
- implemented $MainMsgQueueTimeoutActionCompletion config directive
- implemented $MainMsgQueueTimeoutEnqueue config directive
- implemented $MainMsgQueueTimeoutShutdown config directive
---------------------------------------------------------------------------
Version 3.10.1 (rgerhards), 2008-01-10
- implemented the "disk" queue mode. However, it currently is of very
  limited use, because it does not support persistence over rsyslogd
  runs. So when rsyslogd is stopped, the queue is drained just as with
  the in-memory queue modes. Persistent queues will be a feature of
  the next release.
- performance-optimized string class, should bring an overall improvement
- fixed a memory leak in imudp -- thanks to varmojfekoj for the patch
- fixed a race condition that could lead to a rsyslogd hang when during
  HUP or termination
- done some doc updates
- added $WorkDirectory config directive
- added $MainMsgQueueFileName config directive
- added $MainMsgQueueMaxFileSize config directive
---------------------------------------------------------------------------
Version 3.10.0 (rgerhards), 2008-01-07
- implemented input module interface and initial input modules
- enhanced threading for input modules (each on its own thread now)
- ability to bind UDP listeners to specific local interfaces/ports and
  ability to run multiple of them concurrently
- added ability to specify listen IP address for UDP syslog server
- license changed to GPLv3
- mark messages are now provided by loadble module immark
- rklogd is no longer provided. Its functionality has now been taken over
  by imklog, a loadable input module. This offers a much better integration
  into rsyslogd and makes sure that the kernel logger process is brought
  up and down at the appropriate times
- enhanced $IncludeConfig directive to support wildcard characters
  (thanks to Michael Biebl)
- all inputs are now implemented as loadable plugins
- enhanced threading model: each input module now runs on its own thread
- enhanced message queue which now supports different queueing methods
  (among others, this can be used for performance fine-tuning)
- added a large number of new configuration directives for the new
  input modules
- enhanced multi-threading utilizing a worker thread pool for the
  main message queue
- compilation without pthreads is no longer supported
- much cleaner code due to new objects and removal of single-threading
  mode
---------------------------------------------------------------------------
Version 2.0.8 V2-STABLE (rgerhards), 2008-??-??
- bugfix: ompgsql did not detect problems in sql command execution
  this could cause loss of messages. The handling was correct if the
  connection broke, but not if there was a problem with statement
  execution. The most probable case for such a case would be invalid
  sql inside the template, and this is now much easier to diagnose.
- doc bugfix: default for $DirCreateMode incorrectly stated
---------------------------------------------------------------------------
Version 2.0.7 V2-STABLE (rgerhards), 2008-04-14
- bugfix: the default for $DirCreateMode was 0644, and as such wrong.
  It has now been changed to 0700. For some background, please see
  http://lists.adiscon.net/pipermail/rsyslog/2009-April/001986.html
- bugfix: "$CreateDirs off" also disabled file creation
  Thanks to William Tisater for analyzing this bug and providing a patch.
  The actual code change is heavily based on William's patch.
- bugfix: memory leak in ompgsql
  Thanks to Ken for providing the patch
- bugfix: potential memory leak in msg.c
  This one did not surface yet and the issue was actually found due to
  a problem in v4 - but better fix it here, too
---------------------------------------------------------------------------
Version 2.0.6 V2-STABLE (rgerhards), 2008-08-07
- bugfix: memory leaks in rsyslogd, primarily in singlethread mode
  Thanks to Frederico Nunez for providing the fix
- bugfix: copy&paste error lead to dangling if - this caused a very minor
  issue with re-formatting a RFC3164 date when the message was invalidly
  formatted and had a colon immediately after the date. This was in the
  code for some years (even v1 had it) and I think it never had any
  effect at all in practice. Though, it should be fixed - but definitely
  nothing to worry about.
---------------------------------------------------------------------------
Version 2.0.6 V2-STABLE (rgerhards), 2008-08-07
- bugfix: IPv6 addresses could not be specified in forwarding actions
  New syntax @[addr]:port introduced to enable that. Root problem was IPv6
  addresses contain colons. (backport from 3.21.3)
---------------------------------------------------------------------------
Version 2.0.5 STABLE (rgerhards), 2008-05-15
- bugfix: regular expressions inside property replacer did not work
  properly
- adapted to liblogging 0.7.1+
---------------------------------------------------------------------------
Version 2.0.4 STABLE (rgerhards), 2008-03-27
- bugfix: internally generated messages had "FROMHOST" property not set
- bugfix: continue parsing if tag is oversize (discard oversize part) - thanks
  to mclaughlin77@gmail.com for the patch
- added $HHOUR and $QHOUR system properties - can be used for half- and
  quarter-hour logfile rotation
---------------------------------------------------------------------------
Version 2.0.3 STABLE (rgerhards), 2008-03-12
- bugfix: setting for $EscapeCopntrolCharactersOnReceive was not 
  properly initialized
- bugfix: resolved potential segfault condition on HUP (extremely
  unlikely to happen in practice), for details see tracker:
  http://bugzilla.adiscon.com/show_bug.cgi?id=38
- improved the man pages a bit - thanks to Michael Biebl for the patch
- bugfix: not properly initialized data could cause several segfaults if
  there were errors in the config file - thanks to varmojfekoj for the patch
---------------------------------------------------------------------------
Version 2.0.2 STABLE (rgerhards), 2008-02-12
- fixed a bug that could cause invalid string handling via strerror_r
  varmojfekoj provided the patch - many thanks!
- added x-info field to rsyslogd startup/shutdown message. Hopefully
  points users to right location for further info (many don't even know
  they run rsyslog ;))
- bugfix: suspended actions were not always properly resumed
  varmojfekoj provided the patch - many thanks!
- bugfix: errno could be changed during mark processing, leading to
  invalid error messages when processing inputs. Thank to varmojfekoj for
  pointing out this problem.
- bugfix: trailing ":" of tag was lost while parsing legacy syslog messages
  without timestamp - thanks to Anders Blomdell for providing a patch!
- bugfix (doc): misspelled config directive, invalid signal info
- applied some doc fixes from Michel Biebl and cleaned up some no longer
  needed files suggested by him
- cleaned up stringbuf.c to fix an annoyance reported by Anders Blomdell
- fixed bug that caused invalid treatment of tabs (HT) in rsyslog.conf
---------------------------------------------------------------------------
Version 2.0.1 STABLE (rgerhards), 2008-01-24
- fixed a bug in integer conversion - but this function was never called,
  so it is not really a useful bug fix ;)
- fixed a bug with standard template definitions (not a big deal) - thanks
  to varmojfekoj for spotting it
- fixed a bug that caused a potential hang in file and fwd output module
  varmojfekoj provided the patch - many thanks!
---------------------------------------------------------------------------
Version 2.0.0 STABLE (rgerhards), 2008-01-02
- re-release of 1.21.2 as STABLE with no modifications except some
  doc updates
---------------------------------------------------------------------------
Version 1.21.2 (rgerhards), 2007-12-28
- created a gss-api output module. This keeps GSS-API code and
  TCP/UDP code separated. It is also important for forward-
  compatibility with v3. Please note that this change breaks compatibility
  with config files created for 1.21.0 and 1.21.1 - this was considered
  acceptable.
- fixed an error in forwarding retry code (could lead to message corruption
  but surfaced very seldom)
- increased portability for older platforms (AI_NUMERICSERV moved)
- removed socket leak in omfwd.c
- cross-platform patch for GSS-API compile problem on some platforms
  thanks to darix for the patch!
---------------------------------------------------------------------------
Version 1.21.1 (rgerhards), 2007-12-23
- small doc fix for $IncludeConfig
- fixed a bug in llDestroy()
- bugfix: fixing memory leak when message queue is full and during
  parsing. Thanks to varmojfekoj for the patch.
- bugfix: when compiled without network support, unix sockets were
  not properply closed
- bugfix: memory leak in cfsysline.c/doGetWord() fixed
---------------------------------------------------------------------------
Version 1.21.0 (rgerhards), 2007-12-19
- GSS-API support for syslog/TCP connections was added. Thanks to
  varmojfekoj for providing the patch with this functionality
- code cleanup
- enhanced $IncludeConfig directive to support wildcard filenames
- changed some multithreading synchronization
---------------------------------------------------------------------------
Version 1.20.1 (rgerhards), 2007-12-12
- corrected a debug setting that survived release. Caused TCP connections
  to be retried unnecessarily often.
- When a hostname ACL was provided and DNS resolution for that name failed,
  ACL processing was stopped at that point. Thanks to mildew for the patch.
  Fedora Bugzilla: http://bugzilla.redhat.com/show_bug.cgi?id=395911
- fixed a potential race condition, see link for details:
  http://rgerhards.blogspot.com/2007/12/rsyslog-race-condition.html
  Note that the probability of problems from this bug was very remote
- fixed a memory leak that happend when PostgreSQL date formats were
  used
---------------------------------------------------------------------------
Version 1.20.0 (rgerhards), 2007-12-07
- an output module for postgres databases has been added. Thanks to
  sur5r for contributing this code
- unloading dynamic modules has been cleaned up, we now have a
  real implementation and not just a dummy "good enough for the time
  being".
- enhanced platform independence - thanks to Bartosz Kuzma and Michael
  Biebl for their very useful contributions
- some general code cleanup (including warnings on 64 platforms, only)
---------------------------------------------------------------------------
Version 1.19.12 (rgerhards), 2007-12-03
- cleaned up the build system (thanks to Michael Biebl for the patch)
- fixed a bug where ommysql was still not compiled with -pthread option
---------------------------------------------------------------------------
Version 1.19.11 (rgerhards), 2007-11-29
- applied -pthread option to build when building for multi-threading mode
  hopefully solves an issue with segfaulting
---------------------------------------------------------------------------
Version 1.19.10 (rgerhards), 2007-10-19
- introdcued the new ":modulename:" syntax for calling module actions
  in selector lines; modified ommysql to support it. This is primarily
  an aid for further modules and a prequisite to actually allow third
  party modules to be created.
- minor fix in slackware startup script, "-r 0" is now "-r0"
- updated rsyslogd doc set man page; now in html format
- undid creation of a separate thread for the main loop -- this did not
  turn out to be needed or useful, so reduce complexity once again.
- added doc fixes provided by Michael Biebl - thanks
---------------------------------------------------------------------------
Version 1.19.9 (rgerhards), 2007-10-12
- now packaging system which again contains all components in a single
  tarball
- modularized main() a bit more, resulting in less complex code
- experimentally added an additional thread - will see if that affects
  the segfault bug we experience on some platforms. Note that this change
  is scheduled to be removed again later.
---------------------------------------------------------------------------
Version 1.19.8 (rgerhards), 2007-09-27
- improved repeated message processing
- applied patch provided by varmojfekoj to support building ommysql
  in its own way (now also resides in a plugin subdirectory);
  ommysql is now a separate package
- fixed a bug in cvthname() that lead to message loss if part
  of the source hostname would have been dropped
- created some support for distributing ommysql together with the
  main rsyslog package. I need to re-think it in the future, but
  for the time being the current mode is best. I now simply include
  one additional tarball for ommysql inside the main distribution.
  I look forward to user feedback on how this should be done best. In the
  long term, a separate project should be spawend for ommysql, but I'd
  like to do that only after the plugin interface is fully stable (what
  it is not yet).
---------------------------------------------------------------------------
Version 1.19.7 (rgerhards), 2007-09-25
- added code to handle situations where senders send us messages ending with
  a NUL character. It is now simply removed. This also caused trailing LF
  reduction to fail, when it was followed by such a NUL. This is now also
  handled.
- replaced some non-thread-safe function calls by their thread-safe
  counterparts
- fixed a minor memory leak that occured when the %APPNAME% property was
  used (I think nobody used that in practice)
- fixed a bug that caused signal handlers in cvthname() not to be restored when
  a malicious pointer record was detected and processing of the message been
  stopped for that reason (this should be really rare and can not be related
  to the segfault bug we are hunting).
- fixed a bug in cvthname that lead to passing a wrong parameter - in
  practice, this had no impact.
- general code cleanup (e.g. compiler warnings, comments)
---------------------------------------------------------------------------
Version 1.19.6 (rgerhards), 2007-09-11
- applied patch by varmojfekoj to change signal handling to the new
  sigaction API set (replacing the depreciated signal() calls and its
  friends.
- fixed a bug that in --enable-debug mode caused an assertion when the
  discard action was used
- cleaned up compiler warnings
- applied patch by varmojfekoj to FIX a bug that could cause 
  segfaults if empty properties were processed using modifying
  options (e.g. space-cc, drop-cc)
- fixed man bug: rsyslogd supports -l option
---------------------------------------------------------------------------
Version 1.19.5 (rgerhards), 2007-09-07
- changed part of the CStr interface so that better error tracking
  is provided and the calling sequence is more intuitive (there were
  invalid calls based on a too-weired interface)
- (hopefully) fixed some remaining bugs rooted in wrong use of 
  the CStr class. These could lead to program abort.
- applied patch by varmojfekoj two fix two potential segfault situations
- added $ModDir config directive
- modified $ModLoad so that an absolute path may be specified as
  module name (e.g. /rsyslog/ommysql.so)
---------------------------------------------------------------------------
Version 1.19.4 (rgerhards/varmojfekoj), 2007-09-04
- fixed a number of small memory leaks - thanks varmojfekoj for patching
- fixed an issue with CString class that could lead to rsyslog abort
  in tplToString() - thanks varmojfekoj for patching
- added a man-version of the config file documenation - thanks to Michel
  Samia for providing the man file
- fixed bug: a template like this causes an infinite loop:
  $template opts,"%programname:::a,b%"
  thanks varmojfekoj for the patch
- fixed bug: case changing options crash freeing the string pointer
  because they modify it: $template opts2,"%programname::1:lowercase%"
  thanks varmojfekoj for the patch
---------------------------------------------------------------------------
Version 1.19.3 (mmeckelein/varmojfekoj), 2007-08-31
- small mem leak fixed (after calling parseSelectorAct) - Thx varmojkekoj
- documentation section "Regular File" und "Blocks" updated
- solved an issue with dynamic file generation - Once again many thanks
  to varmojfekoj
- the negative selector for program name filter (Blocks) does not work as
  expected - Thanks varmojfekoj for patching
- added forwarding information to sysklogd (requires special template)
  to config doc
---------------------------------------------------------------------------
Version 1.19.2 (mmeckelein/varmojfekoj), 2007-08-28
- a specifically formed message caused a segfault - Many thanks varmojfekoj
  for providing a patch
- a typo and a weird condition are fixed in msg.c - Thanks again
  varmojfekoj 
- on file creation the file was always owned by root:root. This is fixed
  now - Thanks ypsa for solving this issue
---------------------------------------------------------------------------
Version 1.19.1 (mmeckelein), 2007-08-22
- a bug that caused a high load when a TCP/UDP connection was closed is 
  fixed now - Thanks mildew for solving this issue
- fixed a bug which caused a segfault on reinit - Thx varmojfekoj for the
  patch
- changed the hardcoded module path "/lib/rsyslog" to $(pkglibdir) in order
  to avoid trouble e.g. on 64 bit platforms (/lib64) - many thanks Peter
  Vrabec and darix, both provided a patch for solving this issue
- enhanced the unloading of modules - thanks again varmojfekoj
- applied a patch from varmojfekoj which fixes various little things in
  MySQL output module
---------------------------------------------------------------------------
Version 1.19.0 (varmojfekoj/rgerhards), 2007-08-16
- integrated patch from varmojfekoj to make the mysql module a loadable one
  many thanks for the patch, MUCH appreciated
---------------------------------------------------------------------------
Version 1.18.2 (rgerhards), 2007-08-13
- fixed a bug in outchannel code that caused templates to be incorrectly
  parsed
- fixed a bug in ommysql that caused a wrong ";template" missing message
- added some code for unloading modules; not yet fully complete (and we do
  not yet have loadable modules, so this is no problem)
- removed debian subdirectory by request of a debian packager (this is a special
  subdir for debian and there is also no point in maintaining it when there
  is a debian package available - so I gladly did this) in some cases
- improved overall doc quality (some pages were quite old) and linked to
  more of the online resources.
- improved /contrib/delete_mysql script by adding a host option and some
  other minor modifications
---------------------------------------------------------------------------
Version 1.18.1 (rgerhards), 2007-08-08
- applied a patch from varmojfekoj which solved a potential segfault
  of rsyslogd on HUP
- applied patch from Michel Samia to fix compilation when the pthreads
  feature is disabled
- some code cleanup (moved action object to its own file set)
- add config directive $MainMsgQueueSize, which now allows to configure the
  queue size dynamically
- all compile-time settings are now shown in rsyslogd -v, not just the
  active ones
- enhanced performance a little bit more
- added config file directive $ActionResumeInterval
- fixed a bug that prevented compilation under debian sid
- added a contrib directory for user-contributed useful things
---------------------------------------------------------------------------
Version 1.18.0 (rgerhards), 2007-08-03
- rsyslog now supports fallback actions when an action did not work. This
  is a great feature e.g. for backup database servers or backup syslog
  servers
- modified rklogd to only change the console log level if -c is specified
- added feature to use multiple actions inside a single selector
- implemented $ActionExecOnlyWhenPreviousIsSuspended config directive
- error messages during startup are now spit out to the configured log
  destinations
---------------------------------------------------------------------------
Version 1.17.6 (rgerhards), 2007-08-01
- continued to work on output module modularization - basic stage of
  this work is now FINISHED
- fixed bug in OMSRcreate() - always returned SR_RET_OK
- fixed a bug that caused ommysql to always complain about missing
  templates
- fixed a mem leak in OMSRdestruct - freeing the object itself was
  forgotten - thanks to varmojfekoj for the patch
- fixed a memory leak in syslogd/init() that happend when the config
  file could not be read - thanks to varmojfekoj for the patch
- fixed insufficient memory allocation in addAction() and its helpers.
  The initial fix and idea was developed by mildew, I fine-tuned
  it a bit. Thanks a lot for the fix, I'd probably had pulled out my
  hair to find the bug...
- added output of config file line number when a parsing error occured
- fixed bug in objomsr.c that caused program to abort in debug mode with
  an invalid assertion (in some cases)
- fixed a typo that caused the default template for MySQL to be wrong.
  thanks to mildew for catching this.
- added configuration file command $DebugPrintModuleList and
  $DebugPrintCfSysLineHandlerList
- fixed an invalid value for the MARK timer - unfortunately, there was
  a testing aid left in place. This resulted in quite frequent MARK messages
- added $IncludeConfig config directive
- applied a patch from mildew to prevent rsyslogd from freezing under heavy
  load. This could happen when the queue was full. Now, we drop messages
  but rsyslogd remains active.
---------------------------------------------------------------------------
Version 1.17.5 (rgerhards), 2007-07-30
- continued to work on output module modularization
- fixed a missing file bug - thanks to Andrea Montanari for reporting
  this problem
- fixed a problem with shutting down the worker thread and freeing the
  selector_t list - this caused messages to be lost, because the
  message queue was not properly drained before the selectors got
  destroyed.
---------------------------------------------------------------------------
Version 1.17.4 (rgerhards), 2007-07-27
- continued to work on output module modularization
- fixed a situation where rsyslogd could create zombie processes
  thanks to mildew for the patch
- applied patch from Michel Samia to fix compilation when NOT
  compiled for pthreads
---------------------------------------------------------------------------
Version 1.17.3 (rgerhards), 2007-07-25
- continued working on output module modularization
- fixed a bug that caused rsyslogd to segfault on exit (and
  probably also on HUP), when there was an unsent message in a selector
  that required forwarding and the dns lookup failed for that selector
  (yes, it was pretty unlikely to happen;))
  thanks to varmojfekoj <varmojfekoj@gmail.com> for the patch
- fixed a memory leak in config file parsing and die()
  thanks to varmojfekoj <varmojfekoj@gmail.com> for the patch
- rsyslogd now checks on startup if it is capable to performa any work
  at all. If it cant, it complains and terminates
  thanks to Michel Samia for providing the patch!
- fixed a small memory leak when HUPing syslogd. The allowed sender
  list now gets freed. thanks to mildew for the patch.
- changed the way error messages in early startup are logged. They
  now do no longer use the syslogd code directly but are rather
  send to stderr.
---------------------------------------------------------------------------
Version 1.17.2 (rgerhards), 2007-07-23
- made the port part of the -r option optional. Needed for backward
  compatibility with sysklogd
- replaced system() calls with something more reasonable. Please note that
  this might break compatibility with some existing configuration files.
  We accept this in favour of the gained security.
- removed a memory leak that could occur if timegenerated was used in
  RFC 3164 format in templates
- did some preparation in msg.c for advanced multithreading - placed the
  hooks, but not yet any active code
- worked further on modularization
- added $ModLoad MySQL (dummy) config directive
- added DropTrailingLFOnReception config directive
---------------------------------------------------------------------------
Version 1.17.1 (rgerhards), 2007-07-20
- fixed a bug that caused make install to install rsyslogd and rklogd under
  the wrong names
- fixed bug that caused $AllowedSenders to handle IPv6 scopes incorrectly;
  also fixed but that could grabble $AllowedSender wildcards. Thanks to
  mildew@gmail.com for the patch
- minor code cleanup - thanks to Peter Vrabec for the patch
- fixed minimal memory leak on HUP (caused by templates)
  thanks to varmojfekoj <varmojfekoj@gmail.com> for the patch
- fixed another memory leak on HUPing and on exiting rsyslogd
  again thanks to varmojfekoj <varmojfekoj@gmail.com> for the patch
- code cleanup (removed compiler warnings)
- fixed portability bug in configure.ac - thanks to Bartosz Kuźma for patch
- moved msg object into its own file set
- added the capability to continue trying to write log files when the
  file system is full. Functionality based on patch by Martin Schulze
  to sysklogd package.
---------------------------------------------------------------------------
Version 1.17.0 (RGer), 2007-07-17
- added $RepeatedLineReduction config parameter
- added $EscapeControlCharactersOnReceive config parameter
- added $ControlCharacterEscapePrefix config parameter
- added $DirCreateMode config parameter
- added $CreateDirs config parameter
- added $DebugPrintTemplateList config parameter
- added $ResetConfigVariables config parameter
- added $FileOwner config parameter
- added $FileGroup config parameter
- added $DirOwner config parameter
- added $DirGroup config parameter
- added $FailOnChownFailure config parameter
- added regular expression support to the filter engine
  thanks to Michel Samia for providing the patch!
- enhanced $AllowedSender functionality. Credits to mildew@gmail.com for
  the patch doing that
  - added IPv6 support
  - allowed DNS hostnames
  - allowed DNS wildcard names
- added new option $DropMsgsWithMaliciousDnsPTRRecords
- added autoconf so that rfc3195d, rsyslogd and klogd are stored to /sbin
- added capability to auto-create directories with dynaFiles
---------------------------------------------------------------------------
Version 1.16.0 (RGer/Peter Vrabec), 2007-07-13 - The Friday, 13th Release ;)
- build system switched to autotools
- removed SYSV preprocessor macro use, replaced with autotools equivalents
- fixed a bug that caused rsyslogd to segfault when TCP listening was
  disabled and it terminated
- added new properties "syslogfacility-text" and "syslogseverity-text"
  thanks to varmojfekoj <varmojfekoj@gmail.com> for the patch
- added the -x option to disable hostname dns reslution
  thanks to varmojfekoj <varmojfekoj@gmail.com> for the patch
- begun to better modularize syslogd.c - this is an ongoing project; moved
  type definitions to a separate file
- removed some now-unused fields from struct filed
- move file size limit fields in struct field to the "right spot" (the file
  writing part of the union - f_un.f_file)
- subdirectories linux and solaris are no longer part of the distribution
  package. This is not because we cease support for them, but there are no
  longer any files in them after the move to autotools
---------------------------------------------------------------------------
Version 1.15.1 (RGer), 2007-07-10
- fixed a bug that caused a dynaFile selector to stall when there was
  an open error with one file 
- improved template processing for dynaFiles; templates are now only
  looked up during initialization - speeds up processing
- optimized memory layout in struct filed when compiled with MySQL
  support
- fixed a bug that caused compilation without SYSLOG_INET to fail
- re-enabled the "last message repeated n times" feature. This
  feature was not taken care of while rsyslogd evolved from sysklogd
  and it was more or less defunct. Now it is fully functional again.
- added system properties: $NOW, $YEAR, $MONTH, $DAY, $HOUR, $MINUTE
- fixed a bug in iovAsString() that caused a memory leak under stress
  conditions (most probably memory shortage). This was unlikely to
  ever happen, but it doesn't hurt doing it right
- cosmetic: defined type "uchar", change all unsigned chars to uchar
---------------------------------------------------------------------------
Version 1.15.0 (RGer), 2007-07-05
- added ability to dynamically generate file names based on templates
  and thus properties. This was a much-requested feature. It makes
  life easy when it e.g. comes to splitting files based on the sender
  address.
- added $umask and $FileCreateMode config file directives
- applied a patch from Bartosz Kuzma to compile cleanly under NetBSD
- checks for extra (unexpected) characters in system config file lines
  have been added
- added IPv6 documentation - was accidently missing from CVS
- begun to change char to unsigned char
---------------------------------------------------------------------------
Version 1.14.2 (RGer), 2007-07-03
** this release fixes all known nits with IPv6 **
- restored capability to do /etc/service lookup for "syslog"
  service when -r 0 was given
- documented IPv6 handling of syslog messages
- integrate patch from Bartosz Kuźma to make rsyslog compile under
  Solaris again (the patch replaced a strndup() call, which is not
  available under Solaris
- improved debug logging when waiting on select
- updated rsyslogd man page with new options (-46A)
---------------------------------------------------------------------------
Version 1.14.1 (RGer/Peter Vrabec), 2007-06-29
- added Peter Vrabec's patch for IPv6 TCP
- prefixed all messages send to stderr in rsyslogd with "rsyslogd: "
---------------------------------------------------------------------------
Version 1.14.0 (RGer/Peter Vrabec), 2007-06-28
- Peter Vrabec provided IPv6 for rsyslog, so we are now IPv6 enabled
  IPv6 Support is currently for UDP only, TCP is to come soon.
  AllowedSender configuration does not yet work for IPv6.
- fixed code in iovCreate() that broke C's strict aliasing rules 
- fixed some char/unsigned char differences that forced the compiler
  to spit out warning messages
- updated the Red Hat init script to fix a known issue (thanks to
  Peter Vrabec)
---------------------------------------------------------------------------
Version 1.13.5 (RGer), 2007-06-22
- made the TCP session limit configurable via command line switch
  now -t <port>,<max sessions>
- added man page for rklogd(8) (basically a copy from klogd, but now
  there is one...)
- fixed a bug that caused internal messages (e.g. rsyslogd startup) to
  appear without a tag.
- removed a minor memory leak that occurred when TAG processing requalified
  a HOSTNAME to be a TAG (and a TAG already was set).
- removed potential small memory leaks in MsgSet***() functions. There
  would be a leak if a property was re-set, something that happened
  extremely seldom.
---------------------------------------------------------------------------
Version 1.13.4 (RGer), 2007-06-18
- added a new property "PRI-text", which holds the PRI field in
  textual form (e.g. "syslog.info")
- added alias "syslogseverity" for "syslogpriority", which is a
  misleading property name that needs to stay for historical
  reasons (and backward-compatility)
- added doc on how to record PRI value in log file
- enhanced signal handling in klogd, including removal of an unsafe
  call to the logging system during signal handling
---------------------------------------------------------------------------
Version 1.13.3 (RGer), 2007-06-15
- create a version of syslog.c from scratch. This is now
  - highly optimized for rsyslog
  - removes an incompatible license problem as the original
    version had a BSD license with advertising clause
  - fixed in the regard that rklogd will continue to work when
    rsysogd has been restarted (the original version, as well
    as sysklogd, will remain silent then)
  - solved an issue with an extra NUL char at message end that the
    original version had
- applied some changes to klogd to care for the new interface
- fixed a bug in syslogd.c which prevented compiling under debian
---------------------------------------------------------------------------
Version 1.13.2 (RGer), 2007-06-13
- lib order in makefile patched to facilitate static linking - thanks
  to Bennett Todd for providing the patch
- Integrated a patch from Peter Vrabec (pvrabec@redheat.com):
  - added klogd under the name of rklogd (remove dependency on
    original sysklogd package
  - createDB.sql now in UTF
  - added additional config files for use on Red Hat
---------------------------------------------------------------------------
Version 1.13.1 (RGer), 2007-02-05
- changed the listen backlog limit to a more reasonable value based on
  the maximum number of TCP connections configurd (10% + 5) - thanks to Guy
  Standen for the hint (actually, the limit was 5 and that was a 
  left-over from early testing).
- fixed a bug in makefile which caused DB-support to be disabled when
  NETZIP support was enabled
- added the -e option to allow transmission of every message to remote
  hosts (effectively turns off duplicate message suppression)
- (somewhat) improved memory consumption when compiled with MySQL support
- looks like we fixed an incompatibility with MySQL 5.x and above software
  At least in one case, the remote server name was destroyed, leading to 
  a connection failure. The new, improved code does not have this issue and
  so we see this as solved (the new code is generally somewhat better, so
  there is a good chance we fixed this incompatibility).
---------------------------------------------------------------------------
Version 1.13.0 (RGer), 2006-12-19
- added '$' as ToPos proptery replacer specifier - means "up to the
  end of the string"
- property replacer option "escape-cc", "drop-cc" and "space-cc"  added
- changed the handling of \0 characters inside syslog messages. We now
  consistently escape them to "#000". This is somewhat recommended in
  the draft-ietf-syslog-protocol-19 draft. While the real recomendation
  is to not escape any characters at all, we can not do this without
  considerable modification of the code. So we escape it to "#000", which
  is consistent with a sample found in the Internet-draft.
- removed message glue logic (see printchopped() comment for details)
  Also caused removal of parts table and thus some improvements in
  memory usage.
- changed the default MAXLINE to 2048 to take care of recent syslog
  standardization efforts (can easily be changed in syslogd.c)
- added support for byte-counted TCP syslog messages (much like
  syslog-transport-tls-05 Internet Draft). This was necessary to
  support compression over TCP.
- added support for receiving compressed syslog messages
- added support for sending compressed syslog messages
- fixed a bug where the last message in a syslog/tcp stream was
  lost if it was not properly terminated by a LF character
---------------------------------------------------------------------------
Version 1.12.3 (RGer), 2006-10-04
- implemented some changes to support Solaris (but support is not
  yet complete)
- commented out (via #if 0) some methods that are currently not being use
  but should be kept for further us
- added (interim) -u 1 option to turn off hostname and tag parsing
- done some modifications to better support Fedora
- made the field delimiter inside property replace configurable via
  template
- fixed a bug in property replacer: if fields were used, the delimitor
  became part of the field. Up until now, this was barely noticable as 
  the delimiter as TAB only and thus invisible to a human. With other
  delimiters available now, it quickly showed up. This bug fix might cause
  some grief to existing installations if they used the extra TAB for
  whatever reasons - sorry folks... Anyhow, a solution is easy: just add
  a TAB character contstant into your template. Thus, there has no attempt
  been made to do this in a backwards-compatible way.
---------------------------------------------------------------------------
Version 1.12.2 (RGer), 2006-02-15
- fixed a bug in the RFC 3339 date formatter. An extra space was added
  after the actual timestamp
- added support for providing high-precision RFC3339 timestamps for
  (rsyslogd-)internally-generated messages
- very (!) experimental support for syslog-protocol internet draft
  added (the draft is experimental, the code is solid ;))
- added support for field-extracting in the property replacer
- enhanced the legacy-syslog parser so that it can interpret messages
  that do not contain a TIMESTAMP
- fixed a bug that caused the default socket (usually /dev/log) to be
  opened even when -o command line option was given
- fixed a bug in the Debian sample startup script - it caused rsyslogd
  to listen to remote requests, which it shouldn't by default
---------------------------------------------------------------------------
Version 1.12.1 (RGer), 2005-11-23
- made multithreading work with BSD. Some signal-handling needed to be
  restructured. Also, there might be a slight delay of up to 10 seconds
  when huping and terminating rsyslogd under BSD
- fixed a bug where a NULL-pointer was passed to printf() in logmsg().
- fixed a bug during "make install" where rc3195d was not installed
  Thanks to Bennett Todd for spotting this.
- fixed a bug where rsyslogd dumped core when no TAG was found in the
  received message
- enhanced message parser so that it can deal with missing hostnames
  in many cases (may not be totally fail-safe)
- fixed a bug where internally-generated messages did not have the correct
  TAG
---------------------------------------------------------------------------
Version 1.12.0 (RGer), 2005-10-26
- moved to a multi-threaded design. single-threading is still optionally
  available. Multi-threading is experimental!
- fixed a potential race condition. In the original code, marking was done
  by an alarm handler, which could lead to all sorts of bad things. This
  has been changed now. See comments in syslogd.c/domark() for details.
- improved debug output for property-based filters
- not a code change, but: I have checked all exit()s to make sure that
  none occurs once rsyslogd has started up. Even in unusual conditions
  (like low-memory conditions) rsyslogd somehow remains active. Of course,
  it might loose a message or two, but at least it does not abort and it
  can also recover when the condition no longer persists.
- fixed a bug that could cause loss of the last message received
  immediately before rsyslogd was terminated.
- added comments on thread-safety of global variables in syslogd.c
- fixed a small bug: spurios printf() when TCP syslog was used
- fixed a bug that causes rsyslogd to dump core on termination when one
  of the selector lines did not receive a message during the run (very
  unlikely)
- fixed an one-too-low memory allocation in the TCP sender. Could result
  in rsyslogd dumping core.
- fixed a bug with regular expression support (thanks to Andres Riancho)
- a little bit of code restructuring (especially main(), which was
  horribly large)
---------------------------------------------------------------------------
Version 1.11.1 (RGer), 2005-10-19
- support for BSD-style program name and host blocks
- added a new property "programname" that can be used in templates
- added ability to specify listen port for rfc3195d
- fixed a bug that rendered the "startswith" comparison operation
  unusable.
- changed more functions to "static" storage class to help compiler
  optimize (should have been static in the first place...)
- fixed a potential memory leak in the string buffer class destructor.
  As the destructur was previously never called, the leak did not actually
  appear.
- some internal restructuring in anticipation/preparation of minimal
  multi-threading support
- rsyslogd still shares some code with the sysklogd project. Some patches
  for this shared code have been brought over from the sysklogd CVS.
---------------------------------------------------------------------------
Version 1.11.0 (RGer), 2005-10-12
- support for receiving messages via RFC 3195; added rfc3195d for that
  purpose
- added an additional guard to prevent rsyslogd from aborting when the
  2gb file size limit is hit. While a user can configure rsyslogd to
  handle such situations, it would abort if that was not done AND large
  file support was not enabled (ok, this is hopefully an unlikely scenario)
- fixed a bug that caused additional Unix domain sockets to be incorrectly
  processed - could lead to message loss in extreme cases
---------------------------------------------------------------------------
Version 1.10.2 (RGer), 2005-09-27
- added comparison operations in property-based filters:
  * isequal
  * startswith
- added ability to negate all property-based filter comparison operations
  by adding a !-sign right in front of the operation name
- added the ability to specify remote senders for UDP and TCP
  received messages. Allows to block all but well-known hosts
- changed the $-config line directives to be case-INsensitive
- new command line option -w added: "do not display warnings if messages
  from disallowed senders are received"
- fixed a bug that caused rsyslogd to dump core when the compare value
  was not quoted in property-based filters
- fixed a bug in the new CStr compare function which lead to invalid
  results (fortunately, this function was not yet used widely)
- added better support for "debugging" rsyslog.conf property filters
  (only if -d switch is given)
- changed some function definitions to static, which eventually enables
  some compiler optimizations
- fixed a bug in MySQL code; when a SQL error occured, rsyslogd could
  run in a tight loop. This was due to invalid sequence of error reporting
  and is now fixed.
---------------------------------------------------------------------------
Version 1.10.1 (RGer), 2005-09-23
- added the ability to execute a shell script as an action.
  Thanks to Bjoern Kalkbrenner for providing the code!
- fixed a bug in the MySQL code; due to the bug the automatic one-time
  retry after an error did not happen - this lead to error message in
  cases where none should be seen (e.g. after a MySQL restart)
- fixed a security issue with SQL-escaping in conjunction with
  non-(SQL-)standard MySQL features.
---------------------------------------------------------------------------
Version 1.10.0 (RGer), 2005-09-20
  REMINDER: 1.10 is the first unstable version if the 1.x series!
- added the capability to filter on any property in selector lines
  (not just facility and priority)
- changed stringbuf into a new counted string class
- added support for a "discard" action. If a selector line with
  discard (~ character) is found, no selector lines *after* that
  line will be processed.
- thanks to Andres Riancho, regular expression support has been
  added to the template engine
- added the FROMHOST property in the template processor, which could
  previously not be obtained. Thanks to Cristian Testa for pointing
  this out and even providing a fix.
- added display of compile-time options to -v output
- performance improvement for production build - made some checks
  to happen only during debug mode
- fixed a problem with compiling on SUSE and - while doing so - removed
  the socket call to set SO_BSDCOMPAT in cases where it is obsolete.
---------------------------------------------------------------------------
Version 1.0.4 (RGer), 2006-02-01
- a small but important fix: the tcp receiver had two forgotten printf's
  in it that caused a lot of unnecessary output to stdout. This was
  important enough to justify a new release
---------------------------------------------------------------------------
Version 1.0.3 (RGer), 2005-11-14
- added an additional guard to prevent rsyslogd from aborting when the
  2gb file size limit is hit. While a user can configure rsyslogd to
  handle such situations, it would abort if that was not done AND large
  file support was not enabled (ok, this is hopefully an unlikely scenario)
- fixed a bug that caused additional Unix domain sockets to be incorrectly
  processed - could lead to message loss in extreme cases
- applied some patches available from the sysklogd project to code
  shared from there
- fixed a bug that causes rsyslogd to dump core on termination when one
  of the selector lines did not receive a message during the run (very
  unlikely)
- fixed an one-too-low memory allocation in the TCP sender. Could result
  in rsyslogd dumping core.
- fixed a bug in the TCP sender that caused the retry logic to fail
  after an error or receiver overrun
- fixed a bug in init() that could lead to dumping core
- fixed a bug that could lead to dumping core when no HOSTNAME or no TAG
  was present in the syslog message
---------------------------------------------------------------------------
Version 1.0.2 (RGer), 2005-10-05
- fixed an issue with MySQL error reporting. When an error occured,
  the MySQL driver went into an endless loop (at least in most cases).
---------------------------------------------------------------------------
Version 1.0.1 (RGer), 2005-09-23
- fixed a security issue with SQL-escaping in conjunction with
  non-(SQL-)standard MySQL features.
---------------------------------------------------------------------------
Version 1.0.0 (RGer), 2005-09-12
- changed install doc to cover daily cron scripts - a trouble source
- added rc script for slackware (provided by Chris Elvidge - thanks!) 
- fixed a really minor bug in usage() - the -r option was still
  reported as without the port parameter
---------------------------------------------------------------------------
Version 0.9.8 (RGer), 2005-09-05
- made startup and shutdown message more consistent and included the
  pid, so that they can be easier correlated. Used syslog-protocol
  structured data format for this purpose.
- improved config info in startup message, now tells not only
  if it is listening remote on udp, but also for tcp. Also includes
  the port numbers. The previous startup message was misleading, because
  it did not say "remote reception" if rsyslogd was only listening via
  tcp (but not via udp).
- added a "how can you help" document to the doc set
---------------------------------------------------------------------------
Version 0.9.7 (RGer), 2005-08-15
- some of the previous doc files (like INSTALL) did not properly
  reflect the changes to the build process and the new doc. Fixed
  that.
- changed syslogd.c so that when compiled without database support,
  an error message is displayed when a database action is detected
  in the config file (previously this was used as an user rule ;))
- fixed a bug in the os-specific Makefiles which caused MySQL
  support to not be compiled, even if selected
---------------------------------------------------------------------------
Version 0.9.6 (RGer), 2005-08-09
- greatly enhanced documentation. Now available in html format in
  the "doc" folder and FreeBSD. Finally includes an install howto.
- improved MySQL error messages a little - they now show up as log
  messages, too (formerly only in debug mode)
- added the ability to specify the listen port for udp syslog.
  WARNING: This introduces an incompatibility. Formerly, udp
  syslog was enabled by the -r command line option. Now, it is
  "-r [port]", which is consistent with the tcp listener. However,
  just -r will now return an error message.
- added sample startup scripts for Debian and FreeBSD
- added support for easy feature selection in the makefile. Un-
  fortunately, this also means I needed to spilt the make file
  for different OS and distros. There are some really bad syntax
  differences between FreeBSD and Linux make.
---------------------------------------------------------------------------
Version 0.9.5 (RGer), 2005-08-01
- the "semicolon bug" was actually not (fully) solved in 0.9.4. One
  part of the bug was solved, but another still existed. This one
  is fixed now, too.
- the "semicolon bug" actually turned out to be a more generic bug.
  It appeared whenever an invalid template name was given. With some
  selector actions, rsyslogd dumped core, with other it "just" had
  a small ressource leak with others all worked well. These anomalies
  are now fixed. Note that they only appeared during system initaliziation
  once the system was running, nothing bad happened.
- improved error reporting for template errors on startup. They are now
  shown on the console and the start-up tty. Formerly, they were only
  visible in debug mode.
- support for multiple instances of rsyslogd on a single machine added
- added new option "-o" --> omit local unix domain socket. This option
  enables rsyslogd NOT to listen to the local socket. This is most
  helpful when multiple instances of rsyslogd (or rsyslogd and another
  syslogd) shall run on a single system.
- added new option "-i <pidfile>" which allows to specify the pidfile.
  This is needed when multiple instances of rsyslogd are to be run.
- the new project home page is now online at www.rsyslog.com
---------------------------------------------------------------------------
Version 0.9.4 (RGer), 2005-07-25
- finally added the TCP sender. It now supports non-blocking mode, no
  longer disabling message reception during connect. As it is now, it
  is usable in production. The code could be more sophisticated, but
  I've kept it short in anticipation of the move to liblogging, which
  will lead to the removal of the code just written ;)
- the "exiting on signal..." message still had the "syslogd" name in 
  it. Changed this to "rsyslogd", as we do not have a large user base
  yet, this should pose no problem.
- fixed "the semiconlon" bug. rsyslogd dumped core if a write-db action
  was specified but no semicolon was given after the password (an empty
  template was ok, but the semicolon needed to be present).
- changed a default for traditional output format. During testing, it
  was seen that the timestamp written to file in default format was
  the time of message reception, not the time specified in the TIMESTAMP
  field of the message itself. Traditionally, the message TIMESTAMP is
  used and this has been changed now.
---------------------------------------------------------------------------
Version 0.9.3 (RGer), 2005-07-19
- fixed a bug in the message parser. In June, the RFC 3164 timestamp
  was not correctly parsed (yes, only in June and some other months,
  see the code comment to learn why...)
- added the ability to specify the destination port when forwarding
  syslog messages (both for TCP and UDP)
- added an very experimental TCP sender (activated by
  @@machine:port in config). This is not yet for production use. If
  the receiver is not alive, rsyslogd will wait quite some time until
  the connection request times out, which most probably leads to
  loss of incoming messages.

---------------------------------------------------------------------------
Version 0.9.2 (RGer), around 2005-07-06
- I intended to change the maxsupported message size to 32k to
  support IHE - but given the memory inefficiency in the usual use
  cases, I have not done this. I have, however, included very
  specific instructions on how to do this in the source code. I have
  also done some testing with 32k messages, so you can change the
  max size without taking too much risk.
- added a syslog/tcp receiver; we now can receive messages via
  plain tcp, but we can still send only via UDP. The syslog/tcp
  receiver is the primary enhancement of this release.
- slightly changed some error messages that contained a spurios \n at
  the end of the line (which gives empty lines in your log...)

---------------------------------------------------------------------------
Version 0.9.1 (RGer)
- fixed code so that it compiles without errors under FreeBSD
- removed now unused function "allocate_log()" from syslogd.c
- changed the make file so that it contains more defines for
  different environments (in the long term, we need a better
  system for disabling/enabling features...)
- changed some printf's printing off_t types to %lld and
  explicit (long long) casts. I tried to figure out the exact type,
  but did not succeed in this. In the worst case, ultra-large peta-
  byte files will now display funny informational messages on rollover,
  something I think we can live with for the neersion 3.11.2 (rgerhards), 2008-02-??
---------------------------------------------------------------------------
Version 3.11.1 (rgerhards), 2008-02-12
- SNMP trap sender added thanks to Andre Lorbach (omsnmp)
- added input-plugin interface specification in form of a (copy) template
  input module
- applied documentation fix by Michael Biebl -- many thanks!
- bugfix: immark did not have MARK flags set...
- added x-info field to rsyslogd startup/shutdown message. Hopefully
  points users to right location for further info (many don't even know
  they run rsyslog ;))
- bugfix: trailing ":" of tag was lost while parsing legacy syslog messages
  without timestamp - thanks to Anders Blomdell for providing a patch!
- fixed a bug in stringbuf.c related to STRINGBUF_TRIM_ALLOCSIZE, which
  wasn't supposed to be used with rsyslog. Put a warning message up that
  tells this feature is not tested and probably not worth the effort.
  Thanks to Anders Blomdell fro bringing this to our attention
- somewhat improved performance of string buffers
- fixed bug that caused invalid treatment of tabs (HT) in rsyslog.conf
- bugfix: setting for $EscapeCopntrolCharactersOnReceive was not 
  properly initialized
- clarified usage of space-cc property replacer option
- improved abort diagnostic handler
- some initial effort for malloc/free runtime debugging support
- bugfix: using dynafile actions caused rsyslogd abort
- fixed minor man errors thanks to Michael Biebl
---------------------------------------------------------------------------
Version 3.11.0 (rgerhards), 2008-01-31
- implemented queued actions
- implemented simple rate limiting for actions
- implemented deliberate discarding of lower priority messages over higher
  priority ones when a queue runs out of space
- implemented disk quotas for disk queues
- implemented the $ActionResumeRetryCount config directive
- added $ActionQueueFilename config directive
- added $ActionQueueSize config directive
- added $ActionQueueHighWaterMark config directive
- added $ActionQueueLowWaterMark config directive
- added $ActionQueueDiscardMark config directive
- added $ActionQueueDiscardSeverity config directive
- added $ActionQueueCheckpointInterval config directive
- added $ActionQueueType config directive
- added $ActionQueueWorkerThreads config directive
- added $ActionQueueTimeoutshutdown config directive
- added $ActionQueueTimeoutActionCompletion config directive
- added $ActionQueueTimeoutenQueue config directive
- added $ActionQueueTimeoutworkerThreadShutdown config directive
- added $ActionQueueWorkerThreadMinimumMessages config directive
- added $ActionQueueMaxFileSize config directive
- added $ActionQueueSaveonShutdown config directive
- addded $ActionQueueDequeueSlowdown config directive
- addded $MainMsgQueueDequeueSlowdown config directive
- bugfix: added forgotten docs to package
- improved debugging support
- fixed a bug that caused $MainMsgQueueCheckpointInterval to work incorrectly
- when a long-running action needs to be cancelled on shutdown, the message
  that was processed by it is now preserved. This finishes support for
  guaranteed delivery of messages (if the output supports it, of course)
- fixed bug in output module interface, see
  http://sourceforge.net/tracker/index.php?func=detail&aid=1881008&group_id=123448&atid=696552
- changed the ommysql output plugin so that the (lengthy) connection
  initialization now takes place in message processing. This works much
  better with the new queued action mode (fast startup)
- fixed a bug that caused a potential hang in file and fwd output module
  varmojfekoj provided the patch - many thanks!
- bugfixed stream class offset handling on 32bit platforms
---------------------------------------------------------------------------
Version 3.10.3 (rgerhards), 2008-01-28
- fixed a bug with standard template definitions (not a big deal) - thanks
  to varmojfekoj for spotting it
- run-time instrumentation added
- implemented disk-assisted queue mode, which enables on-demand disk
  spooling if the queue's in-memory queue is exhausted
- implemented a dynamic worker thread pool for processing incoming
  messages; workers are started and shut down as need arises
- implemented a run-time instrumentation debug package
- implemented the $MainMsgQueueSaveOnShutdown config directive
- implemented the $MainMsgQueueWorkerThreadMinimumMessages config directive
- implemented the $MainMsgQueueTimeoutWorkerThreadShutdown config directive
---------------------------------------------------------------------------
Version 3.10.2 (rgerhards), 2008-01-14
- added the ability to keep stop rsyslogd without the need to drain
  the main message queue. In disk queue mode, rsyslog continues to
  run from the point where it stopped. In case of a system failure, it
  continues to process messages from the last checkpoint.
- fixed a bug that caused a segfault on startup when no $WorkDir directive
  was specified in rsyslog.conf
- provided more fine-grain control over shutdown timeouts and added a
  way to specify the enqueue timeout when the main message queue is full
- implemented $MainMsgQueueCheckpointInterval config directive
- implemented $MainMsgQueueTimeoutActionCompletion config directive
- implemented $MainMsgQueueTimeoutEnqueue config directive
- implemented $MainMsgQueueTimeoutShutdown config directive
---------------------------------------------------------------------------
Version 3.10.1 (rgerhards), 2008-01-10
- implemented the "disk" queue mode. However, it currently is of very
  limited use, because it does not support persistence over rsyslogd
  runs. So when rsyslogd is stopped, the queue is drained just as with
  the in-memory queue modes. Persistent queues will be a feature of
  the next release.
- performance-optimized string class, should bring an overall improvement
- fixed a memory leak in imudp -- thanks to varmojfekoj for the patch
- fixed a race condition that could lead to a rsyslogd hang when during
  HUP or termination
- done some doc updates
- added $WorkDirectory config directive
- added $MainMsgQueueFileName config directive
- added $MainMsgQueueMaxFileSize config directive
---------------------------------------------------------------------------
Version 3.10.0 (rgerhards), 2008-01-07
- implemented input module interface and initial input modules
- enhanced threading for input modules (each on its own thread now)
- ability to bind UDP listeners to specific local interfaces/ports and
  ability to run multiple of them concurrently
- added ability to specify listen IP address for UDP syslog server
- license changed to GPLv3
- mark messages are now provided by loadble module immark
- rklogd is no longer provided. Its functionality has now been taken over
  by imklog, a loadable input module. This offers a much better integration
  into rsyslogd and makes sure that the kernel logger process is brought
  up and down at the appropriate times
- enhanced $IncludeConfig directive to support wildcard characters
  (thanks to Michael Biebl)
- all inputs are now implemented as loadable plugins
- enhanced threading model: each input module now runs on its own thread
- enhanced message queue which now supports different queueing methods
  (among others, this can be used for performance fine-tuning)
- added a large number of new configuration directives for the new
  input modules
- enhanced multi-threading utilizing a worker thread pool for the
  main message queue
- compilation without pthreads is no longer supported
- much cleaner code due to new objects and removal of single-threading
  mode
---------------------------------------------------------------------------
Version 2.0.1 STABLE (rgerhards), 2008-01-24
- fixed a bug in integer conversion - but this function was never called,
  so it is not really a useful bug fix ;)
- fixed a bug with standard template definitions (not a big deal) - thanks
  to varmojfekoj for spotting it
- fixed a bug that caused a potential hang in file and fwd output module
  varmojfekoj provided the patch - many thanks!
---------------------------------------------------------------------------
Version 2.0.0 STABLE (rgerhards), 2008-01-02
- re-release of 1.21.2 as STABLE with no modifications except some
  doc updates
---------------------------------------------------------------------------
Version 1.21.2 (rgerhards), 2007-12-28
- created a gss-api output module. This keeps GSS-API code and
  TCP/UDP code separated. It is also important for forward-
  compatibility with v3. Please note that this change breaks compatibility
  with config files created for 1.21.0 and 1.21.1 - this was considered
  acceptable.
- fixed an error in forwarding retry code (could lead to message corruption
  but surfaced very seldom)
- increased portability for older platforms (AI_NUMERICSERV moved)
- removed socket leak in omfwd.c
- cross-platform patch for GSS-API compile problem on some platforms
  thanks to darix for the patch!
---------------------------------------------------------------------------
Version 1.21.1 (rgerhards), 2007-12-23
- small doc fix for $IncludeConfig
- fixed a bug in llDestroy()
- bugfix: fixing memory leak when message queue is full and during
  parsing. Thanks to varmojfekoj for the patch.
- bugfix: when compiled without network support, unix sockets were
  not properply closed
- bugfix: memory leak in cfsysline.c/doGetWord() fixed
---------------------------------------------------------------------------
Version 1.21.0 (rgerhards), 2007-12-19
- GSS-API support for syslog/TCP connections was added. Thanks to
  varmojfekoj for providing the patch with this functionality
- code cleanup
- enhanced $IncludeConfig directive to support wildcard filenames
- changed some multithreading synchronization
---------------------------------------------------------------------------
Version 1.20.1 (rgerhards), 2007-12-12
- corrected a debug setting that survived release. Caused TCP connections
  to be retried unnecessarily often.
- When a hostname ACL was provided and DNS resolution for that name failed,
  ACL processing was stopped at that point. Thanks to mildew for the patch.
  Fedora Bugzilla: http://bugzilla.redhat.com/show_bug.cgi?id=395911
- fixed a potential race condition, see link for details:
  http://rgerhards.blogspot.com/2007/12/rsyslog-race-condition.html
  Note that the probability of problems from this bug was very remote
- fixed a memory leak that happend when PostgreSQL date formats were
  used
---------------------------------------------------------------------------
Version 1.20.0 (rgerhards), 2007-12-07
- an output module for postgres databases has been added. Thanks to
  sur5r for contributing this code
- unloading dynamic modules has been cleaned up, we now have a
  real implementation and not just a dummy "good enough for the time
  being".
- enhanced platform independence - thanks to Bartosz Kuzma and Michael
  Biebl for their very useful contributions
- some general code cleanup (including warnings on 64 platforms, only)
---------------------------------------------------------------------------
Version 1.19.12 (rgerhards), 2007-12-03
- cleaned up the build system (thanks to Michael Biebl for the patch)
- fixed a bug where ommysql was still not compiled with -pthread option
---------------------------------------------------------------------------
Version 1.19.11 (rgerhards), 2007-11-29
- applied -pthread option to build when building for multi-threading mode
  hopefully solves an issue with segfaulting
---------------------------------------------------------------------------
Version 1.19.10 (rgerhards), 2007-10-19
- introdcued the new ":modulename:" syntax for calling module actions
  in selector lines; modified ommysql to support it. This is primarily
  an aid for further modules and a prequisite to actually allow third
  party modules to be created.
- minor fix in slackware startup script, "-r 0" is now "-r0"
- updated rsyslogd doc set man page; now in html format
- undid creation of a separate thread for the main loop -- this did not
  turn out to be needed or useful, so reduce complexity once again.
- added doc fixes provided by Michael Biebl - thanks
---------------------------------------------------------------------------
Version 1.19.9 (rgerhards), 2007-10-12
- now packaging system which again contains all components in a single
  tarball
- modularized main() a bit more, resulting in less complex code
- experimentally added an additional thread - will see if that affects
  the segfault bug we experience on some platforms. Note that this change
  is scheduled to be removed again later.
---------------------------------------------------------------------------
Version 1.19.8 (rgerhards), 2007-09-27
- improved repeated message processing
- applied patch provided by varmojfekoj to support building ommysql
  in its own way (now also resides in a plugin subdirectory);
  ommysql is now a separate package
- fixed a bug in cvthname() that lead to message loss if part
  of the source hostname would have been dropped
- created some support for distributing ommysql together with the
  main rsyslog package. I need to re-think it in the future, but
  for the time being the current mode is best. I now simply include
  one additional tarball for ommysql inside the main distribution.
  I look forward to user feedback on how this should be done best. In the
  long term, a separate project should be spawend for ommysql, but I'd
  like to do that only after the plugin interface is fully stable (what
  it is not yet).
---------------------------------------------------------------------------
Version 1.19.7 (rgerhards), 2007-09-25
- added code to handle situations where senders send us messages ending with
  a NUL character. It is now simply removed. This also caused trailing LF
  reduction to fail, when it was followed by such a NUL. This is now also
  handled.
- replaced some non-thread-safe function calls by their thread-safe
  counterparts
- fixed a minor memory leak that occured when the %APPNAME% property was
  used (I think nobody used that in practice)
- fixed a bug that caused signal handlers in cvthname() not to be restored when
  a malicious pointer record was detected and processing of the message been
  stopped for that reason (this should be really rare and can not be related
  to the segfault bug we are hunting).
- fixed a bug in cvthname that lead to passing a wrong parameter - in
  practice, this had no impact.
- general code cleanup (e.g. compiler warnings, comments)
---------------------------------------------------------------------------
Version 1.19.6 (rgerhards), 2007-09-11
- applied patch by varmojfekoj to change signal handling to the new
  sigaction API set (replacing the depreciated signal() calls and its
  friends.
- fixed a bug that in --enable-debug mode caused an assertion when the
  discard action was used
- cleaned up compiler warnings
- applied patch by varmojfekoj to FIX a bug that could cause 
  segfaults if empty properties were processed using modifying
  options (e.g. space-cc, drop-cc)
- fixed man bug: rsyslogd supports -l option
---------------------------------------------------------------------------
Version 1.19.5 (rgerhards), 2007-09-07
- changed part of the CStr interface so that better error tracking
  is provided and the calling sequence is more intuitive (there were
  invalid calls based on a too-weired interface)
- (hopefully) fixed some remaining bugs rooted in wrong use of 
  the CStr class. These could lead to program abort.
- applied patch by varmojfekoj two fix two potential segfault situations
- added $ModDir config directive
- modified $ModLoad so that an absolute path may be specified as
  module name (e.g. /rsyslog/ommysql.so)
---------------------------------------------------------------------------
Version 1.19.4 (rgerhards/varmojfekoj), 2007-09-04
- fixed a number of small memory leaks - thanks varmojfekoj for patching
- fixed an issue with CString class that could lead to rsyslog abort
  in tplToString() - thanks varmojfekoj for patching
- added a man-version of the config file documenation - thanks to Michel
  Samia for providing the man file
- fixed bug: a template like this causes an infinite loop:
  $template opts,"%programname:::a,b%"
  thanks varmojfekoj for the patch
- fixed bug: case changing options crash freeing the string pointer
  because they modify it: $template opts2,"%programname::1:lowercase%"
  thanks varmojfekoj for the patch
---------------------------------------------------------------------------
Version 1.19.3 (mmeckelein/varmojfekoj), 2007-08-31
- small mem leak fixed (after calling parseSelectorAct) - Thx varmojkekoj
- documentation section "Regular File" und "Blocks" updated
- solved an issue with dynamic file generation - Once again many thanks
  to varmojfekoj
- the negative selector for program name filter (Blocks) does not work as
  expected - Thanks varmojfekoj for patching
- added forwarding information to sysklogd (requires special template)
  to config doc
---------------------------------------------------------------------------
Version 1.19.2 (mmeckelein/varmojfekoj), 2007-08-28
- a specifically formed message caused a segfault - Many thanks varmojfekoj
  for providing a patch
- a typo and a weird condition are fixed in msg.c - Thanks again
  varmojfekoj 
- on file creation the file was always owned by root:root. This is fixed
  now - Thanks ypsa for solving this issue
---------------------------------------------------------------------------
Version 1.19.1 (mmeckelein), 2007-08-22
- a bug that caused a high load when a TCP/UDP connection was closed is 
  fixed now - Thanks mildew for solving this issue
- fixed a bug which caused a segfault on reinit - Thx varmojfekoj for the
  patch
- changed the hardcoded module path "/lib/rsyslog" to $(pkglibdir) in order
  to avoid trouble e.g. on 64 bit platforms (/lib64) - many thanks Peter
  Vrabec and darix, both provided a patch for solving this issue
- enhanced the unloading of modules - thanks again varmojfekoj
- applied a patch from varmojfekoj which fixes various little things in
  MySQL output module
---------------------------------------------------------------------------
Version 1.19.0 (varmojfekoj/rgerhards), 2007-08-16
- integrated patch from varmojfekoj to make the mysql module a loadable one
  many thanks for the patch, MUCH appreciated
---------------------------------------------------------------------------
Version 1.18.2 (rgerhards), 2007-08-13
- fixed a bug in outchannel code that caused templates to be incorrectly
  parsed
- fixed a bug in ommysql that caused a wrong ";template" missing message
- added some code for unloading modules; not yet fully complete (and we do
  not yet have loadable modules, so this is no problem)
- removed debian subdirectory by request of a debian packager (this is a special
  subdir for debian and there is also no point in maintaining it when there
  is a debian package available - so I gladly did this) in some cases
- improved overall doc quality (some pages were quite old) and linked to
  more of the online resources.
- improved /contrib/delete_mysql script by adding a host option and some
  other minor modifications
---------------------------------------------------------------------------
Version 1.18.1 (rgerhards), 2007-08-08
- applied a patch from varmojfekoj which solved a potential segfault
  of rsyslogd on HUP
- applied patch from Michel Samia to fix compilation when the pthreads
  feature is disabled
- some code cleanup (moved action object to its own file set)
- add config directive $MainMsgQueueSize, which now allows to configure the
  queue size dynamically
- all compile-time settings are now shown in rsyslogd -v, not just the
  active ones
- enhanced performance a little bit more
- added config file directive $ActionResumeInterval
- fixed a bug that prevented compilation under debian sid
- added a contrib directory for user-contributed useful things
---------------------------------------------------------------------------
Version 1.18.0 (rgerhards), 2007-08-03
- rsyslog now supports fallback actions when an action did not work. This
  is a great feature e.g. for backup database servers or backup syslog
  servers
- modified rklogd to only change the console log level if -c is specified
- added feature to use multiple actions inside a single selector
- implemented $ActionExecOnlyWhenPreviousIsSuspended config directive
- error messages during startup are now spit out to the configured log
  destinations
---------------------------------------------------------------------------
Version 1.17.6 (rgerhards), 2007-08-01
- continued to work on output module modularization - basic stage of
  this work is now FINISHED
- fixed bug in OMSRcreate() - always returned SR_RET_OK
- fixed a bug that caused ommysql to always complain about missing
  templates
- fixed a mem leak in OMSRdestruct - freeing the object itself was
  forgotten - thanks to varmojfekoj for the patch
- fixed a memory leak in syslogd/init() that happend when the config
  file could not be read - thanks to varmojfekoj for the patch
- fixed insufficient memory allocation in addAction() and its helpers.
  The initial fix and idea was developed by mildew, I fine-tuned
  it a bit. Thanks a lot for the fix, I'd probably had pulled out my
  hair to find the bug...
- added output of config file line number when a parsing error occured
- fixed bug in objomsr.c that caused program to abort in debug mode with
  an invalid assertion (in some cases)
- fixed a typo that caused the default template for MySQL to be wrong.
  thanks to mildew for catching this.
- added configuration file command $DebugPrintModuleList and
  $DebugPrintCfSysLineHandlerList
- fixed an invalid value for the MARK timer - unfortunately, there was
  a testing aid left in place. This resulted in quite frequent MARK messages
- added $IncludeConfig config directive
- applied a patch from mildew to prevent rsyslogd from freezing under heavy
  load. This could happen when the queue was full. Now, we drop messages
  but rsyslogd remains active.
---------------------------------------------------------------------------
Version 1.17.5 (rgerhards), 2007-07-30
- continued to work on output module modularization
- fixed a missing file bug - thanks to Andrea Montanari for reporting
  this problem
- fixed a problem with shutting down the worker thread and freeing the
  selector_t list - this caused messages to be lost, because the
  message queue was not properly drained before the selectors got
  destroyed.
---------------------------------------------------------------------------
Version 1.17.4 (rgerhards), 2007-07-27
- continued to work on output module modularization
- fixed a situation where rsyslogd could create zombie processes
  thanks to mildew for the patch
- applied patch from Michel Samia to fix compilation when NOT
  compiled for pthreads
---------------------------------------------------------------------------
Version 1.17.3 (rgerhards), 2007-07-25
- continued working on output module modularization
- fixed a bug that caused rsyslogd to segfault on exit (and
  probably also on HUP), when there was an unsent message in a selector
  that required forwarding and the dns lookup failed for that selector
  (yes, it was pretty unlikely to happen;))
  thanks to varmojfekoj <varmojfekoj@gmail.com> for the patch
- fixed a memory leak in config file parsing and die()
  thanks to varmojfekoj <varmojfekoj@gmail.com> for the patch
- rsyslogd now checks on startup if it is capable to performa any work
  at all. If it cant, it complains and terminates
  thanks to Michel Samia for providing the patch!
- fixed a small memory leak when HUPing syslogd. The allowed sender
  list now gets freed. thanks to mildew for the patch.
- changed the way error messages in early startup are logged. They
  now do no longer use the syslogd code directly but are rather
  send to stderr.
---------------------------------------------------------------------------
Version 1.17.2 (rgerhards), 2007-07-23
- made the port part of the -r option optional. Needed for backward
  compatibility with sysklogd
- replaced system() calls with something more reasonable. Please note that
  this might break compatibility with some existing configuration files.
  We accept this in favour of the gained security.
- removed a memory leak that could occur if timegenerated was used in
  RFC 3164 format in templates
- did some preparation in msg.c for advanced multithreading - placed the
  hooks, but not yet any active code
- worked further on modularization
- added $ModLoad MySQL (dummy) config directive
- added DropTrailingLFOnReception config directive
---------------------------------------------------------------------------
Version 1.17.1 (rgerhards), 2007-07-20
- fixed a bug that caused make install to install rsyslogd and rklogd under
  the wrong names
- fixed bug that caused $AllowedSenders to handle IPv6 scopes incorrectly;
  also fixed but that could grabble $AllowedSender wildcards. Thanks to
  mildew@gmail.com for the patch
- minor code cleanup - thanks to Peter Vrabec for the patch
- fixed minimal memory leak on HUP (caused by templates)
  thanks to varmojfekoj <varmojfekoj@gmail.com> for the patch
- fixed another memory leak on HUPing and on exiting rsyslogd
  again thanks to varmojfekoj <varmojfekoj@gmail.com> for the patch
- code cleanup (removed compiler warnings)
- fixed portability bug in configure.ac - thanks to Bartosz Kuźma for patch
- moved msg object into its own file set
- added the capability to continue trying to write log files when the
  file system is full. Functionality based on patch by Martin Schulze
  to sysklogd package.
---------------------------------------------------------------------------
Version 1.17.0 (RGer), 2007-07-17
- added $RepeatedLineReduction config parameter
- added $EscapeControlCharactersOnReceive config parameter
- added $ControlCharacterEscapePrefix config parameter
- added $DirCreateMode config parameter
- added $CreateDirs config parameter
- added $DebugPrintTemplateList config parameter
- added $ResetConfigVariables config parameter
- added $FileOwner config parameter
- added $FileGroup config parameter
- added $DirOwner config parameter
- added $DirGroup config parameter
- added $FailOnChownFailure config parameter
- added regular expression support to the filter engine
  thanks to Michel Samia for providing the patch!
- enhanced $AllowedSender functionality. Credits to mildew@gmail.com for
  the patch doing that
  - added IPv6 support
  - allowed DNS hostnames
  - allowed DNS wildcard names
- added new option $DropMsgsWithMaliciousDnsPTRRecords
- added autoconf so that rfc3195d, rsyslogd and klogd are stored to /sbin
- added capability to auto-create directories with dynaFiles
---------------------------------------------------------------------------
Version 1.16.0 (RGer/Peter Vrabec), 2007-07-13 - The Friday, 13th Release ;)
- build system switched to autotools
- removed SYSV preprocessor macro use, replaced with autotools equivalents
- fixed a bug that caused rsyslogd to segfault when TCP listening was
  disabled and it terminated
- added new properties "syslogfacility-text" and "syslogseverity-text"
  thanks to varmojfekoj <varmojfekoj@gmail.com> for the patch
- added the -x option to disable hostname dns reslution
  thanks to varmojfekoj <varmojfekoj@gmail.com> for the patch
- begun to better modularize syslogd.c - this is an ongoing project; moved
  type definitions to a separate file
- removed some now-unused fields from struct filed
- move file size limit fields in struct field to the "right spot" (the file
  writing part of the union - f_un.f_file)
- subdirectories linux and solaris are no longer part of the distribution
  package. This is not because we cease support for them, but there are no
  longer any files in them after the move to autotools
---------------------------------------------------------------------------
Version 1.15.1 (RGer), 2007-07-10
- fixed a bug that caused a dynaFile selector to stall when there was
  an open error with one file 
- improved template processing for dynaFiles; templates are now only
  looked up during initialization - speeds up processing
- optimized memory layout in struct filed when compiled with MySQL
  support
- fixed a bug that caused compilation without SYSLOG_INET to fail
- re-enabled the "last message repeated n times" feature. This
  feature was not taken care of while rsyslogd evolved from sysklogd
  and it was more or less defunct. Now it is fully functional again.
- added system properties: $NOW, $YEAR, $MONTH, $DAY, $HOUR, $MINUTE
- fixed a bug in iovAsString() that caused a memory leak under stress
  conditions (most probably memory shortage). This was unlikely to
  ever happen, but it doesn't hurt doing it right
- cosmetic: defined type "uchar", change all unsigned chars to uchar
---------------------------------------------------------------------------
Version 1.15.0 (RGer), 2007-07-05
- added ability to dynamically generate file names based on templates
  and thus properties. This was a much-requested feature. It makes
  life easy when it e.g. comes to splitting files based on the sender
  address.
- added $umask and $FileCreateMode config file directives
- applied a patch from Bartosz Kuzma to compile cleanly under NetBSD
- checks for extra (unexpected) characters in system config file lines
  have been added
- added IPv6 documentation - was accidently missing from CVS
- begun to change char to unsigned char
---------------------------------------------------------------------------
Version 1.14.2 (RGer), 2007-07-03
** this release fixes all known nits with IPv6 **
- restored capability to do /etc/service lookup for "syslog"
  service when -r 0 was given
- documented IPv6 handling of syslog messages
- integrate patch from Bartosz Kuźma to make rsyslog compile under
  Solaris again (the patch replaced a strndup() call, which is not
  available under Solaris
- improved debug logging when waiting on select
- updated rsyslogd man page with new options (-46A)
---------------------------------------------------------------------------
Version 1.14.1 (RGer/Peter Vrabec), 2007-06-29
- added Peter Vrabec's patch for IPv6 TCP
- prefixed all messages send to stderr in rsyslogd with "rsyslogd: "
---------------------------------------------------------------------------
Version 1.14.0 (RGer/Peter Vrabec), 2007-06-28
- Peter Vrabec provided IPv6 for rsyslog, so we are now IPv6 enabled
  IPv6 Support is currently for UDP only, TCP is to come soon.
  AllowedSender configuration does not yet work for IPv6.
- fixed code in iovCreate() that broke C's strict aliasing rules 
- fixed some char/unsigned char differences that forced the compiler
  to spit out warning messages
- updated the Red Hat init script to fix a known issue (thanks to
  Peter Vrabec)
---------------------------------------------------------------------------
Version 1.13.5 (RGer), 2007-06-22
- made the TCP session limit configurable via command line switch
  now -t <port>,<max sessions>
- added man page for rklogd(8) (basically a copy from klogd, but now
  there is one...)
- fixed a bug that caused internal messages (e.g. rsyslogd startup) to
  appear without a tag.
- removed a minor memory leak that occurred when TAG processing requalified
  a HOSTNAME to be a TAG (and a TAG already was set).
- removed potential small memory leaks in MsgSet***() functions. There
  would be a leak if a property was re-set, something that happened
  extremely seldom.
---------------------------------------------------------------------------
Version 1.13.4 (RGer), 2007-06-18
- added a new property "PRI-text", which holds the PRI field in
  textual form (e.g. "syslog.info")
- added alias "syslogseverity" for "syslogpriority", which is a
  misleading property name that needs to stay for historical
  reasons (and backward-compatility)
- added doc on how to record PRI value in log file
- enhanced signal handling in klogd, including removal of an unsafe
  call to the logging system during signal handling
---------------------------------------------------------------------------
Version 1.13.3 (RGer), 2007-06-15
- create a version of syslog.c from scratch. This is now
  - highly optimized for rsyslog
  - removes an incompatible license problem as the original
    version had a BSD license with advertising clause
  - fixed in the regard that rklogd will continue to work when
    rsysogd has been restarted (the original version, as well
    as sysklogd, will remain silent then)
  - solved an issue with an extra NUL char at message end that the
    original version had
- applied some changes to klogd to care for the new interface
- fixed a bug in syslogd.c which prevented compiling under debian
---------------------------------------------------------------------------
Version 1.13.2 (RGer), 2007-06-13
- lib order in makefile patched to facilitate static linking - thanks
  to Bennett Todd for providing the patch
- Integrated a patch from Peter Vrabec (pvrabec@redheat.com):
  - added klogd under the name of rklogd (remove dependency on
    original sysklogd package
  - createDB.sql now in UTF
  - added additional config files for use on Red Hat
---------------------------------------------------------------------------
Version 1.13.1 (RGer), 2007-02-05
- changed the listen backlog limit to a more reasonable value based on
  the maximum number of TCP connections configurd (10% + 5) - thanks to Guy
  Standen for the hint (actually, the limit was 5 and that was a 
  left-over from early testing).
- fixed a bug in makefile which caused DB-support to be disabled when
  NETZIP support was enabled
- added the -e option to allow transmission of every message to remote
  hosts (effectively turns off duplicate message suppression)
- (somewhat) improved memory consumption when compiled with MySQL support
- looks like we fixed an incompatibility with MySQL 5.x and above software
  At least in one case, the remote server name was destroyed, leading to 
  a connection failure. The new, improved code does not have this issue and
  so we see this as solved (the new code is generally somewhat better, so
  there is a good chance we fixed this incompatibility).
---------------------------------------------------------------------------
Version 1.13.0 (RGer), 2006-12-19
- added '$' as ToPos proptery replacer specifier - means "up to the
  end of the string"
- property replacer option "escape-cc", "drop-cc" and "space-cc"  added
- changed the handling of \0 characters inside syslog messages. We now
  consistently escape them to "#000". This is somewhat recommended in
  the draft-ietf-syslog-protocol-19 draft. While the real recomendation
  is to not escape any characters at all, we can not do this without
  considerable modification of the code. So we escape it to "#000", which
  is consistent with a sample found in the Internet-draft.
- removed message glue logic (see printchopped() comment for details)
  Also caused removal of parts table and thus some improvements in
  memory usage.
- changed the default MAXLINE to 2048 to take care of recent syslog
  standardization efforts (can easily be changed in syslogd.c)
- added support for byte-counted TCP syslog messages (much like
  syslog-transport-tls-05 Internet Draft). This was necessary to
  support compression over TCP.
- added support for receiving compressed syslog messages
- added support for sending compressed syslog messages
- fixed a bug where the last message in a syslog/tcp stream was
  lost if it was not properly terminated by a LF character
---------------------------------------------------------------------------
Version 1.12.3 (RGer), 2006-10-04
- implemented some changes to support Solaris (but support is not
  yet complete)
- commented out (via #if 0) some methods that are currently not being use
  but should be kept for further us
- added (interim) -u 1 option to turn off hostname and tag parsing
- done some modifications to better support Fedora
- made the field delimiter inside property replace configurable via
  template
- fixed a bug in property replacer: if fields were used, the delimitor
  became part of the field. Up until now, this was barely noticable as 
  the delimiter as TAB only and thus invisible to a human. With other
  delimiters available now, it quickly showed up. This bug fix might cause
  some grief to existing installations if they used the extra TAB for
  whatever reasons - sorry folks... Anyhow, a solution is easy: just add
  a TAB character contstant into your template. Thus, there has no attempt
  been made to do this in a backwards-compatible way.
---------------------------------------------------------------------------
Version 1.12.2 (RGer), 2006-02-15
- fixed a bug in the RFC 3339 date formatter. An extra space was added
  after the actual timestamp
- added support for providing high-precision RFC3339 timestamps for
  (rsyslogd-)internally-generated messages
- very (!) experimental support for syslog-protocol internet draft
  added (the draft is experimental, the code is solid ;))
- added support for field-extracting in the property replacer
- enhanced the legacy-syslog parser so that it can interpret messages
  that do not contain a TIMESTAMP
- fixed a bug that caused the default socket (usually /dev/log) to be
  opened even when -o command line option was given
- fixed a bug in the Debian sample startup script - it caused rsyslogd
  to listen to remote requests, which it shouldn't by default
---------------------------------------------------------------------------
Version 1.12.1 (RGer), 2005-11-23
- made multithreading work with BSD. Some signal-handling needed to be
  restructured. Also, there might be a slight delay of up to 10 seconds
  when huping and terminating rsyslogd under BSD
- fixed a bug where a NULL-pointer was passed to printf() in logmsg().
- fixed a bug during "make install" where rc3195d was not installed
  Thanks to Bennett Todd for spotting this.
- fixed a bug where rsyslogd dumped core when no TAG was found in the
  received message
- enhanced message parser so that it can deal with missing hostnames
  in many cases (may not be totally fail-safe)
- fixed a bug where internally-generated messages did not have the correct
  TAG
---------------------------------------------------------------------------
Version 1.12.0 (RGer), 2005-10-26
- moved to a multi-threaded design. single-threading is still optionally
  available. Multi-threading is experimental!
- fixed a potential race condition. In the original code, marking was done
  by an alarm handler, which could lead to all sorts of bad things. This
  has been changed now. See comments in syslogd.c/domark() for details.
- improved debug output for property-based filters
- not a code change, but: I have checked all exit()s to make sure that
  none occurs once rsyslogd has started up. Even in unusual conditions
  (like low-memory conditions) rsyslogd somehow remains active. Of course,
  it might loose a message or two, but at least it does not abort and it
  can also recover when the condition no longer persists.
- fixed a bug that could cause loss of the last message received
  immediately before rsyslogd was terminated.
- added comments on thread-safety of global variables in syslogd.c
- fixed a small bug: spurios printf() when TCP syslog was used
- fixed a bug that causes rsyslogd to dump core on termination when one
  of the selector lines did not receive a message during the run (very
  unlikely)
- fixed an one-too-low memory allocation in the TCP sender. Could result
  in rsyslogd dumping core.
- fixed a bug with regular expression support (thanks to Andres Riancho)
- a little bit of code restructuring (especially main(), which was
  horribly large)
---------------------------------------------------------------------------
Version 1.11.1 (RGer), 2005-10-19
- support for BSD-style program name and host blocks
- added a new property "programname" that can be used in templates
- added ability to specify listen port for rfc3195d
- fixed a bug that rendered the "startswith" comparison operation
  unusable.
- changed more functions to "static" storage class to help compiler
  optimize (should have been static in the first place...)
- fixed a potential memory leak in the string buffer class destructor.
  As the destructur was previously never called, the leak did not actually
  appear.
- some internal restructuring in anticipation/preparation of minimal
  multi-threading support
- rsyslogd still shares some code with the sysklogd project. Some patches
  for this shared code have been brought over from the sysklogd CVS.
---------------------------------------------------------------------------
Version 1.11.0 (RGer), 2005-10-12
- support for receiving messages via RFC 3195; added rfc3195d for that
  purpose
- added an additional guard to prevent rsyslogd from aborting when the
  2gb file size limit is hit. While a user can configure rsyslogd to
  handle such situations, it would abort if that was not done AND large
  file support was not enabled (ok, this is hopefully an unlikely scenario)
- fixed a bug that caused additional Unix domain sockets to be incorrectly
  processed - could lead to message loss in extreme cases
---------------------------------------------------------------------------
Version 1.10.2 (RGer), 2005-09-27
- added comparison operations in property-based filters:
  * isequal
  * startswith
- added ability to negate all property-based filter comparison operations
  by adding a !-sign right in front of the operation name
- added the ability to specify remote senders for UDP and TCP
  received messages. Allows to block all but well-known hosts
- changed the $-config line directives to be case-INsensitive
- new command line option -w added: "do not display warnings if messages
  from disallowed senders are received"
- fixed a bug that caused rsyslogd to dump core when the compare value
  was not quoted in property-based filters
- fixed a bug in the new CStr compare function which lead to invalid
  results (fortunately, this function was not yet used widely)
- added better support for "debugging" rsyslog.conf property filters
  (only if -d switch is given)
- changed some function definitions to static, which eventually enables
  some compiler optimizations
- fixed a bug in MySQL code; when a SQL error occured, rsyslogd could
  run in a tight loop. This was due to invalid sequence of error reporting
  and is now fixed.
---------------------------------------------------------------------------
Version 1.10.1 (RGer), 2005-09-23
- added the ability to execute a shell script as an action.
  Thanks to Bjoern Kalkbrenner for providing the code!
- fixed a bug in the MySQL code; due to the bug the automatic one-time
  retry after an error did not happen - this lead to error message in
  cases where none should be seen (e.g. after a MySQL restart)
- fixed a security issue with SQL-escaping in conjunction with
  non-(SQL-)standard MySQL features.
---------------------------------------------------------------------------
Version 1.10.0 (RGer), 2005-09-20
  REMINDER: 1.10 is the first unstable version if the 1.x series!
- added the capability to filter on any property in selector lines
  (not just facility and priority)
- changed stringbuf into a new counted string class
- added support for a "discard" action. If a selector line with
  discard (~ character) is found, no selector lines *after* that
  line will be processed.
- thanks to Andres Riancho, regular expression support has been
  added to the template engine
- added the FROMHOST property in the template processor, which could
  previously not be obtained. Thanks to Cristian Testa for pointing
  this out and even providing a fix.
- added display of compile-time options to -v output
- performance improvement for production build - made some checks
  to happen only during debug mode
- fixed a problem with compiling on SUSE and - while doing so - removed
  the socket call to set SO_BSDCOMPAT in cases where it is obsolete.
---------------------------------------------------------------------------
Version 1.0.4 (RGer), 2006-02-01
- a small but important fix: the tcp receiver had two forgotten printf's
  in it that caused a lot of unnecessary output to stdout. This was
  important enough to justify a new release
---------------------------------------------------------------------------
Version 1.0.3 (RGer), 2005-11-14
- added an additional guard to prevent rsyslogd from aborting when the
  2gb file size limit is hit. While a user can configure rsyslogd to
  handle such situations, it would abort if that was not done AND large
  file support was not enabled (ok, this is hopefully an unlikely scenario)
- fixed a bug that caused additional Unix domain sockets to be incorrectly
  processed - could lead to message loss in extreme cases
- applied some patches available from the sysklogd project to code
  shared from there
- fixed a bug that causes rsyslogd to dump core on termination when one
  of the selector lines did not receive a message during the run (very
  unlikely)
- fixed an one-too-low memory allocation in the TCP sender. Could result
  in rsyslogd dumping core.
- fixed a bug in the TCP sender that caused the retry logic to fail
  after an error or receiver overrun
- fixed a bug in init() that could lead to dumping core
- fixed a bug that could lead to dumping core when no HOSTNAME or no TAG
  was present in the syslog message
---------------------------------------------------------------------------
Version 1.0.2 (RGer), 2005-10-05
- fixed an issue with MySQL error reporting. When an error occured,
  the MySQL driver went into an endless loop (at least in most cases).
---------------------------------------------------------------------------
Version 1.0.1 (RGer), 2005-09-23
- fixed a security issue with SQL-escaping in conjunction with
  non-(SQL-)standard MySQL features.
---------------------------------------------------------------------------
Version 1.0.0 (RGer), 2005-09-12
- changed install doc to cover daily cron scripts - a trouble source
- added rc script for slackware (provided by Chris Elvidge - thanks!) 
- fixed a really minor bug in usage() - the -r option was still
  reported as without the port parameter
---------------------------------------------------------------------------
Version 0.9.8 (RGer), 2005-09-05
- made startup and shutdown message more consistent and included the
  pid, so that they can be easier correlated. Used syslog-protocol
  structured data format for this purpose.
- improved config info in startup message, now tells not only
  if it is listening remote on udp, but also for tcp. Also includes
  the port numbers. The previous startup message was misleading, because
  it did not say "remote reception" if rsyslogd was only listening via
  tcp (but not via udp).
- added a "how can you help" document to the doc set
---------------------------------------------------------------------------
Version 0.9.7 (RGer), 2005-08-15
- some of the previous doc files (like INSTALL) did not properly
  reflect the changes to the build process and the new doc. Fixed
  that.
- changed syslogd.c so that when compiled without database support,
  an error message is displayed when a database action is detected
  in the config file (previously this was used as an user rule ;))
- fixed a bug in the os-specific Makefiles which caused MySQL
  support to not be compiled, even if selected
---------------------------------------------------------------------------
Version 0.9.6 (RGer), 2005-08-09
- greatly enhanced documentation. Now available in html format in
  the "doc" folder and FreeBSD. Finally includes an install howto.
- improved MySQL error messages a little - they now show up as log
  messages, too (formerly only in debug mode)
- added the ability to specify the listen port for udp syslog.
  WARNING: This introduces an incompatibility. Formerly, udp
  syslog was enabled by the -r command line option. Now, it is
  "-r [port]", which is consistent with the tcp listener. However,
  just -r will now return an error message.
- added sample startup scripts for Debian and FreeBSD
- added support for easy feature selection in the makefile. Un-
  fortunately, this also means I needed to spilt the make file
  for different OS and distros. There are some really bad syntax
  differences between FreeBSD and Linux make.
---------------------------------------------------------------------------
Version 0.9.5 (RGer), 2005-08-01
- the "semicolon bug" was actually not (fully) solved in 0.9.4. One
  part of the bug was solved, but another still existed. This one
  is fixed now, too.
- the "semicolon bug" actually turned out to be a more generic bug.
  It appeared whenever an invalid template name was given. With some
  selector actions, rsyslogd dumped core, with other it "just" had
  a small ressource leak with others all worked well. These anomalies
  are now fixed. Note that they only appeared during system initaliziation
  once the system was running, nothing bad happened.
- improved error reporting for template errors on startup. They are now
  shown on the console and the start-up tty. Formerly, they were only
  visible in debug mode.
- support for multiple instances of rsyslogd on a single machine added
- added new option "-o" --> omit local unix domain socket. This option
  enables rsyslogd NOT to listen to the local socket. This is most
  helpful when multiple instances of rsyslogd (or rsyslogd and another
  syslogd) shall run on a single system.
- added new option "-i <pidfile>" which allows to specify the pidfile.
  This is needed when multiple instances of rsyslogd are to be run.
- the new project home page is now online at www.rsyslog.com
---------------------------------------------------------------------------
Version 0.9.4 (RGer), 2005-07-25
- finally added the TCP sender. It now supports non-blocking mode, no
  longer disabling message reception during connect. As it is now, it
  is usable in production. The code could be more sophisticated, but
  I've kept it short in anticipation of the move to liblogging, which
  will lead to the removal of the code just written ;)
- the "exiting on signal..." message still had the "syslogd" name in 
  it. Changed this to "rsyslogd", as we do not have a large user base
  yet, this should pose no problem.
- fixed "the semiconlon" bug. rsyslogd dumped core if a write-db action
  was specified but no semicolon was given after the password (an empty
  template was ok, but the semicolon needed to be present).
- changed a default for traditional output format. During testing, it
  was seen that the timestamp written to file in default format was
  the time of message reception, not the time specified in the TIMESTAMP
  field of the message itself. Traditionally, the message TIMESTAMP is
  used and this has been changed now.
---------------------------------------------------------------------------
Version 0.9.3 (RGer), 2005-07-19
- fixed a bug in the message parser. In June, the RFC 3164 timestamp
  was not correctly parsed (yes, only in June and some other months,
  see the code comment to learn why...)
- added the ability to specify the destination port when forwarding
  syslog messages (both for TCP and UDP)
- added an very experimental TCP sender (activated by
  @@machine:port in config). This is not yet for production use. If
  the receiver is not alive, rsyslogd will wait quite some time until
  the connection request times out, which most probably leads to
  loss of incoming messages.

---------------------------------------------------------------------------
Version 0.9.2 (RGer), around 2005-07-06
- I intended to change the maxsupported message size to 32k to
  support IHE - but given the memory inefficiency in the usual use
  cases, I have not done this. I have, however, included very
  specific instructions on how to do this in the source code. I have
  also done some testing with 32k messages, so you can change the
  max size without taking too much risk.
- added a syslog/tcp receiver; we now can receive messages via
  plain tcp, but we can still send only via UDP. The syslog/tcp
  receiver is the primary enhancement of this release.
- slightly changed some error messages that contained a spurios \n at
  the end of the line (which gives empty lines in your log...)

---------------------------------------------------------------------------
Version 0.9.1 (RGer)
- fixed code so that it compiles without errors under FreeBSD
- removed now unused function "allocate_log()" from syslogd.c
- changed the make file so that it contains more defines for
  different environments (in the long term, we need a better
  system for disabling/enabling features...)
- changed some printf's printing off_t types to %lld and
  explicit (long long) casts. I tried to figure out the exact type,
  but did not succeed in this. In the worst case, ultra-large peta-
  byte files will now display funny informational messages on rollover,
  something I think we can live with for the neersion 3.11.2 (rgerhards), 2008-02-??
---------------------------------------------------------------------------
Version 3.11.1 (rgerhards), 2008-02-12
- SNMP trap sender added thanks to Andre Lorbach (omsnmp)
- added input-plugin interface specification in form of a (copy) template
  input module
- applied documentation fix by Michael Biebl -- many thanks!
- bugfix: immark did not have MARK flags set...
- added x-info field to rsyslogd startup/shutdown message. Hopefully
  points users to right location for further info (many don't even know
  they run rsyslog ;))
- bugfix: trailing ":" of tag was lost while parsing legacy syslog messages
  without timestamp - thanks to Anders Blomdell for providing a patch!
- fixed a bug in stringbuf.c related to STRINGBUF_TRIM_ALLOCSIZE, which
  wasn't supposed to be used with rsyslog. Put a warning message up that
  tells this feature is not tested and probably not worth the effort.
  Thanks to Anders Blomdell fro bringing this to our attention
- somewhat improved performance of string buffers
- fixed bug that caused invalid treatment of tabs (HT) in rsyslog.conf
- bugfix: setting for $EscapeCopntrolCharactersOnReceive was not 
  properly initialized
- clarified usage of space-cc property replacer option
- improved abort diagnostic handler
- some initial effort for malloc/free runtime debugging support
- bugfix: using dynafile actions caused rsyslogd abort
- fixed minor man errors thanks to Michael Biebl
---------------------------------------------------------------------------
Version 3.11.0 (rgerhards), 2008-01-31
- implemented queued actions
- implemented simple rate limiting for actions
- implemented deliberate discarding of lower priority messages over higher
  priority ones when a queue runs out of space
- implemented disk quotas for disk queues
- implemented the $ActionResumeRetryCount config directive
- added $ActionQueueFilename config directive
- added $ActionQueueSize config directive
- added $ActionQueueHighWaterMark config directive
- added $ActionQueueLowWaterMark config directive
- added $ActionQueueDiscardMark config directive
- added $ActionQueueDiscardSeverity config directive
- added $ActionQueueCheckpointInterval config directive
- added $ActionQueueType config directive
- added $ActionQueueWorkerThreads config directive
- added $ActionQueueTimeoutshutdown config directive
- added $ActionQueueTimeoutActionCompletion config directive
- added $ActionQueueTimeoutenQueue config directive
- added $ActionQueueTimeoutworkerThreadShutdown config directive
- added $ActionQueueWorkerThreadMinimumMessages config directive
- added $ActionQueueMaxFileSize config directive
- added $ActionQueueSaveonShutdown config directive
- addded $ActionQueueDequeueSlowdown config directive
- addded $MainMsgQueueDequeueSlowdown config directive
- bugfix: added forgotten docs to package
- improved debugging support
- fixed a bug that caused $MainMsgQueueCheckpointInterval to work incorrectly
- when a long-running action needs to be cancelled on shutdown, the message
  that was processed by it is now preserved. This finishes support for
  guaranteed delivery of messages (if the output supports it, of course)
- fixed bug in output module interface, see
  http://sourceforge.net/tracker/index.php?func=detail&aid=1881008&group_id=123448&atid=696552
- changed the ommysql output plugin so that the (lengthy) connection
  initialization now takes place in message processing. This works much
  better with the new queued action mode (fast startup)
- fixed a bug that caused a potential hang in file and fwd output module
  varmojfekoj provided the patch - many thanks!
- bugfixed stream class offset handling on 32bit platforms
---------------------------------------------------------------------------
Version 3.10.3 (rgerhards), 2008-01-28
- fixed a bug with standard template definitions (not a big deal) - thanks
  to varmojfekoj for spotting it
- run-time instrumentation added
- implemented disk-assisted queue mode, which enables on-demand disk
  spooling if the queue's in-memory queue is exhausted
- implemented a dynamic worker thread pool for processing incoming
  messages; workers are started and shut down as need arises
- implemented a run-time instrumentation debug package
- implemented the $MainMsgQueueSaveOnShutdown config directive
- implemented the $MainMsgQueueWorkerThreadMinimumMessages config directive
- implemented the $MainMsgQueueTimeoutWorkerThreadShutdown config directive
---------------------------------------------------------------------------
Version 3.10.2 (rgerhards), 2008-01-14
- added the ability to keep stop rsyslogd without the need to drain
  the main message queue. In disk queue mode, rsyslog continues to
  run from the point where it stopped. In case of a system failure, it
  continues to process messages from the last checkpoint.
- fixed a bug that caused a segfault on startup when no $WorkDir directive
  was specified in rsyslog.conf
- provided more fine-grain control over shutdown timeouts and added a
  way to specify the enqueue timeout when the main message queue is full
- implemented $MainMsgQueueCheckpointInterval config directive
- implemented $MainMsgQueueTimeoutActionCompletion config directive
- implemented $MainMsgQueueTimeoutEnqueue config directive
- implemented $MainMsgQueueTimeoutShutdown config directive
---------------------------------------------------------------------------
Version 3.10.1 (rgerhards), 2008-01-10
- implemented the "disk" queue mode. However, it currently is of very
  limited use, because it does not support persistence over rsyslogd
  runs. So when rsyslogd is stopped, the queue is drained just as with
  the in-memory queue modes. Persistent queues will be a feature of
  the next release.
- performance-optimized string class, should bring an overall improvement
- fixed a memory leak in imudp -- thanks to varmojfekoj for the patch
- fixed a race condition that could lead to a rsyslogd hang when during
  HUP or termination
- done some doc updates
- added $WorkDirectory config directive
- added $MainMsgQueueFileName config directive
- added $MainMsgQueueMaxFileSize config directive
---------------------------------------------------------------------------
Version 3.10.0 (rgerhards), 2008-01-07
- implemented input module interface and initial input modules
- enhanced threading for input modules (each on its own thread now)
- ability to bind UDP listeners to specific local interfaces/ports and
  ability to run multiple of them concurrently
- added ability to specify listen IP address for UDP syslog server
- license changed to GPLv3
- mark messages are now provided by loadble module immark
- rklogd is no longer provided. Its functionality has now been taken over
  by imklog, a loadable input module. This offers a much better integration
  into rsyslogd and makes sure that the kernel logger process is brought
  up and down at the appropriate times
- enhanced $IncludeConfig directive to support wildcard characters
  (thanks to Michael Biebl)
- all inputs are now implemented as loadable plugins
- enhanced threading model: each input module now runs on its own thread
- enhanced message queue which now supports different queueing methods
  (among others, this can be used for performance fine-tuning)
- added a large number of new configuration directives for the new
  input modules
- enhanced multi-threading utilizing a worker thread pool for the
  main message queue
- compilation without pthreads is no longer supported
- much cleaner code due to new objects and removal of single-threading
  mode
---------------------------------------------------------------------------
Version 2.0.1 STABLE (rgerhards), 2008-01-24
- fixed a bug in integer conversion - but this function was never called,
  so it is not really a useful bug fix ;)
- fixed a bug with standard template definitions (not a big deal) - thanks
  to varmojfekoj for spotting it
- fixed a bug that caused a potential hang in file and fwd output module
  varmojfekoj provided the patch - many thanks!
---------------------------------------------------------------------------
Version 2.0.0 STABLE (rgerhards), 2008-01-02
- re-release of 1.21.2 as STABLE with no modifications except some
  doc updates
---------------------------------------------------------------------------
Version 1.21.2 (rgerhards), 2007-12-28
- created a gss-api output module. This keeps GSS-API code and
  TCP/UDP code separated. It is also important for forward-
  compatibility with v3. Please note that this change breaks compatibility
  with config files created for 1.21.0 and 1.21.1 - this was considered
  acceptable.
- fixed an error in forwarding retry code (could lead to message corruption
  but surfaced very seldom)
- increased portability for older platforms (AI_NUMERICSERV moved)
- removed socket leak in omfwd.c
- cross-platform patch for GSS-API compile problem on some platforms
  thanks to darix for the patch!
---------------------------------------------------------------------------
Version 1.21.1 (rgerhards), 2007-12-23
- small doc fix for $IncludeConfig
- fixed a bug in llDestroy()
- bugfix: fixing memory leak when message queue is full and during
  parsing. Thanks to varmojfekoj for the patch.
- bugfix: when compiled without network support, unix sockets were
  not properply closed
- bugfix: memory leak in cfsysline.c/doGetWord() fixed
---------------------------------------------------------------------------
Version 1.21.0 (rgerhards), 2007-12-19
- GSS-API support for syslog/TCP connections was added. Thanks to
  varmojfekoj for providing the patch with this functionality
- code cleanup
- enhanced $IncludeConfig directive to support wildcard filenames
- changed some multithreading synchronization
---------------------------------------------------------------------------
Version 1.20.1 (rgerhards), 2007-12-12
- corrected a debug setting that survived release. Caused TCP connections
  to be retried unnecessarily often.
- When a hostname ACL was provided and DNS resolution for that name failed,
  ACL processing was stopped at that point. Thanks to mildew for the patch.
  Fedora Bugzilla: http://bugzilla.redhat.com/show_bug.cgi?id=395911
- fixed a potential race condition, see link for details:
  http://rgerhards.blogspot.com/2007/12/rsyslog-race-condition.html
  Note that the probability of problems from this bug was very remote
- fixed a memory leak that happend when PostgreSQL date formats were
  used
---------------------------------------------------------------------------
Version 1.20.0 (rgerhards), 2007-12-07
- an output module for postgres databases has been added. Thanks to
  sur5r for contributing this code
- unloading dynamic modules has been cleaned up, we now have a
  real implementation and not just a dummy "good enough for the time
  being".
- enhanced platform independence - thanks to Bartosz Kuzma and Michael
  Biebl for their very useful contributions
- some general code cleanup (including warnings on 64 platforms, only)
---------------------------------------------------------------------------
Version 1.19.12 (rgerhards), 2007-12-03
- cleaned up the build system (thanks to Michael Biebl for the patch)
- fixed a bug where ommysql was still not compiled with -pthread option
---------------------------------------------------------------------------
Version 1.19.11 (rgerhards), 2007-11-29
- applied -pthread option to build when building for multi-threading mode
  hopefully solves an issue with segfaulting
---------------------------------------------------------------------------
Version 1.19.10 (rgerhards), 2007-10-19
- introdcued the new ":modulename:" syntax for calling module actions
  in selector lines; modified ommysql to support it. This is primarily
  an aid for further modules and a prequisite to actually allow third
  party modules to be created.
- minor fix in slackware startup script, "-r 0" is now "-r0"
- updated rsyslogd doc set man page; now in html format
- undid creation of a separate thread for the main loop -- this did not
  turn out to be needed or useful, so reduce complexity once again.
- added doc fixes provided by Michael Biebl - thanks
---------------------------------------------------------------------------
Version 1.19.9 (rgerhards), 2007-10-12
- now packaging system which again contains all components in a single
  tarball
- modularized main() a bit more, resulting in less complex code
- experimentally added an additional thread - will see if that affects
  the segfault bug we experience on some platforms. Note that this change
  is scheduled to be removed again later.
---------------------------------------------------------------------------
Version 1.19.8 (rgerhards), 2007-09-27
- improved repeated message processing
- applied patch provided by varmojfekoj to support building ommysql
  in its own way (now also resides in a plugin subdirectory);
  ommysql is now a separate package
- fixed a bug in cvthname() that lead to message loss if part
  of the source hostname would have been dropped
- created some support for distributing ommysql together with the
  main rsyslog package. I need to re-think it in the future, but
  for the time being the current mode is best. I now simply include
  one additional tarball for ommysql inside the main distribution.
  I look forward to user feedback on how this should be done best. In the
  long term, a separate project should be spawend for ommysql, but I'd
  like to do that only after the plugin interface is fully stable (what
  it is not yet).
---------------------------------------------------------------------------
Version 1.19.7 (rgerhards), 2007-09-25
- added code to handle situations where senders send us messages ending with
  a NUL character. It is now simply removed. This also caused trailing LF
  reduction to fail, when it was followed by such a NUL. This is now also
  handled.
- replaced some non-thread-safe function calls by their thread-safe
  counterparts
- fixed a minor memory leak that occured when the %APPNAME% property was
  used (I think nobody used that in practice)
- fixed a bug that caused signal handlers in cvthname() not to be restored when
  a malicious pointer record was detected and processing of the message been
  stopped for that reason (this should be really rare and can not be related
  to the segfault bug we are hunting).
- fixed a bug in cvthname that lead to passing a wrong parameter - in
  practice, this had no impact.
- general code cleanup (e.g. compiler warnings, comments)
---------------------------------------------------------------------------
Version 1.19.6 (rgerhards), 2007-09-11
- applied patch by varmojfekoj to change signal handling to the new
  sigaction API set (replacing the depreciated signal() calls and its
  friends.
- fixed a bug that in --enable-debug mode caused an assertion when the
  discard action was used
- cleaned up compiler warnings
- applied patch by varmojfekoj to FIX a bug that could cause 
  segfaults if empty properties were processed using modifying
  options (e.g. space-cc, drop-cc)
- fixed man bug: rsyslogd supports -l option
---------------------------------------------------------------------------
Version 1.19.5 (rgerhards), 2007-09-07
- changed part of the CStr interface so that better error tracking
  is provided and the calling sequence is more intuitive (there were
  invalid calls based on a too-weired interface)
- (hopefully) fixed some remaining bugs rooted in wrong use of 
  the CStr class. These could lead to program abort.
- applied patch by varmojfekoj two fix two potential segfault situations
- added $ModDir config directive
- modified $ModLoad so that an absolute path may be specified as
  module name (e.g. /rsyslog/ommysql.so)
---------------------------------------------------------------------------
Version 1.19.4 (rgerhards/varmojfekoj), 2007-09-04
- fixed a number of small memory leaks - thanks varmojfekoj for patching
- fixed an issue with CString class that could lead to rsyslog abort
  in tplToString() - thanks varmojfekoj for patching
- added a man-version of the config file documenation - thanks to Michel
  Samia for providing the man file
- fixed bug: a template like this causes an infinite loop:
  $template opts,"%programname:::a,b%"
  thanks varmojfekoj for the patch
- fixed bug: case changing options crash freeing the string pointer
  because they modify it: $template opts2,"%programname::1:lowercase%"
  thanks varmojfekoj for the patch
---------------------------------------------------------------------------
Version 1.19.3 (mmeckelein/varmojfekoj), 2007-08-31
- small mem leak fixed (after calling parseSelectorAct) - Thx varmojkekoj
- documentation section "Regular File" und "Blocks" updated
- solved an issue with dynamic file generation - Once again many thanks
  to varmojfekoj
- the negative selector for program name filter (Blocks) does not work as
  expected - Thanks varmojfekoj for patching
- added forwarding information to sysklogd (requires special template)
  to config doc
---------------------------------------------------------------------------
Version 1.19.2 (mmeckelein/varmojfekoj), 2007-08-28
- a specifically formed message caused a segfault - Many thanks varmojfekoj
  for providing a patch
- a typo and a weird condition are fixed in msg.c - Thanks again
  varmojfekoj 
- on file creation the file was always owned by root:root. This is fixed
  now - Thanks ypsa for solving this issue
---------------------------------------------------------------------------
Version 1.19.1 (mmeckelein), 2007-08-22
- a bug that caused a high load when a TCP/UDP connection was closed is 
  fixed now - Thanks mildew for solving this issue
- fixed a bug which caused a segfault on reinit - Thx varmojfekoj for the
  patch
- changed the hardcoded module path "/lib/rsyslog" to $(pkglibdir) in order
  to avoid trouble e.g. on 64 bit platforms (/lib64) - many thanks Peter
  Vrabec and darix, both provided a patch for solving this issue
- enhanced the unloading of modules - thanks again varmojfekoj
- applied a patch from varmojfekoj which fixes various little things in
  MySQL output module
---------------------------------------------------------------------------
Version 1.19.0 (varmojfekoj/rgerhards), 2007-08-16
- integrated patch from varmojfekoj to make the mysql module a loadable one
  many thanks for the patch, MUCH appreciated
---------------------------------------------------------------------------
Version 1.18.2 (rgerhards), 2007-08-13
- fixed a bug in outchannel code that caused templates to be incorrectly
  parsed
- fixed a bug in ommysql that caused a wrong ";template" missing message
- added some code for unloading modules; not yet fully complete (and we do
  not yet have loadable modules, so this is no problem)
- removed debian subdirectory by request of a debian packager (this is a special
  subdir for debian and there is also no point in maintaining it when there
  is a debian package available - so I gladly did this) in some cases
- improved overall doc quality (some pages were quite old) and linked to
  more of the online resources.
- improved /contrib/delete_mysql script by adding a host option and some
  other minor modifications
---------------------------------------------------------------------------
Version 1.18.1 (rgerhards), 2007-08-08
- applied a patch from varmojfekoj which solved a potential segfault
  of rsyslogd on HUP
- applied patch from Michel Samia to fix compilation when the pthreads
  feature is disabled
- some code cleanup (moved action object to its own file set)
- add config directive $MainMsgQueueSize, which now allows to configure the
  queue size dynamically
- all compile-time settings are now shown in rsyslogd -v, not just the
  active ones
- enhanced performance a little bit more
- added config file directive $ActionResumeInterval
- fixed a bug that prevented compilation under debian sid
- added a contrib directory for user-contributed useful things
---------------------------------------------------------------------------
Version 1.18.0 (rgerhards), 2007-08-03
- rsyslog now supports fallback actions when an action did not work. This
  is a great feature e.g. for backup database servers or backup syslog
  servers
- modified rklogd to only change the console log level if -c is specified
- added feature to use multiple actions inside a single selector
- implemented $ActionExecOnlyWhenPreviousIsSuspended config directive
- error messages during startup are now spit out to the configured log
  destinations
---------------------------------------------------------------------------
Version 1.17.6 (rgerhards), 2007-08-01
- continued to work on output module modularization - basic stage of
  this work is now FINISHED
- fixed bug in OMSRcreate() - always returned SR_RET_OK
- fixed a bug that caused ommysql to always complain about missing
  templates
- fixed a mem leak in OMSRdestruct - freeing the object itself was
  forgotten - thanks to varmojfekoj for the patch
- fixed a memory leak in syslogd/init() that happend when the config
  file could not be read - thanks to varmojfekoj for the patch
- fixed insufficient memory allocation in addAction() and its helpers.
  The initial fix and idea was developed by mildew, I fine-tuned
  it a bit. Thanks a lot for the fix, I'd probably had pulled out my
  hair to find the bug...
- added output of config file line number when a parsing error occured
- fixed bug in objomsr.c that caused program to abort in debug mode with
  an invalid assertion (in some cases)
- fixed a typo that caused the default template for MySQL to be wrong.
  thanks to mildew for catching this.
- added configuration file command $DebugPrintModuleList and
  $DebugPrintCfSysLineHandlerList
- fixed an invalid value for the MARK timer - unfortunately, there was
  a testing aid left in place. This resulted in quite frequent MARK messages
- added $IncludeConfig config directive
- applied a patch from mildew to prevent rsyslogd from freezing under heavy
  load. This could happen when the queue was full. Now, we drop messages
  but rsyslogd remains active.
---------------------------------------------------------------------------
Version 1.17.5 (rgerhards), 2007-07-30
- continued to work on output module modularization
- fixed a missing file bug - thanks to Andrea Montanari for reporting
  this problem
- fixed a problem with shutting down the worker thread and freeing the
  selector_t list - this caused messages to be lost, because the
  message queue was not properly drained before the selectors got
  destroyed.
---------------------------------------------------------------------------
Version 1.17.4 (rgerhards), 2007-07-27
- continued to work on output module modularization
- fixed a situation where rsyslogd could create zombie processes
  thanks to mildew for the patch
- applied patch from Michel Samia to fix compilation when NOT
  compiled for pthreads
---------------------------------------------------------------------------
Version 1.17.3 (rgerhards), 2007-07-25
- continued working on output module modularization
- fixed a bug that caused rsyslogd to segfault on exit (and
  probably also on HUP), when there was an unsent message in a selector
  that required forwarding and the dns lookup failed for that selector
  (yes, it was pretty unlikely to happen;))
  thanks to varmojfekoj <varmojfekoj@gmail.com> for the patch
- fixed a memory leak in config file parsing and die()
  thanks to varmojfekoj <varmojfekoj@gmail.com> for the patch
- rsyslogd now checks on startup if it is capable to performa any work
  at all. If it cant, it complains and terminates
  thanks to Michel Samia for providing the patch!
- fixed a small memory leak when HUPing syslogd. The allowed sender
  list now gets freed. thanks to mildew for the patch.
- changed the way error messages in early startup are logged. They
  now do no longer use the syslogd code directly but are rather
  send to stderr.
---------------------------------------------------------------------------
Version 1.17.2 (rgerhards), 2007-07-23
- made the port part of the -r option optional. Needed for backward
  compatibility with sysklogd
- replaced system() calls with something more reasonable. Please note that
  this might break compatibility with some existing configuration files.
  We accept this in favour of the gained security.
- removed a memory leak that could occur if timegenerated was used in
  RFC 3164 format in templates
- did some preparation in msg.c for advanced multithreading - placed the
  hooks, but not yet any active code
- worked further on modularization
- added $ModLoad MySQL (dummy) config directive
- added DropTrailingLFOnReception config directive
---------------------------------------------------------------------------
Version 1.17.1 (rgerhards), 2007-07-20
- fixed a bug that caused make install to install rsyslogd and rklogd under
  the wrong names
- fixed bug that caused $AllowedSenders to handle IPv6 scopes incorrectly;
  also fixed but that could grabble $AllowedSender wildcards. Thanks to
  mildew@gmail.com for the patch
- minor code cleanup - thanks to Peter Vrabec for the patch
- fixed minimal memory leak on HUP (caused by templates)
  thanks to varmojfekoj <varmojfekoj@gmail.com> for the patch
- fixed another memory leak on HUPing and on exiting rsyslogd
  again thanks to varmojfekoj <varmojfekoj@gmail.com> for the patch
- code cleanup (removed compiler warnings)
- fixed portability bug in configure.ac - thanks to Bartosz Kuźma for patch
- moved msg object into its own file set
- added the capability to continue trying to write log files when the
  file system is full. Functionality based on patch by Martin Schulze
  to sysklogd package.
---------------------------------------------------------------------------
Version 1.17.0 (RGer), 2007-07-17
- added $RepeatedLineReduction config parameter
- added $EscapeControlCharactersOnReceive config parameter
- added $ControlCharacterEscapePrefix config parameter
- added $DirCreateMode config parameter
- added $CreateDirs config parameter
- added $DebugPrintTemplateList config parameter
- added $ResetConfigVariables config parameter
- added $FileOwner config parameter
- added $FileGroup config parameter
- added $DirOwner config parameter
- added $DirGroup config parameter
- added $FailOnChownFailure config parameter
- added regular expression support to the filter engine
  thanks to Michel Samia for providing the patch!
- enhanced $AllowedSender functionality. Credits to mildew@gmail.com for
  the patch doing that
  - added IPv6 support
  - allowed DNS hostnames
  - allowed DNS wildcard names
- added new option $DropMsgsWithMaliciousDnsPTRRecords
- added autoconf so that rfc3195d, rsyslogd and klogd are stored to /sbin
- added capability to auto-create directories with dynaFiles
---------------------------------------------------------------------------
Version 1.16.0 (RGer/Peter Vrabec), 2007-07-13 - The Friday, 13th Release ;)
- build system switched to autotools
- removed SYSV preprocessor macro use, replaced with autotools equivalents
- fixed a bug that caused rsyslogd to segfault when TCP listening was
  disabled and it terminated
- added new properties "syslogfacility-text" and "syslogseverity-text"
  thanks to varmojfekoj <varmojfekoj@gmail.com> for the patch
- added the -x option to disable hostname dns reslution
  thanks to varmojfekoj <varmojfekoj@gmail.com> for the patch
- begun to better modularize syslogd.c - this is an ongoing project; moved
  type definitions to a separate file
- removed some now-unused fields from struct filed
- move file size limit fields in struct field to the "right spot" (the file
  writing part of the union - f_un.f_file)
- subdirectories linux and solaris are no longer part of the distribution
  package. This is not because we cease support for them, but there are no
  longer any files in them after the move to autotools
---------------------------------------------------------------------------
Version 1.15.1 (RGer), 2007-07-10
- fixed a bug that caused a dynaFile selector to stall when there was
  an open error with one file 
- improved template processing for dynaFiles; templates are now only
  looked up during initialization - speeds up processing
- optimized memory layout in struct filed when compiled with MySQL
  support
- fixed a bug that caused compilation without SYSLOG_INET to fail
- re-enabled the "last message repeated n times" feature. This
  feature was not taken care of while rsyslogd evolved from sysklogd
  and it was more or less defunct. Now it is fully functional again.
- added system properties: $NOW, $YEAR, $MONTH, $DAY, $HOUR, $MINUTE
- fixed a bug in iovAsString() that caused a memory leak under stress
  conditions (most probably memory shortage). This was unlikely to
  ever happen, but it doesn't hurt doing it right
- cosmetic: defined type "uchar", change all unsigned chars to uchar
---------------------------------------------------------------------------
Version 1.15.0 (RGer), 2007-07-05
- added ability to dynamically generate file names based on templates
  and thus properties. This was a much-requested feature. It makes
  life easy when it e.g. comes to splitting files based on the sender
  address.
- added $umask and $FileCreateMode config file directives
- applied a patch from Bartosz Kuzma to compile cleanly under NetBSD
- checks for extra (unexpected) characters in system config file lines
  have been added
- added IPv6 documentation - was accidently missing from CVS
- begun to change char to unsigned char
---------------------------------------------------------------------------
Version 1.14.2 (RGer), 2007-07-03
** this release fixes all known nits with IPv6 **
- restored capability to do /etc/service lookup for "syslog"
  service when -r 0 was given
- documented IPv6 handling of syslog messages
- integrate patch from Bartosz Kuźma to make rsyslog compile under
  Solaris again (the patch replaced a strndup() call, which is not
  available under Solaris
- improved debug logging when waiting on select
- updated rsyslogd man page with new options (-46A)
---------------------------------------------------------------------------
Version 1.14.1 (RGer/Peter Vrabec), 2007-06-29
- added Peter Vrabec's patch for IPv6 TCP
- prefixed all messages send to stderr in rsyslogd with "rsyslogd: "
---------------------------------------------------------------------------
Version 1.14.0 (RGer/Peter Vrabec), 2007-06-28
- Peter Vrabec provided IPv6 for rsyslog, so we are now IPv6 enabled
  IPv6 Support is currently for UDP only, TCP is to come soon.
  AllowedSender configuration does not yet work for IPv6.
- fixed code in iovCreate() that broke C's strict aliasing rules 
- fixed some char/unsigned char differences that forced the compiler
  to spit out warning messages
- updated the Red Hat init script to fix a known issue (thanks to
  Peter Vrabec)
---------------------------------------------------------------------------
Version 1.13.5 (RGer), 2007-06-22
- made the TCP session limit configurable via command line switch
  now -t <port>,<max sessions>
- added man page for rklogd(8) (basically a copy from klogd, but now
  there is one...)
- fixed a bug that caused internal messages (e.g. rsyslogd startup) to
  appear without a tag.
- removed a minor memory leak that occurred when TAG processing requalified
  a HOSTNAME to be a TAG (and a TAG already was set).
- removed potential small memory leaks in MsgSet***() functions. There
  would be a leak if a property was re-set, something that happened
  extremely seldom.
---------------------------------------------------------------------------
Version 1.13.4 (RGer), 2007-06-18
- added a new property "PRI-text", which holds the PRI field in
  textual form (e.g. "syslog.info")
- added alias "syslogseverity" for "syslogpriority", which is a
  misleading property name that needs to stay for historical
  reasons (and backward-compatility)
- added doc on how to record PRI value in log file
- enhanced signal handling in klogd, including removal of an unsafe
  call to the logging system during signal handling
---------------------------------------------------------------------------
Version 1.13.3 (RGer), 2007-06-15
- create a version of syslog.c from scratch. This is now
  - highly optimized for rsyslog
  - removes an incompatible license problem as the original
    version had a BSD license with advertising clause
  - fixed in the regard that rklogd will continue to work when
    rsysogd has been restarted (the original version, as well
    as sysklogd, will remain silent then)
  - solved an issue with an extra NUL char at message end that the
    original version had
- applied some changes to klogd to care for the new interface
- fixed a bug in syslogd.c which prevented compiling under debian
---------------------------------------------------------------------------
Version 1.13.2 (RGer), 2007-06-13
- lib order in makefile patched to facilitate static linking - thanks
  to Bennett Todd for providing the patch
- Integrated a patch from Peter Vrabec (pvrabec@redheat.com):
  - added klogd under the name of rklogd (remove dependency on
    original sysklogd package
  - createDB.sql now in UTF
  - added additional config files for use on Red Hat
---------------------------------------------------------------------------
Version 1.13.1 (RGer), 2007-02-05
- changed the listen backlog limit to a more reasonable value based on
  the maximum number of TCP connections configurd (10% + 5) - thanks to Guy
  Standen for the hint (actually, the limit was 5 and that was a 
  left-over from early testing).
- fixed a bug in makefile which caused DB-support to be disabled when
  NETZIP support was enabled
- added the -e option to allow transmission of every message to remote
  hosts (effectively turns off duplicate message suppression)
- (somewhat) improved memory consumption when compiled with MySQL support
- looks like we fixed an incompatibility with MySQL 5.x and above software
  At least in one case, the remote server name was destroyed, leading to 
  a connection failure. The new, improved code does not have this issue and
  so we see this as solved (the new code is generally somewhat better, so
  there is a good chance we fixed this incompatibility).
---------------------------------------------------------------------------
Version 1.13.0 (RGer), 2006-12-19
- added '$' as ToPos proptery replacer specifier - means "up to the
  end of the string"
- property replacer option "escape-cc", "drop-cc" and "space-cc"  added
- changed the handling of \0 characters inside syslog messages. We now
  consistently escape them to "#000". This is somewhat recommended in
  the draft-ietf-syslog-protocol-19 draft. While the real recomendation
  is to not escape any characters at all, we can not do this without
  considerable modification of the code. So we escape it to "#000", which
  is consistent with a sample found in the Internet-draft.
- removed message glue logic (see printchopped() comment for details)
  Also caused removal of parts table and thus some improvements in
  memory usage.
- changed the default MAXLINE to 2048 to take care of recent syslog
  standardization efforts (can easily be changed in syslogd.c)
- added support for byte-counted TCP syslog messages (much like
  syslog-transport-tls-05 Internet Draft). This was necessary to
  support compression over TCP.
- added support for receiving compressed syslog messages
- added support for sending compressed syslog messages
- fixed a bug where the last message in a syslog/tcp stream was
  lost if it was not properly terminated by a LF character
---------------------------------------------------------------------------
Version 1.12.3 (RGer), 2006-10-04
- implemented some changes to support Solaris (but support is not
  yet complete)
- commented out (via #if 0) some methods that are currently not being use
  but should be kept for further us
- added (interim) -u 1 option to turn off hostname and tag parsing
- done some modifications to better support Fedora
- made the field delimiter inside property replace configurable via
  template
- fixed a bug in property replacer: if fields were used, the delimitor
  became part of the field. Up until now, this was barely noticable as 
  the delimiter as TAB only and thus invisible to a human. With other
  delimiters available now, it quickly showed up. This bug fix might cause
  some grief to existing installations if they used the extra TAB for
  whatever reasons - sorry folks... Anyhow, a solution is easy: just add
  a TAB character contstant into your template. Thus, there has no attempt
  been made to do this in a backwards-compatible way.
---------------------------------------------------------------------------
Version 1.12.2 (RGer), 2006-02-15
- fixed a bug in the RFC 3339 date formatter. An extra space was added
  after the actual timestamp
- added support for providing high-precision RFC3339 timestamps for
  (rsyslogd-)internally-generated messages
- very (!) experimental support for syslog-protocol internet draft
  added (the draft is experimental, the code is solid ;))
- added support for field-extracting in the property replacer
- enhanced the legacy-syslog parser so that it can interpret messages
  that do not contain a TIMESTAMP
- fixed a bug that caused the default socket (usually /dev/log) to be
  opened even when -o command line option was given
- fixed a bug in the Debian sample startup script - it caused rsyslogd
  to listen to remote requests, which it shouldn't by default
---------------------------------------------------------------------------
Version 1.12.1 (RGer), 2005-11-23
- made multithreading work with BSD. Some signal-handling needed to be
  restructured. Also, there might be a slight delay of up to 10 seconds
  when huping and terminating rsyslogd under BSD
- fixed a bug where a NULL-pointer was passed to printf() in logmsg().
- fixed a bug during "make install" where rc3195d was not installed
  Thanks to Bennett Todd for spotting this.
- fixed a bug where rsyslogd dumped core when no TAG was found in the
  received message
- enhanced message parser so that it can deal with missing hostnames
  in many cases (may not be totally fail-safe)
- fixed a bug where internally-generated messages did not have the correct
  TAG
---------------------------------------------------------------------------
Version 1.12.0 (RGer), 2005-10-26
- moved to a multi-threaded design. single-threading is still optionally
  available. Multi-threading is experimental!
- fixed a potential race condition. In the original code, marking was done
  by an alarm handler, which could lead to all sorts of bad things. This
  has been changed now. See comments in syslogd.c/domark() for details.
- improved debug output for property-based filters
- not a code change, but: I have checked all exit()s to make sure that
  none occurs once rsyslogd has started up. Even in unusual conditions
  (like low-memory conditions) rsyslogd somehow remains active. Of course,
  it might loose a message or two, but at least it does not abort and it
  can also recover when the condition no longer persists.
- fixed a bug that could cause loss of the last message received
  immediately before rsyslogd was terminated.
- added comments on thread-safety of global variables in syslogd.c
- fixed a small bug: spurios printf() when TCP syslog was used
- fixed a bug that causes rsyslogd to dump core on termination when one
  of the selector lines did not receive a message during the run (very
  unlikely)
- fixed an one-too-low memory allocation in the TCP sender. Could result
  in rsyslogd dumping core.
- fixed a bug with regular expression support (thanks to Andres Riancho)
- a little bit of code restructuring (especially main(), which was
  horribly large)
---------------------------------------------------------------------------
Version 1.11.1 (RGer), 2005-10-19
- support for BSD-style program name and host blocks
- added a new property "programname" that can be used in templates
- added ability to specify listen port for rfc3195d
- fixed a bug that rendered the "startswith" comparison operation
  unusable.
- changed more functions to "static" storage class to help compiler
  optimize (should have been static in the first place...)
- fixed a potential memory leak in the string buffer class destructor.
  As the destructur was previously never called, the leak did not actually
  appear.
- some internal restructuring in anticipation/preparation of minimal
  multi-threading support
- rsyslogd still shares some code with the sysklogd project. Some patches
  for this shared code have been brought over from the sysklogd CVS.
---------------------------------------------------------------------------
Version 1.11.0 (RGer), 2005-10-12
- support for receiving messages via RFC 3195; added rfc3195d for that
  purpose
- added an additional guard to prevent rsyslogd from aborting when the
  2gb file size limit is hit. While a user can configure rsyslogd to
  handle such situations, it would abort if that was not done AND large
  file support was not enabled (ok, this is hopefully an unlikely scenario)
- fixed a bug that caused additional Unix domain sockets to be incorrectly
  processed - could lead to message loss in extreme cases
---------------------------------------------------------------------------
Version 1.10.2 (RGer), 2005-09-27
- added comparison operations in property-based filters:
  * isequal
  * startswith
- added ability to negate all property-based filter comparison operations
  by adding a !-sign right in front of the operation name
- added the ability to specify remote senders for UDP and TCP
  received messages. Allows to block all but well-known hosts
- changed the $-config line directives to be case-INsensitive
- new command line option -w added: "do not display warnings if messages
  from disallowed senders are received"
- fixed a bug that caused rsyslogd to dump core when the compare value
  was not quoted in property-based filters
- fixed a bug in the new CStr compare function which lead to invalid
  results (fortunately, this function was not yet used widely)
- added better support for "debugging" rsyslog.conf property filters
  (only if -d switch is given)
- changed some function definitions to static, which eventually enables
  some compiler optimizations
- fixed a bug in MySQL code; when a SQL error occured, rsyslogd could
  run in a tight loop. This was due to invalid sequence of error reporting
  and is now fixed.
---------------------------------------------------------------------------
Version 1.10.1 (RGer), 2005-09-23
- added the ability to execute a shell script as an action.
  Thanks to Bjoern Kalkbrenner for providing the code!
- fixed a bug in the MySQL code; due to the bug the automatic one-time
  retry after an error did not happen - this lead to error message in
  cases where none should be seen (e.g. after a MySQL restart)
- fixed a security issue with SQL-escaping in conjunction with
  non-(SQL-)standard MySQL features.
---------------------------------------------------------------------------
Version 1.10.0 (RGer), 2005-09-20
  REMINDER: 1.10 is the first unstable version if the 1.x series!
- added the capability to filter on any property in selector lines
  (not just facility and priority)
- changed stringbuf into a new counted string class
- added support for a "discard" action. If a selector line with
  discard (~ character) is found, no selector lines *after* that
  line will be processed.
- thanks to Andres Riancho, regular expression support has been
  added to the template engine
- added the FROMHOST property in the template processor, which could
  previously not be obtained. Thanks to Cristian Testa for pointing
  this out and even providing a fix.
- added display of compile-time options to -v output
- performance improvement for production build - made some checks
  to happen only during debug mode
- fixed a problem with compiling on SUSE and - while doing so - removed
  the socket call to set SO_BSDCOMPAT in cases where it is obsolete.
---------------------------------------------------------------------------
Version 1.0.4 (RGer), 2006-02-01
- a small but important fix: the tcp receiver had two forgotten printf's
  in it that caused a lot of unnecessary output to stdout. This was
  important enough to justify a new release
---------------------------------------------------------------------------
Version 1.0.3 (RGer), 2005-11-14
- added an additional guard to prevent rsyslogd from aborting when the
  2gb file size limit is hit. While a user can configure rsyslogd to
  handle such situations, it would abort if that was not done AND large
  file support was not enabled (ok, this is hopefully an unlikely scenario)
- fixed a bug that caused additional Unix domain sockets to be incorrectly
  processed - could lead to message loss in extreme cases
- applied some patches available from the sysklogd project to code
  shared from there
- fixed a bug that causes rsyslogd to dump core on termination when one
  of the selector lines did not receive a message during the run (very
  unlikely)
- fixed an one-too-low memory allocation in the TCP sender. Could result
  in rsyslogd dumping core.
- fixed a bug in the TCP sender that caused the retry logic to fail
  after an error or receiver overrun
- fixed a bug in init() that could lead to dumping core
- fixed a bug that could lead to dumping core when no HOSTNAME or no TAG
  was present in the syslog message
---------------------------------------------------------------------------
Version 1.0.2 (RGer), 2005-10-05
- fixed an issue with MySQL error reporting. When an error occured,
  the MySQL driver went into an endless loop (at least in most cases).
---------------------------------------------------------------------------
Version 1.0.1 (RGer), 2005-09-23
- fixed a security issue with SQL-escaping in conjunction with
  non-(SQL-)standard MySQL features.
---------------------------------------------------------------------------
Version 1.0.0 (RGer), 2005-09-12
- changed install doc to cover daily cron scripts - a trouble source
- added rc script for slackware (provided by Chris Elvidge - thanks!) 
- fixed a really minor bug in usage() - the -r option was still
  reported as without the port parameter
---------------------------------------------------------------------------
Version 0.9.8 (RGer), 2005-09-05
- made startup and shutdown message more consistent and included the
  pid, so that they can be easier correlated. Used syslog-protocol
  structured data format for this purpose.
- improved config info in startup message, now tells not only
  if it is listening remote on udp, but also for tcp. Also includes
  the port numbers. The previous startup message was misleading, because
  it did not say "remote reception" if rsyslogd was only listening via
  tcp (but not via udp).
- added a "how can you help" document to the doc set
---------------------------------------------------------------------------
Version 0.9.7 (RGer), 2005-08-15
- some of the previous doc files (like INSTALL) did not properly
  reflect the changes to the build process and the new doc. Fixed
  that.
- changed syslogd.c so that when compiled without database support,
  an error message is displayed when a database action is detected
  in the config file (previously this was used as an user rule ;))
- fixed a bug in the os-specific Makefiles which caused MySQL
  support to not be compiled, even if selected
---------------------------------------------------------------------------
Version 0.9.6 (RGer), 2005-08-09
- greatly enhanced documentation. Now available in html format in
  the "doc" folder and FreeBSD. Finally includes an install howto.
- improved MySQL error messages a little - they now show up as log
  messages, too (formerly only in debug mode)
- added the ability to specify the listen port for udp syslog.
  WARNING: This introduces an incompatibility. Formerly, udp
  syslog was enabled by the -r command line option. Now, it is
  "-r [port]", which is consistent with the tcp listener. However,
  just -r will now return an error message.
- added sample startup scripts for Debian and FreeBSD
- added support for easy feature selection in the makefile. Un-
  fortunately, this also means I needed to spilt the make file
  for different OS and distros. There are some really bad syntax
  differences between FreeBSD and Linux make.
---------------------------------------------------------------------------
Version 0.9.5 (RGer), 2005-08-01
- the "semicolon bug" was actually not (fully) solved in 0.9.4. One
  part of the bug was solved, but another still existed. This one
  is fixed now, too.
- the "semicolon bug" actually turned out to be a more generic bug.
  It appeared whenever an invalid template name was given. With some
  selector actions, rsyslogd dumped core, with other it "just" had
  a small ressource leak with others all worked well. These anomalies
  are now fixed. Note that they only appeared during system initaliziation
  once the system was running, nothing bad happened.
- improved error reporting for template errors on startup. They are now
  shown on the console and the start-up tty. Formerly, they were only
  visible in debug mode.
- support for multiple instances of rsyslogd on a single machine added
- added new option "-o" --> omit local unix domain socket. This option
  enables rsyslogd NOT to listen to the local socket. This is most
  helpful when multiple instances of rsyslogd (or rsyslogd and another
  syslogd) shall run on a single system.
- added new option "-i <pidfile>" which allows to specify the pidfile.
  This is needed when multiple instances of rsyslogd are to be run.
- the new project home page is now online at www.rsyslog.com
---------------------------------------------------------------------------
Version 0.9.4 (RGer), 2005-07-25
- finally added the TCP sender. It now supports non-blocking mode, no
  longer disabling message reception during connect. As it is now, it
  is usable in production. The code could be more sophisticated, but
  I've kept it short in anticipation of the move to liblogging, which
  will lead to the removal of the code just written ;)
- the "exiting on signal..." message still had the "syslogd" name in 
  it. Changed this to "rsyslogd", as we do not have a large user base
  yet, this should pose no problem.
- fixed "the semiconlon" bug. rsyslogd dumped core if a write-db action
  was specified but no semicolon was given after the password (an empty
  template was ok, but the semicolon needed to be present).
- changed a default for traditional output format. During testing, it
  was seen that the timestamp written to file in default format was
  the time of message reception, not the time specified in the TIMESTAMP
  field of the message itself. Traditionally, the message TIMESTAMP is
  used and this has been changed now.
---------------------------------------------------------------------------
Version 0.9.3 (RGer), 2005-07-19
- fixed a bug in the message parser. In June, the RFC 3164 timestamp
  was not correctly parsed (yes, only in June and some other months,
  see the code comment to learn why...)
- added the ability to specify the destination port when forwarding
  syslog messages (both for TCP and UDP)
- added an very experimental TCP sender (activated by
  @@machine:port in config). This is not yet for production use. If
  the receiver is not alive, rsyslogd will wait quite some time until
  the connection request times out, which most probably leads to
  loss of incoming messages.

---------------------------------------------------------------------------
Version 0.9.2 (RGer), around 2005-07-06
- I intended to change the maxsupported message size to 32k to
  support IHE - but given the memory inefficiency in the usual use
  cases, I have not done this. I have, however, included very
  specific instructions on how to do this in the source code. I have
  also done some testing with 32k messages, so you can change the
  max size without taking too much risk.
- added a syslog/tcp receiver; we now can receive messages via
  plain tcp, but we can still send only via UDP. The syslog/tcp
  receiver is the primary enhancement of this release.
- slightly changed some error messages that contained a spurios \n at
  the end of the line (which gives empty lines in your log...)

---------------------------------------------------------------------------
Version 0.9.1 (RGer)
- fixed code so that it compiles without errors under FreeBSD
- removed now unused function "allocate_log()" from syslogd.c
- changed the make file so that it contains more defines for
  different environments (in the long term, we need a better
  system for disabling/enabling features...)
- changed some printf's printing off_t types to %lld and
  explicit (long long) casts. I tried to figure out the exact type,
  but did not succeed in this. In the worst case, ultra-large peta-
  byte files will now display funny informational messages on rollover,
  something I think we can live with for the next 10 years or so...

---------------------------------------------------------------------------
Version 0.9.0 (RGer)
- changed the filed structure to be a linked list. Previously, it
  was a table - well, for non-SYSV it was defined as linked list,
  but from what I see that code did no longer work after my
  modifications. I am now using a linked list in general because
  that is needed for other upcoming modifications.
- fixed a bug that caused rsyslogd not to listen to anything if
  the configuration file could not be read
- pervious versions disabled network logging (send/receive) if
  syslog/udp port was not in /etc/services. Now defaulting to
  port 514 in this case.
- internal error messages are now supported up to 256 bytes
- error message seen during config file read are now also displayed
  to the attached tty and not only the console
- changed some error messages during init to be sent to the console
  and/or emergency log. Previously, they were only seen if the
  -d (debug) option was present on the command line.
- fixed the "2gb file issue on 32bit systems". If a file grew to
  more than 2gb, the syslogd was aborted with "file size exceeded". 
  Now, defines have been added according to
  http://www.daimi.au.dk/~kasperd/comp.os.linux.development.faq.html#LARGEFILE
  Testing revealed that they work ;)
  HOWEVER, if your file system, glibc, kernel, whatever does not
  support files larger 2gb, you need to set a file size limit with
  the new output channel mechanism.
- updated man pages to reflect the changes

---------------------------------------------------------------------------
Version 0.8.4

- improved -d debug output (removed developer-only content)
- now compiles under FreeBSD and NetBSD (only quick testing done on NetBSD)
---------------------------------------------------------------------------
Version 0.8.3

- security model in "make install" changed
- minor doc updates
---------------------------------------------------------------------------
Version 0.8.2

- added man page for rsyslog.conf and rsyslogd
- gave up on the concept of rsyslog being a "drop in" replacement
  for syslogd. Now, the user installs rsyslogd and also needs to
  adjust his system settings to this specifically. This also lead
  to these changes:
  * changed Makefile so that install now installs rsyslogd instead
    of dealing with syslogd
  * changed the default config file name to rsyslog.conf
---------------------------------------------------------------------------
Version 0.8.1

- fixed a nasty memory leak (probably not the last one with this release)
- some enhancements to Makefile as suggested by Bennett Todd
- syslogd-internal messages (like restart) were missing the hostname
  this has been corrected
---------------------------------------------------------------------------
Version 0.8.0

Initial testing release. Based on the sysklogd package. Thanks to the
sysklogd maintainers for all their good work!
---------------------------------------------------------------------------

----------------------------------------------------------------------
The following comments were left in the syslogd source. While they provide
not too much detail, the help to date when Rainer started work on the
project (which was 2003, now even surprising for Rainer himself ;)).
 * \author Rainer Gerhards <rgerhards@adiscon.com>
 * \date 2003-10-17
 *       Some initial modifications on the sysklogd package to support
 *       liblogging. These have actually not yet been merged to the
 *       source you see currently (but they hopefully will)
 *
 * \date 2004-10-28
 *       Restarted the modifications of sysklogd. This time, we
 *       focus on a simpler approach first. The initial goal is to
 *       provide MySQL database support (so that syslogd can log
 *       to the database).
----------------------------------------------------------------------
The following comments are from the stock syslogd.c source. They provide
some insight into what happened to the source before we forked
rsyslogd. However, much of the code already has been replaced and more
is to be replaced. So over time, these comments become less valuable.
I have moved them out of the syslogd.c file to shrink it, especially
as a lot of them do no longer apply. For historical reasons and
understanding of how the daemon evolved, they are probably still
helpful.
 * Author: Eric Allman
 * extensive changes by Ralph Campbell
 * more extensive changes by Eric Allman (again)
 *
 * Steve Lord:	Fix UNIX domain socket code, added linux kernel logging
 *		change defines to
 *		SYSLOG_INET	- listen on a UDP socket
 *		SYSLOG_UNIXAF	- listen on unix domain socket
 *		SYSLOG_KERNEL	- listen to linux kernel
 *
 * Mon Feb 22 09:55:42 CST 1993:  Dr. Wettstein
 * 	Additional modifications to the source.  Changed priority scheme
 *	to increase the level of configurability.  In its stock configuration
 *	syslogd no longer logs all messages of a certain priority and above
 *	to a log file.  The * wildcard is supported to specify all priorities.
 *	Note that this is a departure from the BSD standard.
 *
 *	Syslogd will now listen to both the inetd and the unixd socket.  The
 *	strategy is to allow all local programs to direct their output to
 *	syslogd through the unixd socket while the program listens to the
 *	inetd socket to get messages forwarded from other hosts.
 *
 * Fri Mar 12 16:55:33 CST 1993:  Dr. Wettstein
 *	Thanks to Stephen Tweedie (dcs.ed.ac.uk!sct) for helpful bug-fixes
 *	and an enlightened commentary on the prioritization problem.
 *
 *	Changed the priority scheme so that the default behavior mimics the
 *	standard BSD.  In this scenario all messages of a specified priority
 *	and above are logged.
 *
 *	Add the ability to specify a wildcard (=) as the first character
 *	of the priority name.  Doing this specifies that ONLY messages with
 *	this level of priority are to be logged.  For example:
 *
 *		*.=debug			/usr/adm/debug
 *
 *	Would log only messages with a priority of debug to the /usr/adm/debug
 *	file.
 *
 *	Providing an * as the priority specifies that all messages are to be
 *	logged.  Note that this case is degenerate with specifying a priority
 *	level of debug.  The wildcard * was retained because I believe that
 *	this is more intuitive.
 *
 * Thu Jun 24 11:34:13 CDT 1993:  Dr. Wettstein
 *	Modified sources to incorporate changes in libc4.4.  Messages from
 *	syslog are now null-terminated, syslogd code now parses messages
 *	based on this termination scheme.  Linux as of libc4.4 supports the
 *	fsync system call.  Modified code to fsync after all writes to
 *	log files.
 *
 * Sat Dec 11 11:59:43 CST 1993:  Dr. Wettstein
 *	Extensive changes to the source code to allow compilation with no
 *	complaints with -Wall.
 *
 *	Reorganized the facility and priority name arrays so that they
 *	compatible with the syslog.h source found in /usr/include/syslog.h.
 *	NOTE that this should really be changed.  The reason I do not
 *	allow the use of the values defined in syslog.h is on account of
 *	the extensions made to allow the wildcard character in the
 *	priority field.  To fix this properly one should malloc an array,
 *	copy the contents of the array defined by syslog.h and then
 *	make whatever modifications that are desired.  Next round.
 *
 * Thu Jan  6 12:07:36 CST 1994:  Dr. Wettstein
 *	Added support for proper decomposition and re-assembly of
 *	fragment messages on UNIX domain sockets.  Lack of this capability
 *	was causing 'partial' messages to be output.  Since facility and
 *	priority information is encoded as a leader on the messages this
 *	was causing lines to be placed in erroneous files.
 *
 *	Also added a patch from Shane Alderton (shane@ion.apana.org.au) to
 *	correct a problem with syslogd dumping core when an attempt was made
 *	to write log messages to a logged-on user.  Thank you.
 *
 *	Many thanks to Juha Virtanen (jiivee@hut.fi) for a series of
 *	interchanges which lead to the fixing of problems with messages set
 *	to priorities of none and emerg.  Also thanks to Juha for a patch
 *	to exclude users with a class of LOGIN from receiving messages.
 *
 *	Shane Alderton provided an additional patch to fix zombies which
 *	were conceived when messages were written to multiple users.
 *
 * Mon Feb  6 09:57:10 CST 1995:  Dr. Wettstein
 *	Patch to properly reset the single priority message flag.  Thanks
 *	to Christopher Gori for spotting this bug and forwarding a patch.
 *
 * Wed Feb 22 15:38:31 CST 1995:  Dr. Wettstein
 *	Added version information to startup messages.
 *
 *	Added defines so that paths to important files are taken from
 *	the definitions in paths.h.  Hopefully this will insure that
 *	everything follows the FSSTND standards.  Thanks to Chris Metcalf
 *	for a set of patches to provide this functionality.  Also thanks
 *	Elias Levy for prompting me to get these into the sources.
 *
 * Wed Jul 26 18:57:23 MET DST 1995:  Martin Schulze
 *	Linux' gethostname only returns the hostname and not the fqdn as
 *	expected in the code. But if you call hostname with an fqdn then
 *	gethostname will return an fqdn, so we have to mention that. This
 *	has been changed.
 *
 *	The 'LocalDomain' and the hostname of a remote machine is
 *	converted to lower case, because the original caused some
 *	inconsistency, because the (at least my) nameserver did respond an
 *	fqdn containing of upper- _and_ lowercase letters while
 *	'LocalDomain' consisted only of lowercase letters and that didn't
 *	match.
 *
 * Sat Aug  5 18:59:15 MET DST 1995:  Martin Schulze
 *	Now no messages that were received from any remote host are sent
 *	out to another. At my domain this missing feature caused ugly
 *	syslog-loops, sometimes.
 *
 *	Remember that no message is sent out. I can't figure out any
 *	scenario where it might be useful to change this behavior and to
 *	send out messages to other hosts than the one from which we
 *	received the message, but I might be shortsighted. :-/
 *
 * Thu Aug 10 19:01:08 MET DST 1995:  Martin Schulze
 *	Added my pidfile.[ch] to it to perform a better handling with
 *	pidfiles. Now both, syslogd and klogd, can only be started
 *	once. They check the pidfile.
 *
 * Sun Aug 13 19:01:41 MET DST 1995:  Martin Schulze
 *	Add an addition to syslog.conf's interpretation. If a priority
 *	begins with an exclamation mark ('!') the normal interpretation
 *	of the priority is inverted: ".!*" is the same as ".none", ".!=info"
 *	don't logs the info priority, ".!crit" won't log any message with
 *	the priority crit or higher. For example:
 *
 *		mail.*;mail.!=info		/usr/adm/mail
 *
 *	Would log all messages of the facility mail except those with
 *	the priority info to /usr/adm/mail. This makes the syslogd
 *	much more flexible.
 *
 *	Defined TABLE_ALLPRI=255 and changed some occurrences.
 *
 * Sat Aug 19 21:40:13 MET DST 1995:  Martin Schulze
 *	Making the table of facilities and priorities while in debug
 *	mode more readable.
 *
 *	If debugging is turned on, printing the whole table of
 *	facilities and priorities every hexadecimal or 'X' entry is
 *	now 2 characters wide.
 *
 *	The number of the entry is prepended to each line of
 *	facilities and priorities, and F_UNUSED lines are not shown
 *	anymore.
 *
 *	Corrected some #ifdef SYSV's.
 *
 * Mon Aug 21 22:10:35 MET DST 1995:  Martin Schulze
 *	Corrected a strange behavior during parsing of configuration
 *	file. The original BSD syslogd doesn't understand spaces as
 *	separators between specifier and action. This syslogd now
 *	understands them. The old behavior caused some confusion over
 *	the Linux community.
 *
 * Thu Oct 19 00:02:07 MET 1995:  Martin Schulze
 *	The default behavior has changed for security reasons. The
 *	syslogd will not receive any remote message unless you turn
 *	reception on with the "-r" option.
 *
 *	Not defining SYSLOG_INET will result in not doing any network
 *	activity, i.e. not sending or receiving messages.  I changed
 *	this because the old idea is implemented with the "-r" option
 *	and the old thing didn't work anyway.
 *
 * Thu Oct 26 13:14:06 MET 1995:  Martin Schulze
 *	Added another logfile type F_FORW_UNKN.  The problem I ran into
 *	was a name server that runs on my machine and a forwarder of
 *	kern.crit to another host.  The hosts address can only be
 *	fetched using the nameserver.  But named is started after
 *	syslogd, so syslogd complained.
 *
 *	This logfile type will retry to get the address of the
 *	hostname ten times and then complain.  This should be enough to
 *	get the named up and running during boot sequence.
 *
 * Fri Oct 27 14:08:15 1995:  Dr. Wettstein
 *	Changed static array of logfiles to a dynamic array. This
 *	can grow during process.
 *
 * Fri Nov 10 23:08:18 1995:  Martin Schulze
 *	Inserted a new tabular sys_h_errlist that contains plain text
 *	for error codes that are returned from the net subsystem and
 *	stored in h_errno. I have also changed some wrong lookups to
 *	sys_errlist.
 *
 * Wed Nov 22 22:32:55 1995:  Martin Schulze
 *	Added the fabulous strip-domain feature that allows us to
 *	strip off (several) domain names from the fqdn and only log
 *	the simple hostname. This is useful if you're in a LAN that
 *	has a central log server and also different domains.
 *
 *	I have also also added the -l switch do define hosts as
 *	local. These will get logged with their simple hostname, too.
 *
 * Thu Nov 23 19:02:56 MET DST 1995:  Martin Schulze
 *	Added the possibility to omit fsyncing of logfiles after every
 *	write. This will give some performance back if you have
 *	programs that log in a very verbose manner (like innd or
 *	smartlist). Thanks to Stephen R. van den Berg <srb@cuci.nl>
 *	for the idea.
 *
 * Thu Jan 18 11:14:36 CST 1996:  Dr. Wettstein
 *	Added patche from beta-testers to stop compile error.  Also
 *	added removal of pid file as part of termination cleanup.
 *
 * Wed Feb 14 12:42:09 CST 1996:  Dr. Wettstein
 *	Allowed forwarding of messages received from remote hosts to
 *	be controlled by a command-line switch.  Specifying -h allows
 *	forwarding.  The default behavior is to disable forwarding of
 *	messages which were received from a remote host.
 *
 *	Parent process of syslogd does not exit until child process has
 *	finished initialization process.  This allows rc.* startup to
 *	pause until syslogd facility is up and operating.
 *
 *	Re-arranged the select code to move UNIX domain socket accepts
 *	to be processed later.  This was a contributed change which
 *	has been proposed to correct the delays sometimes encountered
 *	when syslogd starts up.
 *
 *	Minor code cleanups.
 *
 * Thu May  2 15:15:33 CDT 1996:  Dr. Wettstein
 *	Fixed bug in init function which resulted in file descripters
 *	being orphaned when syslogd process was re-initialized with SIGHUP
 *	signal.  Thanks to Edvard Tuinder
 *	(Edvard.Tuinder@praseodymium.cistron.nl) for putting me on the
 *	trail of this bug.  I am amazed that we didn't catch this one
 *	before now.
 *
 * Tue May 14 00:03:35 MET DST 1996:  Martin Schulze
 *	Corrected a mistake that causes the syslogd to stop logging at
 *	some virtual consoles under Linux. This was caused by checking
 *	the wrong error code. Thanks to Michael Nonweiler
 *	<mrn20@hermes.cam.ac.uk> for sending me a patch.
 *
 * Mon May 20 13:29:32 MET DST 1996:  Miquel van Smoorenburg <miquels@cistron.nl>
 *	Added continuation line supported and fixed a bug in
 *	the init() code.
 *
 * Tue May 28 00:58:45 MET DST 1996:  Martin Schulze
 *	Corrected behaviour of blocking pipes - i.e. the whole system
 *	hung.  Michael Nonweiler <mrn20@hermes.cam.ac.uk> has sent us
 *	a patch to correct this.  A new logfile type F_PIPE has been
 *	introduced.
 *
 * Mon Feb 3 10:12:15 MET DST 1997:  Martin Schulze
 *	Corrected behaviour of logfiles if the file can't be opened.
 *	There was a bug that causes syslogd to try to log into non
 *	existing files which ate cpu power.
 *
 * Sun Feb 9 03:22:12 MET DST 1997:  Martin Schulze
 *	Modified syslogd.c to not kill itself which confuses bash 2.0.
 *
 * Mon Feb 10 00:09:11 MET DST 1997:  Martin Schulze
 *	Improved debug code to decode the numeric facility/priority
 *	pair into textual information.
 *
 * Tue Jun 10 12:35:10 MET DST 1997:  Martin Schulze
 *	Corrected freeing of logfiles.  Thanks to Jos Vos <jos@xos.nl>
 *	for reporting the bug and sending an idea to fix the problem.
 *
 * Tue Jun 10 12:51:41 MET DST 1997:  Martin Schulze
 *	Removed sleep(10) from parent process.  This has caused a slow
 *	startup in former times - and I don't see any reason for this.
 *
 * Sun Jun 15 16:23:29 MET DST 1997: Michael Alan Dorman
 *	Some more glibc patches made by <mdorman@debian.org>.
 *
 * Thu Jan  1 16:04:52 CET 1998: Martin Schulze <joey@infodrom.north.de
 *	Applied patch from Herbert Thielen <Herbert.Thielen@lpr.e-technik.tu-muenchen.de>.
 *	This included some balance parentheses for emacs and a bug in
 *	the exclamation mark handling.
 *
 *	Fixed small bug which caused syslogd to write messages to the
 *	wrong logfile under some very rare conditions.  Thanks to
 *	Herbert Xu <herbert@gondor.apana.org.au> for fiddling this out.
 *
 * Thu Jan  8 22:46:35 CET 1998: Martin Schulze <joey@infodrom.north.de>
 *	Reworked one line of the above patch as it prevented syslogd
 *	from binding the socket with the result that no messages were
 *	forwarded to other hosts.
 *
 * Sat Jan 10 01:33:06 CET 1998: Martin Schulze <joey@infodrom.north.de>
 *	Fixed small bugs in F_FORW_UNKN meachanism.  Thanks to Torsten
 *	Neumann <torsten@londo.rhein-main.de> for pointing me to it.
 *
 * Mon Jan 12 19:50:58 CET 1998: Martin Schulze <joey@infodrom.north.de>
 *	Modified debug output concerning remote receiption.
 *
 * Mon Feb 23 23:32:35 CET 1998: Topi Miettinen <Topi.Miettinen@ml.tele.fi>
 *	Re-worked handling of Unix and UDP sockets to support closing /
 *	opening of them in order to have it open only if it is needed
 *	either for forwarding to a remote host or by receiption from
 *	the network.
 *
 * Wed Feb 25 10:54:09 CET 1998: Martin Schulze <joey@infodrom.north.de>
 *	Fixed little comparison mistake that prevented the MARK
 *	feature to work properly.
 *
 * Wed Feb 25 13:21:44 CET 1998: Martin Schulze <joey@infodrom.north.de>
 *	Corrected Topi's patch as it prevented forwarding during
 *	startup due to an unknown LogPort.
 *
 * Sat Oct 10 20:01:48 CEST 1998: Martin Schulze <joey@infodrom.north.de>
 *	Added support for TESTING define which will turn syslogd into
 *	stdio-mode used for debugging.
 *
 * Sun Oct 11 20:16:59 CEST 1998: Martin Schulze <joey@infodrom.north.de>
 *	Reworked the initialization/fork code.  Now the parent
 *	process activates a signal handler which the daughter process
 *	will raise if it is initialized.  Only after that one the
 *	parent process may exit.  Otherwise klogd might try to flush
 *	its log cache while syslogd can't receive the messages yet.
 *
 * Mon Oct 12 13:30:35 CEST 1998: Martin Schulze <joey@infodrom.north.de>
 *	Redirected some error output with regard to argument parsing to
 *	stderr.
 *
 * Mon Oct 12 14:02:51 CEST 1998: Martin Schulze <joey@infodrom.north.de>
 *	Applied patch provided vom Topi Miettinen with regard to the
 *	people from OpenBSD.  This provides the additional '-a'
 *	argument used for specifying additional UNIX domain sockets to
 *	listen to.  This is been used with chroot()'ed named's for
 *	example.  See for http://www.psionic.com/papers/dns.html
 *
 * Mon Oct 12 18:29:44 CEST 1998: Martin Schulze <joey@infodrom.north.de>
 *	Added `ftp' facility which was introduced in glibc version 2.
 *	It's #ifdef'ed so won't harm with older libraries.
 *
 * Mon Oct 12 19:59:21 MET DST 1998: Martin Schulze <joey@infodrom.north.de>
 *	Code cleanups with regard to bsd -> posix transition and
 *	stronger security (buffer length checking).  Thanks to Topi
 *	Miettinen <tom@medialab.sonera.net>
 *	. index() --> strchr()
 *	. sprintf() --> snprintf()
 *	. bcopy() --> memcpy()
 *	. bzero() --> memset()
 *	. UNAMESZ --> UT_NAMESIZE
 *	. sys_errlist --> strerror()
 *
 * Mon Oct 12 20:22:59 CEST 1998: Martin Schulze <joey@infodrom.north.de>
 *	Added support for setutent()/getutent()/endutend() instead of
 *	binary reading the UTMP file.  This is the the most portable
 *	way.  This allows /var/run/utmp format to change, even to a
 *	real database or utmp daemon. Also if utmp file locking is
 *	implemented in libc, syslog will use it immediately.  Thanks
 *	to Topi Miettinen <tom@medialab.sonera.net>.
 *
 * Mon Oct 12 20:49:18 MET DST 1998: Martin Schulze <joey@infodrom.north.de>
 *	Avoid logging of SIGCHLD when syslogd is in the process of
 *	exiting and closing its files.  Again thanks to Topi.
 *
 * Mon Oct 12 22:18:34 CEST 1998: Martin Schulze <joey@infodrom.north.de>
 *	Modified printline() to support 8bit characters - such as
 *	russion letters.  Thanks to Vladas Lapinskas <lapinskas@mail.iae.lt>.
 *
 * Sat Nov 14 02:29:37 CET 1998: Martin Schulze <joey@infodrom.north.de>
 *	``-m 0'' now turns of MARK logging entirely.
 *
 * Tue Jan 19 01:04:18 MET 1999: Martin Schulze <joey@infodrom.north.de>
 *	Finally fixed an error with `-a' processing, thanks to Topi
 *	Miettinen <tom@medialab.sonera.net>.
 *
 * Sun May 23 10:08:53 CEST 1999: Martin Schulze <joey@infodrom.north.de>
 *	Removed superflous call to utmpname().  The path to the utmp
 *	file is defined in the used libc and should not be hardcoded
 *	into the syslogd binary referring the system it was compiled on.
 *
 * Sun Sep 17 20:45:33 CEST 2000: Martin Schulze <joey@infodrom.ffis.de>
 *	Fixed some bugs in printline() code that did not escape
 *	control characters '\177' through '\237' and contained a
 *	single-byte buffer overflow.  Thanks to Solar Designer
 *	<solar@false.com>.
 *
 * Sun Sep 17 21:26:16 CEST 2000: Martin Schulze <joey@infodrom.ffis.de>
 *	Don't close open sockets upon reload.  Thanks to Bill
 *	Nottingham.
 *
 * Mon Sep 18 09:10:47 CEST 2000: Martin Schulze <joey@infodrom.ffis.de>
 *	Fixed bug in printchopped() that caused syslogd to emit
 *	kern.emerg messages when splitting long lines.  Thanks to
 *	Daniel Jacobowitz <dan@debian.org> for the fix.
 *
 * Mon Sep 18 15:33:26 CEST 2000: Martin Schulze <joey@infodrom.ffis.de>
 *	Removed unixm/unix domain sockets and switch to Datagram Unix
 *	Sockets.  This should remove one possibility to play DoS with
 *	syslogd.  Thanks to Olaf Kirch <okir@caldera.de> for the patch.
 *
 * Sun Mar 11 20:23:44 CET 2001: Martin Schulze <joey@infodrom.ffis.de>
 *	Don't return a closed fd if `-a' is called with a wrong path.
 *	Thanks to Bill Nottingham <notting@redhat.com> for providing
 *	a patch.<|MERGE_RESOLUTION|>--- conflicted
+++ resolved
@@ -1,11 +1,14 @@
 ---------------------------------------------------------------------------
-<<<<<<< HEAD
 Version 6.3.7  [DEVEL] 2011-0?-??
 - improved support for new v6 config system. Now also supported by
   - omfwd
 - bugfix: facility local<x> was not correctly interpreted in legacy filters
   Was only accepted if it was the first PRI in a multi-filter PRI.
   Thanks to forum user Mark for bringing this to our attention.
+- bugfix: race condition when extracting program name, APPNAME, structured
+  data and PROCID (RFC5424 fields) could lead to invalid characters e.g.
+  in dynamic file names or during forwarding (general malfunction of these
+  fields in templates, mostly under heavy load)
 - bugfix: imuxsock did no longer ignore message-provided timestamp, if
   so configured (the *default*). Lead to no longer sub-second timestamps.
   closes: http://bugzilla.adiscon.com/show_bug.cgi?id=281
@@ -71,6 +74,23 @@
   This leak is tied to error conditions which lead to incorrect cleanup
   of some data structures.
 ---------------------------------------------------------------------------
+Version 6.3.1  [DEVEL] (rgerhards), 2011-06-07
+- added a first implementation of a DNS name cache
+  this still has a couple of weaknesses, like no expiration of entries,
+  suboptimal algorithms -- but it should perform much better than
+  what we had previously. Implementation will be improved based on
+  feedback during the next couple of releases
+---------------------------------------------------------------------------
+Version 6.3.0  [DEVEL] (rgerhards), 2011-06-01
+- introduced new config system
+  http://blog.gerhards.net/2011/06/new-rsyslog-config-system-materializes.html
+---------------------------------------------------------------------------
+Version 6.2.0  [v6-stable], 2011-0?-??
+- bugfix: race condition when extracting program name, APPNAME, structured
+  data and PROCID (RFC5424 fields) could lead to invalid characters e.g.
+  in dynamic file names or during forwarding (general malfunction of these
+  fields in templates, mostly under heavy load)
+---------------------------------------------------------------------------
 Version 6.1.12  [BETA], 2011-09-01
 - bugfix/security: off-by-two bug in legacy syslog parser, CVE-2011-3200
 - bugfix: mark message processing did not work correctly
@@ -112,19 +132,6 @@
   this via a testbench test, not a user report. But I assume that some
   users may have had unreproducable aborts that were cause by this bug.
 - bugfix/improvement:$WorkDirectory now gracefully handles trailing slashes
----------------------------------------------------------------------------
-Version 6.3.1  [DEVEL] (rgerhards), 2011-06-07
-- added a first implementation of a DNS name cache
-  this still has a couple of weaknesses, like no expiration of entries,
-  suboptimal algorithms -- but it should perform much better than
-  what we had previously. Implementation will be improved based on
-  feedback during the next couple of releases
----------------------------------------------------------------------------
-Version 6.3.0  [DEVEL] (rgerhards), 2011-06-01
-- introduced new config system
-  http://blog.gerhards.net/2011/06/new-rsyslog-config-system-materializes.html
----------------------------------------------------------------------------
-Version 6.1.9  [BETA] (rgerhards), 2011-06-14
 - bugfix: memory leak in imtcp & subsystems under some circumstances
   This leak is tied to error conditions which lead to incorrect cleanup
   of some data structures. [backport from v6.3]
@@ -396,246 +403,6 @@
   closes: http://bugzilla.adiscon.com/show_bug.cgi?id=236
 ---------------------------------------------------------------------------
 Version 5.8.6  [V5-stable] (rgerhards/al), 2011-??-??
-=======
-Version 6.2.0  [v6-stable], 2011-0?-??
-- bugfix: race condition when extracting program name, APPNAME, structured
-  data and PROCID (RFC5424 fields) could lead to invalid characters e.g.
-  in dynamic file names or during forwarding (general malfunction of these
-  fields in templates, mostly under heavy load)
->>>>>>> 943a2070
-- bugfix: imuxsock did no longer ignore message-provided timestamp, if
-  so configured (the *default*). Lead to no longer sub-second timestamps.
-  closes: http://bugzilla.adiscon.com/show_bug.cgi?id=281
-- bugfix: omfile returns fatal error code for things that go really wrong
-  previously, RS_RET_RESUME was returned, which lead to a loop inside the
-  rule engine as omfile could not really recover.
-- bugfix: rsyslogd -v always said 64 atomics were not present
-  thanks to mono_matsuko for the patch
----------------------------------------------------------------------------
-Version 6.1.12  [BETA], 2011-09-01
-- bugfix/security: off-by-two bug in legacy syslog parser, CVE-2011-3200
-- bugfix: mark message processing did not work correctly
-- bugfix: potential misadressing in property replacer
-- bugfix: memcpy overflow can occur in allowed sender checkig
-  if a name is resolved to IPv4-mapped-on-IPv6 address
-  Found by Ismail Dönmez at suse
-- bugfix: The NUL-Byte for the syslogtag was not copied in MsgDup (msg.c)
-- bugfix: fixed incorrect state handling for Discard Action (transactions)
-  Note: This caused all messages in a batch to be set to COMMITTED, 
-  even if they were discarded. 
----------------------------------------------------------------------------
-Version 6.1.11  [BETA] (rgerhards), 2011-07-11
-- systemd support: set stdout/stderr to null - thx to Lennart for the patch
-- added support for the ":omusrmsg:" syntax in configuring user messages
-- added support for the ":omfile:" syntax in configuring user messages
----------------------------------------------------------------------------
-Version 6.1.10  [BETA] (rgerhards), 2011-06-22
-- bugfix: problems in failover action handling
-  closes: http://bugzilla.adiscon.com/show_bug.cgi?id=270
-  closes: http://bugzilla.adiscon.com/show_bug.cgi?id=254
-- bugfix: mutex was invalidly left unlocked during action processing
-  At least one case where this can occur is during thread shutdown, which
-  may be initiated by lower activity. In most cases, this is quite
-  unlikely to happen. However, if it does, data structures may be 
-  corrupted which could lead to fatal failure and segfault. I detected
-  this via a testbench test, not a user report. But I assume that some
-  users may have had unreproducable aborts that were cause by this bug.
----------------------------------------------------------------------------
-Version 6.1.9  [BETA] (rgerhards), 2011-06-14
-- bugfix: problems in failover action handling
-  closes: http://bugzilla.adiscon.com/show_bug.cgi?id=270
-  closes: http://bugzilla.adiscon.com/show_bug.cgi?id=254
-- bugfix: mutex was invalidly left unlocked during action processing
-  At least one case where this can occur is during thread shutdown, which
-  may be initiated by lower activity. In most cases, this is quite
-  unlikely to happen. However, if it does, data structures may be 
-  corrupted which could lead to fatal failure and segfault. I detected
-  this via a testbench test, not a user report. But I assume that some
-  users may have had unreproducable aborts that were cause by this bug.
-- bugfix/improvement:$WorkDirectory now gracefully handles trailing slashes
----------------------------------------------------------------------------
-Version 6.1.9  [BETA] (rgerhards), 2011-06-14
-- bugfix: memory leak in imtcp & subsystems under some circumstances
-  This leak is tied to error conditions which lead to incorrect cleanup
-  of some data structures. [backport from v6.3]
-- bugfix: $ActionFileDefaultTemplate did not work
-  closes: http://bugzilla.adiscon.com/show_bug.cgi?id=262
----------------------------------------------------------------------------
-Version 6.1.8  [BETA] (rgerhards), 2011-05-20
-- official new beta version (note that in a sense 6.1.7 was already beta,
-  so we may release the first stable v6 earlier than usual)
-- new module mmsnmptrapd, a sample message modification module
-- import of minor bug fixes from v4 & v5
----------------------------------------------------------------------------
-Version 6.1.7  [DEVEL] (rgerhards), 2011-04-15
-- added log classification capabilities (via mmnormalize & tags)
-- speeded up tcp forwarding by reducing number of API calls
-  this especially speeds up TLS processing
-- somewhat improved documentation index
-- bugfix: enhanced imudp config processing code disabled due to wrong
-  merge (affected UDP realtime capabilities)
-- bugfix (kind of): memory leak with tcp reception epoll handler
-  This was an extremely unlikely leak and, if it happend, quite small.
-  Still it is better to handle this border case.
-- bugfix: IPv6-address could not be specified in omrelp
-  this was due to improper parsing of ":"
-  closes: http://bugzilla.adiscon.com/show_bug.cgi?id=250
----------------------------------------------------------------------------
-Version 6.1.6  [DEVEL] (rgerhards), 2011-03-14
-- enhanced omhdfs to support batching mode. This permits to increase
-  performance, as we now call the HDFS API with much larger message
-  sizes and far more infrequently
-- improved testbench
-  among others, life tests for ommysql (against a test database) have
-  been added, valgrind-based testing enhanced, ...
-- bugfix: minor memory leak in omlibdbi (< 1k per instance and run)
-- bugfix: (regression) omhdfs did no longer compile
-- bugfix: omlibdbi did not use password from rsyslog.con
-  closes: http://bugzilla.adiscon.com/show_bug.cgi?id=203
-- systemd support somewhat improved (can now take over existing log sockt)
-- bugfix: discard action did not work under some circumstances
-  fixes: http://bugzilla.adiscon.com/show_bug.cgi?id=217
-- bugfix: file descriptor leak in gnutls netstream driver
-  fixes: http://bugzilla.adiscon.com/show_bug.cgi?id=222
-- fixed compile problem in imtemplate
-  fixes: http://bugzilla.adiscon.com/show_bug.cgi?id=235
----------------------------------------------------------------------------
-Version 6.1.5  [DEVEL] (rgerhards), 2011-03-04
-- improved testbench
-- enhanced imtcp to use a pool of worker threads to process incoming
-  messages. This enables higher processing rates, especially in the TLS
-  case (where more CPU is needed for the crypto functions)
-- added support for TLS (in anon mode) to tcpflood
-- improved TLS error reporting
-- improved TLS startup (Diffie-Hellman bits do not need to be generated,
-  as we do not support full anon key exchange -- we always need certs)
-- bugfix: fixed a memory leak and potential abort condition
-  this could happen if multiple rulesets were used and some output batches
-  contained messages belonging to more than one ruleset.
-  fixes: http://bugzilla.adiscon.com/show_bug.cgi?id=226
-  fixes: http://bugzilla.adiscon.com/show_bug.cgi?id=218
-- bugfix: memory leak when $RepeatedMsgReduction on was used
-  bug tracker: http://bugzilla.adiscon.com/show_bug.cgi?id=225
-- bugfix: potential abort condition when $RepeatedMsgReduction set to on
-  as well as potentially in a number of other places where MsgDup() was
-  used. This only happened when the imudp input module was used and it
-  depended on name resolution not yet had taken place. In other words,
-  this was a strange problem that could lead to hard to diagnose 
-  instability. So if you experience instability, chances are good that
-  this fix will help.
----------------------------------------------------------------------------
-Version 6.1.4  [DEVEL] (rgerhards), 2011-02-18
-- bugfix/omhdfs: directive $OMHDFSFileName rendered unusable 
-  due to a search and replace-induced bug ;)
-- bugfix: minor race condition in action.c - considered cosmetic
-  This is considered cosmetic as multiple threads tried to write exactly
-  the same value into the same memory location without sync. The method
-  has been changed so this can no longer happen.
-- added pmsnare parser module (written by David Lang)
-- enhanced imfile to support non-cancel input termination
-- improved systemd socket activation thanks to Marius Tomaschweski
-- improved error reporting for $WorkDirectory
-  non-existance and other detectable problems are now reported,
-  and the work directory is NOT set in this case
-- bugfix: pmsnare causded abort under some conditions
-- bugfix: abort if imfile reads file line of more than 64KiB
-  Thanks to Peter Eisentraut for reporting and analysing this problem.
-  bug tracker: http://bugzilla.adiscon.com/show_bug.cgi?id=221
-- bugfix: queue engine did not properly slow down inputs in FULL_DELAY mode
-  when in disk-assisted mode. This especially affected imfile, which
-  created unnecessarily queue files if a large set of input file data was
-  to process.
-- bugfix: very long running actions could prevent shutdown under some
-  circumstances. This has now been solved, at least for common
-  situations.
-- bugfix: fixed compile problem due to empty structs
-  this occured only on some platforms/compilers. thanks to Dražen Kačar 
-  for the fix
----------------------------------------------------------------------------
-Version 6.1.3  [DEVEL] (rgerhards), 2011-02-01
-- experimental support for monogodb added
-- added $IMUDPSchedulingPolicy and $IMUDPSchedulingPriority config settings
-- added $LocalHostName config directive
-- improved tcpsrv performance by enabling multiple-entry epoll
-  so far, we always pulled a single event from the epoll interface. 
-  Now 128, what should result in performance improvement (less API
-  calls) on busy systems. Most importantly affects imtcp.
-- imptcp now supports non-cancel termination mode, a plus in stability
-- imptcp speedup: multiple worker threads can now be used to read data
-- new directive $InputIMPTcpHelperThreads added
-- bugfix: fixed build problems on some platforms
-  namely those that have 32bit atomic operations but not 64 bit ones
-- bugfix: local hostname was pulled too-early, so that some config 
-  directives (namely FQDN settings) did not have any effect
-- enhanced tcpflood to support multiple sender threads
-  this is required for some high-throughput scenarios (and necessary to
-  run some performance tests, because otherwise the sender is too slow).
-- added some new custom parsers (snare, aix, some Cisco "specialities")
-  thanks to David Lang
----------------------------------------------------------------------------
-Version 6.1.2  [DEVEL] (rgerhards), 2010-12-16
-- added experimental support for log normalizaton (via liblognorm)
-  support for normalizing log messages has been added in the form of
-  mmnormalize. The core engine (property replacer, filter engine) has
-  been enhanced to support properties from normalized events.
-  Note: this is EXPERIMENTAL code. It is currently know that
-  there are issues if the functionality is used with
-  - disk-based queues
-  - asynchronous action queues
-  You can not use the new functionality together with these features.
-  This limitation will be removed in later releases. However, we 
-  preferred to release early, so that one can experiment with the new
-  feature set and accepted the price that this means the full set of
-  functionality is not yet available. If not used together with
-  these features, log normalizing should be pretty stable.
-- enhanced testing tool tcpflood
-  now supports sending via UDP and the capability to run multiple
-  iterations and generate statistics data records
-- bugfix: potential abort when output modules with different parameter
-  passing modes were used in configured output modules
----------------------------------------------------------------------------
-Version 6.1.1  [DEVEL] (rgerhards), 2010-11-30
-- bugfix(important): problem in TLS handling could cause rsyslog to loop
-  in a tight loop, effectively disabling functionality and bearing the
-  risk of unresponsiveness of the whole system.
-  Bug tracker: http://bugzilla.adiscon.com/show_bug.cgi?id=194
-- support for omhdfs officially added (import from 5.7.1)
-- merged imuxsock improvements from 5.7.1 (see there)
-- support for systemd officially added (import from 5.7.0)
-- bugfix: a couple of problems that imfile had on some platforms, namely
-  Ubuntu (not their fault, but occured there)
-- bugfix: imfile utilizes 32 bit to track offset. Most importantly,
-  this problem can not experienced on Fedora 64 bit OS (which has
-  64 bit long's!)
-- a number of other bugfixes from older versions imported
----------------------------------------------------------------------------
-Version 6.1.0  [DEVEL] (rgerhards), 2010-08-12
-
-*********************************** NOTE **********************************
-The v6 versions of rsyslog feature a greatly redesigned config system 
-which, among others, supports scoping. However, the initial version does
-not contain the whole new system. Rather it will evolve. So it is
-expected that interfaces, even new ones, break during the initial
-6.x.y releases.
-*********************************** NOTE **********************************
-
-- added $Begin, $End and $ScriptScoping config scope statments
-  (at this time for actions only).
-- added imptcp, a simplified, Linux-specific and potentielly fast
-  syslog plain tcp input plugin (NOT supporting TLS!)
-  [ported from v4]
----------------------------------------------------------------------------
-Version 5.9.0  [V5-DEVEL] (rgerhards), 2011-03-??
-- this begins a new devel branch for v5
-- added new config directive $InputTCPFlowControl to select if tcp
-  received messages shall be flagged as light delayable or not.
-- enhanced omhdfs to support batching mode. This permits to increase
-  performance, as we now call the HDFS API with much larger message
-  sizes and far more infrequently
-- bugfix: failover did not work correctly if repeated msg reduction was on
-  affected directive was: $ActionExecOnlyWhenPreviousIsSuspended on
-  closes: http://bugzilla.adiscon.com/show_bug.cgi?id=236
----------------------------------------------------------------------------
 Version 5.8.6  [V5-stable] 2011-??-??
 - bugfix: ActionQueue could malfunction due to index error
   Thanks to Vlad Grigorescu for the patch
