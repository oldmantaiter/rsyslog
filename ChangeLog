--- conflicted
+++ resolved
@@ -1,15 +1,12 @@
 ---------------------------------------------------------------------------
 Version 7.3.1  [devel] 2012-10-??
-<<<<<<< HEAD
 - imudp: support for input batching added (performance improvement)
-=======
-- change lumberjack cookie to "@cee" from "@cee "
+- change lumberjack cookie to "@cee:" from "@cee: "
   CEE originally specified the cookie with SP, whereas other lumberjack
   tools used it without space. In order to keep interop with lumberjack,
   we now use the cookie without space as well. I hope this can be changed
   in CEE as well when it is released at a later time.
   Thanks to Miloslav Trmač for pointing this out and a similiar v7 patch.
->>>>>>> 2014cf85
 ---------------------------------------------------------------------------
 Version 7.3.0  [devel] 2012-10-09
 - omlibdbi improvements, added
