---------------------------------------------------------------------------
<<<<<<< HEAD
Version 5.7.3  [V5-DEVEL] (rgerhards), 2010-12-??
- added support for processing multi-line messages in imfile
- added $IMUDPSchedulingPolicy and $IMUDPSchedulingPriority config settings
- added $LocalHostName config directive
- bugfix: fixed build problems on some platforms
  namely those that have 32bit atomic operations but not 64 bit ones
- bugfix: local hostname was pulled too-early, so that some config 
  directives (namely FQDN settings) did not have any effect
---------------------------------------------------------------------------
Version 5.7.2  [V5-DEVEL] (rgerhards), 2010-11-26
- bugfix(important): problem in TLS handling could cause rsyslog to loop
  in a tight loop, effectively disabling functionality and bearing the
  risk of unresponsiveness of the whole system.
  Bug tracker: http://bugzilla.adiscon.com/show_bug.cgi?id=194
- bugfix: imfile state file was not written when relative file name
  for it was specified
- bugfix: compile failed on systems without epoll_create1()
  Thanks to David Hill for providing a fix.
- bugfix: atomic increment for msg object may not work correct on all
  platforms. Thanks to Chris Metcalf for the patch
- bugfix: replacements for atomic operations for non-int sized types had
  problems. At least one instance of that problem could potentially lead
  to abort (inside omfile).
---------------------------------------------------------------------------
Version 5.7.1  [V5-DEVEL] (rgerhards), 2010-10-05
- support for Hadoop's HDFS added (via omhdfs)
- imuxsock now optionally use SCM_CREDENTIALS to pull the pid from the log
  socket itself
  (thanks to Lennart Poettering for the suggesting this feature)
- imuxsock now optionally uses per-process input rate limiting, guarding the
  user against processes spamming the system log
  (thanks to Lennart Poettering for suggesting this feature)
- added new config statements
  * $InputUnixListenSocketUsePIDFromSystem 
  * $SystemLogUsePIDFromSystem 
  * $SystemLogRateLimitInterval
  * $SystemLogRateLimitBurst
  * $SystemLogRateLimitSeverity
  * $IMUxSockRateLimitInterval
  * $IMUxSockRateLimitBurst
  * $IMUxSockRateLimitSeverity
- imuxsock now supports up to 50 different sockets for input
- some code cleanup in imuxsock (consider this a release a major
  modification, especially if problems show up)
- bugfix: /dev/log was unlinked even when passed in from systemd
  in which case it should be preserved as systemd owns it
---------------------------------------------------------------------------
Version 5.7.0  [V5-DEVEL] (rgerhards), 2010-09-16
- added module impstat to emit periodic statistics on rsyslog counters
- support for systemd officially added
  * acquire /dev/log socket optionally from systemd
    thanks to Lennart Poettering for this patch
  * sd-systemd API added as part of rsyslog runtime library
---------------------------------------------------------------------------
Version 5.6.3  [V5-STABLE] (rgerhards), 2010-12-??
=======
Version 5.6.3  [V5-STABLE] (rgerhards), 2011-01-26
>>>>>>> 1100fd18
- bugfix: action processor released mememory too early, resulting in
  potential issue in retry cases (but very unlikely due to another
  bug, which I also fixed -- only after the fix this problem here
  became actually visible).
- bugfix: batch processing flagged invalid message as "bad" under some
  circumstances
- bugfix: unitialized variable could cause issues under extreme conditions
  plus some minor nits. This was found after a clang static code analyzer
  analysis (great tool, and special thanks to Marcin for telling me about
  it!)
- bugfix: batches which had actions in error were not properly retried in
  all cases
- bugfix: imfile did duplicate messages under some circumstances
---------------------------------------------------------------------------
Version 5.6.2  [V5-STABLE] (rgerhards), 2010-11-30
- bugfix: compile failed on systems without epoll_create1()
  Thanks to David Hill for providing a fix.
- bugfix: atomic increment for msg object may not work correct on all
  platforms. Thanks to Chris Metcalf for the patch
- bugfix: replacements for atomic operations for non-int sized types had
  problems. At least one instance of that problem could potentially lead
  to abort (inside omfile).
- added the $InputFilePersistStateInterval config directive to imfile
- changed imfile so that the state file is never deleted (makes imfile
  more robust in regard to fatal failures)
---------------------------------------------------------------------------
Version 5.6.1  [V5-STABLE] (rgerhards), 2010-11-24
- bugfix(important): problem in TLS handling could cause rsyslog to loop
  in a tight loop, effectively disabling functionality and bearing the
  risk of unresponsiveness of the whole system.
  Bug tracker: http://bugzilla.adiscon.com/show_bug.cgi?id=194
- permitted imptcp to work on systems which support epoll(), but not
  epoll_create().
  Bug: http://bugzilla.adiscon.com/show_bug.cgi?id=204
  Thanks to Nicholas Brink for reporting this problem.
- bugfix: testbench failed if imptcp was not enabled
- bugfix: segfault when an *empty* template was used
  Bug: http://bugzilla.adiscon.com/show_bug.cgi?id=206
  Thanks to David Hill for alerting us.
- bugfix: compile failed with --enable-unlimited-select
  thanks varmojfekoj for the patch
---------------------------------------------------------------------------
Version 5.6.0  [V5-STABLE] (rgerhards), 2010-10-19

This release brings all changes and enhancements of the 5.5.x series
to the v5-stable branch.

- bugfix: a couple of problems that imfile had on some platforms, namely
  Ubuntu (not their fault, but occured there)
- bugfix: imfile utilizes 32 bit to track offset. Most importantly,
  this problem can not experienced on Fedora 64 bit OS (which has
  64 bit long's!)
---------------------------------------------------------------------------
Version 5.5.7  [V5-BETA] (rgerhards), 2010-08-09
- changed omudpspoof default spoof address to simplify typical use case
  thanks to David Lang for suggesting this
- doc bugfix: pmlastmsg doc samples had errors
- bugfix[minor]: pmrfc3164sd had invalid name (resided in rsyslog name 
  space, what should not be the case for a contributed module)
- added omuxsock, which permits to write message to local Unix sockets
  this is the counterpart to imuxsock, enabling fast local forwarding
---------------------------------------------------------------------------
Version 5.5.6  [DEVEL] (rgerhards), 2010-07-21
- added parser modules
  * pmlastmsg, which supports the notoriously malformed "last message
    repeated n times" messages from some syslogd's (namely sysklogd)
  * pmrfc3164sd (contributed), supports RFC5424 structured data in 
    RFC3164 messages [untested]
- added new module type "string generator", used to speed up output
  processing. Expected speedup for (typical) rsyslog processing is
  roughly 5 to 6 percent compared to using string-based templates.
  They may also be used to do more complex formatting with custom
  C code, what provided greater flexibility and probably far higher
  speed, for example if using multiple regular expressions within a 
  template.
- added 4 string generators for
  * RSYSLOG_FileFormat
  * RSYSLOG_TraditionalFileFormat
  * RSYSLOG_ForwardFormat
  * RSYSLOG_TraditionalForwardFormat
- bugfix: mutexes used to simulate atomic instructions were not destructed
- bugfix: regression caused more locking action in msg.c than necessary
- bugfix: "$ActionExecOnlyWhenPreviousIsSuspended on" was broken
- bugfix: segfault on HUP when "HUPIsRestart" was set to "on"
  thanks varmojfekoj for the patch
- bugfix: default for $OMFileFlushOnTXEnd was wrong ("off").
  This, in default mode, caused buffered writing to be used, what
  means that it looked like no output were written or partial
  lines. Thanks to Michael Biebl for pointing out this bug.
- bugfix: programname filter in ! configuration can not be reset
  Thanks to Kiss Gabor for the patch.
---------------------------------------------------------------------------
Version 5.5.5  [DEVEL] (rgerhards), 2010-05-20
- added new cancel-reduced action thread termination method
  We now manage to cancel threads that block inside a retry loop to
  terminate without the need to cancel the thread. Avoiding cancellation
  helps keep the system complexity minimal and thus provides for better
  stability. This also solves some issues with improper shutdown when
  inside an action retry loop.
---------------------------------------------------------------------------
Version 5.5.4  [DEVEL] (rgerhards), 2010-05-03
- This version offers full support for Solaris on Intel and Sparc
- bugfix: problems with atomic operations emulation
  replaced atomic operation emulation with new code. The previous code
  seemed to have some issue and also limited concurrency severely. The
  whole atomic operation emulation has been rewritten.
- bugfix: netstream ptcp support class was not correctly build on systems
  without epoll() support
- bugfix: segfault on Solaris/Sparc
---------------------------------------------------------------------------
Version 5.5.3  [DEVEL] (rgerhards), 2010-04-09
- added basic but functional support for Solaris
- imported many bugfixes from 3.6.2/4.6.1 (see ChangeLog below!)
- added new property replacer option "date-rfc3164-buggyday" primarily
  to ease migration from syslog-ng. See property replacer doc for
  details.
- added capability to turn off standard LF delimiter in TCP server
  via new directive "$InputTCPServerDisableLFDelimiter on"
- bugfix: failed to compile on systems without epoll support
- bugfix: comment char ('#') in literal terminated script parsing
  and thus could not be used.
  but tracker: http://bugzilla.adiscon.com/show_bug.cgi?id=119
  [merged in from v3.22.2]
- imported patches from 4.6.0:
  * improved testbench to contain samples for totally malformed messages
    which miss parts of the message content
  * bugfix: some malformed messages could lead to a missing LF inside files
    or some other missing parts of the template content.
  * bugfix: if a message ended immediately with a hostname, the hostname
    was mistakenly interpreted as TAG, and localhost be used as hostname
---------------------------------------------------------------------------
Version 5.5.2  [DEVEL] (rgerhards), 2010-02-05
- applied patches that make rsyslog compile under Apple OS X.
  Thanks to trey for providing these.
- replaced data type "bool" by "sbool" because this created some
  portability issues.
- added $Escape8BitCharactersOnReceive directive
  Thanks to David Lang for suggesting it.
- worked around an issue where omfile failed to compile on 32 bit platforms
  under some circumstances (this smells like a gcc problem, but a simple
  solution was available). Thanks to Kenneth Marshall for some advice.
- extended testbench
---------------------------------------------------------------------------
Version 5.5.1  [DEVEL] (rgerhards), 2009-11-27
- introduced the ablity for netstream drivers to utilize an epoll interface
  This offers increased performance and removes the select() FDSET size
  limit from imtcp. Note that we fall back to select() if there is no
  epoll netstream drivers. So far, an epoll driver has only been
  implemented for plain tcp syslog, the rest will follow once the code
  proves well in practice AND there is demand.
- re-implemented $EscapeControlCharacterTab config directive
  Based on Jonathan Bond-Caron's patch for v4. This now also includes some
  automatted tests.
- bugfix: enabling GSSServer crashes rsyslog startup
  Thanks to Tomas Kubina for the patch [imgssapi]
- bugfix (kind of): check if TCP connection is still alive if using TLS
  Thanks to Jonathan Bond-Caron for the patch.
---------------------------------------------------------------------------
Version 5.5.0  [DEVEL] (rgerhards), 2009-11-18
- moved DNS resolution code out of imudp and into the backend processing
  Most importantly, DNS resolution now never happens if the resolved name
  is not required. Note that this applies to imudp - for the other inputs,
  DNS resolution almost comes for free, so we do not do it there. However,
  the new method has been implemented in a generic way and as such may 
  also be used by other modules in the future.
- added option to use unlimited-size select() calls
  Thanks to varmjofekoj for the patch
  This is not done in imudp, as it natively supports epoll().
- doc: improved description of what loadable modules can do
---------------------------------------------------------------------------
Version 5.4.2  [v5-stable] (rgerhards), 2010-03-??
- bugfix(kind of): output plugin retry behaviour could cause engine to loop
  The rsyslog engine did not guard itself against output modules that do
  not properly convey back the tryResume() behaviour. This then leads to
  what looks like an endless loop. I consider this to be a bug of the 
  engine not only because it should be hardened against plugin misbehaviour,
  but also because plugins may not be totally able to avoid this situation
  (depending on the type of and processing done by the plugin).
- bugfix: testbench failed when not executed in UTC+1 timezone
  accidently, the time zone information was kept inside some
  to-be-checked-for responses
- temporary bugfix replaced by permanent one for
  message-induced off-by-one error (potential segfault) (see 4.6.2)
  The analysis has been completed and a better fix been crafted and 
  integrated.
- bugfix(minor): status variable was uninitialized
  However, this would have caused harm only if NO parser modules at
  all were loaded, which would lead to a defunctional configuration
  at all. And, even more important, this is impossible as two parser
  modules are built-in and thus can not be "not loaded", so we always
  have a minimum of two.
---------------------------------------------------------------------------
Version 5.4.1  [v5-stable] (rgerhards), 2010-03-??
- added new property replacer option "date-rfc3164-buggyday" primarily
  to ease migration from syslog-ng. See property replacer doc for
  details. [backport from 5.5.3 because urgently needed by some]
- imported all bugfixes vom 4.6.2 (see below)
---------------------------------------------------------------------------
Version 5.4.0  [v5-stable] (rgerhards), 2010-03-08
***************************************************************************
* This is a new stable v5 version. It contains all fixes and enhancements *
* made during the 5.3.x phase as well as those listed below.              *
* Note that the 5.2.x series was quite buggy and as such all users are    *
* strongly advised to upgrade to 5.4.0.                                   *
***************************************************************************
- bugfix: omruleset failed to work in many cases
  bug tracker: http://bugzilla.adiscon.com/show_bug.cgi?id=179
  Thanks to Ryan B. Lynch for reporting this issue.
- bugfix: comment char ('#') in literal terminated script parsing
  and thus could not be used.
  but tracker: http://bugzilla.adiscon.com/show_bug.cgi?id=119
  [merged in from v3.22.2]
---------------------------------------------------------------------------
Version 5.3.7  [BETA] (rgerhards), 2010-01-27
- bugfix: queues in direct mode could case a segfault, especially if an
  action failed for action queues. The issue was an invalid increment of
  a stack-based pointer which lead to destruction of the stack frame and
  thus a segfault on function return.
  Thanks to Michael Biebl for alerting us on this problem.
- bugfix: hostname accidently set to IP address for some message sources,
  for example imudp. Thanks to Anton for reporting this bug. [imported v4]
- bugfix: ompgsql had problems with transaction support, what actually 
  rendered it unsuable. Thanks to forum user "horhe" for alerting me
  on this bug and helping to debug/fix it! [imported from 5.3.6]
- bugfix: $CreateDirs variable not properly initialized, default thus
  was random (but most often "on") [imported from v3]
- bugfix: potential segfaults during queue shutdown
  (bugs require certain non-standard settings to appear)
  Thanks to varmojfekoj for the patch [imported from 4.5.8]
  [backport from 5.5.2]
- bugfix: wrong memory assignment for a config variable (probably
  without causing any harm) [backport from 5.2.2]
- bugfix: rsyslog hangs when writing to a named pipe which nobody was
  reading. Thanks to Michael Biebl for reporting this bug.
  Bugzilla entry: http://bugzilla.adiscon.com/show_bug.cgi?id=169
  [imported from 4.5.8]
---------------------------------------------------------------------------
Version 5.3.6  [BETA] (rgerhards), 2010-01-13
- bugfix: ompgsql did not properly check the server connection in
  tryResume(), which could lead to rsyslog running in a thight loop
- bugfix: suspension during beginTransaction() was not properly handled
  by rsyslog core
- bugfix: omfile output was only written when buffer was full, not at
  end of transaction
- bugfix: commit transaction was not properly conveyed to message layer,
  potentially resulting in non-message destruction and thus hangs
- bugfix: enabling GSSServer crashes rsyslog startup
  Thanks to Tomas Kubina for the patch [imgssapi]
- bugfix (kind of): check if TCP connection is still alive if using TLS
  Thanks to Jonathan Bond-Caron for the patch.
- bugfix: $CreateDirs variable not properly initialized, default thus
  was random (but most often "on") [imported from v3]
- bugfix: ompgsql had problems with transaction support, what actually 
  rendered it unsuable. Thanks to forum user "horhe" for alerting me
  on this bug and helping to debug/fix it!
- bugfix: memory leak when sending messages in zip-compressed format
  Thanks to Naoya Nakazawa for analyzing this issue and providing a patch.
- worked around an issue where omfile failed to compile on 32 bit platforms
  under some circumstances (this smells like a gcc problem, but a simple
  solution was available). Thanks to Kenneth Marshall for some advice.
  [backported from 5.5.x branch]
---------------------------------------------------------------------------
Version 5.3.5  [BETA] (rgerhards), 2009-11-13
- some light performance enhancement by replacing time() call with much
  faster (at least under linux) gettimeofday() calls.
- some improvement of omfile performance with dynafiles
  saved costly time() calls by employing a logical clock, which is 
  sufficient for the use case
- bugfix: omudpspoof miscalculated source and destination ports
  while this was probably not noticed for source ports, it resulted in
  almost all destination ports being wrong, except for the default port
  of 514, which by virtue of its binary representation was calculated 
  correct (and probably thus the bug not earlier detected).
- bugfixes imported from earlier releases
  * bugfix: named pipes did no longer work (they always got an open error)
    this was a regression from the omfile rewrite in 4.5.0
  * bugfix(testbench): sequence check was not always performed correctly,
    that could result in tests reporting success when they actually failed
- improved testbench: added tests for UDP forwarding and omudpspoof
- doc bugfix: omudpspoof had wrong config command names ("om" missing)
- bugfix [imported from 4.4.3]: $ActionExecOnlyOnceEveryInterval did
  not work.
- [inport v4] improved testbench, contains now tcp and gzip test cases
- [import v4] added a so-called "On Demand Debug" mode, in which debug
  output can be generated only after the process has started, but not right
  from the beginning. This is assumed to be useful for hard-to-find bugs.
  Also improved the doc on the debug system.
- bugfix: segfault on startup when -q or -Q option was given
  [imported from v3-stable]
---------------------------------------------------------------------------
Version 5.3.4  [DEVEL] (rgerhards), 2009-11-04
- added the ability to create custom message parsers
- added $RulesetParser config directive that permits to bind specific
  parsers to specific rulesets
- added omruleset output module, which provides great flexibility in 
  action processing. THIS IS A VERY IMPORTANT ADDITION, see its doc
  for why.
- added the capability to have ruleset-specific main message queues
  This offers considerable additional flexibility AND superior performance
  (in cases where multiple inputs now can avoid lock contention)
- bugfix: correct default for escape ('#') character restored
  This was accidently changed to '\\', thanks to David Lang for reporting
- bugfix(testbench): testcase did not properly wait for rsyslogd shutdown
  thus some unpredictable behavior and a false negative test result
  could occur.
---------------------------------------------------------------------------
Version 5.3.3  [DEVEL] (rgerhards), 2009-10-27
- simplified and thus speeded up the queue engine, also fixed some
  potential race conditions (in very unusual shutdown conditions)
  along the way. The threading model has seriously changes, so there may
  be some regressions.
- enhanced test environment (inlcuding testbench): support for enhancing
  probability of memory addressing failure by using non-NULL default
  value for malloced memory (optional, only if requested by configure
  option). This helps to track down some otherwise undetected issues
  within the testbench.
- bugfix: potential abort if inputname property was not set 
  primarily a problem of imdiag
- bugfix: message processing states were not set correctly in all cases
  however, this had no negative effect, as the message processing state
  was not evaluated when a batch was deleted, and that was the only case
  where the state could be wrong.
---------------------------------------------------------------------------
Version 5.3.2  [DEVEL] (rgerhards), 2009-10-21
- enhanced omfile to support transactional interface. This will increase
  performance in many cases.
- added multi-ruleset support to imudp
- re-enabled input thread termination handling that does avoid thread
  cancellation where possible. This provides a more reliable mode of
  rsyslogd termination (canceling threads my result in not properly
  freed resouces and potential later hangs, even though we perform
  proper cancel handling in our code). This is part of an effort to
  reduce thread cancellation as much as possible in rsyslog.
  NOTE: the code previously written code for this functionality had a
  subtle race condition. The new code solves that.
- enhanced immark to support non-cancel input module termination
- improved imudp so that epoll can be used in more environments,
  fixed potential compile time problem if EPOLL_CLOEXEC is not available.
- some cleanup/slight improvement:
  * changed imuxsock to no longer use deprecated submitAndParseMsg() IF
  * changed submitAndParseMsg() interface to be a wrapper around the new
    way of message creation/submission. This enables older plugins to be
    used together with the new interface. The removal also enables us to
    drop a lot of duplicate code, reducing complexity and increasing
    maintainability.
- bugfix: segfault when starting up with an invalid .qi file for a disk queue
  Failed for both pure disk as well as DA queues. Now, we emit an error
  message and disable disk queueing facility.
- bugfix: potential segfault on messages with empty MSG part. This was a
  recently introduced regression.
- bugfix: debug string larger than 1K were improperly displayed. Max size
  is now 32K, and if a string is even longer it is meaningfully truncated.
---------------------------------------------------------------------------
Version 5.3.1  [DEVEL] (rgerhards), 2009-10-05
- added $AbortOnUncleanConfig directive - permits to prevent startup when
  there are problems with the configuration file. See it's doc for
  details.
- included some important fixes from v4-stable:
  * bugfix: invalid handling of zero-sized messages
  * bugfix: zero-sized UDP messages are no longer processed
  * bugfix: random data could be appended to message
  * bugfix: reverse lookup reduction logic in imudp do DNS queries too often
- bugfixes imported from 4.5.4:
  * bugfix: potential segfault in stream writer on destruction
  * bugfix: potential race in object loader (obj.c) during use/release
  * bugfixes: potential problems in out file zip writer
---------------------------------------------------------------------------
Version 5.3.0  [DEVEL] (rgerhards), 2009-09-14
- begun to add simple GUI programs to gain insight into running rsyslogd
  instances and help setup and troubleshooting (active via the
  --enable-gui ./configure switch)
- changed imudp to utilize epoll(), where available. This shall provide
  slightly better performance (just slightly because we called select()
  rather infrequently on a busy system)
---------------------------------------------------------------------------
Version 5.2.2  [v5-stable] (rgerhards), 2009-11-??
- bugfix: enabling GSSServer crashes rsyslog startup
  Thanks to Tomas Kubina for the patch [imgssapi]
---------------------------------------------------------------------------
Version 5.2.1  [v5-stable] (rgerhards), 2009-11-02
- bugfix [imported from 4.4.3]: $ActionExecOnlyOnceEveryInterval did
  not work.
- bugfix: segfault on startup when -q or -Q option was given
  [imported from v3-stable]
---------------------------------------------------------------------------
Version 5.2.0  [v5-stable] (rgerhards), 2009-11-02
This is a re-release of version 5.1.6 as stable after we did not get any bug 
reports during the whole beta phase. Still, this first v5-stable may not be 
as stable as one hopes for, I am not sure if we did not get bug reports
just because nobody tried it. Anyhow, we need to go forward and so we
have the initial v5-stable.
---------------------------------------------------------------------------
Version 5.1.6  [v5-beta] (rgerhards), 2009-10-15
- feature imports from v4.5.6
- bugfix: potential race condition when queue worker threads were
  terminated
- bugfix: solved potential (temporary) stall of messages when the queue was
  almost empty and few new data added (caused testbench to sometimes hang!)
- fixed some race condition in testbench
- added more elaborate diagnostics to parts of the testbench
- bugfixes imported from 4.5.4:
  * bugfix: potential segfault in stream writer on destruction
  * bugfix: potential race in object loader (obj.c) during use/release
  * bugfixes: potential problems in out file zip writer
- included some important fixes from 4.4.2:
  * bugfix: invalid handling of zero-sized messages
  * bugfix: zero-sized UDP messages are no longer processed
  * bugfix: random data could be appended to message
  * bugfix: reverse lookup reduction logic in imudp do DNS queries too often
---------------------------------------------------------------------------
Version 5.1.5  [v5-beta] (rgerhards), 2009-09-11
- added new config option $ActionWriteAllMarkMessages
  this option permites to process mark messages under all circumstances,
  even if an action was recently called. This can be useful to use mark
  messages as a kind of heartbeat.
- added new config option $InputUnixListenSocketCreatePath
  to permit the auto-creation of pathes to additional log sockets. This
  turns out to be useful if they reside on temporary file systems and
  rsyslogd starts up before the daemons that create these sockets
  (rsyslogd always creates the socket itself if it does not exist).
- added $LogRSyslogStatusMessages configuration directive
  permitting to turn off rsyslog start/stop/HUP messages. See Debian
  ticket http://bugs.debian.org/cgi-bin/bugreport.cgi?bug=463793
- bugfix: hostnames with dashes in them were incorrectly treated as
  malformed, thus causing them to be treated as TAG (this was a regression
  introduced from the "rfc3164 strict" change in 4.5.0). Testbench has been
  updated to include a smaple message with a hostname containing a dash.
- bugfix: strings improperly reused, resulting in some message properties
  be populated with strings from previous messages. This was caused by
  an improper predicate check.
- added new config directive $omfileForceChown [import from 4.7.0]
---------------------------------------------------------------------------
Version 5.1.4  [DEVEL] (rgerhards), 2009-08-20
- legacy syslog parser changed so that it now accepts date stamps in
  wrong case. Some devices seem to create them and I do not see any harm
  in supporting that.
- added $InputTCPMaxListeners directive - permits to specify how many 
  TCP servers shall be possible (default is 20).
- bugfix: memory leak with some input modules. Those inputs that
  use parseAndSubmitMsg() leak two small memory blocks with every message.
  Typically, those process only relatively few messages, so the issue 
  does most probably not have any effect in practice.
- bugfix: if tcp listen port could not be created, no error message was
  emitted
- bugfix: discard action did not work (did not discard messages)
- bugfix: discard action caused segfault
- bugfix: potential segfault in output file writer (omfile)
  In async write mode, we use modular arithmetic to index the output
  buffer array. However, the counter variables accidently were signed,
  thus resulting in negative indizes after integer overflow. That in turn
  could lead to segfaults, but was depending on the memory layout of 
  the instance in question (which in turn depended on a number of
  variables, like compile settings but also configuration). The counters
  are now unsigned (as they always should have been) and so the dangling
  mis-indexing does no longer happen. This bug potentially affected all
  installations, even if only some may actually have seen a segfault.
---------------------------------------------------------------------------
Version 5.1.3  [DEVEL] (rgerhards), 2009-07-28
- architecture change: queue now always has at least one worker thread
  if not running in direct mode. Previous versions could run without 
  any active workers. This simplifies the code at a very small expense.
  See v5 compatibility note document for more in-depth discussion.
- enhance: UDP spoofing supported via new output module omudpspoof
  See the omudpspoof documentation for details and samples
- bugfix: message could be truncated after TAG, often when forwarding
  This was a result of an internal processing error if maximum field
  sizes had been specified in the property replacer.
- bugfix: minor static memory leak while reading configuration
  did NOT leak based on message volume
- internal: added ability to terminate input modules not via pthread_cancel
  but an alternate approach via pthread_kill. This is somewhat safer as we
  do not need to think about the cancel-safeness of all libraries we use.
  However, not all inputs can easily supported, so this now is a feature
  that can be requested by the input module (the most important ones
  request it).
---------------------------------------------------------------------------
Version 5.1.2  [DEVEL] (rgerhards), 2009-07-08
- bugfix: properties inputname, fromhost, fromhost-ip, msg were lost when
  working with disk queues
- some performance enhancements
- bugfix: abort condition when RecvFrom was not set and message reduction
  was on. Happend e.g. with imuxsock.
- added $klogConsoleLogLevel directive which permits to set a new
  console log level while rsyslog is active
- some internal code cleanup
---------------------------------------------------------------------------
Version 5.1.1  [DEVEL] (rgerhards), 2009-07-03
- bugfix: huge memory leak in queue engine (made rsyslogd unusable in
  production). Occured if at least one queue was in direct mode 
  (the default for action queues)
- imported many performance optimizations from v4-devel (4.5.0)
- bugfix: subtle (and usually irrelevant) issue in timout processing
  timeout could be one second too early if nanoseconds wrapped
- set a more sensible timeout for shutdow, now 1.5 seconds to complete
  processing (this also removes those cases where the shutdown message
  was not written because the termination happened before it)
---------------------------------------------------------------------------
Version 5.1.0  [DEVEL] (rgerhards), 2009-05-29

*********************************** NOTE **********************************
The v5 versions of rsyslog feature a greatly redesigned queue engine. The
major theme for the v5 release is twofold:

a) greatly improved performance
b) enable audit-grade processing

Here, audit-grade processing means that rsyslog, if used together with
audit-grade transports and configured correctly, will never lose messages
that already have been acknowledged, not even in fatal failure cases like
sudden loss of power.

Note that large parts of rsyslog's important core components have been
restructured to support these design goals. As such, early versions of
the engine will probably be less stable than the v3/v4 engine.

Also note that the initial versions do not cover all and everything. As
usual, the code will evolve toward the final goal as version numbers
increase.
*********************************** NOTE **********************************

- redesigned queue engine so that it supports ultra-reliable operations
  This resulted in a rewrite of large parts. The new capability can be
  used to build audit-grade systems on the basis of rsyslog.
- added $MainMsgQueueDequeueBatchSize and $ActionQueueDequeueBatchSize 
  configuration directives
- implemented a new transactional output module interface which provides
  superior performance (for databases potentially far superior performance)
- increased ompgsql performance by adapting to new transactional
  output module interface
---------------------------------------------------------------------------
Version 4.7.3  [v4-devel] (rgerhards), 2010-11-25
- added omuxsock, which permits to write message to local Unix sockets
  this is the counterpart to imuxsock, enabling fast local forwarding
- added imptcp, a simplified, Linux-specific and potentielly fast
  syslog plain tcp input plugin (NOT supporting TLS!)
- bugfix: a couple of problems that imfile had on some platforms, namely
  Ubuntu (not their fault, but occured there)
- bugfix: imfile utilizes 32 bit to track offset. Most importantly,
  this problem can not experienced on Fedora 64 bit OS (which has
  64 bit long's!)
- added the $InputFilePersistStateInterval config directive to imfile
- changed imfile so that the state file is never deleted (makes imfile
  more robust in regard to fatal failures)
---------------------------------------------------------------------------
Version 4.7.2  [v4-devel] (rgerhards), 2010-05-03
- bugfix: problems with atomic operations emulaton
  replaced atomic operation emulation with new code. The previous code
  seemed to have some issue and also limited concurrency severely. The
  whole atomic operation emulation has been rewritten.
- added new $Sleep directive to hold processing for a couple of seconds
  during startup
- bugfix: programname filter in ! configuration can not be reset
  Thanks to Kiss Gabor for the patch.
---------------------------------------------------------------------------
Version 4.7.1  [v4-devel] (rgerhards), 2010-04-22
- Solaris support much improved -- was not truely usable in 4.7.0
  Solaris is no longer supported in imklog, but rather there is a new
  plugin imsolaris, which is used to pull local log sources on a Solaris
  machine.
- testbench improvement: Java is no longer needed for testing tool creation
---------------------------------------------------------------------------
Version 4.7.0  [v4-devel] (rgerhards), 2010-04-14
- new: support for Solaris added (but not yet the Solaris door API)
- added function getenv() to RainerScript
- added new config option $InputUnixListenSocketCreatePath
  to permit the auto-creation of pathes to additional log sockets. This
  turns out to be useful if they reside on temporary file systems and
  rsyslogd starts up before the daemons that create these sockets
  (rsyslogd always creates the socket itself if it does not exist).
- added $LogRSyslogStatusMessages configuration directive
  permitting to turn off rsyslog start/stop/HUP messages. See Debian
  ticket http://bugs.debian.org/cgi-bin/bugreport.cgi?bug=463793
- added new config directive $omfileForceChown to (try to) fix some broken
  system configs.
  See ticket for details: http://bugzilla.adiscon.com/show_bug.cgi?id=150
- added $EscapeControlCharacterTab config directive
  Thanks to Jonathan Bond-Caron for the patch.
- added option to use unlimited-size select() calls
  Thanks to varmjofekoj for the patch
- debugondemand mode caused backgrounding to fail - close to a bug, but I'd
  consider the ability to background in this mode a new feature...
- bugfix (kind of): check if TCP connection is still alive if using TLS
  Thanks to Jonathan Bond-Caron for the patch.
- imported changes from 4.5.7 and below
- bugfix: potential segfault when -p command line option was used
  Thanks for varmojfekoj for pointing me at this bug.
- imported changes from 4.5.6 and below
---------------------------------------------------------------------------
Version 4.6.6  [v4-stable] (rgerhards), 2010-11-??
- bugfix: imfile potentially duplicates lines
  This can happen when 0 bytes are read from the input file, and some
  writer appends data to the file BEFORE we check if a rollover happens.
  The check for rollover uses the inode and size as a criterion. So far,
  we checked for equality of sizes, which is not given in this scenario,
  but that does not indicate a rollover. From the source code comments:
     Note that when we check the size, we MUST NOT check for equality.
     The reason is that the file may have been written right after we
     did try to read (so the file size has increased). That is NOT in
     indicator of a rollover (this is an actual bug scenario we 
     experienced). So we need to check if the new size is smaller than
     what we already have seen!
  Also, under some circumstances an invalid truncation was detected. This
  code has now been removed, a file change (and thus resent) is only
  detected if the inode number changes.
- bugfix: a couple of problems that imfile had on some platforms, namely
  Ubuntu (not their fault, but occured there)
- bugfix: imfile utilizes 32 bit to track offset. Most importantly,
  this problem can not experienced on Fedora 64 bit OS (which has
  64 bit long's!)
- some improvements thanks to clang's static code analyzer
  o overall cleanup (mostly unnecessary writes and otherwise unused stuff)
  o bugfix: fixed a very remote problem in msg.c which could occur when
    running under extremely low memory conditions
---------------------------------------------------------------------------
Version 4.6.5  [v4-stable] (rgerhards), 2010-11-24
- bugfix(important): problem in TLS handling could cause rsyslog to loop
  in a tight loop, effectively disabling functionality and bearing the
  risk of unresponsiveness of the whole system.
  Bug tracker: http://bugzilla.adiscon.com/show_bug.cgi?id=194
---------------------------------------------------------------------------
Version 4.6.4  [v4-stable] (rgerhards), 2010-08-05
- bugfix: zero-sized (empty) messages were processed by imtcp
  they are now dropped as they always should have been
- bugfix: programname filter in ! configuration can not be reset
  Thanks to Kiss Gabor for the patch.
---------------------------------------------------------------------------
Version 4.6.3  [v4-stable] (rgerhards), 2010-07-07
- improvded testbench
  - added test with truly random data received via syslog to test
    robustness
  - added new configure option that permits to disable and enable an
    extended testbench
- bugfix: segfault on HUP when "HUPIsRestart" was set to "on"
  thanks varmojfekoj for the patch
- bugfix: default for $OMFileFlushOnTXEnd was wrong ("off").
  This, in default mode, caused buffered writing to be used, what
  means that it looked like no output were written or partial
  lines. Thanks to Michael Biebl for pointing out this bug.
- bugfix: testbench failed when not executed in UTC+1 timezone
  accidently, the time zone information was kept inside some
  to-be-checked-for responses
- temporary bugfix replaced by permanent one for
  message-induced off-by-one error (potential segfault) (see 4.6.2)
  The analysis has been completed and a better fix been crafted and 
  integrated.
- bugfix: the T/P/E config size specifiers did not work properly under
  all 32-bit platforms
- bugfix: local unix system log socket was deleted even when it was
  not configured
- some doc fixes; incorrect config samples could cause confusion
  thanks to Anthony Edwards for pointing the problems out
---------------------------------------------------------------------------
Version 4.6.2  [v4-stable] (rgerhards), 2010-03-26
- new feature: "." action type added to support writing files to relative
  pathes (this is primarily meant as a debug aid)
- added replacements for atomic instructions on systems that do not
  support them. [backport of Stefen Sledz' patch for v5)
- new feature: $OMFileAsyncWriting directive added
  it permits to specifiy if asynchronous writing should be done or not
- bugfix(temporary): message-induced off-by-one error (potential segfault)
  Some types of malformed messages could trigger an off-by-one error
  (for example, \0 or \n as the last character, and generally control
  character escaption is questionable). This is due to not strictly
  following a the \0 or string counted string paradigm (during the last
  optimization on the cstring class). As a temporary fix, we have 
  introduced a proper recalculation of the size. However, a final
  patch is expected in the future. See bug tracker for further details
  and when the final patch will be available:
  http://bugzilla.adiscon.com/show_bug.cgi?id=184
  Note that the current patch is considered sufficient to solve the
  situation, but it requires a bit more runtime than desirable.
- bugfix: potential segfault in dynafile cache
  This bug was triggered by an open failure. The the cache was full and
  a new entry needed to be placed inside it, a victim for eviction was
  selected. That victim was freed, then the open of the new file tried. If
  the open failed, the victim entry was still freed, and the function
  exited. However, on next invocation and cache search, the victim entry
  was used as if it were populated, most probably resulting in a segfault.
- bugfix: race condition during directory creation
  If multiple files try to create a directory at (almost) the same time,
  some of them may fail. This is a data race and also exists with other
  processes that may create the same directory. We do now check for this
  condition and gracefully handle it.
- bugfix: potential re-use of free()ed file stream object in omfile
  when dynaCache is enabled, the cache is full, a new entry needs to
  be allocated, thus the LRU discarded, then a new entry is opend and that
  fails. In that case, it looks like the discarded stream may be reused
  improperly (based on code analysis, test case and confirmation pending)
- added new property replacer option "date-rfc3164-buggyday" primarily
  to ease migration from syslog-ng. See property replacer doc for
  details. [backport from 5.5.3 because urgently needed by some]
- improved testbench
- bugfix: invalid buffer write in (file) stream class
  currently being accessed buffer could be overwritten with new data.
  While this probably did not cause access violations, it could case loss
  and/or duplication of some data (definitely a race with no deterministic
  outcome)
- bugfix: potential hang condition during filestream close
  predicate was not properly checked when waiting for the background file
  writer
- bugfix: improper synchronization when "$OMFileFlushOnTXEnd on" was used
  Internal data structures were not properly protected due to missing
  mutex calls.
- bugfix: potential data loss during file stream shutdown
- bugfix: potential problems during file stream shutdown
  The shutdown/close sequence was not clean, what potentially (but
  unlikely) could lead to some issues. We have not been able to describe
  any fatal cases, but there was some bug potential. Sequence has now
  been straighted out.
- bugfix: potential problem (loop, abort) when file write error occured
  When a write error occured in stream.c, variable iWritten had the error
  code but this was handled as if it were the actual number of bytes
  written. That was used in pointer arithmetic later on, and thus could
  lead to all sorts of problems. However, this could only happen if the
  error was EINTR or the file in question was a tty. All other cases were
  handled properly. Now, iWritten is reset to zero in such cases, resulting
  in proper retries.
- bugfix: $omfileFlushOnTXEnd was turned on when set to off and vice
  versa due to an invalid check
- bugfix: recent patch to fix small memory leak could cause invalid free.
  This could only happen during config file parsing.
- bugfix(minor): handling of extremely large strings in dbgprintf() fixed
  Previously, it could lead to garbagge output and, in extreme cases, also
  to segfaults. Note: this was a problem only when debug output was 
  actually enabled, so it caused no problem in production use.
- bugfix(minor): BSD_SO_COMPAT query function had some global vars not
  properly initialized. However, in practice the loader initializes them 
  with zero, the desired value, so there were no actual issue in almost 
  all cases.
---------------------------------------------------------------------------
Version 4.6.1  [v4-stable] (rgerhards), 2010-03-04
- re-enabled old pipe output (using new module ompipe, built-in) after
  some problems with pipes (and especially in regard to xconsole) were
  discovered. Thanks to Michael Biebl for reporting the issues.
- bugfix: potential problems with large file support could cause segfault
  ... and other weird problems. This seemed to affect 32bit-platforms
  only, but I can not totally outrule there were issues on other
  platforms as well. The previous code could cause system data types
  to be defined inconsistently, and that could lead to various 
  troubles. Special thanks go to the Mandriva team for identifying
  an initial problem, help discussing it and ultimately a fix they
  contributed.
- bugfix: fixed problem that caused compilation on FreeBSD 9.0 to fail.
  bugtracker: http://bugzilla.adiscon.com/show_bug.cgi?id=181
  Thanks to Christiano for reporting.
- bugfix: potential segfault in omfile when a dynafile open failed
  In that case, a partial cache entry was written, and some internal
  pointers (iCurrElt) not correctly updated. In the next iteration, that
  could lead to a segfault, especially if iCurrElt then points to the
  then-partial record. Not very likely, but could happen in practice.
- bugfix (theoretical): potential segfault in omfile under low memory
  condition. This is only a theoretical bug, because it would only 
  happen when strdup() fails to allocate memory - which is highly 
  unlikely and will probably lead to all other sorts of errors.
- bugfix: comment char ('#') in literal terminated script parsing
  and thus could not be used.
  but tracker: http://bugzilla.adiscon.com/show_bug.cgi?id=119
  [merged in from v3.22.2]
---------------------------------------------------------------------------
Version 4.6.0  [v4-stable] (rgerhards), 2010-02-24
***************************************************************************
* This is a new stable v4 version. It contains all fixes and enhancements *
* made during the 4.5.x phase as well as those listed below.              *
* Note: this version is scheduled to conclude the v4 development process. *
*       Do not expect any more new developments in v4. The focus is now   *
*       on v5 (what also means we have a single devel branch again).      *
*       ("development" means new feature development, bug fixes are of    *
*       course provided for v4-stable)                                    *
***************************************************************************
- improved testbench to contain samples for totally malformed messages
  which miss parts of the message content
- bugfix: some malformed messages could lead to a missing LF inside files
  or some other missing parts of the template content.
- bugfix: if a message ended immediately with a hostname, the hostname
  was mistakenly interpreted as TAG, and localhost be used as hostname
- bugfix: message without MSG part could case a segfault
  [backported from v5 commit 98d1ed504ec001728955a5bcd7916f64cd85f39f]
  This actually was a "recent" regression, but I did not realize that it
  was introduced by the performance optimization in v4-devel. Shame on
  me for having two devel versions at the same time...
---------------------------------------------------------------------------
Version 4.5.8  [v4-beta] (rgerhards), 2010-02-10
- enhanced doc for using PostgreSQL
  Thanks to Marc Schiffbauer for the new/updated doc
- bugfix: property replacer returned invalid parameters under some (unusual)
  conditions. In extreme cases, this could lead to garbled logs and/or
  a system failure.
- bugfix: invalid length returned (often) when using regular expressions
  inside the property replacer
- bugfix: submatch regex in property replacer did not honor "return 0 on
  no match" config case
- bugfix: imuxsock incorrectly stated inputname "imudp"
  Thanks to Ryan Lynch for reporting this.
- (slightly) enhanced support for FreeBSD by setting _PATH_MODDIR to
  the correct value on FreeBSD.
  Thanks to Cristiano for the patch.
- bugfix: -d did not enable display of debug messages
  regression from introduction of "debug on demand" mode
  Thanks to Michael Biebl for reporting this bug
- bugfix: blanks inside file names did not terminate file name parsing.
  This could reslult in the whole rest of a line (including comments)
  to be treated as file name in "write to file" actions.
  Thanks to Jack for reporting this issue.
- bugfix: rsyslog hang when writing to a named pipe which nobody was
  reading. Thanks to Michael Biebl for reporting this bug.
  Bugzilla entry: http://bugzilla.adiscon.com/show_bug.cgi?id=169
- bugfix: potential segfaults during queue shutdown
  (bugs require certain non-standard settings to appear)
  Thanks to varmojfekoj for the patch
---------------------------------------------------------------------------
Version 4.5.7  [v4-beta] (rgerhards), 2009-11-18
- added a so-called "On Demand Debug" mode, in which debug output can
  be generated only after the process has started, but not right from
  the beginning. This is assumed to be useful for hard-to-find bugs.
  Also improved the doc on the debug system.
- bugfix (kind of): check if TCP connection is still alive if using TLS
  Thanks to Jonathan Bond-Caron for the patch.
- bugfix: hostname accidently set to IP address for some message sources,
  for example imudp. Thanks to Anton for reporting this bug.
- bugfix [imported from 4.4.3]: $ActionExecOnlyOnceEveryInterval did
  not work.
---------------------------------------------------------------------------
Version 4.5.6  [v4-beta] (rgerhards), 2009-11-05
- bugfix: named pipes did no longer work (they always got an open error)
  this was a regression from the omfile rewrite in 4.5.0
- bugfix(minor): diag function returned wrong queue memeber count
  for the main queue if an active DA queue existed. This had no relevance
  to real deployments (assuming they are not running the debug/diagnostic
  module...), but sometimes caused grief and false alerts in the 
  testbench.
- included some important fixes from v4-stable:
  * bugfix: invalid handling of zero-sized messages
  * bugfix: zero-sized UDP messages are no longer processed
  * bugfix: random data could be appended to message
  * bugfix: reverse lookup reduction logic in imudp do DNS queries too often
- bugfix(testbench): testcase did not properly wait for rsyslod shutdown
  thus some unpredictable behavior and a false negative test result
  could occur. [BACKPORTED from v5]
- bugfix(testbench): sequence check was not always performed correctly,
  that could result in tests reporting success when they actually failed
---------------------------------------------------------------------------
Version 4.5.5  [v4-beta] (rgerhards), 2009-10-21
- added $InputTCPServerNotifyOnConnectionClose config directive
  see doc for details
- bugfix: debug string larger than 1K were improperly displayed. Max size
  is now 32K
- bugfix: invalid storage class selected for some size config parameters.
  This resulted in wrong values. The most prominent victim was the
  directory creation mode, which was set to zero in some cases. For 
  details, see related blog post:
  http://blog.gerhards.net/2009/10/another-note-on-hard-to-find-bugs.html
---------------------------------------------------------------------------
Version 4.5.4  [v4-beta] (rgerhards), 2009-09-29
- bugfix: potential segfault in stream writer on destruction
  Most severely affected omfile. The problem was that some buffers were
  freed before the asynchronous writer thread was shut down. So the
  writer thread accessed invalid data, which may even already be
  overwritten. Symptoms (with omfile) were segfaults, grabled data
  and files with random names placed around the file system (most
  prominently into the root directory). Special thanks to Aaron for
  helping to track this down.
- bugfix: potential race in object loader (obj.c) during use/release
  of object interface
- bugfixes: potential problems in out file zip writer. Problems could
  lead to abort and/or memory leak. The module is now hardened in a very
  conservative way, which is sub-optimal from a performance point of view.
  This should be improved if it has proven reliable in practice.
---------------------------------------------------------------------------
Version 4.5.3  [v4-beta] (rgerhards), 2009-09-17
- bugfix: repeated messages were incorrectly processed
  this could lead to loss of the repeated message content. As a side-
  effect, it could probably also be possible that some segfault occurs
  (quite unlikely). The root cause was that some counters introduced
  during the malloc optimizations were not properly duplicated in
  MsgDup(). Note that repeated message processing is not enabled
  by default.
- bugfix: message sanitation had some issues:
  - control character DEL was not properly escaped
  - NUL and LF characters were not properly stripped if no control
    character replacement was to be done
  - NUL characters in the message body were silently dropped (this was
    a regeression introduced by some of the recent optimizations)
- bugfix: strings improperly reused, resulting in some message properties
  be populated with strings from previous messages. This was caused by
  an improper predicate check. [backported from v5]
- fixed some minor portability issues
- bugfix: reverse lookup reduction logic in imudp do DNS queries too often
  [imported from 4.4.2]
---------------------------------------------------------------------------
Version 4.5.2  [v4-beta] (rgerhards), 2009-08-21
- legacy syslog parser changed so that it now accepts date stamps in
  wrong case. Some devices seem to create them and I do not see any harm
  in supporting that.
- added $InputTCPMaxListeners directive - permits to specify how many 
  TCP servers shall be possible (default is 20).
- bugfix: memory leak with some input modules. Those inputs that
  use parseAndSubmitMsg() leak two small memory blocks with every message.
  Typically, those process only relatively few messages, so the issue 
  does most probably not have any effect in practice.
- bugfix: if tcp listen port could not be created, no error message was
  emitted
- bugfix: potential segfault in output file writer (omfile)
  In async write mode, we use modular arithmetic to index the output
  buffer array. However, the counter variables accidently were signed,
  thus resulting in negative indizes after integer overflow. That in turn
  could lead to segfaults, but was depending on the memory layout of 
  the instance in question (which in turn depended on a number of
  variables, like compile settings but also configuration). The counters
  are now unsigned (as they always should have been) and so the dangling
  mis-indexing does no longer happen. This bug potentially affected all
  installations, even if only some may actually have seen a segfault.
- bugfix: hostnames with dashes in them were incorrectly treated as
  malformed, thus causing them to be treated as TAG (this was a regression
  introduced from the "rfc3164 strict" change in 4.5.0).
---------------------------------------------------------------------------
Version 4.5.1  [DEVEL] (rgerhards), 2009-07-15
- CONFIG CHANGE: $HUPisRestart default is now "off". We are doing this
  to support removal of restart-type HUP in v5.
- bugfix: fromhost-ip was sometimes truncated
- bugfix: potential segfault when zip-compressed syslog records were
  received (double free)
- bugfix: properties inputname, fromhost, fromhost-ip, msg were lost when
  working with disk queues
- performance enhancement: much faster, up to twice as fast (depending
  on configuration)
- bugfix: abort condition when RecvFrom was not set and message reduction
  was on. Happend e.g. with imuxsock.
- added $klogConsoleLogLevel directive which permits to set a new
  console log level while rsyslog is active
- bugfix: message could be truncated after TAG, often when forwarding
  This was a result of an internal processing error if maximum field
  sizes had been specified in the property replacer.
- added ability for the TCP output action to "rebind" its send socket after
  sending n messages (actually, it re-opens the connection, the name is 
  used because this is a concept very similiar to $ActionUDPRebindInterval).
  New config directive $ActionSendTCPRebindInterval added for the purpose.
  By default, rebinding is disabled. This is considered useful for load
  balancers.
- testbench improvements
---------------------------------------------------------------------------
Version 4.5.0  [DEVEL] (rgerhards), 2009-07-02
- activation order of inputs changed, they are now activated only after
  privileges are dropped. Thanks to Michael Terry for the patch.
- greatly improved performance
- greatly reduced memory requirements of msg object
  to around half of the previous demand. This means that more messages can
  be stored in core! Due to fewer cache misses, this also means some
  performance improvement.
- improved config error messages: now contain a copy of the config line
  that (most likely) caused the error
- reduced max value for $DynaFileCacheSize to 1,000 (the former maximum
  of 10,000 really made no sense, even 1,000 is very high, but we like
  to keep the user in control ;)).
- added capability to fsync() queue disk files for enhanced reliability
  (also add's speed, because you do no longer need to run the whole file
  system in sync mode)
- more strict parsing of the hostname in rfc3164 mode, hopefully
  removes false positives (but may cause some trouble with hostname
  parsing). For details, see this bug tracker:
  http://bugzilla.adiscon.com/show_bug.cgi?id=126
- omfile rewrite to natively support zip files (includes large extension
  of the stream class)
- added configuration commands (see doc for explanations)
  * $OMFileZipLevel
  * $OMFileIOBufferSize
  * $OMFileFlushOnTXEnd
  * $MainMsgQueueSyncQueueFiles
  * $ActionQueueSyncQueueFiles
- done some memory accesses explicitely atomic
- bugfix: subtle (and usually irrelevant) issue in timout processing
  timeout could be one second too early if nanoseconds wrapped
- set a more sensible timeout for shutdow, now 1.5 seconds to complete
  processing (this also removes those cases where the shutdown message
  was not written because the termination happened before it)
- internal bugfix: object pointer was only reset to NULL when an object
  was actually destructed. This most likely had no effect to existing code,
  but it may also have caused trouble in remote cases. Similarly, the fix
  may also cause trouble...
- bugfix: missing initialization during timestamp creation
  This could lead to timestamps written in the wrong format, but not to
  an abort
---------------------------------------------------------------------------
Version 4.4.3  [v4-stable] (rgerhards), 2009-10-??
- bugfix: several smaller bugs resolved after flexelint review
  Thanks to varmojfekoj for the patch.
- bugfix: $ActionExecOnlyOnceEveryInterval did not work.
  This was a regression from the time() optimizations done in v4.
  Bug tracker: http://bugzilla.adiscon.com/show_bug.cgi?id=143
  Thanks to Klaus Tachtler for reporting this bug.
- bugfix: potential segfault on queue shutdown
  Thanks to varmojfekoj for the patch.
- bugfix: potential hang condition on queue shutdown
  [imported from v3-stable]
- bugfix: segfault on startup when -q or -Q option was given
  [imported from v3-stable]
---------------------------------------------------------------------------
Version 4.4.2  [v4-stable] (rgerhards), 2009-10-09
- bugfix: invalid handling of zero-sized messages, could lead to mis-
  addressing and potential memory corruption/segfault
- bugfix: zero-sized UDP messages are no longer processed
  until now, they were forwarded to processing, but this makes no sense
  Also, it looks like the system seems to provide a zero return code
  on a UDP recvfrom() from time to time for some internal reasons. These
  "receives" are now silently ignored.
- bugfix: random data could be appended to message, possibly causing
  segfaults
- bugfix: reverse lookup reduction logic in imudp do DNS queries too often
  A comparison was done between the current and the former source address.
  However, this was done on the full sockaddr_storage structure and not
  on the host address only. This has now been changed for IPv4 and IPv6.
  The end result of this bug could be a higher UDP message loss rate than
  necessary (note that UDP message loss can not totally be avoided due
  to the UDP spec)
---------------------------------------------------------------------------
Version 4.4.1  [v4-stable] (rgerhards), 2009-09-02
- features requiring Java are automatically disabled if Java is not
  present (thanks to Michael Biebl for his help!)
- bugfix: invalid double-quoted PRI, among others in outgoing messages
  This causes grief with all receivers.
  Bug tracker: http://bugzilla.adiscon.com/show_bug.cgi?id=147
- bugfix: Java testing tools were required, even if testbench was disabled
  This resulted in build errors if no Java was present on the build system,
  even though none of the selected option actually required Java.
  (I forgot to backport a similar fix to newer releases).
- bugfix (backport): omfwd segfault
  Note that the orginal (higher version) patch states this happens only
  when debugging mode is turned on. That statement is wrong: if debug
  mode is turned off, the message is not being emitted, but the division
  by zero in the actual parameters still happens.
---------------------------------------------------------------------------
Version 4.4.0  [v4-stable] (rgerhards), 2009-08-21
- bugfix: stderr/stdout were not closed to be able to emit error messages,
  but this caused ssh sessions to hang. Now we close them after the 
  initial initialization. See forum thread:
  http://kb.monitorware.com/controlling-terminal-issues-t9875.html
- bugfix: sending syslog messages with zip compression did not work
---------------------------------------------------------------------------
Version 4.3.2  [v4-beta] (rgerhards), 2009-06-24
- removed long-obsoleted property UxTradMsg
- added a generic network stream server (in addition to rather specific
  syslog tcp server)
- added ability for the UDP output action to rebind its send socket after
  sending n messages. New config directive $ActionSendUDPRebindInterval
  added for the purpose. By default, rebinding is disabled. This is 
  considered useful for load balancers.
- bugfix: imdiag/imtcp had a race condition
- improved testbench (now much better code design and reuse)
- added config switch --enable-testbench=no to turn off testbench
---------------------------------------------------------------------------
Version 4.3.1  [DEVEL] (rgerhards), 2009-05-25
- added capability to run multiple tcp listeners (on different ports)
- performance enhancement: imtcp calls parser no longer on input thread
  but rather inside on of the potentially many main msg queue worker
  threads (an enhancement scheduled for all input plugins where this is
  possible)
- added $GenerateConfigGraph configuration command which can be used
  to generate nice-looking (and very informative) rsyslog configuration
  graphs.
- added $ActionName configuration directive (currently only used for
  graph generation, but may find other uses)
- improved doc
  * added (hopefully) easier to grasp queue explanation
- improved testbench
  * added tests for queue disk-only mode (checks disk queue logic)
- bugfix: light and full delay watermarks had invalid values, badly
  affecting performance for delayable inputs
- build system improvements - thanks to Michael Biebl
- added new testing module imdiag, which enables to talk to the 
  rsyslog core at runtime. The current implementation is only a 
  beginning, but can be expanded over time
---------------------------------------------------------------------------
Version 4.3.0  [DEVEL] (rgerhards), 2009-04-17
- new feature: new output plugin omprog, which permits to start program
  and feed it (via its stdin) with syslog messages. If the program
  terminates, it is restarted.
- improved internal handling of RainerScript functions, building the
  necessary plumbing to support more functions with decent runtime
  performance. This is also necessary towards the long-term goal
  of loadable library modules.
- added new RainerScript function "tolower"
- improved testbench
  * added tests for tcp-based reception
  * added tcp-load test (1000 connections, 20,000 messages)
- added $MaxOpenFiles configuration directive
- bugfix: solved potential memory leak in msg processing, could manifest
  itself in imtcp
- bugfix: ompgsql did not detect problems in sql command execution
  this could cause loss of messages. The handling was correct if the
  connection broke, but not if there was a problem with statement
  execution. The most probable case for such a case would be invalid
  sql inside the template, and this is now much easier to diagnose.
---------------------------------------------------------------------------
Version 4.2.0  [v4-stable] (rgerhards), 2009-06-23
- bugfix: light and full delay watermarks had invalid values, badly
  affecting performance for delayable inputs
- imported all patches from 3.22.1 as of today (see below)
- bugfix: compile problems in im3195
---------------------------------------------------------------------------
Version 4.1.7  [BETA] (rgerhards), 2009-04-22
- bugfix: $InputTCPMaxSessions config directive was accepted, but not
  honored. This resulted in a fixed upper limit of 200 connections.
- bugfix: the default for $DirCreateMode was 0644, and as such wrong.
  It has now been changed to 0700. For some background, please see
  http://lists.adiscon.net/pipermail/rsyslog/2009-April/001986.html
- bugfix: ompgsql did not detect problems in sql command execution
  this could cause loss of messages. The handling was correct if the
  connection broke, but not if there was a problem with statement
  execution. The most probable case for such a case would be invalid
  sql inside the template, and this is now much easier to diagnose.
---------------------------------------------------------------------------
Version 4.1.6  [DEVEL] (rgerhards), 2009-04-07
- added new "csv" property replacer options to enable simple creation
  of CSV-formatted outputs (format from RFC4180 is used)
- implemented function support in RainerScript. That means the engine
  parses and compile functions, as well as executes a few build-in
  ones. Dynamic loading and registration of functions is not yet
  supported - but we now have a good foundation to do that later on.
- implemented the strlen() RainerScript function
- added a template output module
- added -T rsyslogd command line option, enables to specify a directory
  where to chroot() into on startup. This is NOT a security feature but
  introduced to support testing. Thus, -T does not make sure chroot()
  is used in a secure way. (may be removed later)
- added omstdout module for testing purposes. Spits out all messages to
  stdout - no config option, no other features
- added a parser testing suite (still needs to be extended, but a good
  start)
- modified $ModLoad statement so that for modules whom's name starts with
  a dot, no path is prepended (this enables relative-pathes and should
  not break any valid current config)
- fixed a bug that caused action retries not to work correctly
  situation was only cleared by a restart
- bugfix: closed dynafile was potentially never written until another
  dynafile name was generated - potential loss of messages
- improved omfile so that it properly suspends itself if there is an
  i/o or file name generation error. This enables it to be used with
  the full high availability features of rsyslog's engine
- bugfix: fixed some segaults on Solaris, where vsprintf() does not
  check for NULL pointers
- improved performance of regexp-based filters
  Thanks to Arnaud Cornet for providing the idea and initial patch.
- added a new way how output plugins may be passed parameters. This is
  more effcient for some outputs. They new can receive fields not only
  as a single string but rather in an array where each string is seperated.
- added (some) developer documentation for output plugin interface
- bugfix: potential abort with DA queue after high watermark is reached
  There exists a race condition that can lead to a segfault. Thanks
  go to vbernetr, who performed the analysis and provided patch, which
  I only tweaked a very little bit.
- bugfix: imtcp did incorrectly parse hostname/tag
  Thanks to Luis Fernando Muñoz Mejías for the patch.
---------------------------------------------------------------------------
Version 4.1.5  [DEVEL] (rgerhards), 2009-03-11
- bugfix: parser did not correctly parse fields in UDP-received messages
- added ERE support in filter conditions
  new comparison operation "ereregex"
- added new config directive $RepeatedMsgContainsOriginalMsg so that the
  "last message repeated n times" messages, if generated, may
  have an alternate format that contains the message that is being repeated
---------------------------------------------------------------------------
Version 4.1.4  [DEVEL] (rgerhards), 2009-01-29
- bugfix: inconsistent use of mutex/atomic operations could cause segfault
  details are too many, for full analysis see blog post at:
  http://blog.gerhards.net/2009/01/rsyslog-data-race-analysis.html
- bugfix: unitialized mutex was used in msg.c:getPRI
  This was subtle, because getPRI is called as part of the debugging code
  (always executed) in syslogd.c:logmsg.
- bufgix: $PreserveFQDN was not properly handled for locally emitted
  messages
---------------------------------------------------------------------------
Version 4.1.3  [DEVEL] (rgerhards), 2008-12-17
- added $InputTCPServerAddtlFrameDelimiter config directive, which
  enables to specify an additional, non-standard message delimiter
  for processing plain tcp syslog. This is primarily a fix for the invalid
  framing used in Juniper's NetScreen products. Credit to forum user
  Arv for suggesting this solution.
- added $InputTCPServerInputName property, which enables a name to be
  specified that will be available during message processing in the
  inputname property. This is considered useful for logic that treats
  messages differently depending on which input received them.
- added $PreserveFQDN config file directive
  Enables to use FQDNs in sender names where the legacy default
  would have stripped the domain part.
  Thanks to BlinkMind, Inc. http://www.blinkmind.com for sponsoring this
  development.
- bugfix: imudp went into an endless loop under some circumstances
  (but could also leave it under some other circumstances...)
  Thanks to David Lang and speedfox for reporting this issue.
---------------------------------------------------------------------------
Version 4.1.2  [DEVEL] (rgerhards), 2008-12-04
- bugfix: code did not compile without zlib
- security bugfix: $AllowedSender was not honored, all senders were
  permitted instead (see http://www.rsyslog.com/Article322.phtml)
- security fix: imudp emitted a message when a non-permitted sender
  tried to send a message to it. This behaviour is operator-configurable.
  If enabled, a message was emitted each time. That way an attacker could
  effectively fill the disk via this facility. The message is now
  emitted only once in a minute (this currently is a hard-coded limit,
  if someone comes up with a good reason to make it configurable, we
  will probably do that).
- doc bugfix: typo in v3 compatibility document directive syntax
  thanks to Andrej for reporting
- imported other changes from 3.21.8 and 3.20.1 (see there)
---------------------------------------------------------------------------
Version 4.1.1  [DEVEL] (rgerhards), 2008-11-26
- added $PrivDropToGroup, $PrivDropToUser, $PrivDropToGroupID,
  $PrivDropToUserID config directives to enable dropping privileges.
  This is an effort to provide a security enhancement. For the limits of this
  approach, see http://wiki.rsyslog.com/index.php/Security
- re-enabled imklog to compile on FreeBSD (brought in from beta)
---------------------------------------------------------------------------
Version 4.1.0  [DEVEL] (rgerhards), 2008-11-18

********************************* WARNING *********************************
This version has a slightly different on-disk format for message entries.
As a consequence, old queue files being read by this version may have
an invalid output timestamp, which could result to some malfunction inside
the output driver. It is recommended to drain queues with the previous
version before switching to this one.
********************************* WARNING *********************************

- greatly enhanced performance when compared to v3.
- added configuration directive "HUPisRestart" which enables to configure
  HUP to be either a full restart or "just" a leightweight way to
  close open files.
- enhanced legacy syslog parser to detect year if part of the timestamp
  the format is based on what Cisco devices seem to emit.
- added a setting "$OptimizeForUniprocessor" to enable users to turn off
  pthread_yield calls which are counter-productive on multiprocessor 
  machines (but have been shown to be useful on uniprocessors)
- reordered imudp processing. Message parsing is now done as part of main
  message queue worker processing (was part of the input thread)
  This should also improve performance, as potentially more work is
  done in parallel.
- bugfix: compressed syslog messages could be slightly mis-uncompressed
  if the last byte of the compressed record was a NUL
- added $UDPServerTimeRequery option which enables to work with
  less acurate timestamps in favor of performance. This enables querying
  of the time only every n-th time if imudp is running in the tight
  receive loop (aka receiving messsages at a high rate)
- doc bugfix: queue doc had wrong parameter name for setting controlling
  worker thread shutdown period
- restructured rsyslog.conf documentation
- bugfix: memory leak in ompgsql
  Thanks to Ken for providing the patch
---------------------------------------------------------------------------
Version 3.22.4 [v3-stable] (rgerhards), 2010-??-??
- improved some code based on clang static analyzer results
---------------------------------------------------------------------------
Version 3.22.3 [v3-stable] (rgerhards), 2010-11-24
- bugfix(important): problem in TLS handling could cause rsyslog to loop
  in a tight loop, effectively disabling functionality and bearing the
  risk of unresponsiveness of the whole system.
  Bug tracker: http://bugzilla.adiscon.com/show_bug.cgi?id=194
---------------------------------------------------------------------------
Version 3.22.2 [v3-stable] (rgerhards), 2010-08-05
- bugfix: comment char ('#') in literal terminated script parsing
  and thus could not be used.
  but tracker: http://bugzilla.adiscon.com/show_bug.cgi?id=119
- enhance: imrelp now also provides remote peer's IP address 
  [if librelp != 1.0.0 is used]
- bugfix: sending syslog messages with zip compression did not work
- bugfix: potential hang condition on queue shutdown
- bugfix: segfault on startup when -q or -Q option was given
  bug tracker: http://bugzilla.adiscon.com/show_bug.cgi?id=157
  Thanks to Jonas Nogueira for reporting this bug.
- clarified use of $ActionsSendStreamDriver[AuthMode/PermittedPeers]
  in doc set (require TLS drivers)
- bugfix: $CreateDirs variable not properly initialized, default thus
  was random (but most often "on")
- bugfix: potential segfault when -p command line option was used
  thanks to varmojfekoj for pointing me at this bug
- bugfix: programname filter in ! configuration can not be reset
  Thanks to Kiss Gabor for the patch.
---------------------------------------------------------------------------
Version 3.22.1 [v3-stable] (rgerhards), 2009-07-02
- bugfix: invalid error message issued if $inlcudeConfig was on an empty
  set of files (e.g. *.conf, where none such files existed)
  thanks to Michael Biebl for reporting this bug
- bugfix: when run in foreground (but not in debug mode), a 
  debug message ("DoDie called") was emitted at shutdown. Removed.
  thanks to Michael Biebl for reporting this bug
- bugfix: some garbagge was emitted to stderr on shutdown. This
  garbage consisted of file names, which were written during 
  startup (key point: not a pointer error)
  thanks to Michael Biebl for reporting this bug
- bugfix: startup and shutdown message were emitted to stdout
  thanks to Michael Biebl for reporting this bug
- bugfix: error messages were not emitted to stderr in forked mode
  (stderr and stdo are now kept open across forks)
- bugfix: internal messages were emitted to whatever file had fd2 when
  rsyslogd ran in forked mode (as usual!)
  Thanks to varmojfekoj for the patch
- small enhancement: config validation run now exits with code 1 if an
  error is detected. This change is considered important but small enough
  to apply it directly to the stable version. [But it is a border case,
  the change requires more code than I had hoped. Thus I have NOT tried
  to actually catch all cases, this is left for the current devel
  releases, if necessary]
- bugfix: light and full delay watermarks had invalid values, badly
  affecting performance for delayable inputs
- bugfix: potential segfault issue when multiple $UDPServerRun directives
  are specified. Thanks to Michael Biebl for helping to debug this one.
- relaxed GnuTLS version requirement to 1.4.0 after confirmation from the
  field that this version is sufficient
- bugfix: parser did not properly handle empty structured data
- bugfix: invalid mutex release in msg.c (detected under thread debugger,
  seems not to have any impact on actual deployments)
---------------------------------------------------------------------------
Version 3.22.0 [v3-stable] (rgerhards), 2009-04-21
This is the first stable release that includes the full functionality
of the 3.21.x version tree.
- bugfix: $InputTCPMaxSessions config directive was accepted, but not
  honored. This resulted in a fixed upper limit of 200 connections.
- bugfix: the default for $DirCreateMode was 0644, and as such wrong.
  It has now been changed to 0700. For some background, please see
  http://lists.adiscon.net/pipermail/rsyslog/2009-April/001986.html
- bugfix: ompgsql did not detect problems in sql command execution
  this could cause loss of messages. The handling was correct if the
  connection broke, but not if there was a problem with statement
  execution. The most probable case for such a case would be invalid
  sql inside the template, and this is now much easier to diagnose.
---------------------------------------------------------------------------
Version 3.21.11 [BETA] (rgerhards), 2009-04-03
- build system improvements contributed by Michael Biebl - thx!
- all patches from 3.20.5 incorporated (see it's ChangeLog entry)
---------------------------------------------------------------------------
Version 3.21.10 [BETA] (rgerhards), 2009-02-02
- bugfix: inconsistent use of mutex/atomic operations could cause segfault
  details are too many, for full analysis see blog post at:
  http://blog.gerhards.net/2009/01/rsyslog-data-race-analysis.html
- the string "Do Die" was accidently emited upon exit in non-debug mode
  This has now been corrected. Thanks to varmojfekoj for the patch.
- some legacy options were not correctly processed.
  Thanks to varmojfekoj for the patch.
- doc bugfix: v3-compatiblity document had typo in config directive
  thanks to Andrej for reporting this
---------------------------------------------------------------------------
Version 3.21.9 [BETA] (rgerhards), 2008-12-04
- re-release of 3.21.8 with an additional fix, that could also lead
  to DoS; 3.21.8 has been removed from the official download archives
- security fix: imudp emitted a message when a non-permitted sender
  tried to send a message to it. This behaviour is operator-configurable.
  If enabled, a message was emitted each time. That way an attacker could
  effectively fill the disk via this facility. The message is now
  emitted only once in a minute (this currently is a hard-coded limit,
  if someone comes up with a good reason to make it configurable, we
  will probably do that).
---------------------------------------------------------------------------
Version 3.21.8  [BETA] (rgerhards), 2008-12-04
- bugfix: imklog did not compile on FreeBSD
- security bugfix: $AllowedSender was not honored, all senders were
  permitted instead (see http://www.rsyslog.com/Article322.phtml)
- merged in all other changes from 3.20.1 (see there)
---------------------------------------------------------------------------
Version 3.21.7  [BETA] (rgerhards), 2008-11-11
- this is the new beta branch, based on the former 3.21.6 devel
- new functionality: ZERO property replacer nomatch option (from v3-stable)
---------------------------------------------------------------------------
Version 3.21.6  [DEVEL] (rgerhards), 2008-10-22
- consolidated time calls during msg object creation, improves performance
  and consistency
- bugfix: solved a segfault condition
- bugfix: subsecond time properties generated by imfile, imklog and
  internal messages could be slightly inconsistent
- bugfix: (potentially big) memory leak on HUP if queues could not be
  drained before timeout - thanks to David Lang for pointing this out
- added capability to support multiple module search pathes. Thank
  to Marius Tomaschewski for providing the patch.
- bugfix: im3195 did no longer compile
- improved "make distcheck" by ensuring everything relevant is recompiled
---------------------------------------------------------------------------
Version 3.21.5  [DEVEL] (rgerhards), 2008-09-30
- performance optimization: unnecessary time() calls during message
  parsing removed - thanks to David Lang for his excellent performance
  analysis
- added new capability to property replacer: multiple immediately
  successive field delimiters are treated as a single one.
  Thanks to Zhuang Yuyao for the patch.
- added message property "inputname", which contains the name of the
  input (module) that generated it. Presence is depending on suport in
  each input module (else it is blank).
- added system property "$myhostname", which contains the name of the
  local host as it knows itself.
- imported a number of fixes and enhancements from the stable and
  devel branches, including a fix to a potential segfault on HUP
  when using UDP listners
- re-enabled gcc builtin atomic operations and added a proper
  ./configure check
- bugfix: potential race condition when adding messages to queue
  There was a wrong order of mutex lock operations. It is hard to
  believe that really caused problems, but in theory it could and with
  threading we often see that theory becomes practice if something is only
  used long enough on a fast enough machine with enough CPUs ;)
- cleaned up internal debug system code and made it behave better
  in regard to multi-threading
---------------------------------------------------------------------------
Version 3.21.4  [DEVEL] (rgerhards), 2008-09-04
- removed compile time fixed message size limit (was 2K), limit can now
  be set via $MaxMessageSize global config directive (finally gotten rid
  of MAXLINE ;))
- enhanced doc for $ActionExecOnlyEveryNthTimeTimeout
- integrated a number of patches from 3.18.4, namely
  - bugfix: order-of magnitude issue with base-10 size definitions
    in config file parser. Could lead to invalid sizes, constraints
    etc for e.g. queue files and any other object whose size was specified
    in base-10 entities. Did not apply to binary entities. Thanks to
    RB for finding this bug and providing a patch.
  - bugfix: action was not called when system time was set backwards
    (until the previous time was reached again). There are still some
    side-effects when time is rolled back (A time rollback is really a bad
    thing to do, ideally the OS should issue pseudo time (like NetWare did)
    when the user tries to roll back time). Thanks to varmojfekoj for this
    patch.
  - doc bugfix: rsyslog.conf man page improved and minor nit fixed
    thanks to Lukas Kuklinek for the patch.
---------------------------------------------------------------------------
Version 3.21.3  [DEVEL] (rgerhards), 2008-08-13
- added ability to specify flow control mode for imuxsock
- added ability to execute actions only after the n-th call of the action
  This also lead to the addition of two new config directives:
  $ActionExecOnlyEveryNthTime and $ActionExecOnlyEveryNthTimeTimeout
  This feature is useful, for example, for alerting: it permits you to
  send an alert only after at least n occurences of a specific message
  have been seen by rsyslogd. This protectes against false positives
  due to waiting for additional confirmation.
- bugfix: IPv6 addresses could not be specified in forwarding actions
  New syntax @[addr]:port introduced to enable that. Root problem was IPv6
  addresses contain colons.
- somewhat enhanced debugging messages
- imported from 3.18.3:
  - enhanced ommysql to support custom port to connect to server
    Port can be set via new $ActionOmmysqlServerPort config directive
    Note: this was a very minor change and thus deemed appropriate to be
    done in the stable release.
  - bugfix: misspelled config directive, previously was
    $MainMsgQueueWorkeTimeoutrThreadShutdown, is now
    $MainMsgQueueWorkerTimeoutThreadShutdown. Note that the misspelled
    directive is not preserved - if the misspelled directive was used
    (which I consider highly unlikely), the config file must be changed.
    Thanks to lperr for reporting the bug.
---------------------------------------------------------------------------
Version 3.21.2  [DEVEL] (rgerhards), 2008-08-04
- added $InputUnixListenSocketHostName config directive, which permits to
  override the hostname being used on a local unix socket. This is useful
  for differentiating "hosts" running in several jails. Feature was
  suggested by David Darville, thanks for the suggestion.
- enhanced ommail to support multiple email recipients. This is done by
  specifying $ActionMailTo multiple times. Note that this introduces a
  small incompatibility to previous config file syntax: the recipient
  list is now reset for each action (we honestly believe that will
  not cause any problem - apologies if it does).
- enhanced troubleshooting documentation
---------------------------------------------------------------------------
Version 3.21.1  [DEVEL] (rgerhards), 2008-07-30
- bugfix: no error was reported if the target of a $IncludeConfig
  could not be accessed.
- added testbed for common config errors
- added doc for -u option to rsyslogd man page
- enhanced config file checking - no active actions are detected
- added -N rsyslogd command line option for a config validation run
  (which does not execute actual syslogd code and does not interfere
  with a running instance)
- somewhat improved emergency configuration. It is now also selected
  if the config contains no active actions
- rsyslogd error messages are now reported to stderr by default. can be
  turned off by the new "$ErrorMessagesToStderr off" directive
 Thanks to HKS for suggesting the new features.
---------------------------------------------------------------------------
Version 3.21.0  [DEVEL] (rgerhards), 2008-07-18
- starts a new devel branch
- added a generic test driver for RainerScript plus some test cases
  to the testbench
- added a small diagnostic tool to obtain result of gethostname() API
- imported all changes from 3.18.1 until today (some quite important,
  see below)
---------------------------------------------------------------------------
Version 3.20.6 [v3-stable] (rgerhards), 2009-04-16
- this is the last v3-stable for the 3.20.x series
- bugfix: $InputTCPMaxSessions config directive was accepted, but not
  honored. This resulted in a fixed upper limit of 200 connections.
- bugfix: the default for $DirCreateMode was 0644, and as such wrong.
  It has now been changed to 0700. For some background, please see
  http://lists.adiscon.net/pipermail/rsyslog/2009-April/001986.html
---------------------------------------------------------------------------
Version 3.20.5 [v3-stable] (rgerhards), 2009-04-02
- bugfix: potential abort with DA queue after high watermark is reached
  There exists a race condition that can lead to a segfault. Thanks
  go to vbernetr, who performed the analysis and provided patch, which
  I only tweaked a very little bit.
- fixed bugs in RainerScript:
  o when converting a number and a string to a common type, both were 
    actually converted to the other variable's type.
  o the value of rsCStrConvertToNumber() was miscalculated.
  Thanks to varmojfekoj for the patch
- fixed a bug in configure.ac which resulted in problems with
  environment detection - thanks to Michael Biebl for the patch
- fixed a potential segfault problem in gssapi code
  thanks to varmojfekoj for the patch
- doc enhance: provide standard template for MySQL module and instructions
  on how to modify schema
---------------------------------------------------------------------------
Version 3.20.4 [v3-stable] (rgerhards), 2009-02-09
- bugfix: inconsistent use of mutex/atomic operations could cause segfault
  details are too many, for full analysis see blog post at:
  http://blog.gerhards.net/2009/01/rsyslog-data-race-analysis.html
- bugfix: invalid ./configure settings for RFC3195
  thanks to Michael Biebl for the patch
- bugfix: invalid mutex access in msg.c
- doc bugfix: dist tarball missed 2 files, had one extra file that no
  longer belongs into it. Thanks to Michael Biebl for pointing this out.
---------------------------------------------------------------------------
Version 3.20.3 [v3-stable] (rgerhards), 2009-01-19
- doc bugfix: v3-compatiblity document had typo in config directive
  thanks to Andrej for reporting this
- fixed a potential segfault condition with $AllowedSender directive
  On HUP, the root pointers were not properly cleaned up. Thanks to
  Michael Biebel, olgoat, and Juha Koho for reporting and analyzing
  the bug.
---------------------------------------------------------------------------
Version 3.20.2 [v3-stable] (rgerhards), 2008-12-04
- re-release of 3.20.1 with an additional fix, that could also lead
  to DoS; 3.20.1 has been removed from the official download archives
- security fix: imudp emitted a message when a non-permitted sender
  tried to send a message to it. This behaviour is operator-configurable.
  If enabled, a message was emitted each time. That way an attacker could
  effectively fill the disk via this facility. The message is now
  emitted only once in a minute (this currently is a hard-coded limit,
  if someone comes up with a good reason to make it configurable, we
  will probably do that).
---------------------------------------------------------------------------
Version 3.20.1 [v3-stable] (rgerhards), 2008-12-04
- security bugfix: $AllowedSender was not honored, all senders were
  permitted instead
- enhance: regex nomatch option "ZERO" has been added
  This allows to return the string 0 if a regular expression is
  not found. This is probably useful for storing numerical values into
  database columns.
- bugfix: memory leak in gtls netstream driver fixed
  memory was lost each time a TLS session was torn down. This could 
  result in a considerable memory leak if it happened quite frequently
  (potential system crash condition)
- doc update: documented how to specify multiple property replacer
  options + link to new online regex generator tool added
- minor bufgfix: very small memory leak in gtls netstream driver
  around a handful of bytes (< 20) for each HUP
- improved debug output for regular expressions inside property replacer
  RE's seem to be a big trouble spot and I would like to have more
  information inside the debug log. So I decided to add some additional
  debug strings permanently.
---------------------------------------------------------------------------
Version 3.20.0 [v3-stable] (rgerhards), 2008-11-05
- this is the inital release of the 3.19.x branch as a stable release
- bugfix: double-free in pctp netstream driver. Thank to varmojfeko
  for the patch
---------------------------------------------------------------------------
Version 3.19.12 [BETA] (rgerhards), 2008-10-16
- bugfix: subseconds where not correctly extracted from a timestamp
  if that timestamp did not contain any subsecond information (the
  resulting string was garbagge but should have been "0", what it
  now is).
- increased maximum size of a configuration statement to 4K (was 1K)
- imported all fixes from the stable branch (quite a lot)
- bugfix: (potentially big) memory leak on HUP if queues could not be
  drained before timeout - thanks to David Lang for pointing this out
---------------------------------------------------------------------------
Version 3.19.11 [BETA] (rgerhards), 2008-08-25
This is a refresh of the beta. No beta-specific fixes have been added.
- included fixes from v3-stable (most importantly 3.18.3)
---------------------------------------------------------------------------
Version 3.19.10 [BETA] (rgerhards), 2008-07-15
- start of a new beta branch based on former 3.19 devel branch
- bugfix: bad memory leak in disk-based queue modes
- bugfix: UDP syslog forwarding did not work on all platforms
  the ai_socktype was incorrectly set to 1. On some platforms, this
  lead to failing name resolution (e.g. FreeBSD 7). Thanks to HKS for
  reporting the bug.
- bugfix: priority was incorrectly calculated on FreeBSD 7,
  because the LOG_MAKEPRI() C macro has a different meaning there (it
  is just a simple addition of faciltity and severity). I have changed
  this to use own, consistent, code for PRI calculation. Thank to HKS
  for reporting this bug.
- bugfix (cosmetical): authorization was not checked when gtls handshake
  completed immediately. While this sounds scary, the situation can not
  happen in practice. We use non-blocking IO only for server-based gtls
  session setup. As TLS requires the exchange of multiple frames before
  the handshake completes, it simply is impossible to do this in one
  step. However, it is useful to have the code path correct even for 
  this case - otherwise, we may run into problems if the code is changed
  some time later (e.g. to use blocking sockets). Thanks to varmojfekoj
  for providing the patch.
- important queue bugfix from 3.18.1 imported (see below)
- cleanup of some debug messages
---------------------------------------------------------------------------
Version 3.19.9 (rgerhards), 2008-07-07
- added tutorial for creating a TLS-secured syslog infrastructure
- rewritten omusrmsg to no longer fork() a new process for sending messages
  this caused some problems with the threading model, e.g. zombies. Also,
  it was far less optimal than it is now.
- bugfix: machine certificate was required for client even in TLS anon mode
  Reference: http://bugzilla.adiscon.com/show_bug.cgi?id=85
  The fix also slightly improves performance by not storing certificates in
  client sessions when there is no need to do so.
- bugfix: RainerScript syntax error was not always detected
---------------------------------------------------------------------------
Version 3.19.8 (rgerhards), 2008-07-01
- bugfix: gtls module did not correctly handle EGAIN (and similar) recv()
  states. This has been fixed by introducing a new abstraction layer inside
  gtls.
- added (internal) error codes to error messages; added redirector to
  web description of error codes
  closes bug http://bugzilla.adiscon.com/show_bug.cgi?id=20
- disabled compile warnings caused by third-party libraries
- reduced number of compile warnings in gcc's -pedantic mode
- some minor documentation improvements
- included all fixes from beta 3.17.5
---------------------------------------------------------------------------
Version 3.19.7 (rgerhards), 2008-06-11
- added new property replacer option "date-subseconds" that enables
  to query just the subsecond part of a high-precision timestamp
- somewhat improved plain tcp syslog reliability by doing a connection
  check before sending. Credits to Martin Schuette for providing the
  idea. Details are available at
  http://blog.gerhards.net/2008/06/reliable-plain-tcp-syslog-once-again.html
- made rsyslog tickless in the (usual and default) case that repeated
  message reduction is turned off. More info:
  http://blog.gerhards.net/2008/06/coding-to-save-environment.html
- some build system cleanup, thanks to Michael Biebl
- bugfix: compile under (Free)BSD failed due to some invalid library
  definitions - this is fixed now. Thanks to Michael Biebl for the patch.
---------------------------------------------------------------------------
Version 3.19.6 (rgerhards), 2008-06-06
- enhanced property replacer to support multiple regex matches
- bugfix: part of permittedPeer structure was not correctly initialized
  thanks to varmojfekoj for spotting this
- bugfix: off-by-one bug during certificate check
- bugfix: removed some memory leaks in TLS code
---------------------------------------------------------------------------
Version 3.19.5 (rgerhards), 2008-05-30
- enabled Posix ERE expressions inside the property replacer
  (previously BRE was permitted only)
- provided ability to specify that a regular expression submatch shall
  be used inside the property replacer
- implemented in property replacer: if a regular expression does not match,
  it can now either return "**NO MATCH** (default, as before), a blank
  property or the full original property text
- enhanced property replacer to support multiple regex matches
---------------------------------------------------------------------------
Version 3.19.4 (rgerhards), 2008-05-27
- implemented x509/certvalid gtls auth mode
- implemented x509/name gtls auth mode (including wildcards)
- changed fingerprint gtls auth mode to new format fingerprint
- protected gtls error string function by a mutex. Without it, we
  could have a race condition in extreme cases. This was very remote,
  but now can no longer happen.
- changed config directive name to reflect different use
  $ActionSendStreamDriverCertFingerprint is now
  $ActionSendStreamDriverPermittedPeer and can be used both for
  fingerprint and name authentication (similar to the input side)
- bugfix: sender information (fromhost et al) was missing in imudp
  thanks to sandiso for reporting this bug
- this release fully inplements IETF's syslog-transport-tls-12 plus
  the latest text changes Joe Salowey provided via email. Not included
  is ipAddress subjectAltName authentication, which I think will be
  dropped from the draft. I don't think there is any real need for it.
This release also includes all bug fix up to today from the beta
and stable branches. Most importantly, this means the bugfix for
100% CPU utilization by imklog.
---------------------------------------------------------------------------
Version 3.19.3 (rgerhards), 2008-05-21
- added ability to authenticate the server against its certificate
  fingerprint
- added ability for client to provide its fingerprint
- added ability for server to obtain client cert's fingerprint
- bugfix: small mem leak in omfwd on exit (strmdriver name was not freed)
- bugfix: $ActionSendStreamDriver had no effect
- bugfix: default syslog port was no longer used if none was
  configured. Thanks to varmojfekoj for the patch
- bugfix: missing linker options caused build to fail on some
  systems. Thanks to Tiziano Mueller for the patch.
---------------------------------------------------------------------------
Version 3.19.2 (rgerhards), 2008-05-16
- bugfix: TCP input modules did incorrectly set fromhost property
  (always blank)
- bugfix: imklog did not set fromhost property
- added "fromhost-ip" property
  Note that adding this property changes the on-disk format for messages.
  However, that should not have any bad effect on existing spool files.
  But you will run into trouble if you create a spool file with this
  version and then try to process it with an older one (after a downgrade).
  Don't do that ;)
- added "RSYSLOG_DebugFormat" canned template
- bugfix: hostname and fromhost were swapped when a persisted message
  (in queued mode) was read in
- bugfix: lmtcpclt, lmtcpsrv and lmgssutil did all link to the static
  runtime library, resulting in a large size increase (and potential
  "interesting" effects). Thanks to Michael Biebel for reporting the size
  issue.
- bugfix: TLS server went into an endless loop in some situations.
  Thanks to Michael Biebl for reporting the problem.
- fixed potential segfault due to invalid call to cfsysline
  thanks to varmojfekoj for the patch
---------------------------------------------------------------------------
Version 3.19.1 (rgerhards), 2008-05-07
- configure help for --enable-gnutls wrong - said default is "yes" but
  default actually is "no" - thanks to darix for pointing this out
- file dirty.h was missing - thanks to darix for pointing this out
- bugfix: man files were not properly distributed - thanks to
  darix for reporting and to Michael Biebl for help with the fix
- some minor cleanup
---------------------------------------------------------------------------
Version 3.19.0 (rgerhards), 2008-05-06
- begins new devel branch version
- implemented TLS for plain tcp syslog (this is also the world's first
  implementation of IETF's upcoming syslog-transport-tls draft)
- partly rewritten and improved omfwd among others, now loads TCP
  code only if this is actually necessary
- split of a "runtime library" for rsyslog - this is not yet a clean
  model, because some modularization is still outstanding. In theory,
  this shall enable other utilities but rsyslogd to use the same
  runtime
- implemented im3195, the RFC3195 input as a plugin
- changed directory structure, files are now better organized
- a lot of cleanup in regard to modularization
- -c option no longer must be the first option - thanks to varmjofekoj
  for the patch
---------------------------------------------------------------------------
Version 3.18.7 (rgerhards), 2008-12-??
- bugfix: the default for $DirCreateMode was 0644, and as such wrong.
  It has now been changed to 0700. For some background, please see
  http://lists.adiscon.net/pipermail/rsyslog/2009-April/001986.html
- fixed a potential segfault condition with $AllowedSender directive
  On HUP, the root pointers were not properly cleaned up. Thanks to
  Michael Biebel, olgoat, and Juha Koho for reporting and analyzing
  the bug.
- some legacy options were not correctly processed.
  Thanks to varmojfekoj for the patch.
- doc bugfix: some spelling errors in man pages corrected. Thanks to
  Geoff Simmons for the patch.
---------------------------------------------------------------------------
Version 3.18.6 (rgerhards), 2008-12-08
- security bugfix: $AllowedSender was not honored, all senders were
  permitted instead (see http://www.rsyslog.com/Article322.phtml)
  (backport from v3-stable, v3.20.9)
- minor bugfix: dual close() call on tcp session closure
---------------------------------------------------------------------------
Version 3.18.5 (rgerhards), 2008-10-09
- bugfix: imudp input module could cause segfault on HUP
  It did not properly de-init a variable acting as a linked list head.
  That resulted in trying to access freed memory blocks after the HUP.
- bugfix:  rsyslogd could hang on HUP
  because getnameinfo() is not cancel-safe, but was not guarded against
  being cancelled. pthread_cancel() is routinely being called during
  HUP processing.
- bugfix[minor]: if queue size reached light_delay mark, enqueuing
  could potentially be blocked for a longer period of time, which
  was not the behaviour desired.
- doc bugfix: $ActionExecOnlyWhenPreviousIsSuspended was still misspelled
  as $...OnlyIfPrev... in some parts of the documentation. Thanks to 
  Lorenzo M. Catucci for reporting this bug.
- added doc on malformed messages, cause and how to work-around, to the
  doc set
- added doc on how to build from source repository
---------------------------------------------------------------------------
Version 3.18.4 (rgerhards), 2008-09-18
- bugfix: order-of magnitude issue with base-10 size definitions
  in config file parser. Could lead to invalid sizes, constraints
  etc for e.g. queue files and any other object whose size was specified
  in base-10 entities. Did not apply to binary entities. Thanks to
  RB for finding this bug and providing a patch.
- bugfix: action was not called when system time was set backwards
  (until the previous time was reached again). There are still some
  side-effects when time is rolled back (A time rollback is really a bad
  thing to do, ideally the OS should issue pseudo time (like NetWare did)
  when the user tries to roll back time). Thanks to varmojfekoj for this
  patch.
- doc bugfix: rsyslog.conf man page improved and minor nit fixed
  thanks to Lukas Kuklinek for the patch.
- bugfix: error code -2025 was used for two different errors. queue full
  is now -2074 and -2025 is unique again. (did cause no real problem
  except for troubleshooting)
- bugfix: default discard severity was incorrectly set to 4, which lead
  to discard-on-queue-full to be enabled by default. That could cause
  message loss where non was expected.  The default has now been changed
  to the correct value of 8, which disables the functionality. This
  problem applied both to the main message queue and the action queues.
  Thanks to Raoul Bhatia for pointing out this problem.
- bugfix: option value for legacy -a option could not be specified,
  resulting in strange operations. Thanks to Marius Tomaschewski
  for the patch.
- bugfix: colon after date should be ignored, but was not. This has
  now been corrected. Required change to the internal ParseTIMESTAMP3164()
  interface.
---------------------------------------------------------------------------
Version 3.18.3 (rgerhards), 2008-08-18
- bugfix: imfile could cause a segfault upon rsyslogd HUP and termination
  Thanks to lperr for an excellent bug report that helped detect this
  problem.
- enhanced ommysql to support custom port to connect to server
  Port can be set via new $ActionOmmysqlServerPort config directive
  Note: this was a very minor change and thus deemed appropriate to be
  done in the stable release.
- bugfix: misspelled config directive, previously was
  $MainMsgQueueWorkeTimeoutrThreadShutdown, is now
  $MainMsgQueueWorkerTimeoutThreadShutdown. Note that the misspelled
  directive is not preserved - if the misspelled directive was used
  (which I consider highly unlikely), the config file must be changed.
  Thanks to lperr for reporting the bug.
- disabled flow control for imuxsock, as it could cause system hangs
  under some circumstances. The devel (3.21.3 and above) will
  re-enable it and provide enhanced configurability to overcome the
  problems if they occur.
---------------------------------------------------------------------------
Version 3.18.2 (rgerhards), 2008-08-08
- merged in IPv6 forwarding address bugfix from v2-stable
---------------------------------------------------------------------------
Version 3.18.1 (rgerhards), 2008-07-21
- bugfix: potential segfault in creating message mutex in non-direct queue
  mode. rsyslogd segfaults on freeeBSD 7.0 (an potentially other platforms)
  if an action queue is running in any other mode than non-direct. The
  same problem can potentially be triggered by some main message queue
  settings. In any case, it will manifest during rsylog's startup. It is
  unlikely to happen after a successful startup (the only window of
  exposure may be a relatively seldom executed action running in queued
  mode). This has been corrected. Thank to HKS for point out the problem.
- bugfix: priority was incorrectly calculated on FreeBSD 7,
  because the LOG_MAKEPRI() C macro has a different meaning there (it
  is just a simple addition of faciltity and severity). I have changed
  this to use own, consistent, code for PRI calculation. [Backport from
  3.19.10]
- bugfix: remove PRI part from kernel message if it is present
  Thanks to Michael Biebl for reporting this bug
- bugfix: mark messages were not correctly written to text log files
  the markmessageinterval was not correctly propagated to all places
  where it was needed. This resulted in rsyslog using the default
  (20 minutes) in some code pathes, what looked to the user like mark
  messages were never written.
- added a new property replacer option "sp-if-no-1st-sp" to cover
  a problem with RFC 3164 based interpreation of tag separation. While
  it is a generic approach, it fixes a format problem introduced in
  3.18.0, where kernel messages no longer had a space after the tag.
  This is done by a modifcation of the default templates.
  Please note that this may affect some messages where there intentionally
  is no space between the tag and the first character of the message
  content. If so, this needs to be worked around via a specific
  template. However, we consider this scenario to be quite remote and,
  even if it exists, it is not expected that it will actually cause
  problems with log parsers (instead, we assume the new default template
  behaviour may fix previous problems with log parsers due to the 
  missing space).
- bugfix: imklog module was not correctly compiled for GNU/kFreeBSD.
  Thanks to Petr Salinger for the patch
- doc bugfix: property replacer options secpath-replace and
  secpath-drop were not documented
- doc bugfix: fixed some typos in rsyslog.conf man page
- fixed typo in source comment  - thanks to Rio Fujita
- some general cleanup (thanks to Michael Biebl)
---------------------------------------------------------------------------
Version 3.18.0 (rgerhards), 2008-07-11
- begun a new v3-stable based on former 3.17.4 beta plus patches to
  previous v3-stable
- bugfix in RainerScript: syntax error was not always detected
---------------------------------------------------------------------------
Version 3.17.5 (rgerhards), 2008-06-27
- added doc: howto set up a reliable connection to remote server via
  queued mode (and plain tcp protocol)
- bugfix: comments after actions were not properly treated. For some
  actions (e.g. forwarding), this could also lead to invalid configuration
---------------------------------------------------------------------------
Version 3.17.4 (rgerhards), 2008-06-16
- changed default for $KlogSymbolLookup to "off". The directive is
  also scheduled for removal in a later version. This was necessary
  because on kernels >= 2.6, the kernel does the symbol lookup itself. The
  imklog lookup logic then breaks the log message and makes it unusable.
---------------------------------------------------------------------------
Version 3.17.3 (rgerhards), 2008-05-28
- bugfix: imklog went into an endless loop if a PRI value was inside
  a kernel log message (unusual case under Linux, frequent under BSD)
---------------------------------------------------------------------------
Version 3.17.2 (rgerhards), 2008-05-04
- this version is the new beta, based on 3.17.1 devel feature set
- merged in imklog bug fix from v3-stable (3.16.1)
---------------------------------------------------------------------------
Version 3.17.1 (rgerhards), 2008-04-15
- removed dependency on MAXHOSTNAMELEN as much as it made sense.
  GNU/Hurd does not define it (because it has no limit), and we have taken
  care for cases where it is undefined now. However, some very few places
  remain where IMHO it currently is not worth fixing the code. If it is
  not defined, we have used a generous value of 1K, which is above IETF
  RFC's on hostname length at all. The memory consumption is no issue, as
  there are only a handful of this buffers allocated *per run* -- that's
  also the main reason why we consider it not worth to be fixed any further.
- enhanced legacy syslog parser to handle slightly malformed messages
  (with a space in front of the timestamp) - at least HP procurve is
  known to do that and I won't outrule that others also do it. The 
  change looks quite unintrusive and so we added it to the parser.
- implemented klogd functionality for BSD
- implemented high precision timestamps for the kernel log. Thanks to
  Michael Biebl for pointing out that the kernel log did not have them.
- provided ability to discard non-kernel messages if they are present
  in the kernel log (seems to happen on BSD)
- implemented $KLogInternalMsgFacility config directive
- implemented $KLogPermitNonKernelFacility config directive
Plus a number of bugfixes that were applied to v3-stable and beta
branches (not mentioned here in detail).
---------------------------------------------------------------------------
Version 3.17.0 (rgerhards), 2008-04-08
- added native ability to send mail messages
- removed no longer needed file relptuil.c/.h
- added $ActionExecOnlyOnceEveryInterval config directive
- bugfix: memory leaks in script engine
- bugfix: zero-length strings were not supported in object
  deserializer
- properties are now case-insensitive everywhere (script, filters,
  templates)
- added the capability to specify a processing (actually dequeue)
  timeframe with queues - so things can be configured to be done
  at off-peak hours
- We have removed the 32 character size limit (from RFC3164) on the
  tag. This had bad effects on existing envrionments, as sysklogd didn't
  obey it either (probably another bug in RFC3164...). We now receive
  the full size, but will modify the outputs so that only 32 characters
  max are used by default. If you need large tags in the output, you need
  to provide custom templates.
- changed command line processing. -v, -M, -c options are now parsed
  and processed before all other options. Inter-option dependencies
  have been relieved. Among others, permits to specify intial module
  load path via -M only (not the environment) which makes it much
  easier to work with non-standard module library locations. Thanks
  to varmojfekoj for suggesting this change. Matches bugzilla bug 55.
- bugfix: some messages were emited without hostname
Plus a number of bugfixes that were applied to v3-stable and beta
branches (not mentioned here in detail).
---------------------------------------------------------------------------
Version 3.16.3 (rgerhards), 2008-07-11
- updated information on rsyslog packages
- bugfix: memory leak in disk-based queue modes
---------------------------------------------------------------------------
Version 3.16.2 (rgerhards), 2008-06-25
- fixed potential segfault due to invalid call to cfsysline
  thanks to varmojfekoj for the patch
- bugfix: some whitespaces where incorrectly not ignored when parsing
  the config file. This is now corrected. Thanks to Michael Biebl for
  pointing out the problem.
---------------------------------------------------------------------------
Version 3.16.1 (rgerhards), 2008-05-02
- fixed a bug in imklog which lead to startup problems (including
  segfault) on some platforms under some circumsances. Thanks to
  Vieri for reporting this bug and helping to troubleshoot it.
---------------------------------------------------------------------------
Version 3.16.0 (rgerhards), 2008-04-24
- new v3-stable (3.16.x) based on beta 3.15.x (RELP support)
- bugfix: omsnmp had a too-small sized buffer for hostname+port. This
  could not lead to a segfault, as snprintf() was used, but could cause
  some trouble with extensively long hostnames.
- applied patch from Tiziano Müller to remove some compiler warnings
- added gssapi overview/howto thanks to Peter Vrabec
- changed some files to grant LGPLv3 extended persmissions on top of GPLv3
  this also is the first sign of something that will evolve into a
  well-defined "rsyslog runtime library"
---------------------------------------------------------------------------
Version 3.15.1 (rgerhards), 2008-04-11
- bugfix: some messages were emited without hostname
- disabled atomic operations for the time being because they introduce some
  cross-platform trouble - need to see how to fix this in the best 
  possible way
- bugfix: zero-length strings were not supported in object
  deserializer
- added librelp check via PKG_CHECK thanks to Michael Biebl's patch
- file relputil.c deleted, is not actually needed
- added more meaningful error messages to rsyslogd (when some errors
  happens during startup)
- bugfix: memory leaks in script engine
- bugfix: $hostname and $fromhost in RainerScript did not work
This release also includes all changes applied to the stable versions
up to today.
---------------------------------------------------------------------------
Version 3.15.0 (rgerhards), 2008-04-01
- major new feature: imrelp/omrelp support reliable delivery of syslog
  messages via the RELP protocol and librelp (http://www.librelp.com).
  Plain tcp syslog, so far the best reliability solution, can lose
  messages when something goes wrong or a peer goes down. With RELP,
  this can no longer happen. See imrelp.html for more details.
- bugfix: rsyslogd was no longer build by default; man pages are 
  only installed if corresponding option is selected. Thanks to
  Michael Biebl for pointing these problems out.
---------------------------------------------------------------------------
Version 3.14.2 (rgerhards), 2008-04-09
- bugfix: segfault with expression-based filters
- bugfix: omsnmp did not deref errmsg object on exit (no bad effects caused)
- some cleanup
- bugfix: imklog did not work well with kernel 2.6+. Thanks to Peter
  Vrabec for patching it based on the development in sysklogd - and thanks
  to the sysklogd project for upgrading klogd to support the new
  functionality
- some cleanup in imklog
- bugfix: potential segfault in imklog when kernel is compiled without
  /proc/kallsyms and the file System.map is missing. Thanks to
  Andrea Morandi for pointing it out and suggesting a fix.
- bugfixes, credits to varmojfekoj:
  * reset errno before printing a warning message
  * misspelled directive name in code processing legacy options
- bugfix: some legacy options not correctly interpreted - thanks to
  varmojfekoj for the patch
- improved detection of modules being loaded more than once
  thanks to varmojfekoj for the patch
---------------------------------------------------------------------------
Version 3.14.1 (rgerhards), 2008-04-04
- bugfix: some messages were emited without hostname
- bugfix: rsyslogd was no longer build by default; man pages are 
  only installed if corresponding option is selected. Thanks to
  Michael Biebl for pointing these problems out.
- bugfix: zero-length strings were not supported in object
  deserializer
- disabled atomic operations for this stable build as it caused
  platform problems
- bugfix: memory leaks in script engine
- bugfix: $hostname and $fromhost in RainerScript did not work
- bugfix: some memory leak when queue is runing in disk mode
- man pages improved thanks to varmofekoj and Peter Vrabec
- We have removed the 32 character size limit (from RFC3164) on the
  tag. This had bad effects on existing envrionments, as sysklogd didn't
  obey it either (probably another bug in RFC3164...). We now receive
  the full size, but will modify the outputs so that only 32 characters
  max are used by default. If you need large tags in the output, you need
  to provide custom templates.
- bugfix: some memory leak when queue is runing in disk mode
---------------------------------------------------------------------------
Version 3.14.0 (rgerhards), 2008-04-02
An interim version was accidently released to the web. It was named 3.14.0.
To avoid confusion, we have not assigned this version number to any
official release. If you happen to use 3.14.0, please update to 3.14.1.
---------------------------------------------------------------------------
Version 3.13.0-dev0 (rgerhards), 2008-03-31
- bugfix: accidently set debug option in 3.12.5 reset to production
  This option prevented dlclose() to be called. It had no real bad effects,
  as the modules were otherwise correctly deinitialized and dlopen()
  supports multiple opens of the same module without any memory footprint.
- removed --enable-mudflap, added --enable-valgrind ./configure setting
- bugfix: tcp receiver could segfault due to uninitialized variable
- docfix: queue doc had a wrong directive name that prevented max worker
  threads to be correctly set
- worked a bit on atomic memory operations to support problem-free
  threading (only at non-intrusive places)
- added a --enable/disable-rsyslogd configure option so that
  source-based packaging systems can build plugins without the need
  to compile rsyslogd
- some cleanup
- test of potential new version number scheme
---------------------------------------------------------------------------
Version 3.12.5 (rgerhards), 2008-03-28
- changed default for "last message repeated n times", which is now
  off by default
- implemented backward compatibility commandline option parsing
- automatically generated compatibility config lines are now also
  logged so that a user can diagnose problems with them
- added compatibility mode for -a, -o and -p options
- compatibility mode processing finished
- changed default file output format to include high-precision timestamps
- added a buid-in template for previous syslogd file format
- added new $ActionFileDefaultTemplate directive
- added support for high-precision timestamps when receiving legacy
  syslog messages
- added new $ActionForwardDefaultTemplate directive
- added new $ActionGSSForwardDefaultTemplate directive
- added build-in templates for easier configuration
- bugfix: fixed small memory leak in tcpclt.c
- bugfix: fixed small memory leak in template regular expressions
- bugfix: regular expressions inside property replacer did not work
  properly
- bugfix: QHOUR and HHOUR properties were wrongly calculated
- bugfix: fixed memory leaks in stream class and imfile
- bugfix: $ModDir did invalid bounds checking, potential overlow in
  dbgprintf() - thanks to varmojfekoj for the patch
- bugfix: -t and -g legacy options max number of sessions had a wrong
  and much too high value
---------------------------------------------------------------------------
Version 3.12.4 (rgerhards), 2008-03-25
- Greatly enhanced rsyslogd's file write performance by disabling
  file syncing capability of output modules by default. This
  feature is usually not required, not useful and an extreme performance
  hit (both to rsyslogd as well as the system at large). Unfortunately,
  most users enable it by default, because it was most intuitive to enable
  it in plain old sysklogd syslog.conf format. There is now the
  $ActionFileEnableSync config setting which must be enabled in order to
  support syncing. By default it is off. So even if the old-format config
  lines request syncing, it is not done unless explicitely enabled. I am
  sure this is a very useful change and not a risk at all. I need to think
  if I undo it under compatibility mode, but currently this does not
  happen (I fear a lot of lazy users will run rsyslogd in compatibility
  mode, again bringing up this performance problem...).
- added flow control options to other input sources
- added $HHOUR and $QHOUR system properties - can be used for half- and
  quarter-hour logfile rotation
- changed queue's discard severities default value to 8 (do not discard)
  to prevent unintentional message loss
- removed a no-longer needed callback from the output module 
  interface. Results in reduced code complexity.
- bugfix/doc: removed no longer supported -h option from man page
- bugfix: imklog leaked several hundered KB on each HUP. Thanks to
  varmojfekoj for the patch
- bugfix: potential segfault on module unload. Thanks to varmojfekoj for
  the patch
- bugfix: fixed some minor memory leaks
- bugfix: fixed some slightly invalid memory accesses
- bugfix: internally generated messages had "FROMHOST" property not set
---------------------------------------------------------------------------
Version 3.12.3 (rgerhards), 2008-03-18
- added advanced flow control for congestion cases (mode depending on message
  source and its capablity to be delayed without bad side effects)
- bugfix: $ModDir should not be reset on $ResetConfig - this can cause a lot
  of confusion and there is no real good reason to do so. Also conflicts with
  the new -M option and environment setting.
- bugfix: TCP and GSSAPI framing mode variable was uninitialized, leading to
  wrong framing (caused, among others, interop problems)
- bugfix: TCP (and GSSAPI) octet-counted frame did not work correctly in all
  situations. If the header was split across two packet reads, it was invalidly
  processed, causing loss or modification of messages.
- bugfix: memory leak in imfile
- bugfix: duplicate public symbol in omfwd and omgssapi could lead to
  segfault. thanks to varmojfekoj for the patch.
- bugfix: rsyslogd aborted on sigup - thanks to varmojfekoj for the patch
- some more internal cleanup ;)
- begun relp modules, but these are not functional yet
- Greatly enhanced rsyslogd's file write performance by disabling
  file syncing capability of output modules by default. This
  feature is usually not required, not useful and an extreme performance
  hit (both to rsyslogd as well as the system at large). Unfortunately,
  most users enable it by default, because it was most intuitive to enable
  it in plain old sysklogd syslog.conf format. There is now a new config
  setting which must be enabled in order to support syncing. By default it
  is off. So even if the old-format config lines request syncing, it is
  not done unless explicitely enabled. I am sure this is a very useful
  change and not a risk at all. I need to think if I undo it under
  compatibility mode, but currently this does not happen (I fear a lot of
  lazy users will run rsyslogd in compatibility mode, again bringing up
  this performance problem...).
---------------------------------------------------------------------------
Version 3.12.2 (rgerhards), 2008-03-13
- added RSYSLOGD_MODDIR environment variable
- added -M rsyslogd option (allows to specify module directory location)
- converted net.c into a loadable library plugin
- bugfix: debug module now survives unload of loadable module when
  printing out function call data
- bugfix: not properly initialized data could cause several segfaults if
  there were errors in the config file - thanks to varmojfekoj for the patch
- bugfix: rsyslogd segfaulted when imfile read an empty line - thanks
  to Johnny Tan for an excellent bug report
- implemented dynamic module unload capability (not visible to end user)
- some more internal cleanup
- bugfix: imgssapi segfaulted under some conditions; this fix is actually
  not just a fix but a change in the object model. Thanks to varmojfekoj
  for providing the bug report, an initial fix and lots of good discussion
  that lead to where we finally ended up.
- improved session recovery when outbound tcp connection breaks, reduces
  probability of message loss at the price of a highly unlikely potential
  (single) message duplication
---------------------------------------------------------------------------
Version 3.12.1 (rgerhards), 2008-03-06
- added library plugins, which can be automatically loaded
- bugfix: actions were not correctly retried; caused message loss
- changed module loader to automatically add ".so" suffix if not
  specified (over time, this shall also ease portability of config
  files)
- improved debugging support; debug runtime options can now be set via
  an environment variable
- bugfix: removed debugging code that I forgot to remove before releasing
  3.12.0 (does not cause harm and happened only during startup)
- added support for the MonitorWare syslog MIB to omsnmp
- internal code improvements (more code converted into classes)
- internal code reworking of the imtcp/imgssapi module
- added capability to ignore client-provided timestamp on unix sockets and
  made this mode the default; this was needed, as some programs (e.g. sshd)
  log with inconsistent timezone information, what messes up the local
  logs (which by default don't even contain time zone information). This
  seems to be consistent with what sysklogd did for the past four years.
  Alternate behaviour may be desirable if gateway-like processes send
  messages via the local log slot - in this case, it can be enabled
  via the $InputUnixListenSocketIgnoreMsgTimestamp and
  $SystemLogSocketIgnoreMsgTimestamp config directives
- added ability to compile on HP UX; verified that imudp worked on HP UX;
  however, we are still in need of people trying out rsyslogd on HP UX,
  so it can not yet be assumed it runs there
- improved session recovery when outbound tcp connection breaks, reduces
  probability of message loss at the price of a highly unlikely potential
  (single) message duplication
---------------------------------------------------------------------------
Version 3.12.0 (rgerhards), 2008-02-28
- added full expression support for filters; filters can now contain
  arbitrary complex boolean, string and arithmetic expressions
---------------------------------------------------------------------------
Version 3.11.6 (rgerhards), 2008-02-27
- bugfix: gssapi libraries were still linked to rsyslog core, what should
  no longer be necessary. Applied fix by Michael Biebl to solve this.
- enabled imgssapi to be loaded side-by-side with imtcp
- added InputGSSServerPermitPlainTCP config directive
- split imgssapi source code somewhat from imtcp
- bugfix: queue cancel cleanup handler could be called with
  invalid pointer if dequeue failed
- bugfix: rsyslogd segfaulted on second SIGHUP
  tracker: http://bugzilla.adiscon.com/show_bug.cgi?id=38
- improved stability of queue engine
- bugfix: queue disk file were not properly persisted when 
  immediately after closing an output file rsyslog was stopped
  or huped (the new output file open must NOT have happend at
  that point) - this lead to a sparse and invalid queue file
  which could cause several problems to the engine (unpredictable
  results). This situation should have happened only in very
  rare cases. tracker: http://bugzilla.adiscon.com/show_bug.cgi?id=40
- bugfix: during queue shutdown, an assert invalidly triggered when
  the primary queue's DA worker was terminated while the DA queue's
  regular worker was still executing. This could result in a segfault
  during shutdown.
  tracker: http://bugzilla.adiscon.com/show_bug.cgi?id=41
- bugfix: queue properties sizeOnDisk, bytesRead were persisted to 
  disk with wrong data type (long instead of int64) - could cause
  problems on 32 bit machines
- bugfix: queue aborted when it was shut down, DA-enabled, DA mode
  was just initiated but not fully initialized (a race condition)
- bugfix: imfile could abort under extreme stress conditions
  (when it was terminated before it could open all of its
  to be monitored files)
- applied patch from varmojfekoj to fix an issue with compatibility 
  mode and default module directories (many thanks!):
  I've also noticed a bug in the compatibility code; the problem is that 
  options are parsed before configuration file so options which need a 
  module to be loaded will currently ignore any $moddir directive. This 
  can be fixed by moving legacyOptsHook() after config file parsing. 
  (see the attached patch) This goes against the logical order of 
  processing, but the legacy options are only few and it doesn't seem to 
  be a problem.
- bugfix: object property deserializer did not handle negative numbers
---------------------------------------------------------------------------
Version 3.11.5 (rgerhards), 2008-02-25
- new imgssapi module, changed imtcp module - this enables to load/package
  GSSAPI support separately - thanks to varmojfekoj for the patch
- compatibility mode (the -c option series) is now at least partly
  completed - thanks to varmojfekoj for the patch
- documentation for imgssapi and imtcp added
- duplicate $ModLoad's for the same module are now detected and
  rejected -- thanks to varmojfekoj for the patch
---------------------------------------------------------------------------
Version 3.11.4 (rgerhards), 2008-02-21
- bugfix: debug.html was missing from release tarball - thanks to Michael
  Biebl for bringing this to my attention
- some internal cleanup on the stringbuf object calling interface
- general code cleanup and further modularization
- $MainMessageQueueDiscardSeverity can now also handle textual severities
  (previously only integers)
- bugfix: message object was not properly synchronized when the 
  main queue had a single thread and non-direct action queues were used
- some documentation improvements
---------------------------------------------------------------------------
Version 3.11.3 (rgerhards), 2008-02-18
- fixed a bug in imklog which lead to duplicate message content in
  kernel logs
- added support for better plugin handling in libdbi (we contributed
  a patch to do that, we just now need to wait for the next libdbi
  version)
- bugfix: fixed abort when invalid template was provided to an action
  bug http://bugzilla.adiscon.com/show_bug.cgi?id=4
- re-instantiated SIGUSR1 function; added SIGUSR2 to generate debug
  status output
- added some documentation on runtime-debug settings
- slightly improved man pages for novice users
---------------------------------------------------------------------------
Version 3.11.2 (rgerhards), 2008-02-15
- added the capability to monitor text files and process their content
  as syslog messages (including forwarding)
- added support for libdbi, a database abstraction layer. rsyslog now
  also supports the following databases via dbi drivers:
  * Firebird/Interbase
  * FreeTDS (access to MS SQL Server and Sybase)
  * SQLite/SQLite3
  * Ingres (experimental)
  * mSQL (experimental)
  * Oracle (experimental)
  Additional drivers may be provided by the libdbi-drivers project, which
  can be used by rsyslog as soon as they become available.
- removed some left-over unnecessary dbgprintf's (cluttered screen,
  cosmetic)
- doc bugfix: html documentation for omsnmp was missing
---------------------------------------------------------------------------
Version 3.11.1 (rgerhards), 2008-02-12
- SNMP trap sender added thanks to Andre Lorbach (omsnmp)
- added input-plugin interface specification in form of a (copy) template
  input module
- applied documentation fix by Michael Biebl -- many thanks!
- bugfix: immark did not have MARK flags set...
- added x-info field to rsyslogd startup/shutdown message. Hopefully
  points users to right location for further info (many don't even know
  they run rsyslog ;))
- bugfix: trailing ":" of tag was lost while parsing legacy syslog messages
  without timestamp - thanks to Anders Blomdell for providing a patch!
- fixed a bug in stringbuf.c related to STRINGBUF_TRIM_ALLOCSIZE, which
  wasn't supposed to be used with rsyslog. Put a warning message up that
  tells this feature is not tested and probably not worth the effort.
  Thanks to Anders Blomdell fro bringing this to our attention
- somewhat improved performance of string buffers
- fixed bug that caused invalid treatment of tabs (HT) in rsyslog.conf
- bugfix: setting for $EscapeCopntrolCharactersOnReceive was not 
  properly initialized
- clarified usage of space-cc property replacer option
- improved abort diagnostic handler
- some initial effort for malloc/free runtime debugging support
- bugfix: using dynafile actions caused rsyslogd abort
- fixed minor man errors thanks to Michael Biebl
---------------------------------------------------------------------------
Version 3.11.0 (rgerhards), 2008-01-31
- implemented queued actions
- implemented simple rate limiting for actions
- implemented deliberate discarding of lower priority messages over higher
  priority ones when a queue runs out of space
- implemented disk quotas for disk queues
- implemented the $ActionResumeRetryCount config directive
- added $ActionQueueFilename config directive
- added $ActionQueueSize config directive
- added $ActionQueueHighWaterMark config directive
- added $ActionQueueLowWaterMark config directive
- added $ActionQueueDiscardMark config directive
- added $ActionQueueDiscardSeverity config directive
- added $ActionQueueCheckpointInterval config directive
- added $ActionQueueType config directive
- added $ActionQueueWorkerThreads config directive
- added $ActionQueueTimeoutshutdown config directive
- added $ActionQueueTimeoutActionCompletion config directive
- added $ActionQueueTimeoutenQueue config directive
- added $ActionQueueTimeoutworkerThreadShutdown config directive
- added $ActionQueueWorkerThreadMinimumMessages config directive
- added $ActionQueueMaxFileSize config directive
- added $ActionQueueSaveonShutdown config directive
- addded $ActionQueueDequeueSlowdown config directive
- addded $MainMsgQueueDequeueSlowdown config directive
- bugfix: added forgotten docs to package
- improved debugging support
- fixed a bug that caused $MainMsgQueueCheckpointInterval to work incorrectly
- when a long-running action needs to be cancelled on shutdown, the message
  that was processed by it is now preserved. This finishes support for
  guaranteed delivery of messages (if the output supports it, of course)
- fixed bug in output module interface, see
  http://sourceforge.net/tracker/index.php?func=detail&aid=1881008&group_id=123448&atid=696552
- changed the ommysql output plugin so that the (lengthy) connection
  initialization now takes place in message processing. This works much
  better with the new queued action mode (fast startup)
- fixed a bug that caused a potential hang in file and fwd output module
  varmojfekoj provided the patch - many thanks!
- bugfixed stream class offset handling on 32bit platforms
---------------------------------------------------------------------------
Version 3.10.3 (rgerhards), 2008-01-28
- fixed a bug with standard template definitions (not a big deal) - thanks
  to varmojfekoj for spotting it
- run-time instrumentation added
- implemented disk-assisted queue mode, which enables on-demand disk
  spooling if the queue's in-memory queue is exhausted
- implemented a dynamic worker thread pool for processing incoming
  messages; workers are started and shut down as need arises
- implemented a run-time instrumentation debug package
- implemented the $MainMsgQueueSaveOnShutdown config directive
- implemented the $MainMsgQueueWorkerThreadMinimumMessages config directive
- implemented the $MainMsgQueueTimeoutWorkerThreadShutdown config directive
---------------------------------------------------------------------------
Version 3.10.2 (rgerhards), 2008-01-14
- added the ability to keep stop rsyslogd without the need to drain
  the main message queue. In disk queue mode, rsyslog continues to
  run from the point where it stopped. In case of a system failure, it
  continues to process messages from the last checkpoint.
- fixed a bug that caused a segfault on startup when no $WorkDir directive
  was specified in rsyslog.conf
- provided more fine-grain control over shutdown timeouts and added a
  way to specify the enqueue timeout when the main message queue is full
- implemented $MainMsgQueueCheckpointInterval config directive
- implemented $MainMsgQueueTimeoutActionCompletion config directive
- implemented $MainMsgQueueTimeoutEnqueue config directive
- implemented $MainMsgQueueTimeoutShutdown config directive
---------------------------------------------------------------------------
Version 3.10.1 (rgerhards), 2008-01-10
- implemented the "disk" queue mode. However, it currently is of very
  limited use, because it does not support persistence over rsyslogd
  runs. So when rsyslogd is stopped, the queue is drained just as with
  the in-memory queue modes. Persistent queues will be a feature of
  the next release.
- performance-optimized string class, should bring an overall improvement
- fixed a memory leak in imudp -- thanks to varmojfekoj for the patch
- fixed a race condition that could lead to a rsyslogd hang when during
  HUP or termination
- done some doc updates
- added $WorkDirectory config directive
- added $MainMsgQueueFileName config directive
- added $MainMsgQueueMaxFileSize config directive
---------------------------------------------------------------------------
Version 3.10.0 (rgerhards), 2008-01-07
- implemented input module interface and initial input modules
- enhanced threading for input modules (each on its own thread now)
- ability to bind UDP listeners to specific local interfaces/ports and
  ability to run multiple of them concurrently
- added ability to specify listen IP address for UDP syslog server
- license changed to GPLv3
- mark messages are now provided by loadble module immark
- rklogd is no longer provided. Its functionality has now been taken over
  by imklog, a loadable input module. This offers a much better integration
  into rsyslogd and makes sure that the kernel logger process is brought
  up and down at the appropriate times
- enhanced $IncludeConfig directive to support wildcard characters
  (thanks to Michael Biebl)
- all inputs are now implemented as loadable plugins
- enhanced threading model: each input module now runs on its own thread
- enhanced message queue which now supports different queueing methods
  (among others, this can be used for performance fine-tuning)
- added a large number of new configuration directives for the new
  input modules
- enhanced multi-threading utilizing a worker thread pool for the
  main message queue
- compilation without pthreads is no longer supported
- much cleaner code due to new objects and removal of single-threading
  mode
---------------------------------------------------------------------------
Version 2.0.8 V2-STABLE (rgerhards), 2008-??-??
- bugfix: ompgsql did not detect problems in sql command execution
  this could cause loss of messages. The handling was correct if the
  connection broke, but not if there was a problem with statement
  execution. The most probable case for such a case would be invalid
  sql inside the template, and this is now much easier to diagnose.
- doc bugfix: default for $DirCreateMode incorrectly stated
---------------------------------------------------------------------------
Version 2.0.7 V2-STABLE (rgerhards), 2008-04-14
- bugfix: the default for $DirCreateMode was 0644, and as such wrong.
  It has now been changed to 0700. For some background, please see
  http://lists.adiscon.net/pipermail/rsyslog/2009-April/001986.html
- bugfix: "$CreateDirs off" also disabled file creation
  Thanks to William Tisater for analyzing this bug and providing a patch.
  The actual code change is heavily based on William's patch.
- bugfix: memory leak in ompgsql
  Thanks to Ken for providing the patch
- bugfix: potential memory leak in msg.c
  This one did not surface yet and the issue was actually found due to
  a problem in v4 - but better fix it here, too
---------------------------------------------------------------------------
Version 2.0.6 V2-STABLE (rgerhards), 2008-08-07
- bugfix: memory leaks in rsyslogd, primarily in singlethread mode
  Thanks to Frederico Nunez for providing the fix
- bugfix: copy&paste error lead to dangling if - this caused a very minor
  issue with re-formatting a RFC3164 date when the message was invalidly
  formatted and had a colon immediately after the date. This was in the
  code for some years (even v1 had it) and I think it never had any
  effect at all in practice. Though, it should be fixed - but definitely
  nothing to worry about.
---------------------------------------------------------------------------
Version 2.0.6 V2-STABLE (rgerhards), 2008-08-07
- bugfix: IPv6 addresses could not be specified in forwarding actions
  New syntax @[addr]:port introduced to enable that. Root problem was IPv6
  addresses contain colons. (backport from 3.21.3)
---------------------------------------------------------------------------
Version 2.0.5 STABLE (rgerhards), 2008-05-15
- bugfix: regular expressions inside property replacer did not work
  properly
- adapted to liblogging 0.7.1+
---------------------------------------------------------------------------
Version 2.0.4 STABLE (rgerhards), 2008-03-27
- bugfix: internally generated messages had "FROMHOST" property not set
- bugfix: continue parsing if tag is oversize (discard oversize part) - thanks
  to mclaughlin77@gmail.com for the patch
- added $HHOUR and $QHOUR system properties - can be used for half- and
  quarter-hour logfile rotation
---------------------------------------------------------------------------
Version 2.0.3 STABLE (rgerhards), 2008-03-12
- bugfix: setting for $EscapeCopntrolCharactersOnReceive was not 
  properly initialized
- bugfix: resolved potential segfault condition on HUP (extremely
  unlikely to happen in practice), for details see tracker:
  http://bugzilla.adiscon.com/show_bug.cgi?id=38
- improved the man pages a bit - thanks to Michael Biebl for the patch
- bugfix: not properly initialized data could cause several segfaults if
  there were errors in the config file - thanks to varmojfekoj for the patch
---------------------------------------------------------------------------
Version 2.0.2 STABLE (rgerhards), 2008-02-12
- fixed a bug that could cause invalid string handling via strerror_r
  varmojfekoj provided the patch - many thanks!
- added x-info field to rsyslogd startup/shutdown message. Hopefully
  points users to right location for further info (many don't even know
  they run rsyslog ;))
- bugfix: suspended actions were not always properly resumed
  varmojfekoj provided the patch - many thanks!
- bugfix: errno could be changed during mark processing, leading to
  invalid error messages when processing inputs. Thank to varmojfekoj for
  pointing out this problem.
- bugfix: trailing ":" of tag was lost while parsing legacy syslog messages
  without timestamp - thanks to Anders Blomdell for providing a patch!
- bugfix (doc): misspelled config directive, invalid signal info
- applied some doc fixes from Michel Biebl and cleaned up some no longer
  needed files suggested by him
- cleaned up stringbuf.c to fix an annoyance reported by Anders Blomdell
- fixed bug that caused invalid treatment of tabs (HT) in rsyslog.conf
---------------------------------------------------------------------------
Version 2.0.1 STABLE (rgerhards), 2008-01-24
- fixed a bug in integer conversion - but this function was never called,
  so it is not really a useful bug fix ;)
- fixed a bug with standard template definitions (not a big deal) - thanks
  to varmojfekoj for spotting it
- fixed a bug that caused a potential hang in file and fwd output module
  varmojfekoj provided the patch - many thanks!
---------------------------------------------------------------------------
Version 2.0.0 STABLE (rgerhards), 2008-01-02
- re-release of 1.21.2 as STABLE with no modifications except some
  doc updates
---------------------------------------------------------------------------
Version 1.21.2 (rgerhards), 2007-12-28
- created a gss-api output module. This keeps GSS-API code and
  TCP/UDP code separated. It is also important for forward-
  compatibility with v3. Please note that this change breaks compatibility
  with config files created for 1.21.0 and 1.21.1 - this was considered
  acceptable.
- fixed an error in forwarding retry code (could lead to message corruption
  but surfaced very seldom)
- increased portability for older platforms (AI_NUMERICSERV moved)
- removed socket leak in omfwd.c
- cross-platform patch for GSS-API compile problem on some platforms
  thanks to darix for the patch!
---------------------------------------------------------------------------
Version 1.21.1 (rgerhards), 2007-12-23
- small doc fix for $IncludeConfig
- fixed a bug in llDestroy()
- bugfix: fixing memory leak when message queue is full and during
  parsing. Thanks to varmojfekoj for the patch.
- bugfix: when compiled without network support, unix sockets were
  not properply closed
- bugfix: memory leak in cfsysline.c/doGetWord() fixed
---------------------------------------------------------------------------
Version 1.21.0 (rgerhards), 2007-12-19
- GSS-API support for syslog/TCP connections was added. Thanks to
  varmojfekoj for providing the patch with this functionality
- code cleanup
- enhanced $IncludeConfig directive to support wildcard filenames
- changed some multithreading synchronization
---------------------------------------------------------------------------
Version 1.20.1 (rgerhards), 2007-12-12
- corrected a debug setting that survived release. Caused TCP connections
  to be retried unnecessarily often.
- When a hostname ACL was provided and DNS resolution for that name failed,
  ACL processing was stopped at that point. Thanks to mildew for the patch.
  Fedora Bugzilla: http://bugzilla.redhat.com/show_bug.cgi?id=395911
- fixed a potential race condition, see link for details:
  http://rgerhards.blogspot.com/2007/12/rsyslog-race-condition.html
  Note that the probability of problems from this bug was very remote
- fixed a memory leak that happend when PostgreSQL date formats were
  used
---------------------------------------------------------------------------
Version 1.20.0 (rgerhards), 2007-12-07
- an output module for postgres databases has been added. Thanks to
  sur5r for contributing this code
- unloading dynamic modules has been cleaned up, we now have a
  real implementation and not just a dummy "good enough for the time
  being".
- enhanced platform independence - thanks to Bartosz Kuzma and Michael
  Biebl for their very useful contributions
- some general code cleanup (including warnings on 64 platforms, only)
---------------------------------------------------------------------------
Version 1.19.12 (rgerhards), 2007-12-03
- cleaned up the build system (thanks to Michael Biebl for the patch)
- fixed a bug where ommysql was still not compiled with -pthread option
---------------------------------------------------------------------------
Version 1.19.11 (rgerhards), 2007-11-29
- applied -pthread option to build when building for multi-threading mode
  hopefully solves an issue with segfaulting
---------------------------------------------------------------------------
Version 1.19.10 (rgerhards), 2007-10-19
- introdcued the new ":modulename:" syntax for calling module actions
  in selector lines; modified ommysql to support it. This is primarily
  an aid for further modules and a prequisite to actually allow third
  party modules to be created.
- minor fix in slackware startup script, "-r 0" is now "-r0"
- updated rsyslogd doc set man page; now in html format
- undid creation of a separate thread for the main loop -- this did not
  turn out to be needed or useful, so reduce complexity once again.
- added doc fixes provided by Michael Biebl - thanks
---------------------------------------------------------------------------
Version 1.19.9 (rgerhards), 2007-10-12
- now packaging system which again contains all components in a single
  tarball
- modularized main() a bit more, resulting in less complex code
- experimentally added an additional thread - will see if that affects
  the segfault bug we experience on some platforms. Note that this change
  is scheduled to be removed again later.
---------------------------------------------------------------------------
Version 1.19.8 (rgerhards), 2007-09-27
- improved repeated message processing
- applied patch provided by varmojfekoj to support building ommysql
  in its own way (now also resides in a plugin subdirectory);
  ommysql is now a separate package
- fixed a bug in cvthname() that lead to message loss if part
  of the source hostname would have been dropped
- created some support for distributing ommysql together with the
  main rsyslog package. I need to re-think it in the future, but
  for the time being the current mode is best. I now simply include
  one additional tarball for ommysql inside the main distribution.
  I look forward to user feedback on how this should be done best. In the
  long term, a separate project should be spawend for ommysql, but I'd
  like to do that only after the plugin interface is fully stable (what
  it is not yet).
---------------------------------------------------------------------------
Version 1.19.7 (rgerhards), 2007-09-25
- added code to handle situations where senders send us messages ending with
  a NUL character. It is now simply removed. This also caused trailing LF
  reduction to fail, when it was followed by such a NUL. This is now also
  handled.
- replaced some non-thread-safe function calls by their thread-safe
  counterparts
- fixed a minor memory leak that occured when the %APPNAME% property was
  used (I think nobody used that in practice)
- fixed a bug that caused signal handlers in cvthname() not to be restored when
  a malicious pointer record was detected and processing of the message been
  stopped for that reason (this should be really rare and can not be related
  to the segfault bug we are hunting).
- fixed a bug in cvthname that lead to passing a wrong parameter - in
  practice, this had no impact.
- general code cleanup (e.g. compiler warnings, comments)
---------------------------------------------------------------------------
Version 1.19.6 (rgerhards), 2007-09-11
- applied patch by varmojfekoj to change signal handling to the new
  sigaction API set (replacing the depreciated signal() calls and its
  friends.
- fixed a bug that in --enable-debug mode caused an assertion when the
  discard action was used
- cleaned up compiler warnings
- applied patch by varmojfekoj to FIX a bug that could cause 
  segfaults if empty properties were processed using modifying
  options (e.g. space-cc, drop-cc)
- fixed man bug: rsyslogd supports -l option
---------------------------------------------------------------------------
Version 1.19.5 (rgerhards), 2007-09-07
- changed part of the CStr interface so that better error tracking
  is provided and the calling sequence is more intuitive (there were
  invalid calls based on a too-weired interface)
- (hopefully) fixed some remaining bugs rooted in wrong use of 
  the CStr class. These could lead to program abort.
- applied patch by varmojfekoj two fix two potential segfault situations
- added $ModDir config directive
- modified $ModLoad so that an absolute path may be specified as
  module name (e.g. /rsyslog/ommysql.so)
---------------------------------------------------------------------------
Version 1.19.4 (rgerhards/varmojfekoj), 2007-09-04
- fixed a number of small memory leaks - thanks varmojfekoj for patching
- fixed an issue with CString class that could lead to rsyslog abort
  in tplToString() - thanks varmojfekoj for patching
- added a man-version of the config file documenation - thanks to Michel
  Samia for providing the man file
- fixed bug: a template like this causes an infinite loop:
  $template opts,"%programname:::a,b%"
  thanks varmojfekoj for the patch
- fixed bug: case changing options crash freeing the string pointer
  because they modify it: $template opts2,"%programname::1:lowercase%"
  thanks varmojfekoj for the patch
---------------------------------------------------------------------------
Version 1.19.3 (mmeckelein/varmojfekoj), 2007-08-31
- small mem leak fixed (after calling parseSelectorAct) - Thx varmojkekoj
- documentation section "Regular File" und "Blocks" updated
- solved an issue with dynamic file generation - Once again many thanks
  to varmojfekoj
- the negative selector for program name filter (Blocks) does not work as
  expected - Thanks varmojfekoj for patching
- added forwarding information to sysklogd (requires special template)
  to config doc
---------------------------------------------------------------------------
Version 1.19.2 (mmeckelein/varmojfekoj), 2007-08-28
- a specifically formed message caused a segfault - Many thanks varmojfekoj
  for providing a patch
- a typo and a weird condition are fixed in msg.c - Thanks again
  varmojfekoj 
- on file creation the file was always owned by root:root. This is fixed
  now - Thanks ypsa for solving this issue
---------------------------------------------------------------------------
Version 1.19.1 (mmeckelein), 2007-08-22
- a bug that caused a high load when a TCP/UDP connection was closed is 
  fixed now - Thanks mildew for solving this issue
- fixed a bug which caused a segfault on reinit - Thx varmojfekoj for the
  patch
- changed the hardcoded module path "/lib/rsyslog" to $(pkglibdir) in order
  to avoid trouble e.g. on 64 bit platforms (/lib64) - many thanks Peter
  Vrabec and darix, both provided a patch for solving this issue
- enhanced the unloading of modules - thanks again varmojfekoj
- applied a patch from varmojfekoj which fixes various little things in
  MySQL output module
---------------------------------------------------------------------------
Version 1.19.0 (varmojfekoj/rgerhards), 2007-08-16
- integrated patch from varmojfekoj to make the mysql module a loadable one
  many thanks for the patch, MUCH appreciated
---------------------------------------------------------------------------
Version 1.18.2 (rgerhards), 2007-08-13
- fixed a bug in outchannel code that caused templates to be incorrectly
  parsed
- fixed a bug in ommysql that caused a wrong ";template" missing message
- added some code for unloading modules; not yet fully complete (and we do
  not yet have loadable modules, so this is no problem)
- removed debian subdirectory by request of a debian packager (this is a special
  subdir for debian and there is also no point in maintaining it when there
  is a debian package available - so I gladly did this) in some cases
- improved overall doc quality (some pages were quite old) and linked to
  more of the online resources.
- improved /contrib/delete_mysql script by adding a host option and some
  other minor modifications
---------------------------------------------------------------------------
Version 1.18.1 (rgerhards), 2007-08-08
- applied a patch from varmojfekoj which solved a potential segfault
  of rsyslogd on HUP
- applied patch from Michel Samia to fix compilation when the pthreads
  feature is disabled
- some code cleanup (moved action object to its own file set)
- add config directive $MainMsgQueueSize, which now allows to configure the
  queue size dynamically
- all compile-time settings are now shown in rsyslogd -v, not just the
  active ones
- enhanced performance a little bit more
- added config file directive $ActionResumeInterval
- fixed a bug that prevented compilation under debian sid
- added a contrib directory for user-contributed useful things
---------------------------------------------------------------------------
Version 1.18.0 (rgerhards), 2007-08-03
- rsyslog now supports fallback actions when an action did not work. This
  is a great feature e.g. for backup database servers or backup syslog
  servers
- modified rklogd to only change the console log level if -c is specified
- added feature to use multiple actions inside a single selector
- implemented $ActionExecOnlyWhenPreviousIsSuspended config directive
- error messages during startup are now spit out to the configured log
  destinations
---------------------------------------------------------------------------
Version 1.17.6 (rgerhards), 2007-08-01
- continued to work on output module modularization - basic stage of
  this work is now FINISHED
- fixed bug in OMSRcreate() - always returned SR_RET_OK
- fixed a bug that caused ommysql to always complain about missing
  templates
- fixed a mem leak in OMSRdestruct - freeing the object itself was
  forgotten - thanks to varmojfekoj for the patch
- fixed a memory leak in syslogd/init() that happend when the config
  file could not be read - thanks to varmojfekoj for the patch
- fixed insufficient memory allocation in addAction() and its helpers.
  The initial fix and idea was developed by mildew, I fine-tuned
  it a bit. Thanks a lot for the fix, I'd probably had pulled out my
  hair to find the bug...
- added output of config file line number when a parsing error occured
- fixed bug in objomsr.c that caused program to abort in debug mode with
  an invalid assertion (in some cases)
- fixed a typo that caused the default template for MySQL to be wrong.
  thanks to mildew for catching this.
- added configuration file command $DebugPrintModuleList and
  $DebugPrintCfSysLineHandlerList
- fixed an invalid value for the MARK timer - unfortunately, there was
  a testing aid left in place. This resulted in quite frequent MARK messages
- added $IncludeConfig config directive
- applied a patch from mildew to prevent rsyslogd from freezing under heavy
  load. This could happen when the queue was full. Now, we drop messages
  but rsyslogd remains active.
---------------------------------------------------------------------------
Version 1.17.5 (rgerhards), 2007-07-30
- continued to work on output module modularization
- fixed a missing file bug - thanks to Andrea Montanari for reporting
  this problem
- fixed a problem with shutting down the worker thread and freeing the
  selector_t list - this caused messages to be lost, because the
  message queue was not properly drained before the selectors got
  destroyed.
---------------------------------------------------------------------------
Version 1.17.4 (rgerhards), 2007-07-27
- continued to work on output module modularization
- fixed a situation where rsyslogd could create zombie processes
  thanks to mildew for the patch
- applied patch from Michel Samia to fix compilation when NOT
  compiled for pthreads
---------------------------------------------------------------------------
Version 1.17.3 (rgerhards), 2007-07-25
- continued working on output module modularization
- fixed a bug that caused rsyslogd to segfault on exit (and
  probably also on HUP), when there was an unsent message in a selector
  that required forwarding and the dns lookup failed for that selector
  (yes, it was pretty unlikely to happen;))
  thanks to varmojfekoj <varmojfekoj@gmail.com> for the patch
- fixed a memory leak in config file parsing and die()
  thanks to varmojfekoj <varmojfekoj@gmail.com> for the patch
- rsyslogd now checks on startup if it is capable to performa any work
  at all. If it cant, it complains and terminates
  thanks to Michel Samia for providing the patch!
- fixed a small memory leak when HUPing syslogd. The allowed sender
  list now gets freed. thanks to mildew for the patch.
- changed the way error messages in early startup are logged. They
  now do no longer use the syslogd code directly but are rather
  send to stderr.
---------------------------------------------------------------------------
Version 1.17.2 (rgerhards), 2007-07-23
- made the port part of the -r option optional. Needed for backward
  compatibility with sysklogd
- replaced system() calls with something more reasonable. Please note that
  this might break compatibility with some existing configuration files.
  We accept this in favour of the gained security.
- removed a memory leak that could occur if timegenerated was used in
  RFC 3164 format in templates
- did some preparation in msg.c for advanced multithreading - placed the
  hooks, but not yet any active code
- worked further on modularization
- added $ModLoad MySQL (dummy) config directive
- added DropTrailingLFOnReception config directive
---------------------------------------------------------------------------
Version 1.17.1 (rgerhards), 2007-07-20
- fixed a bug that caused make install to install rsyslogd and rklogd under
  the wrong names
- fixed bug that caused $AllowedSenders to handle IPv6 scopes incorrectly;
  also fixed but that could grabble $AllowedSender wildcards. Thanks to
  mildew@gmail.com for the patch
- minor code cleanup - thanks to Peter Vrabec for the patch
- fixed minimal memory leak on HUP (caused by templates)
  thanks to varmojfekoj <varmojfekoj@gmail.com> for the patch
- fixed another memory leak on HUPing and on exiting rsyslogd
  again thanks to varmojfekoj <varmojfekoj@gmail.com> for the patch
- code cleanup (removed compiler warnings)
- fixed portability bug in configure.ac - thanks to Bartosz Kuźma for patch
- moved msg object into its own file set
- added the capability to continue trying to write log files when the
  file system is full. Functionality based on patch by Martin Schulze
  to sysklogd package.
---------------------------------------------------------------------------
Version 1.17.0 (RGer), 2007-07-17
- added $RepeatedLineReduction config parameter
- added $EscapeControlCharactersOnReceive config parameter
- added $ControlCharacterEscapePrefix config parameter
- added $DirCreateMode config parameter
- added $CreateDirs config parameter
- added $DebugPrintTemplateList config parameter
- added $ResetConfigVariables config parameter
- added $FileOwner config parameter
- added $FileGroup config parameter
- added $DirOwner config parameter
- added $DirGroup config parameter
- added $FailOnChownFailure config parameter
- added regular expression support to the filter engine
  thanks to Michel Samia for providing the patch!
- enhanced $AllowedSender functionality. Credits to mildew@gmail.com for
  the patch doing that
  - added IPv6 support
  - allowed DNS hostnames
  - allowed DNS wildcard names
- added new option $DropMsgsWithMaliciousDnsPTRRecords
- added autoconf so that rfc3195d, rsyslogd and klogd are stored to /sbin
- added capability to auto-create directories with dynaFiles
---------------------------------------------------------------------------
Version 1.16.0 (RGer/Peter Vrabec), 2007-07-13 - The Friday, 13th Release ;)
- build system switched to autotools
- removed SYSV preprocessor macro use, replaced with autotools equivalents
- fixed a bug that caused rsyslogd to segfault when TCP listening was
  disabled and it terminated
- added new properties "syslogfacility-text" and "syslogseverity-text"
  thanks to varmojfekoj <varmojfekoj@gmail.com> for the patch
- added the -x option to disable hostname dns reslution
  thanks to varmojfekoj <varmojfekoj@gmail.com> for the patch
- begun to better modularize syslogd.c - this is an ongoing project; moved
  type definitions to a separate file
- removed some now-unused fields from struct filed
- move file size limit fields in struct field to the "right spot" (the file
  writing part of the union - f_un.f_file)
- subdirectories linux and solaris are no longer part of the distribution
  package. This is not because we cease support for them, but there are no
  longer any files in them after the move to autotools
---------------------------------------------------------------------------
Version 1.15.1 (RGer), 2007-07-10
- fixed a bug that caused a dynaFile selector to stall when there was
  an open error with one file 
- improved template processing for dynaFiles; templates are now only
  looked up during initialization - speeds up processing
- optimized memory layout in struct filed when compiled with MySQL
  support
- fixed a bug that caused compilation without SYSLOG_INET to fail
- re-enabled the "last message repeated n times" feature. This
  feature was not taken care of while rsyslogd evolved from sysklogd
  and it was more or less defunct. Now it is fully functional again.
- added system properties: $NOW, $YEAR, $MONTH, $DAY, $HOUR, $MINUTE
- fixed a bug in iovAsString() that caused a memory leak under stress
  conditions (most probably memory shortage). This was unlikely to
  ever happen, but it doesn't hurt doing it right
- cosmetic: defined type "uchar", change all unsigned chars to uchar
---------------------------------------------------------------------------
Version 1.15.0 (RGer), 2007-07-05
- added ability to dynamically generate file names based on templates
  and thus properties. This was a much-requested feature. It makes
  life easy when it e.g. comes to splitting files based on the sender
  address.
- added $umask and $FileCreateMode config file directives
- applied a patch from Bartosz Kuzma to compile cleanly under NetBSD
- checks for extra (unexpected) characters in system config file lines
  have been added
- added IPv6 documentation - was accidently missing from CVS
- begun to change char to unsigned char
---------------------------------------------------------------------------
Version 1.14.2 (RGer), 2007-07-03
** this release fixes all known nits with IPv6 **
- restored capability to do /etc/service lookup for "syslog"
  service when -r 0 was given
- documented IPv6 handling of syslog messages
- integrate patch from Bartosz Kuźma to make rsyslog compile under
  Solaris again (the patch replaced a strndup() call, which is not
  available under Solaris
- improved debug logging when waiting on select
- updated rsyslogd man page with new options (-46A)
---------------------------------------------------------------------------
Version 1.14.1 (RGer/Peter Vrabec), 2007-06-29
- added Peter Vrabec's patch for IPv6 TCP
- prefixed all messages send to stderr in rsyslogd with "rsyslogd: "
---------------------------------------------------------------------------
Version 1.14.0 (RGer/Peter Vrabec), 2007-06-28
- Peter Vrabec provided IPv6 for rsyslog, so we are now IPv6 enabled
  IPv6 Support is currently for UDP only, TCP is to come soon.
  AllowedSender configuration does not yet work for IPv6.
- fixed code in iovCreate() that broke C's strict aliasing rules 
- fixed some char/unsigned char differences that forced the compiler
  to spit out warning messages
- updated the Red Hat init script to fix a known issue (thanks to
  Peter Vrabec)
---------------------------------------------------------------------------
Version 1.13.5 (RGer), 2007-06-22
- made the TCP session limit configurable via command line switch
  now -t <port>,<max sessions>
- added man page for rklogd(8) (basically a copy from klogd, but now
  there is one...)
- fixed a bug that caused internal messages (e.g. rsyslogd startup) to
  appear without a tag.
- removed a minor memory leak that occurred when TAG processing requalified
  a HOSTNAME to be a TAG (and a TAG already was set).
- removed potential small memory leaks in MsgSet***() functions. There
  would be a leak if a property was re-set, something that happened
  extremely seldom.
---------------------------------------------------------------------------
Version 1.13.4 (RGer), 2007-06-18
- added a new property "PRI-text", which holds the PRI field in
  textual form (e.g. "syslog.info")
- added alias "syslogseverity" for "syslogpriority", which is a
  misleading property name that needs to stay for historical
  reasons (and backward-compatility)
- added doc on how to record PRI value in log file
- enhanced signal handling in klogd, including removal of an unsafe
  call to the logging system during signal handling
---------------------------------------------------------------------------
Version 1.13.3 (RGer), 2007-06-15
- create a version of syslog.c from scratch. This is now
  - highly optimized for rsyslog
  - removes an incompatible license problem as the original
    version had a BSD license with advertising clause
  - fixed in the regard that rklogd will continue to work when
    rsysogd has been restarted (the original version, as well
    as sysklogd, will remain silent then)
  - solved an issue with an extra NUL char at message end that the
    original version had
- applied some changes to klogd to care for the new interface
- fixed a bug in syslogd.c which prevented compiling under debian
---------------------------------------------------------------------------
Version 1.13.2 (RGer), 2007-06-13
- lib order in makefile patched to facilitate static linking - thanks
  to Bennett Todd for providing the patch
- Integrated a patch from Peter Vrabec (pvrabec@redheat.com):
  - added klogd under the name of rklogd (remove dependency on
    original sysklogd package
  - createDB.sql now in UTF
  - added additional config files for use on Red Hat
---------------------------------------------------------------------------
Version 1.13.1 (RGer), 2007-02-05
- changed the listen backlog limit to a more reasonable value based on
  the maximum number of TCP connections configurd (10% + 5) - thanks to Guy
  Standen for the hint (actually, the limit was 5 and that was a 
  left-over from early testing).
- fixed a bug in makefile which caused DB-support to be disabled when
  NETZIP support was enabled
- added the -e option to allow transmission of every message to remote
  hosts (effectively turns off duplicate message suppression)
- (somewhat) improved memory consumption when compiled with MySQL support
- looks like we fixed an incompatibility with MySQL 5.x and above software
  At least in one case, the remote server name was destroyed, leading to 
  a connection failure. The new, improved code does not have this issue and
  so we see this as solved (the new code is generally somewhat better, so
  there is a good chance we fixed this incompatibility).
---------------------------------------------------------------------------
Version 1.13.0 (RGer), 2006-12-19
- added '$' as ToPos proptery replacer specifier - means "up to the
  end of the string"
- property replacer option "escape-cc", "drop-cc" and "space-cc"  added
- changed the handling of \0 characters inside syslog messages. We now
  consistently escape them to "#000". This is somewhat recommended in
  the draft-ietf-syslog-protocol-19 draft. While the real recomendation
  is to not escape any characters at all, we can not do this without
  considerable modification of the code. So we escape it to "#000", which
  is consistent with a sample found in the Internet-draft.
- removed message glue logic (see printchopped() comment for details)
  Also caused removal of parts table and thus some improvements in
  memory usage.
- changed the default MAXLINE to 2048 to take care of recent syslog
  standardization efforts (can easily be changed in syslogd.c)
- added support for byte-counted TCP syslog messages (much like
  syslog-transport-tls-05 Internet Draft). This was necessary to
  support compression over TCP.
- added support for receiving compressed syslog messages
- added support for sending compressed syslog messages
- fixed a bug where the last message in a syslog/tcp stream was
  lost if it was not properly terminated by a LF character
---------------------------------------------------------------------------
Version 1.12.3 (RGer), 2006-10-04
- implemented some changes to support Solaris (but support is not
  yet complete)
- commented out (via #if 0) some methods that are currently not being use
  but should be kept for further us
- added (interim) -u 1 option to turn off hostname and tag parsing
- done some modifications to better support Fedora
- made the field delimiter inside property replace configurable via
  template
- fixed a bug in property replacer: if fields were used, the delimitor
  became part of the field. Up until now, this was barely noticable as 
  the delimiter as TAB only and thus invisible to a human. With other
  delimiters available now, it quickly showed up. This bug fix might cause
  some grief to existing installations if they used the extra TAB for
  whatever reasons - sorry folks... Anyhow, a solution is easy: just add
  a TAB character contstant into your template. Thus, there has no attempt
  been made to do this in a backwards-compatible way.
---------------------------------------------------------------------------
Version 1.12.2 (RGer), 2006-02-15
- fixed a bug in the RFC 3339 date formatter. An extra space was added
  after the actual timestamp
- added support for providing high-precision RFC3339 timestamps for
  (rsyslogd-)internally-generated messages
- very (!) experimental support for syslog-protocol internet draft
  added (the draft is experimental, the code is solid ;))
- added support for field-extracting in the property replacer
- enhanced the legacy-syslog parser so that it can interpret messages
  that do not contain a TIMESTAMP
- fixed a bug that caused the default socket (usually /dev/log) to be
  opened even when -o command line option was given
- fixed a bug in the Debian sample startup script - it caused rsyslogd
  to listen to remote requests, which it shouldn't by default
---------------------------------------------------------------------------
Version 1.12.1 (RGer), 2005-11-23
- made multithreading work with BSD. Some signal-handling needed to be
  restructured. Also, there might be a slight delay of up to 10 seconds
  when huping and terminating rsyslogd under BSD
- fixed a bug where a NULL-pointer was passed to printf() in logmsg().
- fixed a bug during "make install" where rc3195d was not installed
  Thanks to Bennett Todd for spotting this.
- fixed a bug where rsyslogd dumped core when no TAG was found in the
  received message
- enhanced message parser so that it can deal with missing hostnames
  in many cases (may not be totally fail-safe)
- fixed a bug where internally-generated messages did not have the correct
  TAG
---------------------------------------------------------------------------
Version 1.12.0 (RGer), 2005-10-26
- moved to a multi-threaded design. single-threading is still optionally
  available. Multi-threading is experimental!
- fixed a potential race condition. In the original code, marking was done
  by an alarm handler, which could lead to all sorts of bad things. This
  has been changed now. See comments in syslogd.c/domark() for details.
- improved debug output for property-based filters
- not a code change, but: I have checked all exit()s to make sure that
  none occurs once rsyslogd has started up. Even in unusual conditions
  (like low-memory conditions) rsyslogd somehow remains active. Of course,
  it might loose a message or two, but at least it does not abort and it
  can also recover when the condition no longer persists.
- fixed a bug that could cause loss of the last message received
  immediately before rsyslogd was terminated.
- added comments on thread-safety of global variables in syslogd.c
- fixed a small bug: spurios printf() when TCP syslog was used
- fixed a bug that causes rsyslogd to dump core on termination when one
  of the selector lines did not receive a message during the run (very
  unlikely)
- fixed an one-too-low memory allocation in the TCP sender. Could result
  in rsyslogd dumping core.
- fixed a bug with regular expression support (thanks to Andres Riancho)
- a little bit of code restructuring (especially main(), which was
  horribly large)
---------------------------------------------------------------------------
Version 1.11.1 (RGer), 2005-10-19
- support for BSD-style program name and host blocks
- added a new property "programname" that can be used in templates
- added ability to specify listen port for rfc3195d
- fixed a bug that rendered the "startswith" comparison operation
  unusable.
- changed more functions to "static" storage class to help compiler
  optimize (should have been static in the first place...)
- fixed a potential memory leak in the string buffer class destructor.
  As the destructur was previously never called, the leak did not actually
  appear.
- some internal restructuring in anticipation/preparation of minimal
  multi-threading support
- rsyslogd still shares some code with the sysklogd project. Some patches
  for this shared code have been brought over from the sysklogd CVS.
---------------------------------------------------------------------------
Version 1.11.0 (RGer), 2005-10-12
- support for receiving messages via RFC 3195; added rfc3195d for that
  purpose
- added an additional guard to prevent rsyslogd from aborting when the
  2gb file size limit is hit. While a user can configure rsyslogd to
  handle such situations, it would abort if that was not done AND large
  file support was not enabled (ok, this is hopefully an unlikely scenario)
- fixed a bug that caused additional Unix domain sockets to be incorrectly
  processed - could lead to message loss in extreme cases
---------------------------------------------------------------------------
Version 1.10.2 (RGer), 2005-09-27
- added comparison operations in property-based filters:
  * isequal
  * startswith
- added ability to negate all property-based filter comparison operations
  by adding a !-sign right in front of the operation name
- added the ability to specify remote senders for UDP and TCP
  received messages. Allows to block all but well-known hosts
- changed the $-config line directives to be case-INsensitive
- new command line option -w added: "do not display warnings if messages
  from disallowed senders are received"
- fixed a bug that caused rsyslogd to dump core when the compare value
  was not quoted in property-based filters
- fixed a bug in the new CStr compare function which lead to invalid
  results (fortunately, this function was not yet used widely)
- added better support for "debugging" rsyslog.conf property filters
  (only if -d switch is given)
- changed some function definitions to static, which eventually enables
  some compiler optimizations
- fixed a bug in MySQL code; when a SQL error occured, rsyslogd could
  run in a tight loop. This was due to invalid sequence of error reporting
  and is now fixed.
---------------------------------------------------------------------------
Version 1.10.1 (RGer), 2005-09-23
- added the ability to execute a shell script as an action.
  Thanks to Bjoern Kalkbrenner for providing the code!
- fixed a bug in the MySQL code; due to the bug the automatic one-time
  retry after an error did not happen - this lead to error message in
  cases where none should be seen (e.g. after a MySQL restart)
- fixed a security issue with SQL-escaping in conjunction with
  non-(SQL-)standard MySQL features.
---------------------------------------------------------------------------
Version 1.10.0 (RGer), 2005-09-20
  REMINDER: 1.10 is the first unstable version if the 1.x series!
- added the capability to filter on any property in selector lines
  (not just facility and priority)
- changed stringbuf into a new counted string class
- added support for a "discard" action. If a selector line with
  discard (~ character) is found, no selector lines *after* that
  line will be processed.
- thanks to Andres Riancho, regular expression support has been
  added to the template engine
- added the FROMHOST property in the template processor, which could
  previously not be obtained. Thanks to Cristian Testa for pointing
  this out and even providing a fix.
- added display of compile-time options to -v output
- performance improvement for production build - made some checks
  to happen only during debug mode
- fixed a problem with compiling on SUSE and - while doing so - removed
  the socket call to set SO_BSDCOMPAT in cases where it is obsolete.
---------------------------------------------------------------------------
Version 1.0.4 (RGer), 2006-02-01
- a small but important fix: the tcp receiver had two forgotten printf's
  in it that caused a lot of unnecessary output to stdout. This was
  important enough to justify a new release
---------------------------------------------------------------------------
Version 1.0.3 (RGer), 2005-11-14
- added an additional guard to prevent rsyslogd from aborting when the
  2gb file size limit is hit. While a user can configure rsyslogd to
  handle such situations, it would abort if that was not done AND large
  file support was not enabled (ok, this is hopefully an unlikely scenario)
- fixed a bug that caused additional Unix domain sockets to be incorrectly
  processed - could lead to message loss in extreme cases
- applied some patches available from the sysklogd project to code
  shared from there
- fixed a bug that causes rsyslogd to dump core on termination when one
  of the selector lines did not receive a message during the run (very
  unlikely)
- fixed an one-too-low memory allocation in the TCP sender. Could result
  in rsyslogd dumping core.
- fixed a bug in the TCP sender that caused the retry logic to fail
  after an error or receiver overrun
- fixed a bug in init() that could lead to dumping core
- fixed a bug that could lead to dumping core when no HOSTNAME or no TAG
  was present in the syslog message
---------------------------------------------------------------------------
Version 1.0.2 (RGer), 2005-10-05
- fixed an issue with MySQL error reporting. When an error occured,
  the MySQL driver went into an endless loop (at least in most cases).
---------------------------------------------------------------------------
Version 1.0.1 (RGer), 2005-09-23
- fixed a security issue with SQL-escaping in conjunction with
  non-(SQL-)standard MySQL features.
---------------------------------------------------------------------------
Version 1.0.0 (RGer), 2005-09-12
- changed install doc to cover daily cron scripts - a trouble source
- added rc script for slackware (provided by Chris Elvidge - thanks!) 
- fixed a really minor bug in usage() - the -r option was still
  reported as without the port parameter
---------------------------------------------------------------------------
Version 0.9.8 (RGer), 2005-09-05
- made startup and shutdown message more consistent and included the
  pid, so that they can be easier correlated. Used syslog-protocol
  structured data format for this purpose.
- improved config info in startup message, now tells not only
  if it is listening remote on udp, but also for tcp. Also includes
  the port numbers. The previous startup message was misleading, because
  it did not say "remote reception" if rsyslogd was only listening via
  tcp (but not via udp).
- added a "how can you help" document to the doc set
---------------------------------------------------------------------------
Version 0.9.7 (RGer), 2005-08-15
- some of the previous doc files (like INSTALL) did not properly
  reflect the changes to the build process and the new doc. Fixed
  that.
- changed syslogd.c so that when compiled without database support,
  an error message is displayed when a database action is detected
  in the config file (previously this was used as an user rule ;))
- fixed a bug in the os-specific Makefiles which caused MySQL
  support to not be compiled, even if selected
---------------------------------------------------------------------------
Version 0.9.6 (RGer), 2005-08-09
- greatly enhanced documentation. Now available in html format in
  the "doc" folder and FreeBSD. Finally includes an install howto.
- improved MySQL error messages a little - they now show up as log
  messages, too (formerly only in debug mode)
- added the ability to specify the listen port for udp syslog.
  WARNING: This introduces an incompatibility. Formerly, udp
  syslog was enabled by the -r command line option. Now, it is
  "-r [port]", which is consistent with the tcp listener. However,
  just -r will now return an error message.
- added sample startup scripts for Debian and FreeBSD
- added support for easy feature selection in the makefile. Un-
  fortunately, this also means I needed to spilt the make file
  for different OS and distros. There are some really bad syntax
  differences between FreeBSD and Linux make.
---------------------------------------------------------------------------
Version 0.9.5 (RGer), 2005-08-01
- the "semicolon bug" was actually not (fully) solved in 0.9.4. One
  part of the bug was solved, but another still existed. This one
  is fixed now, too.
- the "semicolon bug" actually turned out to be a more generic bug.
  It appeared whenever an invalid template name was given. With some
  selector actions, rsyslogd dumped core, with other it "just" had
  a small ressource leak with others all worked well. These anomalies
  are now fixed. Note that they only appeared during system initaliziation
  once the system was running, nothing bad happened.
- improved error reporting for template errors on startup. They are now
  shown on the console and the start-up tty. Formerly, they were only
  visible in debug mode.
- support for multiple instances of rsyslogd on a single machine added
- added new option "-o" --> omit local unix domain socket. This option
  enables rsyslogd NOT to listen to the local socket. This is most
  helpful when multiple instances of rsyslogd (or rsyslogd and another
  syslogd) shall run on a single system.
- added new option "-i <pidfile>" which allows to specify the pidfile.
  This is needed when multiple instances of rsyslogd are to be run.
- the new project home page is now online at www.rsyslog.com
---------------------------------------------------------------------------
Version 0.9.4 (RGer), 2005-07-25
- finally added the TCP sender. It now supports non-blocking mode, no
  longer disabling message reception during connect. As it is now, it
  is usable in production. The code could be more sophisticated, but
  I've kept it short in anticipation of the move to liblogging, which
  will lead to the removal of the code just written ;)
- the "exiting on signal..." message still had the "syslogd" name in 
  it. Changed this to "rsyslogd", as we do not have a large user base
  yet, this should pose no problem.
- fixed "the semiconlon" bug. rsyslogd dumped core if a write-db action
  was specified but no semicolon was given after the password (an empty
  template was ok, but the semicolon needed to be present).
- changed a default for traditional output format. During testing, it
  was seen that the timestamp written to file in default format was
  the time of message reception, not the time specified in the TIMESTAMP
  field of the message itself. Traditionally, the message TIMESTAMP is
  used and this has been changed now.
---------------------------------------------------------------------------
Version 0.9.3 (RGer), 2005-07-19
- fixed a bug in the message parser. In June, the RFC 3164 timestamp
  was not correctly parsed (yes, only in June and some other months,
  see the code comment to learn why...)
- added the ability to specify the destination port when forwarding
  syslog messages (both for TCP and UDP)
- added an very experimental TCP sender (activated by
  @@machine:port in config). This is not yet for production use. If
  the receiver is not alive, rsyslogd will wait quite some time until
  the connection request times out, which most probably leads to
  loss of incoming messages.

---------------------------------------------------------------------------
Version 0.9.2 (RGer), around 2005-07-06
- I intended to change the maxsupported message size to 32k to
  support IHE - but given the memory inefficiency in the usual use
  cases, I have not done this. I have, however, included very
  specific instructions on how to do this in the source code. I have
  also done some testing with 32k messages, so you can change the
  max size without taking too much risk.
- added a syslog/tcp receiver; we now can receive messages via
  plain tcp, but we can still send only via UDP. The syslog/tcp
  receiver is the primary enhancement of this release.
- slightly changed some error messages that contained a spurios \n at
  the end of the line (which gives empty lines in your log...)

---------------------------------------------------------------------------
Version 0.9.1 (RGer)
- fixed code so that it compiles without errors under FreeBSD
- removed now unused function "allocate_log()" from syslogd.c
- changed the make file so that it contains more defines for
  different environments (in the long term, we need a better
  system for disabling/enabling features...)
- changed some printf's printing off_t types to %lld and
  explicit (long long) casts. I tried to figure out the exact type,
  but did not succeed in this. In the worst case, ultra-large peta-
  byte files will now display funny informational messages on rollover,
  something I think we can live with for the neersion 3.11.2 (rgerhards), 2008-02-??
---------------------------------------------------------------------------
Version 3.11.1 (rgerhards), 2008-02-12
- SNMP trap sender added thanks to Andre Lorbach (omsnmp)
- added input-plugin interface specification in form of a (copy) template
  input module
- applied documentation fix by Michael Biebl -- many thanks!
- bugfix: immark did not have MARK flags set...
- added x-info field to rsyslogd startup/shutdown message. Hopefully
  points users to right location for further info (many don't even know
  they run rsyslog ;))
- bugfix: trailing ":" of tag was lost while parsing legacy syslog messages
  without timestamp - thanks to Anders Blomdell for providing a patch!
- fixed a bug in stringbuf.c related to STRINGBUF_TRIM_ALLOCSIZE, which
  wasn't supposed to be used with rsyslog. Put a warning message up that
  tells this feature is not tested and probably not worth the effort.
  Thanks to Anders Blomdell fro bringing this to our attention
- somewhat improved performance of string buffers
- fixed bug that caused invalid treatment of tabs (HT) in rsyslog.conf
- bugfix: setting for $EscapeCopntrolCharactersOnReceive was not 
  properly initialized
- clarified usage of space-cc property replacer option
- improved abort diagnostic handler
- some initial effort for malloc/free runtime debugging support
- bugfix: using dynafile actions caused rsyslogd abort
- fixed minor man errors thanks to Michael Biebl
---------------------------------------------------------------------------
Version 3.11.0 (rgerhards), 2008-01-31
- implemented queued actions
- implemented simple rate limiting for actions
- implemented deliberate discarding of lower priority messages over higher
  priority ones when a queue runs out of space
- implemented disk quotas for disk queues
- implemented the $ActionResumeRetryCount config directive
- added $ActionQueueFilename config directive
- added $ActionQueueSize config directive
- added $ActionQueueHighWaterMark config directive
- added $ActionQueueLowWaterMark config directive
- added $ActionQueueDiscardMark config directive
- added $ActionQueueDiscardSeverity config directive
- added $ActionQueueCheckpointInterval config directive
- added $ActionQueueType config directive
- added $ActionQueueWorkerThreads config directive
- added $ActionQueueTimeoutshutdown config directive
- added $ActionQueueTimeoutActionCompletion config directive
- added $ActionQueueTimeoutenQueue config directive
- added $ActionQueueTimeoutworkerThreadShutdown config directive
- added $ActionQueueWorkerThreadMinimumMessages config directive
- added $ActionQueueMaxFileSize config directive
- added $ActionQueueSaveonShutdown config directive
- addded $ActionQueueDequeueSlowdown config directive
- addded $MainMsgQueueDequeueSlowdown config directive
- bugfix: added forgotten docs to package
- improved debugging support
- fixed a bug that caused $MainMsgQueueCheckpointInterval to work incorrectly
- when a long-running action needs to be cancelled on shutdown, the message
  that was processed by it is now preserved. This finishes support for
  guaranteed delivery of messages (if the output supports it, of course)
- fixed bug in output module interface, see
  http://sourceforge.net/tracker/index.php?func=detail&aid=1881008&group_id=123448&atid=696552
- changed the ommysql output plugin so that the (lengthy) connection
  initialization now takes place in message processing. This works much
  better with the new queued action mode (fast startup)
- fixed a bug that caused a potential hang in file and fwd output module
  varmojfekoj provided the patch - many thanks!
- bugfixed stream class offset handling on 32bit platforms
---------------------------------------------------------------------------
Version 3.10.3 (rgerhards), 2008-01-28
- fixed a bug with standard template definitions (not a big deal) - thanks
  to varmojfekoj for spotting it
- run-time instrumentation added
- implemented disk-assisted queue mode, which enables on-demand disk
  spooling if the queue's in-memory queue is exhausted
- implemented a dynamic worker thread pool for processing incoming
  messages; workers are started and shut down as need arises
- implemented a run-time instrumentation debug package
- implemented the $MainMsgQueueSaveOnShutdown config directive
- implemented the $MainMsgQueueWorkerThreadMinimumMessages config directive
- implemented the $MainMsgQueueTimeoutWorkerThreadShutdown config directive
---------------------------------------------------------------------------
Version 3.10.2 (rgerhards), 2008-01-14
- added the ability to keep stop rsyslogd without the need to drain
  the main message queue. In disk queue mode, rsyslog continues to
  run from the point where it stopped. In case of a system failure, it
  continues to process messages from the last checkpoint.
- fixed a bug that caused a segfault on startup when no $WorkDir directive
  was specified in rsyslog.conf
- provided more fine-grain control over shutdown timeouts and added a
  way to specify the enqueue timeout when the main message queue is full
- implemented $MainMsgQueueCheckpointInterval config directive
- implemented $MainMsgQueueTimeoutActionCompletion config directive
- implemented $MainMsgQueueTimeoutEnqueue config directive
- implemented $MainMsgQueueTimeoutShutdown config directive
---------------------------------------------------------------------------
Version 3.10.1 (rgerhards), 2008-01-10
- implemented the "disk" queue mode. However, it currently is of very
  limited use, because it does not support persistence over rsyslogd
  runs. So when rsyslogd is stopped, the queue is drained just as with
  the in-memory queue modes. Persistent queues will be a feature of
  the next release.
- performance-optimized string class, should bring an overall improvement
- fixed a memory leak in imudp -- thanks to varmojfekoj for the patch
- fixed a race condition that could lead to a rsyslogd hang when during
  HUP or termination
- done some doc updates
- added $WorkDirectory config directive
- added $MainMsgQueueFileName config directive
- added $MainMsgQueueMaxFileSize config directive
---------------------------------------------------------------------------
Version 3.10.0 (rgerhards), 2008-01-07
- implemented input module interface and initial input modules
- enhanced threading for input modules (each on its own thread now)
- ability to bind UDP listeners to specific local interfaces/ports and
  ability to run multiple of them concurrently
- added ability to specify listen IP address for UDP syslog server
- license changed to GPLv3
- mark messages are now provided by loadble module immark
- rklogd is no longer provided. Its functionality has now been taken over
  by imklog, a loadable input module. This offers a much better integration
  into rsyslogd and makes sure that the kernel logger process is brought
  up and down at the appropriate times
- enhanced $IncludeConfig directive to support wildcard characters
  (thanks to Michael Biebl)
- all inputs are now implemented as loadable plugins
- enhanced threading model: each input module now runs on its own thread
- enhanced message queue which now supports different queueing methods
  (among others, this can be used for performance fine-tuning)
- added a large number of new configuration directives for the new
  input modules
- enhanced multi-threading utilizing a worker thread pool for the
  main message queue
- compilation without pthreads is no longer supported
- much cleaner code due to new objects and removal of single-threading
  mode
---------------------------------------------------------------------------
Version 2.0.1 STABLE (rgerhards), 2008-01-24
- fixed a bug in integer conversion - but this function was never called,
  so it is not really a useful bug fix ;)
- fixed a bug with standard template definitions (not a big deal) - thanks
  to varmojfekoj for spotting it
- fixed a bug that caused a potential hang in file and fwd output module
  varmojfekoj provided the patch - many thanks!
---------------------------------------------------------------------------
Version 2.0.0 STABLE (rgerhards), 2008-01-02
- re-release of 1.21.2 as STABLE with no modifications except some
  doc updates
---------------------------------------------------------------------------
Version 1.21.2 (rgerhards), 2007-12-28
- created a gss-api output module. This keeps GSS-API code and
  TCP/UDP code separated. It is also important for forward-
  compatibility with v3. Please note that this change breaks compatibility
  with config files created for 1.21.0 and 1.21.1 - this was considered
  acceptable.
- fixed an error in forwarding retry code (could lead to message corruption
  but surfaced very seldom)
- increased portability for older platforms (AI_NUMERICSERV moved)
- removed socket leak in omfwd.c
- cross-platform patch for GSS-API compile problem on some platforms
  thanks to darix for the patch!
---------------------------------------------------------------------------
Version 1.21.1 (rgerhards), 2007-12-23
- small doc fix for $IncludeConfig
- fixed a bug in llDestroy()
- bugfix: fixing memory leak when message queue is full and during
  parsing. Thanks to varmojfekoj for the patch.
- bugfix: when compiled without network support, unix sockets were
  not properply closed
- bugfix: memory leak in cfsysline.c/doGetWord() fixed
---------------------------------------------------------------------------
Version 1.21.0 (rgerhards), 2007-12-19
- GSS-API support for syslog/TCP connections was added. Thanks to
  varmojfekoj for providing the patch with this functionality
- code cleanup
- enhanced $IncludeConfig directive to support wildcard filenames
- changed some multithreading synchronization
---------------------------------------------------------------------------
Version 1.20.1 (rgerhards), 2007-12-12
- corrected a debug setting that survived release. Caused TCP connections
  to be retried unnecessarily often.
- When a hostname ACL was provided and DNS resolution for that name failed,
  ACL processing was stopped at that point. Thanks to mildew for the patch.
  Fedora Bugzilla: http://bugzilla.redhat.com/show_bug.cgi?id=395911
- fixed a potential race condition, see link for details:
  http://rgerhards.blogspot.com/2007/12/rsyslog-race-condition.html
  Note that the probability of problems from this bug was very remote
- fixed a memory leak that happend when PostgreSQL date formats were
  used
---------------------------------------------------------------------------
Version 1.20.0 (rgerhards), 2007-12-07
- an output module for postgres databases has been added. Thanks to
  sur5r for contributing this code
- unloading dynamic modules has been cleaned up, we now have a
  real implementation and not just a dummy "good enough for the time
  being".
- enhanced platform independence - thanks to Bartosz Kuzma and Michael
  Biebl for their very useful contributions
- some general code cleanup (including warnings on 64 platforms, only)
---------------------------------------------------------------------------
Version 1.19.12 (rgerhards), 2007-12-03
- cleaned up the build system (thanks to Michael Biebl for the patch)
- fixed a bug where ommysql was still not compiled with -pthread option
---------------------------------------------------------------------------
Version 1.19.11 (rgerhards), 2007-11-29
- applied -pthread option to build when building for multi-threading mode
  hopefully solves an issue with segfaulting
---------------------------------------------------------------------------
Version 1.19.10 (rgerhards), 2007-10-19
- introdcued the new ":modulename:" syntax for calling module actions
  in selector lines; modified ommysql to support it. This is primarily
  an aid for further modules and a prequisite to actually allow third
  party modules to be created.
- minor fix in slackware startup script, "-r 0" is now "-r0"
- updated rsyslogd doc set man page; now in html format
- undid creation of a separate thread for the main loop -- this did not
  turn out to be needed or useful, so reduce complexity once again.
- added doc fixes provided by Michael Biebl - thanks
---------------------------------------------------------------------------
Version 1.19.9 (rgerhards), 2007-10-12
- now packaging system which again contains all components in a single
  tarball
- modularized main() a bit more, resulting in less complex code
- experimentally added an additional thread - will see if that affects
  the segfault bug we experience on some platforms. Note that this change
  is scheduled to be removed again later.
---------------------------------------------------------------------------
Version 1.19.8 (rgerhards), 2007-09-27
- improved repeated message processing
- applied patch provided by varmojfekoj to support building ommysql
  in its own way (now also resides in a plugin subdirectory);
  ommysql is now a separate package
- fixed a bug in cvthname() that lead to message loss if part
  of the source hostname would have been dropped
- created some support for distributing ommysql together with the
  main rsyslog package. I need to re-think it in the future, but
  for the time being the current mode is best. I now simply include
  one additional tarball for ommysql inside the main distribution.
  I look forward to user feedback on how this should be done best. In the
  long term, a separate project should be spawend for ommysql, but I'd
  like to do that only after the plugin interface is fully stable (what
  it is not yet).
---------------------------------------------------------------------------
Version 1.19.7 (rgerhards), 2007-09-25
- added code to handle situations where senders send us messages ending with
  a NUL character. It is now simply removed. This also caused trailing LF
  reduction to fail, when it was followed by such a NUL. This is now also
  handled.
- replaced some non-thread-safe function calls by their thread-safe
  counterparts
- fixed a minor memory leak that occured when the %APPNAME% property was
  used (I think nobody used that in practice)
- fixed a bug that caused signal handlers in cvthname() not to be restored when
  a malicious pointer record was detected and processing of the message been
  stopped for that reason (this should be really rare and can not be related
  to the segfault bug we are hunting).
- fixed a bug in cvthname that lead to passing a wrong parameter - in
  practice, this had no impact.
- general code cleanup (e.g. compiler warnings, comments)
---------------------------------------------------------------------------
Version 1.19.6 (rgerhards), 2007-09-11
- applied patch by varmojfekoj to change signal handling to the new
  sigaction API set (replacing the depreciated signal() calls and its
  friends.
- fixed a bug that in --enable-debug mode caused an assertion when the
  discard action was used
- cleaned up compiler warnings
- applied patch by varmojfekoj to FIX a bug that could cause 
  segfaults if empty properties were processed using modifying
  options (e.g. space-cc, drop-cc)
- fixed man bug: rsyslogd supports -l option
---------------------------------------------------------------------------
Version 1.19.5 (rgerhards), 2007-09-07
- changed part of the CStr interface so that better error tracking
  is provided and the calling sequence is more intuitive (there were
  invalid calls based on a too-weired interface)
- (hopefully) fixed some remaining bugs rooted in wrong use of 
  the CStr class. These could lead to program abort.
- applied patch by varmojfekoj two fix two potential segfault situations
- added $ModDir config directive
- modified $ModLoad so that an absolute path may be specified as
  module name (e.g. /rsyslog/ommysql.so)
---------------------------------------------------------------------------
Version 1.19.4 (rgerhards/varmojfekoj), 2007-09-04
- fixed a number of small memory leaks - thanks varmojfekoj for patching
- fixed an issue with CString class that could lead to rsyslog abort
  in tplToString() - thanks varmojfekoj for patching
- added a man-version of the config file documenation - thanks to Michel
  Samia for providing the man file
- fixed bug: a template like this causes an infinite loop:
  $template opts,"%programname:::a,b%"
  thanks varmojfekoj for the patch
- fixed bug: case changing options crash freeing the string pointer
  because they modify it: $template opts2,"%programname::1:lowercase%"
  thanks varmojfekoj for the patch
---------------------------------------------------------------------------
Version 1.19.3 (mmeckelein/varmojfekoj), 2007-08-31
- small mem leak fixed (after calling parseSelectorAct) - Thx varmojkekoj
- documentation section "Regular File" und "Blocks" updated
- solved an issue with dynamic file generation - Once again many thanks
  to varmojfekoj
- the negative selector for program name filter (Blocks) does not work as
  expected - Thanks varmojfekoj for patching
- added forwarding information to sysklogd (requires special template)
  to config doc
---------------------------------------------------------------------------
Version 1.19.2 (mmeckelein/varmojfekoj), 2007-08-28
- a specifically formed message caused a segfault - Many thanks varmojfekoj
  for providing a patch
- a typo and a weird condition are fixed in msg.c - Thanks again
  varmojfekoj 
- on file creation the file was always owned by root:root. This is fixed
  now - Thanks ypsa for solving this issue
---------------------------------------------------------------------------
Version 1.19.1 (mmeckelein), 2007-08-22
- a bug that caused a high load when a TCP/UDP connection was closed is 
  fixed now - Thanks mildew for solving this issue
- fixed a bug which caused a segfault on reinit - Thx varmojfekoj for the
  patch
- changed the hardcoded module path "/lib/rsyslog" to $(pkglibdir) in order
  to avoid trouble e.g. on 64 bit platforms (/lib64) - many thanks Peter
  Vrabec and darix, both provided a patch for solving this issue
- enhanced the unloading of modules - thanks again varmojfekoj
- applied a patch from varmojfekoj which fixes various little things in
  MySQL output module
---------------------------------------------------------------------------
Version 1.19.0 (varmojfekoj/rgerhards), 2007-08-16
- integrated patch from varmojfekoj to make the mysql module a loadable one
  many thanks for the patch, MUCH appreciated
---------------------------------------------------------------------------
Version 1.18.2 (rgerhards), 2007-08-13
- fixed a bug in outchannel code that caused templates to be incorrectly
  parsed
- fixed a bug in ommysql that caused a wrong ";template" missing message
- added some code for unloading modules; not yet fully complete (and we do
  not yet have loadable modules, so this is no problem)
- removed debian subdirectory by request of a debian packager (this is a special
  subdir for debian and there is also no point in maintaining it when there
  is a debian package available - so I gladly did this) in some cases
- improved overall doc quality (some pages were quite old) and linked to
  more of the online resources.
- improved /contrib/delete_mysql script by adding a host option and some
  other minor modifications
---------------------------------------------------------------------------
Version 1.18.1 (rgerhards), 2007-08-08
- applied a patch from varmojfekoj which solved a potential segfault
  of rsyslogd on HUP
- applied patch from Michel Samia to fix compilation when the pthreads
  feature is disabled
- some code cleanup (moved action object to its own file set)
- add config directive $MainMsgQueueSize, which now allows to configure the
  queue size dynamically
- all compile-time settings are now shown in rsyslogd -v, not just the
  active ones
- enhanced performance a little bit more
- added config file directive $ActionResumeInterval
- fixed a bug that prevented compilation under debian sid
- added a contrib directory for user-contributed useful things
---------------------------------------------------------------------------
Version 1.18.0 (rgerhards), 2007-08-03
- rsyslog now supports fallback actions when an action did not work. This
  is a great feature e.g. for backup database servers or backup syslog
  servers
- modified rklogd to only change the console log level if -c is specified
- added feature to use multiple actions inside a single selector
- implemented $ActionExecOnlyWhenPreviousIsSuspended config directive
- error messages during startup are now spit out to the configured log
  destinations
---------------------------------------------------------------------------
Version 1.17.6 (rgerhards), 2007-08-01
- continued to work on output module modularization - basic stage of
  this work is now FINISHED
- fixed bug in OMSRcreate() - always returned SR_RET_OK
- fixed a bug that caused ommysql to always complain about missing
  templates
- fixed a mem leak in OMSRdestruct - freeing the object itself was
  forgotten - thanks to varmojfekoj for the patch
- fixed a memory leak in syslogd/init() that happend when the config
  file could not be read - thanks to varmojfekoj for the patch
- fixed insufficient memory allocation in addAction() and its helpers.
  The initial fix and idea was developed by mildew, I fine-tuned
  it a bit. Thanks a lot for the fix, I'd probably had pulled out my
  hair to find the bug...
- added output of config file line number when a parsing error occured
- fixed bug in objomsr.c that caused program to abort in debug mode with
  an invalid assertion (in some cases)
- fixed a typo that caused the default template for MySQL to be wrong.
  thanks to mildew for catching this.
- added configuration file command $DebugPrintModuleList and
  $DebugPrintCfSysLineHandlerList
- fixed an invalid value for the MARK timer - unfortunately, there was
  a testing aid left in place. This resulted in quite frequent MARK messages
- added $IncludeConfig config directive
- applied a patch from mildew to prevent rsyslogd from freezing under heavy
  load. This could happen when the queue was full. Now, we drop messages
  but rsyslogd remains active.
---------------------------------------------------------------------------
Version 1.17.5 (rgerhards), 2007-07-30
- continued to work on output module modularization
- fixed a missing file bug - thanks to Andrea Montanari for reporting
  this problem
- fixed a problem with shutting down the worker thread and freeing the
  selector_t list - this caused messages to be lost, because the
  message queue was not properly drained before the selectors got
  destroyed.
---------------------------------------------------------------------------
Version 1.17.4 (rgerhards), 2007-07-27
- continued to work on output module modularization
- fixed a situation where rsyslogd could create zombie processes
  thanks to mildew for the patch
- applied patch from Michel Samia to fix compilation when NOT
  compiled for pthreads
---------------------------------------------------------------------------
Version 1.17.3 (rgerhards), 2007-07-25
- continued working on output module modularization
- fixed a bug that caused rsyslogd to segfault on exit (and
  probably also on HUP), when there was an unsent message in a selector
  that required forwarding and the dns lookup failed for that selector
  (yes, it was pretty unlikely to happen;))
  thanks to varmojfekoj <varmojfekoj@gmail.com> for the patch
- fixed a memory leak in config file parsing and die()
  thanks to varmojfekoj <varmojfekoj@gmail.com> for the patch
- rsyslogd now checks on startup if it is capable to performa any work
  at all. If it cant, it complains and terminates
  thanks to Michel Samia for providing the patch!
- fixed a small memory leak when HUPing syslogd. The allowed sender
  list now gets freed. thanks to mildew for the patch.
- changed the way error messages in early startup are logged. They
  now do no longer use the syslogd code directly but are rather
  send to stderr.
---------------------------------------------------------------------------
Version 1.17.2 (rgerhards), 2007-07-23
- made the port part of the -r option optional. Needed for backward
  compatibility with sysklogd
- replaced system() calls with something more reasonable. Please note that
  this might break compatibility with some existing configuration files.
  We accept this in favour of the gained security.
- removed a memory leak that could occur if timegenerated was used in
  RFC 3164 format in templates
- did some preparation in msg.c for advanced multithreading - placed the
  hooks, but not yet any active code
- worked further on modularization
- added $ModLoad MySQL (dummy) config directive
- added DropTrailingLFOnReception config directive
---------------------------------------------------------------------------
Version 1.17.1 (rgerhards), 2007-07-20
- fixed a bug that caused make install to install rsyslogd and rklogd under
  the wrong names
- fixed bug that caused $AllowedSenders to handle IPv6 scopes incorrectly;
  also fixed but that could grabble $AllowedSender wildcards. Thanks to
  mildew@gmail.com for the patch
- minor code cleanup - thanks to Peter Vrabec for the patch
- fixed minimal memory leak on HUP (caused by templates)
  thanks to varmojfekoj <varmojfekoj@gmail.com> for the patch
- fixed another memory leak on HUPing and on exiting rsyslogd
  again thanks to varmojfekoj <varmojfekoj@gmail.com> for the patch
- code cleanup (removed compiler warnings)
- fixed portability bug in configure.ac - thanks to Bartosz Kuźma for patch
- moved msg object into its own file set
- added the capability to continue trying to write log files when the
  file system is full. Functionality based on patch by Martin Schulze
  to sysklogd package.
---------------------------------------------------------------------------
Version 1.17.0 (RGer), 2007-07-17
- added $RepeatedLineReduction config parameter
- added $EscapeControlCharactersOnReceive config parameter
- added $ControlCharacterEscapePrefix config parameter
- added $DirCreateMode config parameter
- added $CreateDirs config parameter
- added $DebugPrintTemplateList config parameter
- added $ResetConfigVariables config parameter
- added $FileOwner config parameter
- added $FileGroup config parameter
- added $DirOwner config parameter
- added $DirGroup config parameter
- added $FailOnChownFailure config parameter
- added regular expression support to the filter engine
  thanks to Michel Samia for providing the patch!
- enhanced $AllowedSender functionality. Credits to mildew@gmail.com for
  the patch doing that
  - added IPv6 support
  - allowed DNS hostnames
  - allowed DNS wildcard names
- added new option $DropMsgsWithMaliciousDnsPTRRecords
- added autoconf so that rfc3195d, rsyslogd and klogd are stored to /sbin
- added capability to auto-create directories with dynaFiles
---------------------------------------------------------------------------
Version 1.16.0 (RGer/Peter Vrabec), 2007-07-13 - The Friday, 13th Release ;)
- build system switched to autotools
- removed SYSV preprocessor macro use, replaced with autotools equivalents
- fixed a bug that caused rsyslogd to segfault when TCP listening was
  disabled and it terminated
- added new properties "syslogfacility-text" and "syslogseverity-text"
  thanks to varmojfekoj <varmojfekoj@gmail.com> for the patch
- added the -x option to disable hostname dns reslution
  thanks to varmojfekoj <varmojfekoj@gmail.com> for the patch
- begun to better modularize syslogd.c - this is an ongoing project; moved
  type definitions to a separate file
- removed some now-unused fields from struct filed
- move file size limit fields in struct field to the "right spot" (the file
  writing part of the union - f_un.f_file)
- subdirectories linux and solaris are no longer part of the distribution
  package. This is not because we cease support for them, but there are no
  longer any files in them after the move to autotools
---------------------------------------------------------------------------
Version 1.15.1 (RGer), 2007-07-10
- fixed a bug that caused a dynaFile selector to stall when there was
  an open error with one file 
- improved template processing for dynaFiles; templates are now only
  looked up during initialization - speeds up processing
- optimized memory layout in struct filed when compiled with MySQL
  support
- fixed a bug that caused compilation without SYSLOG_INET to fail
- re-enabled the "last message repeated n times" feature. This
  feature was not taken care of while rsyslogd evolved from sysklogd
  and it was more or less defunct. Now it is fully functional again.
- added system properties: $NOW, $YEAR, $MONTH, $DAY, $HOUR, $MINUTE
- fixed a bug in iovAsString() that caused a memory leak under stress
  conditions (most probably memory shortage). This was unlikely to
  ever happen, but it doesn't hurt doing it right
- cosmetic: defined type "uchar", change all unsigned chars to uchar
---------------------------------------------------------------------------
Version 1.15.0 (RGer), 2007-07-05
- added ability to dynamically generate file names based on templates
  and thus properties. This was a much-requested feature. It makes
  life easy when it e.g. comes to splitting files based on the sender
  address.
- added $umask and $FileCreateMode config file directives
- applied a patch from Bartosz Kuzma to compile cleanly under NetBSD
- checks for extra (unexpected) characters in system config file lines
  have been added
- added IPv6 documentation - was accidently missing from CVS
- begun to change char to unsigned char
---------------------------------------------------------------------------
Version 1.14.2 (RGer), 2007-07-03
** this release fixes all known nits with IPv6 **
- restored capability to do /etc/service lookup for "syslog"
  service when -r 0 was given
- documented IPv6 handling of syslog messages
- integrate patch from Bartosz Kuźma to make rsyslog compile under
  Solaris again (the patch replaced a strndup() call, which is not
  available under Solaris
- improved debug logging when waiting on select
- updated rsyslogd man page with new options (-46A)
---------------------------------------------------------------------------
Version 1.14.1 (RGer/Peter Vrabec), 2007-06-29
- added Peter Vrabec's patch for IPv6 TCP
- prefixed all messages send to stderr in rsyslogd with "rsyslogd: "
---------------------------------------------------------------------------
Version 1.14.0 (RGer/Peter Vrabec), 2007-06-28
- Peter Vrabec provided IPv6 for rsyslog, so we are now IPv6 enabled
  IPv6 Support is currently for UDP only, TCP is to come soon.
  AllowedSender configuration does not yet work for IPv6.
- fixed code in iovCreate() that broke C's strict aliasing rules 
- fixed some char/unsigned char differences that forced the compiler
  to spit out warning messages
- updated the Red Hat init script to fix a known issue (thanks to
  Peter Vrabec)
---------------------------------------------------------------------------
Version 1.13.5 (RGer), 2007-06-22
- made the TCP session limit configurable via command line switch
  now -t <port>,<max sessions>
- added man page for rklogd(8) (basically a copy from klogd, but now
  there is one...)
- fixed a bug that caused internal messages (e.g. rsyslogd startup) to
  appear without a tag.
- removed a minor memory leak that occurred when TAG processing requalified
  a HOSTNAME to be a TAG (and a TAG already was set).
- removed potential small memory leaks in MsgSet***() functions. There
  would be a leak if a property was re-set, something that happened
  extremely seldom.
---------------------------------------------------------------------------
Version 1.13.4 (RGer), 2007-06-18
- added a new property "PRI-text", which holds the PRI field in
  textual form (e.g. "syslog.info")
- added alias "syslogseverity" for "syslogpriority", which is a
  misleading property name that needs to stay for historical
  reasons (and backward-compatility)
- added doc on how to record PRI value in log file
- enhanced signal handling in klogd, including removal of an unsafe
  call to the logging system during signal handling
---------------------------------------------------------------------------
Version 1.13.3 (RGer), 2007-06-15
- create a version of syslog.c from scratch. This is now
  - highly optimized for rsyslog
  - removes an incompatible license problem as the original
    version had a BSD license with advertising clause
  - fixed in the regard that rklogd will continue to work when
    rsysogd has been restarted (the original version, as well
    as sysklogd, will remain silent then)
  - solved an issue with an extra NUL char at message end that the
    original version had
- applied some changes to klogd to care for the new interface
- fixed a bug in syslogd.c which prevented compiling under debian
---------------------------------------------------------------------------
Version 1.13.2 (RGer), 2007-06-13
- lib order in makefile patched to facilitate static linking - thanks
  to Bennett Todd for providing the patch
- Integrated a patch from Peter Vrabec (pvrabec@redheat.com):
  - added klogd under the name of rklogd (remove dependency on
    original sysklogd package
  - createDB.sql now in UTF
  - added additional config files for use on Red Hat
---------------------------------------------------------------------------
Version 1.13.1 (RGer), 2007-02-05
- changed the listen backlog limit to a more reasonable value based on
  the maximum number of TCP connections configurd (10% + 5) - thanks to Guy
  Standen for the hint (actually, the limit was 5 and that was a 
  left-over from early testing).
- fixed a bug in makefile which caused DB-support to be disabled when
  NETZIP support was enabled
- added the -e option to allow transmission of every message to remote
  hosts (effectively turns off duplicate message suppression)
- (somewhat) improved memory consumption when compiled with MySQL support
- looks like we fixed an incompatibility with MySQL 5.x and above software
  At least in one case, the remote server name was destroyed, leading to 
  a connection failure. The new, improved code does not have this issue and
  so we see this as solved (the new code is generally somewhat better, so
  there is a good chance we fixed this incompatibility).
---------------------------------------------------------------------------
Version 1.13.0 (RGer), 2006-12-19
- added '$' as ToPos proptery replacer specifier - means "up to the
  end of the string"
- property replacer option "escape-cc", "drop-cc" and "space-cc"  added
- changed the handling of \0 characters inside syslog messages. We now
  consistently escape them to "#000". This is somewhat recommended in
  the draft-ietf-syslog-protocol-19 draft. While the real recomendation
  is to not escape any characters at all, we can not do this without
  considerable modification of the code. So we escape it to "#000", which
  is consistent with a sample found in the Internet-draft.
- removed message glue logic (see printchopped() comment for details)
  Also caused removal of parts table and thus some improvements in
  memory usage.
- changed the default MAXLINE to 2048 to take care of recent syslog
  standardization efforts (can easily be changed in syslogd.c)
- added support for byte-counted TCP syslog messages (much like
  syslog-transport-tls-05 Internet Draft). This was necessary to
  support compression over TCP.
- added support for receiving compressed syslog messages
- added support for sending compressed syslog messages
- fixed a bug where the last message in a syslog/tcp stream was
  lost if it was not properly terminated by a LF character
---------------------------------------------------------------------------
Version 1.12.3 (RGer), 2006-10-04
- implemented some changes to support Solaris (but support is not
  yet complete)
- commented out (via #if 0) some methods that are currently not being use
  but should be kept for further us
- added (interim) -u 1 option to turn off hostname and tag parsing
- done some modifications to better support Fedora
- made the field delimiter inside property replace configurable via
  template
- fixed a bug in property replacer: if fields were used, the delimitor
  became part of the field. Up until now, this was barely noticable as 
  the delimiter as TAB only and thus invisible to a human. With other
  delimiters available now, it quickly showed up. This bug fix might cause
  some grief to existing installations if they used the extra TAB for
  whatever reasons - sorry folks... Anyhow, a solution is easy: just add
  a TAB character contstant into your template. Thus, there has no attempt
  been made to do this in a backwards-compatible way.
---------------------------------------------------------------------------
Version 1.12.2 (RGer), 2006-02-15
- fixed a bug in the RFC 3339 date formatter. An extra space was added
  after the actual timestamp
- added support for providing high-precision RFC3339 timestamps for
  (rsyslogd-)internally-generated messages
- very (!) experimental support for syslog-protocol internet draft
  added (the draft is experimental, the code is solid ;))
- added support for field-extracting in the property replacer
- enhanced the legacy-syslog parser so that it can interpret messages
  that do not contain a TIMESTAMP
- fixed a bug that caused the default socket (usually /dev/log) to be
  opened even when -o command line option was given
- fixed a bug in the Debian sample startup script - it caused rsyslogd
  to listen to remote requests, which it shouldn't by default
---------------------------------------------------------------------------
Version 1.12.1 (RGer), 2005-11-23
- made multithreading work with BSD. Some signal-handling needed to be
  restructured. Also, there might be a slight delay of up to 10 seconds
  when huping and terminating rsyslogd under BSD
- fixed a bug where a NULL-pointer was passed to printf() in logmsg().
- fixed a bug during "make install" where rc3195d was not installed
  Thanks to Bennett Todd for spotting this.
- fixed a bug where rsyslogd dumped core when no TAG was found in the
  received message
- enhanced message parser so that it can deal with missing hostnames
  in many cases (may not be totally fail-safe)
- fixed a bug where internally-generated messages did not have the correct
  TAG
---------------------------------------------------------------------------
Version 1.12.0 (RGer), 2005-10-26
- moved to a multi-threaded design. single-threading is still optionally
  available. Multi-threading is experimental!
- fixed a potential race condition. In the original code, marking was done
  by an alarm handler, which could lead to all sorts of bad things. This
  has been changed now. See comments in syslogd.c/domark() for details.
- improved debug output for property-based filters
- not a code change, but: I have checked all exit()s to make sure that
  none occurs once rsyslogd has started up. Even in unusual conditions
  (like low-memory conditions) rsyslogd somehow remains active. Of course,
  it might loose a message or two, but at least it does not abort and it
  can also recover when the condition no longer persists.
- fixed a bug that could cause loss of the last message received
  immediately before rsyslogd was terminated.
- added comments on thread-safety of global variables in syslogd.c
- fixed a small bug: spurios printf() when TCP syslog was used
- fixed a bug that causes rsyslogd to dump core on termination when one
  of the selector lines did not receive a message during the run (very
  unlikely)
- fixed an one-too-low memory allocation in the TCP sender. Could result
  in rsyslogd dumping core.
- fixed a bug with regular expression support (thanks to Andres Riancho)
- a little bit of code restructuring (especially main(), which was
  horribly large)
---------------------------------------------------------------------------
Version 1.11.1 (RGer), 2005-10-19
- support for BSD-style program name and host blocks
- added a new property "programname" that can be used in templates
- added ability to specify listen port for rfc3195d
- fixed a bug that rendered the "startswith" comparison operation
  unusable.
- changed more functions to "static" storage class to help compiler
  optimize (should have been static in the first place...)
- fixed a potential memory leak in the string buffer class destructor.
  As the destructur was previously never called, the leak did not actually
  appear.
- some internal restructuring in anticipation/preparation of minimal
  multi-threading support
- rsyslogd still shares some code with the sysklogd project. Some patches
  for this shared code have been brought over from the sysklogd CVS.
---------------------------------------------------------------------------
Version 1.11.0 (RGer), 2005-10-12
- support for receiving messages via RFC 3195; added rfc3195d for that
  purpose
- added an additional guard to prevent rsyslogd from aborting when the
  2gb file size limit is hit. While a user can configure rsyslogd to
  handle such situations, it would abort if that was not done AND large
  file support was not enabled (ok, this is hopefully an unlikely scenario)
- fixed a bug that caused additional Unix domain sockets to be incorrectly
  processed - could lead to message loss in extreme cases
---------------------------------------------------------------------------
Version 1.10.2 (RGer), 2005-09-27
- added comparison operations in property-based filters:
  * isequal
  * startswith
- added ability to negate all property-based filter comparison operations
  by adding a !-sign right in front of the operation name
- added the ability to specify remote senders for UDP and TCP
  received messages. Allows to block all but well-known hosts
- changed the $-config line directives to be case-INsensitive
- new command line option -w added: "do not display warnings if messages
  from disallowed senders are received"
- fixed a bug that caused rsyslogd to dump core when the compare value
  was not quoted in property-based filters
- fixed a bug in the new CStr compare function which lead to invalid
  results (fortunately, this function was not yet used widely)
- added better support for "debugging" rsyslog.conf property filters
  (only if -d switch is given)
- changed some function definitions to static, which eventually enables
  some compiler optimizations
- fixed a bug in MySQL code; when a SQL error occured, rsyslogd could
  run in a tight loop. This was due to invalid sequence of error reporting
  and is now fixed.
---------------------------------------------------------------------------
Version 1.10.1 (RGer), 2005-09-23
- added the ability to execute a shell script as an action.
  Thanks to Bjoern Kalkbrenner for providing the code!
- fixed a bug in the MySQL code; due to the bug the automatic one-time
  retry after an error did not happen - this lead to error message in
  cases where none should be seen (e.g. after a MySQL restart)
- fixed a security issue with SQL-escaping in conjunction with
  non-(SQL-)standard MySQL features.
---------------------------------------------------------------------------
Version 1.10.0 (RGer), 2005-09-20
  REMINDER: 1.10 is the first unstable version if the 1.x series!
- added the capability to filter on any property in selector lines
  (not just facility and priority)
- changed stringbuf into a new counted string class
- added support for a "discard" action. If a selector line with
  discard (~ character) is found, no selector lines *after* that
  line will be processed.
- thanks to Andres Riancho, regular expression support has been
  added to the template engine
- added the FROMHOST property in the template processor, which could
  previously not be obtained. Thanks to Cristian Testa for pointing
  this out and even providing a fix.
- added display of compile-time options to -v output
- performance improvement for production build - made some checks
  to happen only during debug mode
- fixed a problem with compiling on SUSE and - while doing so - removed
  the socket call to set SO_BSDCOMPAT in cases where it is obsolete.
---------------------------------------------------------------------------
Version 1.0.4 (RGer), 2006-02-01
- a small but important fix: the tcp receiver had two forgotten printf's
  in it that caused a lot of unnecessary output to stdout. This was
  important enough to justify a new release
---------------------------------------------------------------------------
Version 1.0.3 (RGer), 2005-11-14
- added an additional guard to prevent rsyslogd from aborting when the
  2gb file size limit is hit. While a user can configure rsyslogd to
  handle such situations, it would abort if that was not done AND large
  file support was not enabled (ok, this is hopefully an unlikely scenario)
- fixed a bug that caused additional Unix domain sockets to be incorrectly
  processed - could lead to message loss in extreme cases
- applied some patches available from the sysklogd project to code
  shared from there
- fixed a bug that causes rsyslogd to dump core on termination when one
  of the selector lines did not receive a message during the run (very
  unlikely)
- fixed an one-too-low memory allocation in the TCP sender. Could result
  in rsyslogd dumping core.
- fixed a bug in the TCP sender that caused the retry logic to fail
  after an error or receiver overrun
- fixed a bug in init() that could lead to dumping core
- fixed a bug that could lead to dumping core when no HOSTNAME or no TAG
  was present in the syslog message
---------------------------------------------------------------------------
Version 1.0.2 (RGer), 2005-10-05
- fixed an issue with MySQL error reporting. When an error occured,
  the MySQL driver went into an endless loop (at least in most cases).
---------------------------------------------------------------------------
Version 1.0.1 (RGer), 2005-09-23
- fixed a security issue with SQL-escaping in conjunction with
  non-(SQL-)standard MySQL features.
---------------------------------------------------------------------------
Version 1.0.0 (RGer), 2005-09-12
- changed install doc to cover daily cron scripts - a trouble source
- added rc script for slackware (provided by Chris Elvidge - thanks!) 
- fixed a really minor bug in usage() - the -r option was still
  reported as without the port parameter
---------------------------------------------------------------------------
Version 0.9.8 (RGer), 2005-09-05
- made startup and shutdown message more consistent and included the
  pid, so that they can be easier correlated. Used syslog-protocol
  structured data format for this purpose.
- improved config info in startup message, now tells not only
  if it is listening remote on udp, but also for tcp. Also includes
  the port numbers. The previous startup message was misleading, because
  it did not say "remote reception" if rsyslogd was only listening via
  tcp (but not via udp).
- added a "how can you help" document to the doc set
---------------------------------------------------------------------------
Version 0.9.7 (RGer), 2005-08-15
- some of the previous doc files (like INSTALL) did not properly
  reflect the changes to the build process and the new doc. Fixed
  that.
- changed syslogd.c so that when compiled without database support,
  an error message is displayed when a database action is detected
  in the config file (previously this was used as an user rule ;))
- fixed a bug in the os-specific Makefiles which caused MySQL
  support to not be compiled, even if selected
---------------------------------------------------------------------------
Version 0.9.6 (RGer), 2005-08-09
- greatly enhanced documentation. Now available in html format in
  the "doc" folder and FreeBSD. Finally includes an install howto.
- improved MySQL error messages a little - they now show up as log
  messages, too (formerly only in debug mode)
- added the ability to specify the listen port for udp syslog.
  WARNING: This introduces an incompatibility. Formerly, udp
  syslog was enabled by the -r command line option. Now, it is
  "-r [port]", which is consistent with the tcp listener. However,
  just -r will now return an error message.
- added sample startup scripts for Debian and FreeBSD
- added support for easy feature selection in the makefile. Un-
  fortunately, this also means I needed to spilt the make file
  for different OS and distros. There are some really bad syntax
  differences between FreeBSD and Linux make.
---------------------------------------------------------------------------
Version 0.9.5 (RGer), 2005-08-01
- the "semicolon bug" was actually not (fully) solved in 0.9.4. One
  part of the bug was solved, but another still existed. This one
  is fixed now, too.
- the "semicolon bug" actually turned out to be a more generic bug.
  It appeared whenever an invalid template name was given. With some
  selector actions, rsyslogd dumped core, with other it "just" had
  a small ressource leak with others all worked well. These anomalies
  are now fixed. Note that they only appeared during system initaliziation
  once the system was running, nothing bad happened.
- improved error reporting for template errors on startup. They are now
  shown on the console and the start-up tty. Formerly, they were only
  visible in debug mode.
- support for multiple instances of rsyslogd on a single machine added
- added new option "-o" --> omit local unix domain socket. This option
  enables rsyslogd NOT to listen to the local socket. This is most
  helpful when multiple instances of rsyslogd (or rsyslogd and another
  syslogd) shall run on a single system.
- added new option "-i <pidfile>" which allows to specify the pidfile.
  This is needed when multiple instances of rsyslogd are to be run.
- the new project home page is now online at www.rsyslog.com
---------------------------------------------------------------------------
Version 0.9.4 (RGer), 2005-07-25
- finally added the TCP sender. It now supports non-blocking mode, no
  longer disabling message reception during connect. As it is now, it
  is usable in production. The code could be more sophisticated, but
  I've kept it short in anticipation of the move to liblogging, which
  will lead to the removal of the code just written ;)
- the "exiting on signal..." message still had the "syslogd" name in 
  it. Changed this to "rsyslogd", as we do not have a large user base
  yet, this should pose no problem.
- fixed "the semiconlon" bug. rsyslogd dumped core if a write-db action
  was specified but no semicolon was given after the password (an empty
  template was ok, but the semicolon needed to be present).
- changed a default for traditional output format. During testing, it
  was seen that the timestamp written to file in default format was
  the time of message reception, not the time specified in the TIMESTAMP
  field of the message itself. Traditionally, the message TIMESTAMP is
  used and this has been changed now.
---------------------------------------------------------------------------
Version 0.9.3 (RGer), 2005-07-19
- fixed a bug in the message parser. In June, the RFC 3164 timestamp
  was not correctly parsed (yes, only in June and some other months,
  see the code comment to learn why...)
- added the ability to specify the destination port when forwarding
  syslog messages (both for TCP and UDP)
- added an very experimental TCP sender (activated by
  @@machine:port in config). This is not yet for production use. If
  the receiver is not alive, rsyslogd will wait quite some time until
  the connection request times out, which most probably leads to
  loss of incoming messages.

---------------------------------------------------------------------------
Version 0.9.2 (RGer), around 2005-07-06
- I intended to change the maxsupported message size to 32k to
  support IHE - but given the memory inefficiency in the usual use
  cases, I have not done this. I have, however, included very
  specific instructions on how to do this in the source code. I have
  also done some testing with 32k messages, so you can change the
  max size without taking too much risk.
- added a syslog/tcp receiver; we now can receive messages via
  plain tcp, but we can still send only via UDP. The syslog/tcp
  receiver is the primary enhancement of this release.
- slightly changed some error messages that contained a spurios \n at
  the end of the line (which gives empty lines in your log...)

---------------------------------------------------------------------------
Version 0.9.1 (RGer)
- fixed code so that it compiles without errors under FreeBSD
- removed now unused function "allocate_log()" from syslogd.c
- changed the make file so that it contains more defines for
  different environments (in the long term, we need a better
  system for disabling/enabling features...)
- changed some printf's printing off_t types to %lld and
  explicit (long long) casts. I tried to figure out the exact type,
  but did not succeed in this. In the worst case, ultra-large peta-
  byte files will now display funny informational messages on rollover,
  something I think we can live with for the neersion 3.11.2 (rgerhards), 2008-02-??
---------------------------------------------------------------------------
Version 3.11.1 (rgerhards), 2008-02-12
- SNMP trap sender added thanks to Andre Lorbach (omsnmp)
- added input-plugin interface specification in form of a (copy) template
  input module
- applied documentation fix by Michael Biebl -- many thanks!
- bugfix: immark did not have MARK flags set...
- added x-info field to rsyslogd startup/shutdown message. Hopefully
  points users to right location for further info (many don't even know
  they run rsyslog ;))
- bugfix: trailing ":" of tag was lost while parsing legacy syslog messages
  without timestamp - thanks to Anders Blomdell for providing a patch!
- fixed a bug in stringbuf.c related to STRINGBUF_TRIM_ALLOCSIZE, which
  wasn't supposed to be used with rsyslog. Put a warning message up that
  tells this feature is not tested and probably not worth the effort.
  Thanks to Anders Blomdell fro bringing this to our attention
- somewhat improved performance of string buffers
- fixed bug that caused invalid treatment of tabs (HT) in rsyslog.conf
- bugfix: setting for $EscapeCopntrolCharactersOnReceive was not 
  properly initialized
- clarified usage of space-cc property replacer option
- improved abort diagnostic handler
- some initial effort for malloc/free runtime debugging support
- bugfix: using dynafile actions caused rsyslogd abort
- fixed minor man errors thanks to Michael Biebl
---------------------------------------------------------------------------
Version 3.11.0 (rgerhards), 2008-01-31
- implemented queued actions
- implemented simple rate limiting for actions
- implemented deliberate discarding of lower priority messages over higher
  priority ones when a queue runs out of space
- implemented disk quotas for disk queues
- implemented the $ActionResumeRetryCount config directive
- added $ActionQueueFilename config directive
- added $ActionQueueSize config directive
- added $ActionQueueHighWaterMark config directive
- added $ActionQueueLowWaterMark config directive
- added $ActionQueueDiscardMark config directive
- added $ActionQueueDiscardSeverity config directive
- added $ActionQueueCheckpointInterval config directive
- added $ActionQueueType config directive
- added $ActionQueueWorkerThreads config directive
- added $ActionQueueTimeoutshutdown config directive
- added $ActionQueueTimeoutActionCompletion config directive
- added $ActionQueueTimeoutenQueue config directive
- added $ActionQueueTimeoutworkerThreadShutdown config directive
- added $ActionQueueWorkerThreadMinimumMessages config directive
- added $ActionQueueMaxFileSize config directive
- added $ActionQueueSaveonShutdown config directive
- addded $ActionQueueDequeueSlowdown config directive
- addded $MainMsgQueueDequeueSlowdown config directive
- bugfix: added forgotten docs to package
- improved debugging support
- fixed a bug that caused $MainMsgQueueCheckpointInterval to work incorrectly
- when a long-running action needs to be cancelled on shutdown, the message
  that was processed by it is now preserved. This finishes support for
  guaranteed delivery of messages (if the output supports it, of course)
- fixed bug in output module interface, see
  http://sourceforge.net/tracker/index.php?func=detail&aid=1881008&group_id=123448&atid=696552
- changed the ommysql output plugin so that the (lengthy) connection
  initialization now takes place in message processing. This works much
  better with the new queued action mode (fast startup)
- fixed a bug that caused a potential hang in file and fwd output module
  varmojfekoj provided the patch - many thanks!
- bugfixed stream class offset handling on 32bit platforms
---------------------------------------------------------------------------
Version 3.10.3 (rgerhards), 2008-01-28
- fixed a bug with standard template definitions (not a big deal) - thanks
  to varmojfekoj for spotting it
- run-time instrumentation added
- implemented disk-assisted queue mode, which enables on-demand disk
  spooling if the queue's in-memory queue is exhausted
- implemented a dynamic worker thread pool for processing incoming
  messages; workers are started and shut down as need arises
- implemented a run-time instrumentation debug package
- implemented the $MainMsgQueueSaveOnShutdown config directive
- implemented the $MainMsgQueueWorkerThreadMinimumMessages config directive
- implemented the $MainMsgQueueTimeoutWorkerThreadShutdown config directive
---------------------------------------------------------------------------
Version 3.10.2 (rgerhards), 2008-01-14
- added the ability to keep stop rsyslogd without the need to drain
  the main message queue. In disk queue mode, rsyslog continues to
  run from the point where it stopped. In case of a system failure, it
  continues to process messages from the last checkpoint.
- fixed a bug that caused a segfault on startup when no $WorkDir directive
  was specified in rsyslog.conf
- provided more fine-grain control over shutdown timeouts and added a
  way to specify the enqueue timeout when the main message queue is full
- implemented $MainMsgQueueCheckpointInterval config directive
- implemented $MainMsgQueueTimeoutActionCompletion config directive
- implemented $MainMsgQueueTimeoutEnqueue config directive
- implemented $MainMsgQueueTimeoutShutdown config directive
---------------------------------------------------------------------------
Version 3.10.1 (rgerhards), 2008-01-10
- implemented the "disk" queue mode. However, it currently is of very
  limited use, because it does not support persistence over rsyslogd
  runs. So when rsyslogd is stopped, the queue is drained just as with
  the in-memory queue modes. Persistent queues will be a feature of
  the next release.
- performance-optimized string class, should bring an overall improvement
- fixed a memory leak in imudp -- thanks to varmojfekoj for the patch
- fixed a race condition that could lead to a rsyslogd hang when during
  HUP or termination
- done some doc updates
- added $WorkDirectory config directive
- added $MainMsgQueueFileName config directive
- added $MainMsgQueueMaxFileSize config directive
---------------------------------------------------------------------------
Version 3.10.0 (rgerhards), 2008-01-07
- implemented input module interface and initial input modules
- enhanced threading for input modules (each on its own thread now)
- ability to bind UDP listeners to specific local interfaces/ports and
  ability to run multiple of them concurrently
- added ability to specify listen IP address for UDP syslog server
- license changed to GPLv3
- mark messages are now provided by loadble module immark
- rklogd is no longer provided. Its functionality has now been taken over
  by imklog, a loadable input module. This offers a much better integration
  into rsyslogd and makes sure that the kernel logger process is brought
  up and down at the appropriate times
- enhanced $IncludeConfig directive to support wildcard characters
  (thanks to Michael Biebl)
- all inputs are now implemented as loadable plugins
- enhanced threading model: each input module now runs on its own thread
- enhanced message queue which now supports different queueing methods
  (among others, this can be used for performance fine-tuning)
- added a large number of new configuration directives for the new
  input modules
- enhanced multi-threading utilizing a worker thread pool for the
  main message queue
- compilation without pthreads is no longer supported
- much cleaner code due to new objects and removal of single-threading
  mode
---------------------------------------------------------------------------
Version 2.0.1 STABLE (rgerhards), 2008-01-24
- fixed a bug in integer conversion - but this function was never called,
  so it is not really a useful bug fix ;)
- fixed a bug with standard template definitions (not a big deal) - thanks
  to varmojfekoj for spotting it
- fixed a bug that caused a potential hang in file and fwd output module
  varmojfekoj provided the patch - many thanks!
---------------------------------------------------------------------------
Version 2.0.0 STABLE (rgerhards), 2008-01-02
- re-release of 1.21.2 as STABLE with no modifications except some
  doc updates
---------------------------------------------------------------------------
Version 1.21.2 (rgerhards), 2007-12-28
- created a gss-api output module. This keeps GSS-API code and
  TCP/UDP code separated. It is also important for forward-
  compatibility with v3. Please note that this change breaks compatibility
  with config files created for 1.21.0 and 1.21.1 - this was considered
  acceptable.
- fixed an error in forwarding retry code (could lead to message corruption
  but surfaced very seldom)
- increased portability for older platforms (AI_NUMERICSERV moved)
- removed socket leak in omfwd.c
- cross-platform patch for GSS-API compile problem on some platforms
  thanks to darix for the patch!
---------------------------------------------------------------------------
Version 1.21.1 (rgerhards), 2007-12-23
- small doc fix for $IncludeConfig
- fixed a bug in llDestroy()
- bugfix: fixing memory leak when message queue is full and during
  parsing. Thanks to varmojfekoj for the patch.
- bugfix: when compiled without network support, unix sockets were
  not properply closed
- bugfix: memory leak in cfsysline.c/doGetWord() fixed
---------------------------------------------------------------------------
Version 1.21.0 (rgerhards), 2007-12-19
- GSS-API support for syslog/TCP connections was added. Thanks to
  varmojfekoj for providing the patch with this functionality
- code cleanup
- enhanced $IncludeConfig directive to support wildcard filenames
- changed some multithreading synchronization
---------------------------------------------------------------------------
Version 1.20.1 (rgerhards), 2007-12-12
- corrected a debug setting that survived release. Caused TCP connections
  to be retried unnecessarily often.
- When a hostname ACL was provided and DNS resolution for that name failed,
  ACL processing was stopped at that point. Thanks to mildew for the patch.
  Fedora Bugzilla: http://bugzilla.redhat.com/show_bug.cgi?id=395911
- fixed a potential race condition, see link for details:
  http://rgerhards.blogspot.com/2007/12/rsyslog-race-condition.html
  Note that the probability of problems from this bug was very remote
- fixed a memory leak that happend when PostgreSQL date formats were
  used
---------------------------------------------------------------------------
Version 1.20.0 (rgerhards), 2007-12-07
- an output module for postgres databases has been added. Thanks to
  sur5r for contributing this code
- unloading dynamic modules has been cleaned up, we now have a
  real implementation and not just a dummy "good enough for the time
  being".
- enhanced platform independence - thanks to Bartosz Kuzma and Michael
  Biebl for their very useful contributions
- some general code cleanup (including warnings on 64 platforms, only)
---------------------------------------------------------------------------
Version 1.19.12 (rgerhards), 2007-12-03
- cleaned up the build system (thanks to Michael Biebl for the patch)
- fixed a bug where ommysql was still not compiled with -pthread option
---------------------------------------------------------------------------
Version 1.19.11 (rgerhards), 2007-11-29
- applied -pthread option to build when building for multi-threading mode
  hopefully solves an issue with segfaulting
---------------------------------------------------------------------------
Version 1.19.10 (rgerhards), 2007-10-19
- introdcued the new ":modulename:" syntax for calling module actions
  in selector lines; modified ommysql to support it. This is primarily
  an aid for further modules and a prequisite to actually allow third
  party modules to be created.
- minor fix in slackware startup script, "-r 0" is now "-r0"
- updated rsyslogd doc set man page; now in html format
- undid creation of a separate thread for the main loop -- this did not
  turn out to be needed or useful, so reduce complexity once again.
- added doc fixes provided by Michael Biebl - thanks
---------------------------------------------------------------------------
Version 1.19.9 (rgerhards), 2007-10-12
- now packaging system which again contains all components in a single
  tarball
- modularized main() a bit more, resulting in less complex code
- experimentally added an additional thread - will see if that affects
  the segfault bug we experience on some platforms. Note that this change
  is scheduled to be removed again later.
---------------------------------------------------------------------------
Version 1.19.8 (rgerhards), 2007-09-27
- improved repeated message processing
- applied patch provided by varmojfekoj to support building ommysql
  in its own way (now also resides in a plugin subdirectory);
  ommysql is now a separate package
- fixed a bug in cvthname() that lead to message loss if part
  of the source hostname would have been dropped
- created some support for distributing ommysql together with the
  main rsyslog package. I need to re-think it in the future, but
  for the time being the current mode is best. I now simply include
  one additional tarball for ommysql inside the main distribution.
  I look forward to user feedback on how this should be done best. In the
  long term, a separate project should be spawend for ommysql, but I'd
  like to do that only after the plugin interface is fully stable (what
  it is not yet).
---------------------------------------------------------------------------
Version 1.19.7 (rgerhards), 2007-09-25
- added code to handle situations where senders send us messages ending with
  a NUL character. It is now simply removed. This also caused trailing LF
  reduction to fail, when it was followed by such a NUL. This is now also
  handled.
- replaced some non-thread-safe function calls by their thread-safe
  counterparts
- fixed a minor memory leak that occured when the %APPNAME% property was
  used (I think nobody used that in practice)
- fixed a bug that caused signal handlers in cvthname() not to be restored when
  a malicious pointer record was detected and processing of the message been
  stopped for that reason (this should be really rare and can not be related
  to the segfault bug we are hunting).
- fixed a bug in cvthname that lead to passing a wrong parameter - in
  practice, this had no impact.
- general code cleanup (e.g. compiler warnings, comments)
---------------------------------------------------------------------------
Version 1.19.6 (rgerhards), 2007-09-11
- applied patch by varmojfekoj to change signal handling to the new
  sigaction API set (replacing the depreciated signal() calls and its
  friends.
- fixed a bug that in --enable-debug mode caused an assertion when the
  discard action was used
- cleaned up compiler warnings
- applied patch by varmojfekoj to FIX a bug that could cause 
  segfaults if empty properties were processed using modifying
  options (e.g. space-cc, drop-cc)
- fixed man bug: rsyslogd supports -l option
---------------------------------------------------------------------------
Version 1.19.5 (rgerhards), 2007-09-07
- changed part of the CStr interface so that better error tracking
  is provided and the calling sequence is more intuitive (there were
  invalid calls based on a too-weired interface)
- (hopefully) fixed some remaining bugs rooted in wrong use of 
  the CStr class. These could lead to program abort.
- applied patch by varmojfekoj two fix two potential segfault situations
- added $ModDir config directive
- modified $ModLoad so that an absolute path may be specified as
  module name (e.g. /rsyslog/ommysql.so)
---------------------------------------------------------------------------
Version 1.19.4 (rgerhards/varmojfekoj), 2007-09-04
- fixed a number of small memory leaks - thanks varmojfekoj for patching
- fixed an issue with CString class that could lead to rsyslog abort
  in tplToString() - thanks varmojfekoj for patching
- added a man-version of the config file documenation - thanks to Michel
  Samia for providing the man file
- fixed bug: a template like this causes an infinite loop:
  $template opts,"%programname:::a,b%"
  thanks varmojfekoj for the patch
- fixed bug: case changing options crash freeing the string pointer
  because they modify it: $template opts2,"%programname::1:lowercase%"
  thanks varmojfekoj for the patch
---------------------------------------------------------------------------
Version 1.19.3 (mmeckelein/varmojfekoj), 2007-08-31
- small mem leak fixed (after calling parseSelectorAct) - Thx varmojkekoj
- documentation section "Regular File" und "Blocks" updated
- solved an issue with dynamic file generation - Once again many thanks
  to varmojfekoj
- the negative selector for program name filter (Blocks) does not work as
  expected - Thanks varmojfekoj for patching
- added forwarding information to sysklogd (requires special template)
  to config doc
---------------------------------------------------------------------------
Version 1.19.2 (mmeckelein/varmojfekoj), 2007-08-28
- a specifically formed message caused a segfault - Many thanks varmojfekoj
  for providing a patch
- a typo and a weird condition are fixed in msg.c - Thanks again
  varmojfekoj 
- on file creation the file was always owned by root:root. This is fixed
  now - Thanks ypsa for solving this issue
---------------------------------------------------------------------------
Version 1.19.1 (mmeckelein), 2007-08-22
- a bug that caused a high load when a TCP/UDP connection was closed is 
  fixed now - Thanks mildew for solving this issue
- fixed a bug which caused a segfault on reinit - Thx varmojfekoj for the
  patch
- changed the hardcoded module path "/lib/rsyslog" to $(pkglibdir) in order
  to avoid trouble e.g. on 64 bit platforms (/lib64) - many thanks Peter
  Vrabec and darix, both provided a patch for solving this issue
- enhanced the unloading of modules - thanks again varmojfekoj
- applied a patch from varmojfekoj which fixes various little things in
  MySQL output module
---------------------------------------------------------------------------
Version 1.19.0 (varmojfekoj/rgerhards), 2007-08-16
- integrated patch from varmojfekoj to make the mysql module a loadable one
  many thanks for the patch, MUCH appreciated
---------------------------------------------------------------------------
Version 1.18.2 (rgerhards), 2007-08-13
- fixed a bug in outchannel code that caused templates to be incorrectly
  parsed
- fixed a bug in ommysql that caused a wrong ";template" missing message
- added some code for unloading modules; not yet fully complete (and we do
  not yet have loadable modules, so this is no problem)
- removed debian subdirectory by request of a debian packager (this is a special
  subdir for debian and there is also no point in maintaining it when there
  is a debian package available - so I gladly did this) in some cases
- improved overall doc quality (some pages were quite old) and linked to
  more of the online resources.
- improved /contrib/delete_mysql script by adding a host option and some
  other minor modifications
---------------------------------------------------------------------------
Version 1.18.1 (rgerhards), 2007-08-08
- applied a patch from varmojfekoj which solved a potential segfault
  of rsyslogd on HUP
- applied patch from Michel Samia to fix compilation when the pthreads
  feature is disabled
- some code cleanup (moved action object to its own file set)
- add config directive $MainMsgQueueSize, which now allows to configure the
  queue size dynamically
- all compile-time settings are now shown in rsyslogd -v, not just the
  active ones
- enhanced performance a little bit more
- added config file directive $ActionResumeInterval
- fixed a bug that prevented compilation under debian sid
- added a contrib directory for user-contributed useful things
---------------------------------------------------------------------------
Version 1.18.0 (rgerhards), 2007-08-03
- rsyslog now supports fallback actions when an action did not work. This
  is a great feature e.g. for backup database servers or backup syslog
  servers
- modified rklogd to only change the console log level if -c is specified
- added feature to use multiple actions inside a single selector
- implemented $ActionExecOnlyWhenPreviousIsSuspended config directive
- error messages during startup are now spit out to the configured log
  destinations
---------------------------------------------------------------------------
Version 1.17.6 (rgerhards), 2007-08-01
- continued to work on output module modularization - basic stage of
  this work is now FINISHED
- fixed bug in OMSRcreate() - always returned SR_RET_OK
- fixed a bug that caused ommysql to always complain about missing
  templates
- fixed a mem leak in OMSRdestruct - freeing the object itself was
  forgotten - thanks to varmojfekoj for the patch
- fixed a memory leak in syslogd/init() that happend when the config
  file could not be read - thanks to varmojfekoj for the patch
- fixed insufficient memory allocation in addAction() and its helpers.
  The initial fix and idea was developed by mildew, I fine-tuned
  it a bit. Thanks a lot for the fix, I'd probably had pulled out my
  hair to find the bug...
- added output of config file line number when a parsing error occured
- fixed bug in objomsr.c that caused program to abort in debug mode with
  an invalid assertion (in some cases)
- fixed a typo that caused the default template for MySQL to be wrong.
  thanks to mildew for catching this.
- added configuration file command $DebugPrintModuleList and
  $DebugPrintCfSysLineHandlerList
- fixed an invalid value for the MARK timer - unfortunately, there was
  a testing aid left in place. This resulted in quite frequent MARK messages
- added $IncludeConfig config directive
- applied a patch from mildew to prevent rsyslogd from freezing under heavy
  load. This could happen when the queue was full. Now, we drop messages
  but rsyslogd remains active.
---------------------------------------------------------------------------
Version 1.17.5 (rgerhards), 2007-07-30
- continued to work on output module modularization
- fixed a missing file bug - thanks to Andrea Montanari for reporting
  this problem
- fixed a problem with shutting down the worker thread and freeing the
  selector_t list - this caused messages to be lost, because the
  message queue was not properly drained before the selectors got
  destroyed.
---------------------------------------------------------------------------
Version 1.17.4 (rgerhards), 2007-07-27
- continued to work on output module modularization
- fixed a situation where rsyslogd could create zombie processes
  thanks to mildew for the patch
- applied patch from Michel Samia to fix compilation when NOT
  compiled for pthreads
---------------------------------------------------------------------------
Version 1.17.3 (rgerhards), 2007-07-25
- continued working on output module modularization
- fixed a bug that caused rsyslogd to segfault on exit (and
  probably also on HUP), when there was an unsent message in a selector
  that required forwarding and the dns lookup failed for that selector
  (yes, it was pretty unlikely to happen;))
  thanks to varmojfekoj <varmojfekoj@gmail.com> for the patch
- fixed a memory leak in config file parsing and die()
  thanks to varmojfekoj <varmojfekoj@gmail.com> for the patch
- rsyslogd now checks on startup if it is capable to performa any work
  at all. If it cant, it complains and terminates
  thanks to Michel Samia for providing the patch!
- fixed a small memory leak when HUPing syslogd. The allowed sender
  list now gets freed. thanks to mildew for the patch.
- changed the way error messages in early startup are logged. They
  now do no longer use the syslogd code directly but are rather
  send to stderr.
---------------------------------------------------------------------------
Version 1.17.2 (rgerhards), 2007-07-23
- made the port part of the -r option optional. Needed for backward
  compatibility with sysklogd
- replaced system() calls with something more reasonable. Please note that
  this might break compatibility with some existing configuration files.
  We accept this in favour of the gained security.
- removed a memory leak that could occur if timegenerated was used in
  RFC 3164 format in templates
- did some preparation in msg.c for advanced multithreading - placed the
  hooks, but not yet any active code
- worked further on modularization
- added $ModLoad MySQL (dummy) config directive
- added DropTrailingLFOnReception config directive
---------------------------------------------------------------------------
Version 1.17.1 (rgerhards), 2007-07-20
- fixed a bug that caused make install to install rsyslogd and rklogd under
  the wrong names
- fixed bug that caused $AllowedSenders to handle IPv6 scopes incorrectly;
  also fixed but that could grabble $AllowedSender wildcards. Thanks to
  mildew@gmail.com for the patch
- minor code cleanup - thanks to Peter Vrabec for the patch
- fixed minimal memory leak on HUP (caused by templates)
  thanks to varmojfekoj <varmojfekoj@gmail.com> for the patch
- fixed another memory leak on HUPing and on exiting rsyslogd
  again thanks to varmojfekoj <varmojfekoj@gmail.com> for the patch
- code cleanup (removed compiler warnings)
- fixed portability bug in configure.ac - thanks to Bartosz Kuźma for patch
- moved msg object into its own file set
- added the capability to continue trying to write log files when the
  file system is full. Functionality based on patch by Martin Schulze
  to sysklogd package.
---------------------------------------------------------------------------
Version 1.17.0 (RGer), 2007-07-17
- added $RepeatedLineReduction config parameter
- added $EscapeControlCharactersOnReceive config parameter
- added $ControlCharacterEscapePrefix config parameter
- added $DirCreateMode config parameter
- added $CreateDirs config parameter
- added $DebugPrintTemplateList config parameter
- added $ResetConfigVariables config parameter
- added $FileOwner config parameter
- added $FileGroup config parameter
- added $DirOwner config parameter
- added $DirGroup config parameter
- added $FailOnChownFailure config parameter
- added regular expression support to the filter engine
  thanks to Michel Samia for providing the patch!
- enhanced $AllowedSender functionality. Credits to mildew@gmail.com for
  the patch doing that
  - added IPv6 support
  - allowed DNS hostnames
  - allowed DNS wildcard names
- added new option $DropMsgsWithMaliciousDnsPTRRecords
- added autoconf so that rfc3195d, rsyslogd and klogd are stored to /sbin
- added capability to auto-create directories with dynaFiles
---------------------------------------------------------------------------
Version 1.16.0 (RGer/Peter Vrabec), 2007-07-13 - The Friday, 13th Release ;)
- build system switched to autotools
- removed SYSV preprocessor macro use, replaced with autotools equivalents
- fixed a bug that caused rsyslogd to segfault when TCP listening was
  disabled and it terminated
- added new properties "syslogfacility-text" and "syslogseverity-text"
  thanks to varmojfekoj <varmojfekoj@gmail.com> for the patch
- added the -x option to disable hostname dns reslution
  thanks to varmojfekoj <varmojfekoj@gmail.com> for the patch
- begun to better modularize syslogd.c - this is an ongoing project; moved
  type definitions to a separate file
- removed some now-unused fields from struct filed
- move file size limit fields in struct field to the "right spot" (the file
  writing part of the union - f_un.f_file)
- subdirectories linux and solaris are no longer part of the distribution
  package. This is not because we cease support for them, but there are no
  longer any files in them after the move to autotools
---------------------------------------------------------------------------
Version 1.15.1 (RGer), 2007-07-10
- fixed a bug that caused a dynaFile selector to stall when there was
  an open error with one file 
- improved template processing for dynaFiles; templates are now only
  looked up during initialization - speeds up processing
- optimized memory layout in struct filed when compiled with MySQL
  support
- fixed a bug that caused compilation without SYSLOG_INET to fail
- re-enabled the "last message repeated n times" feature. This
  feature was not taken care of while rsyslogd evolved from sysklogd
  and it was more or less defunct. Now it is fully functional again.
- added system properties: $NOW, $YEAR, $MONTH, $DAY, $HOUR, $MINUTE
- fixed a bug in iovAsString() that caused a memory leak under stress
  conditions (most probably memory shortage). This was unlikely to
  ever happen, but it doesn't hurt doing it right
- cosmetic: defined type "uchar", change all unsigned chars to uchar
---------------------------------------------------------------------------
Version 1.15.0 (RGer), 2007-07-05
- added ability to dynamically generate file names based on templates
  and thus properties. This was a much-requested feature. It makes
  life easy when it e.g. comes to splitting files based on the sender
  address.
- added $umask and $FileCreateMode config file directives
- applied a patch from Bartosz Kuzma to compile cleanly under NetBSD
- checks for extra (unexpected) characters in system config file lines
  have been added
- added IPv6 documentation - was accidently missing from CVS
- begun to change char to unsigned char
---------------------------------------------------------------------------
Version 1.14.2 (RGer), 2007-07-03
** this release fixes all known nits with IPv6 **
- restored capability to do /etc/service lookup for "syslog"
  service when -r 0 was given
- documented IPv6 handling of syslog messages
- integrate patch from Bartosz Kuźma to make rsyslog compile under
  Solaris again (the patch replaced a strndup() call, which is not
  available under Solaris
- improved debug logging when waiting on select
- updated rsyslogd man page with new options (-46A)
---------------------------------------------------------------------------
Version 1.14.1 (RGer/Peter Vrabec), 2007-06-29
- added Peter Vrabec's patch for IPv6 TCP
- prefixed all messages send to stderr in rsyslogd with "rsyslogd: "
---------------------------------------------------------------------------
Version 1.14.0 (RGer/Peter Vrabec), 2007-06-28
- Peter Vrabec provided IPv6 for rsyslog, so we are now IPv6 enabled
  IPv6 Support is currently for UDP only, TCP is to come soon.
  AllowedSender configuration does not yet work for IPv6.
- fixed code in iovCreate() that broke C's strict aliasing rules 
- fixed some char/unsigned char differences that forced the compiler
  to spit out warning messages
- updated the Red Hat init script to fix a known issue (thanks to
  Peter Vrabec)
---------------------------------------------------------------------------
Version 1.13.5 (RGer), 2007-06-22
- made the TCP session limit configurable via command line switch
  now -t <port>,<max sessions>
- added man page for rklogd(8) (basically a copy from klogd, but now
  there is one...)
- fixed a bug that caused internal messages (e.g. rsyslogd startup) to
  appear without a tag.
- removed a minor memory leak that occurred when TAG processing requalified
  a HOSTNAME to be a TAG (and a TAG already was set).
- removed potential small memory leaks in MsgSet***() functions. There
  would be a leak if a property was re-set, something that happened
  extremely seldom.
---------------------------------------------------------------------------
Version 1.13.4 (RGer), 2007-06-18
- added a new property "PRI-text", which holds the PRI field in
  textual form (e.g. "syslog.info")
- added alias "syslogseverity" for "syslogpriority", which is a
  misleading property name that needs to stay for historical
  reasons (and backward-compatility)
- added doc on how to record PRI value in log file
- enhanced signal handling in klogd, including removal of an unsafe
  call to the logging system during signal handling
---------------------------------------------------------------------------
Version 1.13.3 (RGer), 2007-06-15
- create a version of syslog.c from scratch. This is now
  - highly optimized for rsyslog
  - removes an incompatible license problem as the original
    version had a BSD license with advertising clause
  - fixed in the regard that rklogd will continue to work when
    rsysogd has been restarted (the original version, as well
    as sysklogd, will remain silent then)
  - solved an issue with an extra NUL char at message end that the
    original version had
- applied some changes to klogd to care for the new interface
- fixed a bug in syslogd.c which prevented compiling under debian
---------------------------------------------------------------------------
Version 1.13.2 (RGer), 2007-06-13
- lib order in makefile patched to facilitate static linking - thanks
  to Bennett Todd for providing the patch
- Integrated a patch from Peter Vrabec (pvrabec@redheat.com):
  - added klogd under the name of rklogd (remove dependency on
    original sysklogd package
  - createDB.sql now in UTF
  - added additional config files for use on Red Hat
---------------------------------------------------------------------------
Version 1.13.1 (RGer), 2007-02-05
- changed the listen backlog limit to a more reasonable value based on
  the maximum number of TCP connections configurd (10% + 5) - thanks to Guy
  Standen for the hint (actually, the limit was 5 and that was a 
  left-over from early testing).
- fixed a bug in makefile which caused DB-support to be disabled when
  NETZIP support was enabled
- added the -e option to allow transmission of every message to remote
  hosts (effectively turns off duplicate message suppression)
- (somewhat) improved memory consumption when compiled with MySQL support
- looks like we fixed an incompatibility with MySQL 5.x and above software
  At least in one case, the remote server name was destroyed, leading to 
  a connection failure. The new, improved code does not have this issue and
  so we see this as solved (the new code is generally somewhat better, so
  there is a good chance we fixed this incompatibility).
---------------------------------------------------------------------------
Version 1.13.0 (RGer), 2006-12-19
- added '$' as ToPos proptery replacer specifier - means "up to the
  end of the string"
- property replacer option "escape-cc", "drop-cc" and "space-cc"  added
- changed the handling of \0 characters inside syslog messages. We now
  consistently escape them to "#000". This is somewhat recommended in
  the draft-ietf-syslog-protocol-19 draft. While the real recomendation
  is to not escape any characters at all, we can not do this without
  considerable modification of the code. So we escape it to "#000", which
  is consistent with a sample found in the Internet-draft.
- removed message glue logic (see printchopped() comment for details)
  Also caused removal of parts table and thus some improvements in
  memory usage.
- changed the default MAXLINE to 2048 to take care of recent syslog
  standardization efforts (can easily be changed in syslogd.c)
- added support for byte-counted TCP syslog messages (much like
  syslog-transport-tls-05 Internet Draft). This was necessary to
  support compression over TCP.
- added support for receiving compressed syslog messages
- added support for sending compressed syslog messages
- fixed a bug where the last message in a syslog/tcp stream was
  lost if it was not properly terminated by a LF character
---------------------------------------------------------------------------
Version 1.12.3 (RGer), 2006-10-04
- implemented some changes to support Solaris (but support is not
  yet complete)
- commented out (via #if 0) some methods that are currently not being use
  but should be kept for further us
- added (interim) -u 1 option to turn off hostname and tag parsing
- done some modifications to better support Fedora
- made the field delimiter inside property replace configurable via
  template
- fixed a bug in property replacer: if fields were used, the delimitor
  became part of the field. Up until now, this was barely noticable as 
  the delimiter as TAB only and thus invisible to a human. With other
  delimiters available now, it quickly showed up. This bug fix might cause
  some grief to existing installations if they used the extra TAB for
  whatever reasons - sorry folks... Anyhow, a solution is easy: just add
  a TAB character contstant into your template. Thus, there has no attempt
  been made to do this in a backwards-compatible way.
---------------------------------------------------------------------------
Version 1.12.2 (RGer), 2006-02-15
- fixed a bug in the RFC 3339 date formatter. An extra space was added
  after the actual timestamp
- added support for providing high-precision RFC3339 timestamps for
  (rsyslogd-)internally-generated messages
- very (!) experimental support for syslog-protocol internet draft
  added (the draft is experimental, the code is solid ;))
- added support for field-extracting in the property replacer
- enhanced the legacy-syslog parser so that it can interpret messages
  that do not contain a TIMESTAMP
- fixed a bug that caused the default socket (usually /dev/log) to be
  opened even when -o command line option was given
- fixed a bug in the Debian sample startup script - it caused rsyslogd
  to listen to remote requests, which it shouldn't by default
---------------------------------------------------------------------------
Version 1.12.1 (RGer), 2005-11-23
- made multithreading work with BSD. Some signal-handling needed to be
  restructured. Also, there might be a slight delay of up to 10 seconds
  when huping and terminating rsyslogd under BSD
- fixed a bug where a NULL-pointer was passed to printf() in logmsg().
- fixed a bug during "make install" where rc3195d was not installed
  Thanks to Bennett Todd for spotting this.
- fixed a bug where rsyslogd dumped core when no TAG was found in the
  received message
- enhanced message parser so that it can deal with missing hostnames
  in many cases (may not be totally fail-safe)
- fixed a bug where internally-generated messages did not have the correct
  TAG
---------------------------------------------------------------------------
Version 1.12.0 (RGer), 2005-10-26
- moved to a multi-threaded design. single-threading is still optionally
  available. Multi-threading is experimental!
- fixed a potential race condition. In the original code, marking was done
  by an alarm handler, which could lead to all sorts of bad things. This
  has been changed now. See comments in syslogd.c/domark() for details.
- improved debug output for property-based filters
- not a code change, but: I have checked all exit()s to make sure that
  none occurs once rsyslogd has started up. Even in unusual conditions
  (like low-memory conditions) rsyslogd somehow remains active. Of course,
  it might loose a message or two, but at least it does not abort and it
  can also recover when the condition no longer persists.
- fixed a bug that could cause loss of the last message received
  immediately before rsyslogd was terminated.
- added comments on thread-safety of global variables in syslogd.c
- fixed a small bug: spurios printf() when TCP syslog was used
- fixed a bug that causes rsyslogd to dump core on termination when one
  of the selector lines did not receive a message during the run (very
  unlikely)
- fixed an one-too-low memory allocation in the TCP sender. Could result
  in rsyslogd dumping core.
- fixed a bug with regular expression support (thanks to Andres Riancho)
- a little bit of code restructuring (especially main(), which was
  horribly large)
---------------------------------------------------------------------------
Version 1.11.1 (RGer), 2005-10-19
- support for BSD-style program name and host blocks
- added a new property "programname" that can be used in templates
- added ability to specify listen port for rfc3195d
- fixed a bug that rendered the "startswith" comparison operation
  unusable.
- changed more functions to "static" storage class to help compiler
  optimize (should have been static in the first place...)
- fixed a potential memory leak in the string buffer class destructor.
  As the destructur was previously never called, the leak did not actually
  appear.
- some internal restructuring in anticipation/preparation of minimal
  multi-threading support
- rsyslogd still shares some code with the sysklogd project. Some patches
  for this shared code have been brought over from the sysklogd CVS.
---------------------------------------------------------------------------
Version 1.11.0 (RGer), 2005-10-12
- support for receiving messages via RFC 3195; added rfc3195d for that
  purpose
- added an additional guard to prevent rsyslogd from aborting when the
  2gb file size limit is hit. While a user can configure rsyslogd to
  handle such situations, it would abort if that was not done AND large
  file support was not enabled (ok, this is hopefully an unlikely scenario)
- fixed a bug that caused additional Unix domain sockets to be incorrectly
  processed - could lead to message loss in extreme cases
---------------------------------------------------------------------------
Version 1.10.2 (RGer), 2005-09-27
- added comparison operations in property-based filters:
  * isequal
  * startswith
- added ability to negate all property-based filter comparison operations
  by adding a !-sign right in front of the operation name
- added the ability to specify remote senders for UDP and TCP
  received messages. Allows to block all but well-known hosts
- changed the $-config line directives to be case-INsensitive
- new command line option -w added: "do not display warnings if messages
  from disallowed senders are received"
- fixed a bug that caused rsyslogd to dump core when the compare value
  was not quoted in property-based filters
- fixed a bug in the new CStr compare function which lead to invalid
  results (fortunately, this function was not yet used widely)
- added better support for "debugging" rsyslog.conf property filters
  (only if -d switch is given)
- changed some function definitions to static, which eventually enables
  some compiler optimizations
- fixed a bug in MySQL code; when a SQL error occured, rsyslogd could
  run in a tight loop. This was due to invalid sequence of error reporting
  and is now fixed.
---------------------------------------------------------------------------
Version 1.10.1 (RGer), 2005-09-23
- added the ability to execute a shell script as an action.
  Thanks to Bjoern Kalkbrenner for providing the code!
- fixed a bug in the MySQL code; due to the bug the automatic one-time
  retry after an error did not happen - this lead to error message in
  cases where none should be seen (e.g. after a MySQL restart)
- fixed a security issue with SQL-escaping in conjunction with
  non-(SQL-)standard MySQL features.
---------------------------------------------------------------------------
Version 1.10.0 (RGer), 2005-09-20
  REMINDER: 1.10 is the first unstable version if the 1.x series!
- added the capability to filter on any property in selector lines
  (not just facility and priority)
- changed stringbuf into a new counted string class
- added support for a "discard" action. If a selector line with
  discard (~ character) is found, no selector lines *after* that
  line will be processed.
- thanks to Andres Riancho, regular expression support has been
  added to the template engine
- added the FROMHOST property in the template processor, which could
  previously not be obtained. Thanks to Cristian Testa for pointing
  this out and even providing a fix.
- added display of compile-time options to -v output
- performance improvement for production build - made some checks
  to happen only during debug mode
- fixed a problem with compiling on SUSE and - while doing so - removed
  the socket call to set SO_BSDCOMPAT in cases where it is obsolete.
---------------------------------------------------------------------------
Version 1.0.4 (RGer), 2006-02-01
- a small but important fix: the tcp receiver had two forgotten printf's
  in it that caused a lot of unnecessary output to stdout. This was
  important enough to justify a new release
---------------------------------------------------------------------------
Version 1.0.3 (RGer), 2005-11-14
- added an additional guard to prevent rsyslogd from aborting when the
  2gb file size limit is hit. While a user can configure rsyslogd to
  handle such situations, it would abort if that was not done AND large
  file support was not enabled (ok, this is hopefully an unlikely scenario)
- fixed a bug that caused additional Unix domain sockets to be incorrectly
  processed - could lead to message loss in extreme cases
- applied some patches available from the sysklogd project to code
  shared from there
- fixed a bug that causes rsyslogd to dump core on termination when one
  of the selector lines did not receive a message during the run (very
  unlikely)
- fixed an one-too-low memory allocation in the TCP sender. Could result
  in rsyslogd dumping core.
- fixed a bug in the TCP sender that caused the retry logic to fail
  after an error or receiver overrun
- fixed a bug in init() that could lead to dumping core
- fixed a bug that could lead to dumping core when no HOSTNAME or no TAG
  was present in the syslog message
---------------------------------------------------------------------------
Version 1.0.2 (RGer), 2005-10-05
- fixed an issue with MySQL error reporting. When an error occured,
  the MySQL driver went into an endless loop (at least in most cases).
---------------------------------------------------------------------------
Version 1.0.1 (RGer), 2005-09-23
- fixed a security issue with SQL-escaping in conjunction with
  non-(SQL-)standard MySQL features.
---------------------------------------------------------------------------
Version 1.0.0 (RGer), 2005-09-12
- changed install doc to cover daily cron scripts - a trouble source
- added rc script for slackware (provided by Chris Elvidge - thanks!) 
- fixed a really minor bug in usage() - the -r option was still
  reported as without the port parameter
---------------------------------------------------------------------------
Version 0.9.8 (RGer), 2005-09-05
- made startup and shutdown message more consistent and included the
  pid, so that they can be easier correlated. Used syslog-protocol
  structured data format for this purpose.
- improved config info in startup message, now tells not only
  if it is listening remote on udp, but also for tcp. Also includes
  the port numbers. The previous startup message was misleading, because
  it did not say "remote reception" if rsyslogd was only listening via
  tcp (but not via udp).
- added a "how can you help" document to the doc set
---------------------------------------------------------------------------
Version 0.9.7 (RGer), 2005-08-15
- some of the previous doc files (like INSTALL) did not properly
  reflect the changes to the build process and the new doc. Fixed
  that.
- changed syslogd.c so that when compiled without database support,
  an error message is displayed when a database action is detected
  in the config file (previously this was used as an user rule ;))
- fixed a bug in the os-specific Makefiles which caused MySQL
  support to not be compiled, even if selected
---------------------------------------------------------------------------
Version 0.9.6 (RGer), 2005-08-09
- greatly enhanced documentation. Now available in html format in
  the "doc" folder and FreeBSD. Finally includes an install howto.
- improved MySQL error messages a little - they now show up as log
  messages, too (formerly only in debug mode)
- added the ability to specify the listen port for udp syslog.
  WARNING: This introduces an incompatibility. Formerly, udp
  syslog was enabled by the -r command line option. Now, it is
  "-r [port]", which is consistent with the tcp listener. However,
  just -r will now return an error message.
- added sample startup scripts for Debian and FreeBSD
- added support for easy feature selection in the makefile. Un-
  fortunately, this also means I needed to spilt the make file
  for different OS and distros. There are some really bad syntax
  differences between FreeBSD and Linux make.
---------------------------------------------------------------------------
Version 0.9.5 (RGer), 2005-08-01
- the "semicolon bug" was actually not (fully) solved in 0.9.4. One
  part of the bug was solved, but another still existed. This one
  is fixed now, too.
- the "semicolon bug" actually turned out to be a more generic bug.
  It appeared whenever an invalid template name was given. With some
  selector actions, rsyslogd dumped core, with other it "just" had
  a small ressource leak with others all worked well. These anomalies
  are now fixed. Note that they only appeared during system initaliziation
  once the system was running, nothing bad happened.
- improved error reporting for template errors on startup. They are now
  shown on the console and the start-up tty. Formerly, they were only
  visible in debug mode.
- support for multiple instances of rsyslogd on a single machine added
- added new option "-o" --> omit local unix domain socket. This option
  enables rsyslogd NOT to listen to the local socket. This is most
  helpful when multiple instances of rsyslogd (or rsyslogd and another
  syslogd) shall run on a single system.
- added new option "-i <pidfile>" which allows to specify the pidfile.
  This is needed when multiple instances of rsyslogd are to be run.
- the new project home page is now online at www.rsyslog.com
---------------------------------------------------------------------------
Version 0.9.4 (RGer), 2005-07-25
- finally added the TCP sender. It now supports non-blocking mode, no
  longer disabling message reception during connect. As it is now, it
  is usable in production. The code could be more sophisticated, but
  I've kept it short in anticipation of the move to liblogging, which
  will lead to the removal of the code just written ;)
- the "exiting on signal..." message still had the "syslogd" name in 
  it. Changed this to "rsyslogd", as we do not have a large user base
  yet, this should pose no problem.
- fixed "the semiconlon" bug. rsyslogd dumped core if a write-db action
  was specified but no semicolon was given after the password (an empty
  template was ok, but the semicolon needed to be present).
- changed a default for traditional output format. During testing, it
  was seen that the timestamp written to file in default format was
  the time of message reception, not the time specified in the TIMESTAMP
  field of the message itself. Traditionally, the message TIMESTAMP is
  used and this has been changed now.
---------------------------------------------------------------------------
Version 0.9.3 (RGer), 2005-07-19
- fixed a bug in the message parser. In June, the RFC 3164 timestamp
  was not correctly parsed (yes, only in June and some other months,
  see the code comment to learn why...)
- added the ability to specify the destination port when forwarding
  syslog messages (both for TCP and UDP)
- added an very experimental TCP sender (activated by
  @@machine:port in config). This is not yet for production use. If
  the receiver is not alive, rsyslogd will wait quite some time until
  the connection request times out, which most probably leads to
  loss of incoming messages.

---------------------------------------------------------------------------
Version 0.9.2 (RGer), around 2005-07-06
- I intended to change the maxsupported message size to 32k to
  support IHE - but given the memory inefficiency in the usual use
  cases, I have not done this. I have, however, included very
  specific instructions on how to do this in the source code. I have
  also done some testing with 32k messages, so you can change the
  max size without taking too much risk.
- added a syslog/tcp receiver; we now can receive messages via
  plain tcp, but we can still send only via UDP. The syslog/tcp
  receiver is the primary enhancement of this release.
- slightly changed some error messages that contained a spurios \n at
  the end of the line (which gives empty lines in your log...)

---------------------------------------------------------------------------
Version 0.9.1 (RGer)
- fixed code so that it compiles without errors under FreeBSD
- removed now unused function "allocate_log()" from syslogd.c
- changed the make file so that it contains more defines for
  different environments (in the long term, we need a better
  system for disabling/enabling features...)
- changed some printf's printing off_t types to %lld and
  explicit (long long) casts. I tried to figure out the exact type,
  but did not succeed in this. In the worst case, ultra-large peta-
  byte files will now display funny informational messages on rollover,
  something I think we can live with for the next 10 years or so...

---------------------------------------------------------------------------
Version 0.9.0 (RGer)
- changed the filed structure to be a linked list. Previously, it
  was a table - well, for non-SYSV it was defined as linked list,
  but from what I see that code did no longer work after my
  modifications. I am now using a linked list in general because
  that is needed for other upcoming modifications.
- fixed a bug that caused rsyslogd not to listen to anything if
  the configuration file could not be read
- pervious versions disabled network logging (send/receive) if
  syslog/udp port was not in /etc/services. Now defaulting to
  port 514 in this case.
- internal error messages are now supported up to 256 bytes
- error message seen during config file read are now also displayed
  to the attached tty and not only the console
- changed some error messages during init to be sent to the console
  and/or emergency log. Previously, they were only seen if the
  -d (debug) option was present on the command line.
- fixed the "2gb file issue on 32bit systems". If a file grew to
  more than 2gb, the syslogd was aborted with "file size exceeded". 
  Now, defines have been added according to
  http://www.daimi.au.dk/~kasperd/comp.os.linux.development.faq.html#LARGEFILE
  Testing revealed that they work ;)
  HOWEVER, if your file system, glibc, kernel, whatever does not
  support files larger 2gb, you need to set a file size limit with
  the new output channel mechanism.
- updated man pages to reflect the changes

---------------------------------------------------------------------------
Version 0.8.4

- improved -d debug output (removed developer-only content)
- now compiles under FreeBSD and NetBSD (only quick testing done on NetBSD)
---------------------------------------------------------------------------
Version 0.8.3

- security model in "make install" changed
- minor doc updates
---------------------------------------------------------------------------
Version 0.8.2

- added man page for rsyslog.conf and rsyslogd
- gave up on the concept of rsyslog being a "drop in" replacement
  for syslogd. Now, the user installs rsyslogd and also needs to
  adjust his system settings to this specifically. This also lead
  to these changes:
  * changed Makefile so that install now installs rsyslogd instead
    of dealing with syslogd
  * changed the default config file name to rsyslog.conf
---------------------------------------------------------------------------
Version 0.8.1

- fixed a nasty memory leak (probably not the last one with this release)
- some enhancements to Makefile as suggested by Bennett Todd
- syslogd-internal messages (like restart) were missing the hostname
  this has been corrected
---------------------------------------------------------------------------
Version 0.8.0

Initial testing release. Based on the sysklogd package. Thanks to the
sysklogd maintainers for all their good work!
---------------------------------------------------------------------------

----------------------------------------------------------------------
The following comments were left in the syslogd source. While they provide
not too much detail, the help to date when Rainer started work on the
project (which was 2003, now even surprising for Rainer himself ;)).
 * \author Rainer Gerhards <rgerhards@adiscon.com>
 * \date 2003-10-17
 *       Some initial modifications on the sysklogd package to support
 *       liblogging. These have actually not yet been merged to the
 *       source you see currently (but they hopefully will)
 *
 * \date 2004-10-28
 *       Restarted the modifications of sysklogd. This time, we
 *       focus on a simpler approach first. The initial goal is to
 *       provide MySQL database support (so that syslogd can log
 *       to the database).
----------------------------------------------------------------------
The following comments are from the stock syslogd.c source. They provide
some insight into what happened to the source before we forked
rsyslogd. However, much of the code already has been replaced and more
is to be replaced. So over time, these comments become less valuable.
I have moved them out of the syslogd.c file to shrink it, especially
as a lot of them do no longer apply. For historical reasons and
understanding of how the daemon evolved, they are probably still
helpful.
 * Author: Eric Allman
 * extensive changes by Ralph Campbell
 * more extensive changes by Eric Allman (again)
 *
 * Steve Lord:	Fix UNIX domain socket code, added linux kernel logging
 *		change defines to
 *		SYSLOG_INET	- listen on a UDP socket
 *		SYSLOG_UNIXAF	- listen on unix domain socket
 *		SYSLOG_KERNEL	- listen to linux kernel
 *
 * Mon Feb 22 09:55:42 CST 1993:  Dr. Wettstein
 * 	Additional modifications to the source.  Changed priority scheme
 *	to increase the level of configurability.  In its stock configuration
 *	syslogd no longer logs all messages of a certain priority and above
 *	to a log file.  The * wildcard is supported to specify all priorities.
 *	Note that this is a departure from the BSD standard.
 *
 *	Syslogd will now listen to both the inetd and the unixd socket.  The
 *	strategy is to allow all local programs to direct their output to
 *	syslogd through the unixd socket while the program listens to the
 *	inetd socket to get messages forwarded from other hosts.
 *
 * Fri Mar 12 16:55:33 CST 1993:  Dr. Wettstein
 *	Thanks to Stephen Tweedie (dcs.ed.ac.uk!sct) for helpful bug-fixes
 *	and an enlightened commentary on the prioritization problem.
 *
 *	Changed the priority scheme so that the default behavior mimics the
 *	standard BSD.  In this scenario all messages of a specified priority
 *	and above are logged.
 *
 *	Add the ability to specify a wildcard (=) as the first character
 *	of the priority name.  Doing this specifies that ONLY messages with
 *	this level of priority are to be logged.  For example:
 *
 *		*.=debug			/usr/adm/debug
 *
 *	Would log only messages with a priority of debug to the /usr/adm/debug
 *	file.
 *
 *	Providing an * as the priority specifies that all messages are to be
 *	logged.  Note that this case is degenerate with specifying a priority
 *	level of debug.  The wildcard * was retained because I believe that
 *	this is more intuitive.
 *
 * Thu Jun 24 11:34:13 CDT 1993:  Dr. Wettstein
 *	Modified sources to incorporate changes in libc4.4.  Messages from
 *	syslog are now null-terminated, syslogd code now parses messages
 *	based on this termination scheme.  Linux as of libc4.4 supports the
 *	fsync system call.  Modified code to fsync after all writes to
 *	log files.
 *
 * Sat Dec 11 11:59:43 CST 1993:  Dr. Wettstein
 *	Extensive changes to the source code to allow compilation with no
 *	complaints with -Wall.
 *
 *	Reorganized the facility and priority name arrays so that they
 *	compatible with the syslog.h source found in /usr/include/syslog.h.
 *	NOTE that this should really be changed.  The reason I do not
 *	allow the use of the values defined in syslog.h is on account of
 *	the extensions made to allow the wildcard character in the
 *	priority field.  To fix this properly one should malloc an array,
 *	copy the contents of the array defined by syslog.h and then
 *	make whatever modifications that are desired.  Next round.
 *
 * Thu Jan  6 12:07:36 CST 1994:  Dr. Wettstein
 *	Added support for proper decomposition and re-assembly of
 *	fragment messages on UNIX domain sockets.  Lack of this capability
 *	was causing 'partial' messages to be output.  Since facility and
 *	priority information is encoded as a leader on the messages this
 *	was causing lines to be placed in erroneous files.
 *
 *	Also added a patch from Shane Alderton (shane@ion.apana.org.au) to
 *	correct a problem with syslogd dumping core when an attempt was made
 *	to write log messages to a logged-on user.  Thank you.
 *
 *	Many thanks to Juha Virtanen (jiivee@hut.fi) for a series of
 *	interchanges which lead to the fixing of problems with messages set
 *	to priorities of none and emerg.  Also thanks to Juha for a patch
 *	to exclude users with a class of LOGIN from receiving messages.
 *
 *	Shane Alderton provided an additional patch to fix zombies which
 *	were conceived when messages were written to multiple users.
 *
 * Mon Feb  6 09:57:10 CST 1995:  Dr. Wettstein
 *	Patch to properly reset the single priority message flag.  Thanks
 *	to Christopher Gori for spotting this bug and forwarding a patch.
 *
 * Wed Feb 22 15:38:31 CST 1995:  Dr. Wettstein
 *	Added version information to startup messages.
 *
 *	Added defines so that paths to important files are taken from
 *	the definitions in paths.h.  Hopefully this will insure that
 *	everything follows the FSSTND standards.  Thanks to Chris Metcalf
 *	for a set of patches to provide this functionality.  Also thanks
 *	Elias Levy for prompting me to get these into the sources.
 *
 * Wed Jul 26 18:57:23 MET DST 1995:  Martin Schulze
 *	Linux' gethostname only returns the hostname and not the fqdn as
 *	expected in the code. But if you call hostname with an fqdn then
 *	gethostname will return an fqdn, so we have to mention that. This
 *	has been changed.
 *
 *	The 'LocalDomain' and the hostname of a remote machine is
 *	converted to lower case, because the original caused some
 *	inconsistency, because the (at least my) nameserver did respond an
 *	fqdn containing of upper- _and_ lowercase letters while
 *	'LocalDomain' consisted only of lowercase letters and that didn't
 *	match.
 *
 * Sat Aug  5 18:59:15 MET DST 1995:  Martin Schulze
 *	Now no messages that were received from any remote host are sent
 *	out to another. At my domain this missing feature caused ugly
 *	syslog-loops, sometimes.
 *
 *	Remember that no message is sent out. I can't figure out any
 *	scenario where it might be useful to change this behavior and to
 *	send out messages to other hosts than the one from which we
 *	received the message, but I might be shortsighted. :-/
 *
 * Thu Aug 10 19:01:08 MET DST 1995:  Martin Schulze
 *	Added my pidfile.[ch] to it to perform a better handling with
 *	pidfiles. Now both, syslogd and klogd, can only be started
 *	once. They check the pidfile.
 *
 * Sun Aug 13 19:01:41 MET DST 1995:  Martin Schulze
 *	Add an addition to syslog.conf's interpretation. If a priority
 *	begins with an exclamation mark ('!') the normal interpretation
 *	of the priority is inverted: ".!*" is the same as ".none", ".!=info"
 *	don't logs the info priority, ".!crit" won't log any message with
 *	the priority crit or higher. For example:
 *
 *		mail.*;mail.!=info		/usr/adm/mail
 *
 *	Would log all messages of the facility mail except those with
 *	the priority info to /usr/adm/mail. This makes the syslogd
 *	much more flexible.
 *
 *	Defined TABLE_ALLPRI=255 and changed some occurrences.
 *
 * Sat Aug 19 21:40:13 MET DST 1995:  Martin Schulze
 *	Making the table of facilities and priorities while in debug
 *	mode more readable.
 *
 *	If debugging is turned on, printing the whole table of
 *	facilities and priorities every hexadecimal or 'X' entry is
 *	now 2 characters wide.
 *
 *	The number of the entry is prepended to each line of
 *	facilities and priorities, and F_UNUSED lines are not shown
 *	anymore.
 *
 *	Corrected some #ifdef SYSV's.
 *
 * Mon Aug 21 22:10:35 MET DST 1995:  Martin Schulze
 *	Corrected a strange behavior during parsing of configuration
 *	file. The original BSD syslogd doesn't understand spaces as
 *	separators between specifier and action. This syslogd now
 *	understands them. The old behavior caused some confusion over
 *	the Linux community.
 *
 * Thu Oct 19 00:02:07 MET 1995:  Martin Schulze
 *	The default behavior has changed for security reasons. The
 *	syslogd will not receive any remote message unless you turn
 *	reception on with the "-r" option.
 *
 *	Not defining SYSLOG_INET will result in not doing any network
 *	activity, i.e. not sending or receiving messages.  I changed
 *	this because the old idea is implemented with the "-r" option
 *	and the old thing didn't work anyway.
 *
 * Thu Oct 26 13:14:06 MET 1995:  Martin Schulze
 *	Added another logfile type F_FORW_UNKN.  The problem I ran into
 *	was a name server that runs on my machine and a forwarder of
 *	kern.crit to another host.  The hosts address can only be
 *	fetched using the nameserver.  But named is started after
 *	syslogd, so syslogd complained.
 *
 *	This logfile type will retry to get the address of the
 *	hostname ten times and then complain.  This should be enough to
 *	get the named up and running during boot sequence.
 *
 * Fri Oct 27 14:08:15 1995:  Dr. Wettstein
 *	Changed static array of logfiles to a dynamic array. This
 *	can grow during process.
 *
 * Fri Nov 10 23:08:18 1995:  Martin Schulze
 *	Inserted a new tabular sys_h_errlist that contains plain text
 *	for error codes that are returned from the net subsystem and
 *	stored in h_errno. I have also changed some wrong lookups to
 *	sys_errlist.
 *
 * Wed Nov 22 22:32:55 1995:  Martin Schulze
 *	Added the fabulous strip-domain feature that allows us to
 *	strip off (several) domain names from the fqdn and only log
 *	the simple hostname. This is useful if you're in a LAN that
 *	has a central log server and also different domains.
 *
 *	I have also also added the -l switch do define hosts as
 *	local. These will get logged with their simple hostname, too.
 *
 * Thu Nov 23 19:02:56 MET DST 1995:  Martin Schulze
 *	Added the possibility to omit fsyncing of logfiles after every
 *	write. This will give some performance back if you have
 *	programs that log in a very verbose manner (like innd or
 *	smartlist). Thanks to Stephen R. van den Berg <srb@cuci.nl>
 *	for the idea.
 *
 * Thu Jan 18 11:14:36 CST 1996:  Dr. Wettstein
 *	Added patche from beta-testers to stop compile error.  Also
 *	added removal of pid file as part of termination cleanup.
 *
 * Wed Feb 14 12:42:09 CST 1996:  Dr. Wettstein
 *	Allowed forwarding of messages received from remote hosts to
 *	be controlled by a command-line switch.  Specifying -h allows
 *	forwarding.  The default behavior is to disable forwarding of
 *	messages which were received from a remote host.
 *
 *	Parent process of syslogd does not exit until child process has
 *	finished initialization process.  This allows rc.* startup to
 *	pause until syslogd facility is up and operating.
 *
 *	Re-arranged the select code to move UNIX domain socket accepts
 *	to be processed later.  This was a contributed change which
 *	has been proposed to correct the delays sometimes encountered
 *	when syslogd starts up.
 *
 *	Minor code cleanups.
 *
 * Thu May  2 15:15:33 CDT 1996:  Dr. Wettstein
 *	Fixed bug in init function which resulted in file descripters
 *	being orphaned when syslogd process was re-initialized with SIGHUP
 *	signal.  Thanks to Edvard Tuinder
 *	(Edvard.Tuinder@praseodymium.cistron.nl) for putting me on the
 *	trail of this bug.  I am amazed that we didn't catch this one
 *	before now.
 *
 * Tue May 14 00:03:35 MET DST 1996:  Martin Schulze
 *	Corrected a mistake that causes the syslogd to stop logging at
 *	some virtual consoles under Linux. This was caused by checking
 *	the wrong error code. Thanks to Michael Nonweiler
 *	<mrn20@hermes.cam.ac.uk> for sending me a patch.
 *
 * Mon May 20 13:29:32 MET DST 1996:  Miquel van Smoorenburg <miquels@cistron.nl>
 *	Added continuation line supported and fixed a bug in
 *	the init() code.
 *
 * Tue May 28 00:58:45 MET DST 1996:  Martin Schulze
 *	Corrected behaviour of blocking pipes - i.e. the whole system
 *	hung.  Michael Nonweiler <mrn20@hermes.cam.ac.uk> has sent us
 *	a patch to correct this.  A new logfile type F_PIPE has been
 *	introduced.
 *
 * Mon Feb 3 10:12:15 MET DST 1997:  Martin Schulze
 *	Corrected behaviour of logfiles if the file can't be opened.
 *	There was a bug that causes syslogd to try to log into non
 *	existing files which ate cpu power.
 *
 * Sun Feb 9 03:22:12 MET DST 1997:  Martin Schulze
 *	Modified syslogd.c to not kill itself which confuses bash 2.0.
 *
 * Mon Feb 10 00:09:11 MET DST 1997:  Martin Schulze
 *	Improved debug code to decode the numeric facility/priority
 *	pair into textual information.
 *
 * Tue Jun 10 12:35:10 MET DST 1997:  Martin Schulze
 *	Corrected freeing of logfiles.  Thanks to Jos Vos <jos@xos.nl>
 *	for reporting the bug and sending an idea to fix the problem.
 *
 * Tue Jun 10 12:51:41 MET DST 1997:  Martin Schulze
 *	Removed sleep(10) from parent process.  This has caused a slow
 *	startup in former times - and I don't see any reason for this.
 *
 * Sun Jun 15 16:23:29 MET DST 1997: Michael Alan Dorman
 *	Some more glibc patches made by <mdorman@debian.org>.
 *
 * Thu Jan  1 16:04:52 CET 1998: Martin Schulze <joey@infodrom.north.de
 *	Applied patch from Herbert Thielen <Herbert.Thielen@lpr.e-technik.tu-muenchen.de>.
 *	This included some balance parentheses for emacs and a bug in
 *	the exclamation mark handling.
 *
 *	Fixed small bug which caused syslogd to write messages to the
 *	wrong logfile under some very rare conditions.  Thanks to
 *	Herbert Xu <herbert@gondor.apana.org.au> for fiddling this out.
 *
 * Thu Jan  8 22:46:35 CET 1998: Martin Schulze <joey@infodrom.north.de>
 *	Reworked one line of the above patch as it prevented syslogd
 *	from binding the socket with the result that no messages were
 *	forwarded to other hosts.
 *
 * Sat Jan 10 01:33:06 CET 1998: Martin Schulze <joey@infodrom.north.de>
 *	Fixed small bugs in F_FORW_UNKN meachanism.  Thanks to Torsten
 *	Neumann <torsten@londo.rhein-main.de> for pointing me to it.
 *
 * Mon Jan 12 19:50:58 CET 1998: Martin Schulze <joey@infodrom.north.de>
 *	Modified debug output concerning remote receiption.
 *
 * Mon Feb 23 23:32:35 CET 1998: Topi Miettinen <Topi.Miettinen@ml.tele.fi>
 *	Re-worked handling of Unix and UDP sockets to support closing /
 *	opening of them in order to have it open only if it is needed
 *	either for forwarding to a remote host or by receiption from
 *	the network.
 *
 * Wed Feb 25 10:54:09 CET 1998: Martin Schulze <joey@infodrom.north.de>
 *	Fixed little comparison mistake that prevented the MARK
 *	feature to work properly.
 *
 * Wed Feb 25 13:21:44 CET 1998: Martin Schulze <joey@infodrom.north.de>
 *	Corrected Topi's patch as it prevented forwarding during
 *	startup due to an unknown LogPort.
 *
 * Sat Oct 10 20:01:48 CEST 1998: Martin Schulze <joey@infodrom.north.de>
 *	Added support for TESTING define which will turn syslogd into
 *	stdio-mode used for debugging.
 *
 * Sun Oct 11 20:16:59 CEST 1998: Martin Schulze <joey@infodrom.north.de>
 *	Reworked the initialization/fork code.  Now the parent
 *	process activates a signal handler which the daughter process
 *	will raise if it is initialized.  Only after that one the
 *	parent process may exit.  Otherwise klogd might try to flush
 *	its log cache while syslogd can't receive the messages yet.
 *
 * Mon Oct 12 13:30:35 CEST 1998: Martin Schulze <joey@infodrom.north.de>
 *	Redirected some error output with regard to argument parsing to
 *	stderr.
 *
 * Mon Oct 12 14:02:51 CEST 1998: Martin Schulze <joey@infodrom.north.de>
 *	Applied patch provided vom Topi Miettinen with regard to the
 *	people from OpenBSD.  This provides the additional '-a'
 *	argument used for specifying additional UNIX domain sockets to
 *	listen to.  This is been used with chroot()'ed named's for
 *	example.  See for http://www.psionic.com/papers/dns.html
 *
 * Mon Oct 12 18:29:44 CEST 1998: Martin Schulze <joey@infodrom.north.de>
 *	Added `ftp' facility which was introduced in glibc version 2.
 *	It's #ifdef'ed so won't harm with older libraries.
 *
 * Mon Oct 12 19:59:21 MET DST 1998: Martin Schulze <joey@infodrom.north.de>
 *	Code cleanups with regard to bsd -> posix transition and
 *	stronger security (buffer length checking).  Thanks to Topi
 *	Miettinen <tom@medialab.sonera.net>
 *	. index() --> strchr()
 *	. sprintf() --> snprintf()
 *	. bcopy() --> memcpy()
 *	. bzero() --> memset()
 *	. UNAMESZ --> UT_NAMESIZE
 *	. sys_errlist --> strerror()
 *
 * Mon Oct 12 20:22:59 CEST 1998: Martin Schulze <joey@infodrom.north.de>
 *	Added support for setutent()/getutent()/endutend() instead of
 *	binary reading the UTMP file.  This is the the most portable
 *	way.  This allows /var/run/utmp format to change, even to a
 *	real database or utmp daemon. Also if utmp file locking is
 *	implemented in libc, syslog will use it immediately.  Thanks
 *	to Topi Miettinen <tom@medialab.sonera.net>.
 *
 * Mon Oct 12 20:49:18 MET DST 1998: Martin Schulze <joey@infodrom.north.de>
 *	Avoid logging of SIGCHLD when syslogd is in the process of
 *	exiting and closing its files.  Again thanks to Topi.
 *
 * Mon Oct 12 22:18:34 CEST 1998: Martin Schulze <joey@infodrom.north.de>
 *	Modified printline() to support 8bit characters - such as
 *	russion letters.  Thanks to Vladas Lapinskas <lapinskas@mail.iae.lt>.
 *
 * Sat Nov 14 02:29:37 CET 1998: Martin Schulze <joey@infodrom.north.de>
 *	``-m 0'' now turns of MARK logging entirely.
 *
 * Tue Jan 19 01:04:18 MET 1999: Martin Schulze <joey@infodrom.north.de>
 *	Finally fixed an error with `-a' processing, thanks to Topi
 *	Miettinen <tom@medialab.sonera.net>.
 *
 * Sun May 23 10:08:53 CEST 1999: Martin Schulze <joey@infodrom.north.de>
 *	Removed superflous call to utmpname().  The path to the utmp
 *	file is defined in the used libc and should not be hardcoded
 *	into the syslogd binary referring the system it was compiled on.
 *
 * Sun Sep 17 20:45:33 CEST 2000: Martin Schulze <joey@infodrom.ffis.de>
 *	Fixed some bugs in printline() code that did not escape
 *	control characters '\177' through '\237' and contained a
 *	single-byte buffer overflow.  Thanks to Solar Designer
 *	<solar@false.com>.
 *
 * Sun Sep 17 21:26:16 CEST 2000: Martin Schulze <joey@infodrom.ffis.de>
 *	Don't close open sockets upon reload.  Thanks to Bill
 *	Nottingham.
 *
 * Mon Sep 18 09:10:47 CEST 2000: Martin Schulze <joey@infodrom.ffis.de>
 *	Fixed bug in printchopped() that caused syslogd to emit
 *	kern.emerg messages when splitting long lines.  Thanks to
 *	Daniel Jacobowitz <dan@debian.org> for the fix.
 *
 * Mon Sep 18 15:33:26 CEST 2000: Martin Schulze <joey@infodrom.ffis.de>
 *	Removed unixm/unix domain sockets and switch to Datagram Unix
 *	Sockets.  This should remove one possibility to play DoS with
 *	syslogd.  Thanks to Olaf Kirch <okir@caldera.de> for the patch.
 *
 * Sun Mar 11 20:23:44 CET 2001: Martin Schulze <joey@infodrom.ffis.de>
 *	Don't return a closed fd if `-a' is called with a wrong path.
 *	Thanks to Bill Nottingham <notting@redhat.com> for providing
 *	a patch.<|MERGE_RESOLUTION|>--- conflicted
+++ resolved
@@ -1,5 +1,4 @@
 ---------------------------------------------------------------------------
-<<<<<<< HEAD
 Version 5.7.3  [V5-DEVEL] (rgerhards), 2010-12-??
 - added support for processing multi-line messages in imfile
 - added $IMUDPSchedulingPolicy and $IMUDPSchedulingPriority config settings
@@ -8,6 +7,7 @@
   namely those that have 32bit atomic operations but not 64 bit ones
 - bugfix: local hostname was pulled too-early, so that some config 
   directives (namely FQDN settings) did not have any effect
+- bugfix: imfile did duplicate messages under some circumstances
 ---------------------------------------------------------------------------
 Version 5.7.2  [V5-DEVEL] (rgerhards), 2010-11-26
 - bugfix(important): problem in TLS handling could cause rsyslog to loop
@@ -54,10 +54,7 @@
     thanks to Lennart Poettering for this patch
   * sd-systemd API added as part of rsyslog runtime library
 ---------------------------------------------------------------------------
-Version 5.6.3  [V5-STABLE] (rgerhards), 2010-12-??
-=======
 Version 5.6.3  [V5-STABLE] (rgerhards), 2011-01-26
->>>>>>> 1100fd18
 - bugfix: action processor released mememory too early, resulting in
   potential issue in retry cases (but very unlikely due to another
   bug, which I also fixed -- only after the fix this problem here
