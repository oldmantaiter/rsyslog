--- conflicted
+++ resolved
@@ -1,5 +1,4 @@
 ---------------------------------------------------------------------------
-<<<<<<< HEAD
 Version 5.3.0  [DEVEL] (rgerhards), 2009-08-??
 - begun to add simple GUI programs to gain insight into running rsyslogd
   instances and help setup and troubleshooting (active via the
@@ -8,9 +7,6 @@
   this option permites to process mark messages under all circumstances,
   even if an action was recently called. This can be useful to use mark
   messages as a kind of heartbeat.
-=======
-Version 4.7.0  [v4-devel] (rgerhards), 2009-09-??
->>>>>>> bfac3c68
 - added new config option $InputUnixListenSocketCreatePath
   to permit the auto-creation of pathes to additional log sockets. This
   turns out to be useful if they reside on temporary file systems and
@@ -19,7 +15,6 @@
 - added $LogRSyslogStatusMessages configuration directive
   permitting to turn off rsyslog start/stop/HUP messages. See Debian
   ticket http://bugs.debian.org/cgi-bin/bugreport.cgi?bug=463793
-<<<<<<< HEAD
 - bugfix: hostnames with dashes in them were incorrectly treated as
   malformed, thus causing them to be treated as TAG (this was a regression
   introduced from the "rfc3164 strict" change in 4.5.0). Testbench has been
@@ -127,14 +122,17 @@
   output module interface
 ---------------------------------------------------------------------------
 Version 4.7.0  [v4-devel] (rgerhards), 2009-09-??
+- added new config option $InputUnixListenSocketCreatePath
+  to permit the auto-creation of pathes to additional log sockets. This
+  turns out to be useful if they reside on temporary file systems and
+  rsyslogd starts up before the daemons that create these sockets
+  (rsyslogd always creates the socket itself if it does not exist).
 - added $LogRSyslogStatusMessages configuration directive
   permitting to turn off rsyslog start/stop/HUP messages. See Debian
   ticket http://bugs.debian.org/cgi-bin/bugreport.cgi?bug=463793
-=======
 - added new config directive $omfileForceChown to (try to) fix some broken
   system configs.
   See ticket for details: http://bugzilla.adiscon.com/show_bug.cgi?id=150
->>>>>>> bfac3c68
 ---------------------------------------------------------------------------
 Version 4.5.3  [v4-beta] (rgerhards), 2009-08-??
 - bugfix: repeated messages were incorrectly processed
