--- conflicted
+++ resolved
@@ -1,5 +1,4 @@
 ---------------------------------------------------------------------------
-<<<<<<< HEAD
 Version 6.5.0  [devel] 2012-0?-??
 - imrelp now supports non-cancel thread termination
   (but now requires at least librelp 1.0.1)
@@ -14,14 +13,13 @@
   in some speedup (but serious loss of debugging capabilities)
 - added new 0mq plugins (via czmq lib)
   Thanks to David Kelly for contributing these modules
-=======
+---------------------------------------------------------------------------
 Version 6.3.13  [BETA] 2012-06-??
 - support for elasticsearch via omelasticsearch added
   Note that this module has been tested quite well by a number of folks,
   and this is why we merge in new functionality in a late beta stage.
   Even if problems would exist, only users of omelasticsearch would
   experience them, making it a pretty safe addition.
->>>>>>> b397a80c
 ---------------------------------------------------------------------------
 Version 6.3.12  [BETA] 2012-06-18
 - bugfix: $ActionName was not properly honored
