--- conflicted
+++ resolved
@@ -1,5 +1,4 @@
 ---------------------------------------------------------------------------
-<<<<<<< HEAD
 Version 6.5.0  [devel] 2012-0?-??
 - imrelp now supports non-cancel thread termination
   (but now requires at least librelp 1.0.1)
@@ -7,8 +6,6 @@
   This actually at compile time disables a lot of debug code, resulting
   in some speedup (but serious loss of debugging capabilities)
 ---------------------------------------------------------------------------
-Version 6.3.10  [BETA] 2012-0?-??
-=======
 Version 6.3.10  [BETA] 2012-06-04
 - bugfix: delayble source could block action queue, even if there was
   a disk queue associated with it. The root cause of this problem was
@@ -17,7 +14,6 @@
   queue worker, what makes no sense.
   Thanks to Marcin for alerting us on this problem and providing 
   instructions to reproduce it.
->>>>>>> bac5b5ab
 - bugfix: invalid free in imptcp could lead to abort during startup
 - bugfix: if debug message could end up in log file when forking
   if rsyslog was set to auto-background (thus fork, the default) and debug
