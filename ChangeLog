--- conflicted
+++ resolved
@@ -15,22 +15,22 @@
   The testbench was also enhanced to check for these cases.
   Thanks to Georgi Georgiev for the bug report.
 - bugfix: spurios error messages from imuxsock about (non-error) EAGAIN
-  Thanks to Marius Tomaschweski for the patch.
+  Thanks to Marius Tomaschewski for the patch.
 - imklog: added $klogParseKernelTimestamp option
   When enabled, kernel message [timestamp] is converted for message time.
   Default is to use receive time as in 5.8.x and before, because the clock
   used to create the timestamp is not supposed to be as accurate as the
   monotonic clock (depends on hardware and kernel) resulting in differences
   between kernel and system messages which occurred at same time.
-  Thanks to Marius Tomaschweski for the patch.
+  Thanks to Marius Tomaschewski for the patch.
 - imklog: added $klogKeepKernelTimestamp option
   When enabled, the kernel [timestamp] remains at begin of
   each message, even it is used for the message time too.
-  Thanks to Marius Tomaschweski for the patch.
+  Thanks to Marius Tomaschewski for the patch.
 - bugfix: imklog mistakenly took kernel timestamp subseconds as nanoseconds
   ... actually, they are microseconds. So the fractional part of the 
   timestamp was not properly formatted.
-  Thanks to Marius Tomaschweski for the bug report and the patch idea.
+  Thanks to Marius Tomaschewski for the bug report and the patch idea.
 ---------------------------------------------------------------------------
 Version 6.6.0  [v6-stable] 2012-10-22
 This starts a new stable branch, based on the 6.5.x series, plus:
@@ -99,7 +99,7 @@
   Thanks to Michael Biebl for reporting & suggestions
 - bugfix: imuxsock and imklog truncated head of received message
   This happened only under some circumstances. Thanks to Marius
-  Tomaschweski, Florian Piekert and Milan Bartos for their help in
+  Tomaschewski, Florian Piekert and Milan Bartos for their help in
   solving this issue.
 - change lumberjack cookie to "@cee:" from "@cee: "
   CEE originally specified the cookie with SP, whereas other lumberjack
@@ -590,7 +590,7 @@
   has been changed so this can no longer happen.
 - added pmsnare parser module (written by David Lang)
 - enhanced imfile to support non-cancel input termination
-- improved systemd socket activation thanks to Marius Tomaschweski
+- improved systemd socket activation thanks to Marius Tomaschewski
 - improved error reporting for $WorkDirectory
   non-existance and other detectable problems are now reported,
   and the work directory is NOT set in this case
@@ -684,28 +684,13 @@
 ---------------------------------------------------------------------------
 Version 5.10.2  [V5-STABLE], 201?-??-??
 - bugfix: spurios error messages from imuxsock about (non-error) EAGAIN
-<<<<<<< HEAD
-  Thanks to Marius Tomaschweski for the patch.
-=======
   Thanks to Marius Tomaschewski for the patch.
->>>>>>> 423abcbb
 - imklog: added $klogParseKernelTimestamp option
   When enabled, kernel message [timestamp] is converted for message time.
   Default is to use receive time as in 5.8.x and before, because the clock
   used to create the timestamp is not supposed to be as accurate as the
   monotonic clock (depends on hardware and kernel) resulting in differences
   between kernel and system messages which occurred at same time.
-<<<<<<< HEAD
-  Thanks to Marius Tomaschweski for the patch.
-- imklog: added $klogKeepKernelTimestamp option
-  When enabled, the kernel [timestamp] remains at begin of
-  each message, even it is used for the message time too.
-  Thanks to Marius Tomaschweski for the patch.
-- bugfix: imklog mistakenly took kernel timestamp subseconds as nanoseconds
-  ... actually, they are microseconds. So the fractional part of the 
-  timestamp was not properly formatted.
-  Thanks to Marius Tomaschweski for the bug report and the patch idea.
-=======
   Thanks to Marius Tomaschewski for the patch.
 - imklog: added $klogKeepKernelTimestamp option
   When enabled, the kernel [timestamp] remains at begin of
@@ -715,16 +700,19 @@
   ... actually, they are microseconds. So the fractional part of the 
   timestamp was not properly formatted.
   Thanks to Marius Tomaschewski for the bug report and the patch idea.
->>>>>>> 423abcbb
+- imklog: added $klogKeepKernelTimestamp option
+  When enabled, the kernel [timestamp] remains at begin of
+  each message, even it is used for the message time too.
+  Thanks to Marius Tomaschewski for the patch.
+- bugfix: imklog mistakenly took kernel timestamp subseconds as nanoseconds
+  ... actually, they are microseconds. So the fractional part of the 
+  timestamp was not properly formatted.
+  Thanks to Marius Tomaschewski for the bug report and the patch idea.
 ---------------------------------------------------------------------------
 Version 5.10.1  [V5-STABLE], 2012-10-17
 - bugfix: imuxsock and imklog truncated head of received message
   This happened only under some circumstances. Thanks to Marius
-<<<<<<< HEAD
-  Tomaschweski, Florian Piekert and Milan Bartos for their help in
-=======
   Tomaschewski, Florian Piekert and Milan Bartos for their help in
->>>>>>> 423abcbb
   solving this issue.
 - enable DNS resolution in imrelp
   Thanks to Apollon Oikonomopoulos for the patch
@@ -1261,7 +1249,7 @@
 Version 5.7.4  [V5-BETA] (rgerhards), 2011-02-17
 - added pmsnare parser module (written by David Lang)
 - enhanced imfile to support non-cancel input termination
-- improved systemd socket activation thanks to Marius Tomaschweski
+- improved systemd socket activation thanks to Marius Tomaschewski
 - improved error reporting for $WorkDirectory
   non-existance and other detectable problems are now reported,
   and the work directory is NOT set in this case
