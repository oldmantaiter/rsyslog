---------------------------------------------------------------------------
<<<<<<< HEAD
Version 7.5.3 [devel] 2013-07-??
- bugfix: stream compression in imptcp caused timestamp to be corrupted
- imudp: add ability to specify SO_RCVBUF size (rcvbufSize parameter)
- impstats: add process resource usage counters [via getrusage()]
- librelp 1.2.0 is now required
- make use of new librelp generic error reporting facility
  This leads to more error messages being passed to the user and
  thus simplified troubleshooting.
- bugfix: very small memory leak in imrelp
  more or less cosmetic, a single memory block was not freed, but this
  only happens immediately before termination (when the OS automatically
  frees all memory). Still an annoyance e.g. in valgrind.
- fix compile problem in debug build
---------------------------------------------------------------------------
Version 7.5.2 [devel] 2013-07-04
- librelp 1.1.4 is now required
  We use API extensions for better error reporting and higher performance.
- omrelp: use transactional mode to make imrelp emit bulk sends
- omrelp: add "windowSize" parameter to set custom RELP window size
- bugfix: double-free in omelasticsearch
  closes: http://bugzilla.adiscon.com/show_bug.cgi?id=461
  a security advisory for this bug is available at:
     http://www.lsexperts.de/advisories/lse-2013-07-03.txt
  CVE: CVE-2013-4758 
  PLEASE NOTE: This issue only existed if omelasticsearch was used
  in a non-default configuration, where the "errorfile" parameter
  was specified. Without that parameter set, the bug could not
  be triggered.
  Thanks to Markus Vervier and Marius Ionescu for providing a detailled
  bug report. Special thanks to Markus for coordinating his security
  advisory with us.
- doc: fixed various typos
  closes: http://bugzilla.adiscon.com/show_bug.cgi?id=391
  Thanks to Georgi Georgiev for the patch.
---------------------------------------------------------------------------
Version 7.5.1 [devel] 2013-06-26
- librelp 1.1.3 is required - older versions can lead to a segfault
- add mmfields, which among others supports easy parsing of CEF messages
- omrelp:
  * new parameter "compression.prioritystring" to control encryption
    parameters used by GnuTLS
- imrelp:
  * new parameter "compression.dhbits" to control the number of
    bits being used for Diffie-Hellman key generation
  * new parameter "compression.prioritystring" to control encryption
    parameters used by GnuTLS
  * support for impstats added
  * support for setting permitted peers (client authentication) added
  * bugfix: potential segfault at startup on invalid config parameters
- imjournal: imported patches from 7.4.1
- omprog: add support for command line parameters
- added experimental TCP stream compression (imptcp only, currently)
- added BSD-specific syslog facilities
  * "console"
  * "bsd_security" - this is called "security" under BSD, but that name
    was unfortunately already taken by some standard facility. So I 
    did the (hopefully) second-best thing and renamed it a little.
- imported fixes from 7.4.2 (especially build problems on FreeBSD)
- bugfix: imptcp did not properly initialize compression status variable
  could lead to segfault if stream:always compression mode was selected
---------------------------------------------------------------------------
Version 7.5.0 [devel] 2013-06-11
- imrelp: implement "ruleset" module parameter
- imrelp/omrelp: add TLS & compression (zip) support
- omrelp: add "rebindInterval" parameter
- add -S command line option to specify IP address to use for RELP client
  connections
  Thanks to Axel Rau for the patch.
---------------------------------------------------------------------------
Version 7.4.3  [v7.4-stable] 2013-07-??
=======
Version 7.4.3  [v7.4-stable] 2013-07-18
>>>>>>> 1207e1a7
- bugfix: memory leak if disk queues were used and json data present
- bugfix: CEE/json data was lost during disk queue operation
- bugfix: potential segfault during startup on invalid config
  could happen if invalid actions were present, which could lead
  to improper handling in optimizer.
- bugfix: 100% CPU utilization when DA queue became full
- bugfix: omlibdbi did not properly close connection on some errors
  This happened to errors occuring in Begin/End Transaction entry
  points.
- cosmetic bugfix: file name buffer was not freed on disk queue destruction
  This was an extremely small one-time per run memleak, so nothing of
  concern. However, it bugs under valgrind and similar memory debuggers.
- fix build on FreeBSD
  Thanks to Christiano Rolim for the patch
---------------------------------------------------------------------------
Version 7.4.2  [v7.4-stable] 2013-07-04
- bugfix: in RFC5425 TLS, multiple wildcards in auth could cause segfault
- bugfix: RainerScript object required parameters were not properly
  checked - this clould result to segfaults on startup if parameters
  were missing.
- bugfix: double-free in omelasticsearch
  closes: http://bugzilla.adiscon.com/show_bug.cgi?id=461
  a security advisory for this bug is available at:
     http://www.lsexperts.de/advisories/lse-2013-07-03.txt
  CVE: CVE-2013-4758 
  PLEASE NOTE: This issue only existed if omelasticsearch was used
  in a non-default configuration, where the "errorfile" parameter
  was specified. Without that parameter set, the bug could not
  be triggered.
  Thanks to Markus Vervier and Marius Ionescu for providing a detailled
  bug report. Special thanks to Markus for coordinating his security
  advisory with us.
- bugfix: omrelp potential segfault at startup on invalid config parameters
- bugfix: small memory leak when $uptime property was used
- bugfix: potential segfault on rsyslog termination in imudp
  closes: http://bugzilla.adiscon.com/show_bug.cgi?id=456
- bugfix: lmsig_gt abort on invalid configuration parameters
  closes: http://bugzilla.adiscon.com/show_bug.cgi?id=448
  Thanks to Risto Laanoja for the patch.
- imtcp: fix typo in "listner" parameter, which is "listener"
  Currently, both names are accepted.
- solved build problems on FreeBSD
  closes: http://bugzilla.adiscon.com/show_bug.cgi?id=457
  closes: http://bugzilla.adiscon.com/show_bug.cgi?id=458
  Thanks to Christiano for reproting and suggesting patches
- solved build problems on CENTOS5
---------------------------------------------------------------------------
Version 7.4.1  [v7.4-stable] 2013-06-17
- imjournal: add ratelimiting capability
  The original imjournal code did not support ratelimiting at all. We
  now have our own ratelimiter. This can mitigate against journal
  database corruption, when the journal re-sends old data. This is a
  current bug in systemd journal, but we won't outrule this to happen
  in the future again. So it is better to have a safeguard in place.
  By default, we permit 20,000 messages witin 10 minutes. This may
  be a bit restrictive, but given the risk potential it seems reasonable.
  Users requiring larger traffic flows can always adjust the value.
- bugfix: potential loop in rate limiting
  if the message that tells about rate-limiting gets rate-limited itself,
  it will potentially create and endless loop
- bugfix: potential segfault in imjournal if journal DB is corrupted
- bugfix: prevent a segfault in imjournal if state file is not defined
- bugfix imzmq3: potential segfault on startup
  if no problem happend at startup, everything went fine
  Thanks to Hongfei Cheng and Brian Knox for the patch
---------------------------------------------------------------------------
Version 7.4.0  [v7.4-stable] 2013-06-06
This starts a new stable branch based on 7.3.15 plus the following changes:
- add --enable-cached-man-pages ./configure option
  permits to build rsyslog on a system where rst2man is not installed. In
  that case, cached versions of the man pages are used (they were built
  during "make dist", so they should be current for the version in
  question.
- doc bugfix: ReadMode wrong in imfile doc, two values were swapped
  Thanks to jokajak@gmail.com for mentioning this
  closes: http://bugzilla.adiscon.com/show_bug.cgi?id=450
- imjournal: no longer do periodic wakeup
- bugfix: potential hang *in debug mode* on rsyslogd termination
  This ONLY affected rsyslogd if it were running with debug output
  enabled.
- bugfix: $template statement with multiple spaces lead to invalid tpl name
  If multiple spaces were used in front of the template name, all but one
  of them became actually part of the template name. So
  $template   a,"..." would be name "  a", and as such "a" was not
  available, e.g. in 
  *.* /var/log/file;a
  This is a legacy config problem. As it was unreported for many years,
  no backport of the fix to old versions will happen.
  This is a long-standing bug that was only recently reported by forum
  user mc-sim.
  Reference: http://kb.monitorware.com/post23448.html
- 0mq fixes; credits to Hongfei Cheng and Brian Knox
---------------------------------------------------------------------------
Version 7.3.15  [beta] 2013-05-15
- bugfix: problem in build system (especially when cross-compiling)
  Thanks to Tomas Heinrich and winfried_mb2@xmsnet.nl for the patch.
  closes: http://bugzilla.adiscon.com/show_bug.cgi?id=445
- bugfix: imjournal had problem with systemd journal API change
- imjournal: now obtain and include PID
- bugfix: .logsig files had tlv16 indicator bit at wrong offset
- bugfix: omrelp legacy config parameters set a timeout of zero
  which lead the legacy config to be unusable.
- bugfix: segfault on startup if a disk queue was configure without file
  name
  Now this triggers an error message and the queue is changed to
  linkedList type.
- bugfix: invalid addressing in string class (recent regression)
---------------------------------------------------------------------------
Version 7.3.14  [beta] 2013-05-06
- bugfix: some man pages were not properly installed
  either rscryutil or rsgtutil man was installed, but not both
  Thanks to Marius Tomaschewski for the patch.
- bugfix: potential segfault on startup when builtin module was specified
  in module() statement.
  Thanks to Marius Tomaschewski for reporting the bug.
- bugfix: segfault due to invalid dynafile cache handling
  Accidently, the old-style cache size parameter was used when the
  dynafile cache was created in a RainerScript action. If the old-style
  size was lower than the one actually set, this lead to misadressing
  when the size was overrun, and that could lead to all kinds of
  "interesting things", often in segfaults.
  closes: http://bugzilla.adiscon.com/show_bug.cgi?id=440
---------------------------------------------------------------------------
Version 7.3.13  [beta] 2013-04-29
- added omrabbitmq module (contributed, untested)
  Note: this is unsupported and as such was moved immediately into the
  beta version.
  Thanks to Vaclav Tomec for providing this module.
- bugfix: build problem when --enable-encryption was not selected
  Thanks to Michael Biebl for fixing this.
- doc bugfix: omfile parameter "VeryRobustZip" was documentas as
  "VeryReliableZip"
  closes: http://bugzilla.adiscon.com/show_bug.cgi?id=437
  Thanks to Thomas Doll for reporting this.
---------------------------------------------------------------------------
Version 7.3.12  [devel] 2013-04-25
- added doc for omelasticsearch
  Thanks to Radu Gheorghe for the doc contribution.
- omelasticsearch: _id field support for bulk operations
  closes: http://bugzilla.adiscon.com/show_bug.cgi?id=392
  Thanks to Jérôme Renard for the idea and patches.
- max number of templates for plugin use has been increased to five
- platform compatibility enhancement: solve compile issue with libgcrypt
  do not use GCRY_CIPHER_MODE_AESWRAP where not available
- fix compile on Solaris
  Thanks to Martin Carpenter for the patch.
- bugfix: off-by-one error in handling local FQDN name (regression)
  A remporary buffer was allocated one byte too small. Did only
  affect startup, not actual operations. Came up during routine tests,
  and can have no effect once the engine runs. Bug was introduced in
  7.3.11.
- bugfix: build problems on Solaris
  closes: http://bugzilla.adiscon.com/show_bug.cgi?id=436
- bugfix: block size limit was not properly honored
- bugfix: potential segfault in guardtime signature provider
  it could segfault if an error was reported by the GuardTime API, because
  an invalid free could happen then
---------------------------------------------------------------------------
Version 7.3.11  [devel] 2013-04-23
- added support for encrypting log files
- omhiredis: added support for redis pipeline support
  Thanks to Brian Knox for the patch.
- bugfix:  $PreserveFQDN is not properly working
  Thanks to Louis Bouchard for the patch
  closes: http://bugzilla.adiscon.com/show_bug.cgi?id=426
- bugfix: imuxsock aborted due to problem in ratelimiting code
  Thanks to Tomas Heinrich for the patch.
- bugfix: imuxsock aborted under some conditions
  regression from ratelimiting enhancements - this was a different one
  to the one Tomas Heinrich patched.
- bugfix: timestamp problems in imkmsg
---------------------------------------------------------------------------
Version 7.3.10  [devel] 2013-04-10
- added RainerScript re_extract() function
- omrelp: added support for RainerScript-based configuration
- omrelp: added ability to specify session timeout
- templates now permit substring extraction relative to end-of-string
- bugfix: failover/action suspend did not work correctly
  This was experienced if the retry action took more than one second
  to complete. For suspending, a cached timestamp was used, and if the
  retry took longer, that timestamp was already in the past. As a 
  result, the action never was kept in suspended state, and as such
  no failover happened. The suspend functionalit now does no longer use
  the cached timestamp (should not have any performance implication, as
  action suspend occurs very infrequently).
- bugfix: gnutls RFC5425 driver had some undersized buffers
  Thanks to Tomas Heinrich for the patch.
- bugfix: nested if/prifilt conditions did not work properly
  closes: http://bugzilla.adiscon.com/show_bug.cgi?id=415
- bugfix: imuxsock aborted under some conditions
  regression from ratelimiting enhancements
- bugfix: build problems on Solaris
  Thanks to Martin Carpenter for the patches.
---------------------------------------------------------------------------
Version 7.3.9  [devel] 2013-03-27
- support for signing logs added
- imudp: now supports user-selectable inputname
- omlibdbi: now supports transaction interface
  if recent enough lbdbi is present
- imuxsock: add ability to NOT create/delete sockets during startup and
  shutdown
  closes: http://bugzilla.adiscon.com/show_bug.cgi?id=259
- imfile: errors persisting state file are now reported
  closes: http://bugzilla.adiscon.com/show_bug.cgi?id=292
- imfile: now detects file change when rsyslog was inactive
  Previosly, this case could not be detected, so if a file was overwritten
  or rotated away while rsyslog was stopped, some data was missing. This
  is now detected and the new file being forwarded right from the
  beginning.
  closes: http://bugzilla.adiscon.com/show_bug.cgi?id=228
- updated systemd files to match current systemd source
- bugfix: imudp scheduling parameters did affect main thread, not imudp
  closes: http://bugzilla.adiscon.com/show_bug.cgi?id=409
- bugfix: build problem on platforms without GLOB_NOMAGIC
- bugfix: build problems on non-Linux platforms
- bugfix: stdout/stderr were not closed on forking
  but were closed when running in the forground - this was just reversed
  of what it should be. This is a regression of a recent change.
---------------------------------------------------------------------------
Version 7.3.8  [devel] 2013-03-18
- imrelp: now supports listening to IPv4/v6 only instead of always both
  build now requires librelp 1.0.2
  closes: http://bugzilla.adiscon.com/show_bug.cgi?id=378
- bugfix: mmanon did not build on some platforms (e.g. Ubuntu)
- bugfix: segfault in expression optimizer
  closes: http://bugzilla.adiscon.com/show_bug.cgi?id=423
- bugfix: imuxsock was missing SysSock.ParseTrusted module parameter
  To use that functionality, legacy rsyslog.conf syntax had to be used.
  Also, the doc was missing information on the "ParseTrusted" set of
  config directives.
- bugfix: include files got included in the wrong order
  closes: http://bugzilla.adiscon.com/show_bug.cgi?id=411
  This happens if an $IncludeConfig directive was done on multiple
  files (e.g. the distro default of $IncludeConfig /etc/rsyslog.d/*.conf).
  In that case, the order of include file processing is reversed, which
  could lead to all sorts of problems.
  Thanks to Nathan Stratton Treadway for his great analysis of the problem,
  which made bug fixing really easy.
---------------------------------------------------------------------------
Version 7.3.7  [devel] 2013-03-12
- add support for anonymizing IPv4 addresses
- add support for writing to the Linux Journal (omjournal)
- imuxsock: add capability to ignore messages from ourselfes
  This helps prevent message routing loops, and is vital to have
  if omjournal is used together with traditional syslog.
- field() function now supports a string as field delimiter
- added ability to configure debug system via rsyslog.conf
- bugfix: imuxsock segfault when system log socket was used
- bugfix: mmjsonparse segfault if new-style config was used
- bugfix: script == comparison did not work properly on JSON objects
- bugfix: field() function did never return "***FIELD NOT FOUND***"
  instead it returned "***ERROR in field() FUNCTION***" in that case
---------------------------------------------------------------------------
Version 7.3.6  [devel] 2013-01-28
- greatly improved speed of large-array  [N]EQ RainerScript comparisons
  Thanks to David Lang for a related discussion that inspired the idea
  to do this with a much simpler (yet sufficient) approach than orignally
  planned for.
- greatly improved speed of DNS cache for large cache sizes
- general performance improvements
- omfile: added stats counters for dynafile caches
- omfile: improved async writing, finally enabled full async write
  also fixed a couple of smaller issues along that way
- impstats: added ability to write stats records to local file
  and avoid going through the syslog log stream. syslog logging can now
  also be turned off (see doc for details).
- bugfix: imklog issued wrong facility in error messages
  ...what could lead to problems in other parts of the code
- fix compile problem in imklog
- added capability to output thread-id-to-function debug info
  This is a useful debug aid, but nothing of concern for regular users.
---------------------------------------------------------------------------
Version 7.3.5  [devel] 2012-12-19
- ommysql: addded batching/transaction support
- enhanced script optimizer to optimize common PRI-based comparisons
  These constructs are especially used in SUSE default config files,
  but also by many users (as they are more readable than the equivalent
  PRI-based filter).
- omudpspoof: add support for new config system
- omudpspoof: add support for packets larger than 1472 bytes
  On Ethernet, they need to be transmitted in multiple fragments. While
  it is known that fragmentation can cause issues, it is the best choice
  to be made in that case. Also improved debug output.
- bugfix: omudpspoof failed depending on the execution environment
  The v7 engine closes fds, and closed some of libnet's fds as well, what
  lead to problems (unfortunately, at least some libnet versions do not
  report a proper error state but still "success"...). The order of libnet
  calls has been adjusted to by in sync with what the core engine does.
- bugfix: segfault on imuxsock startup if system log socket is used
  and no ratelimiting supported. Happens only during initial config
  read phase, once this is over, everything works stable.
- bugfix: mmnormalize build problems
- bugfix: mmnormalize could abort rsyslog if config parameter was in error
- bugfix: no error message for invalid string template parameters
  rather a malformed template was generated, and error information emitted
  at runtime. However, this could be quite confusing. Note that with this
  "bugfix" user experience changes: formerly, rsyslog and the affected
  actions properly started up, but the actions did not produce proper
  data. Now, there are startup error messages and the actions are NOT
  executed (due to missing template due to template error).
- bugfix[minor]: invalid error code when mmnormalize could not access
  rulebase
- bugfix(kind of): script optimizer did not work for complex boolean
  expressions
- doc bugfix: corrections and improvements in mmnormalize html doc page
- bugfix: some message properties could be garbled due to race condition
  This happened only on very high volume systems, if the same message was
  being processed by two different actions. This was a regression caused
  by the new config processor, which did no longer properly enable msg
  locking in multithreaded cases. The bugfix is actually a refactoring of
  the msg locking code - we no longer do unlocked operations, as the use
  case for it has mostly gone away. It is potentially possible only at
  very low-end systems, and there the small additional overhead of doing
  the locking does not really hurt. Instead, the removal of that 
  capability can actually slightly improve performance in common cases,
  as the code path is smaller and requires slightly less memory writes.
  That probably outperforms the extra locking overhead (which in the 
  low-end case always happens in user space, without need for kernel
  support as we can always directly aquire the lock - there is no
  contention at all).
- build system cleanup (thanks to Michael Biebl for this!)
- bugfix: omelasticsearch did not properly compile on some platforms
  due to missing libmath. Thanks to Michael Biebl for the fix
---------------------------------------------------------------------------
Version 7.3.4  [devel] 2012-11-23
- further (and rather drastically) improved disk queue performance
  we now save one third of the IO calls
- imklog: added ParseKernelTimestamp parameter (import from 5.10.2)
  Thanks to Marius Tomaschewski for the patch.
- imklog: added KeepKernelTimestamp parameter (import from 5.10.2)
  Thanks to Marius Tomaschewski for the patch.
- bugfix: improper handling of backslash in string-type template()s
- bugfix: leading quote (") in string-type template() lead to thight loop
  on startup
- bugfix: no error msg on invalid field option in legacy/string template
- bugfix: imklog mistakenly took kernel timestamp subseconds as nanoseconds
  ... actually, they are microseconds. So the fractional part of the 
  timestamp was not properly formatted. (import from 5.10.2)
  Thanks to Marius Tomaschewski for the bug report and the patch idea.
---------------------------------------------------------------------------
Version 7.3.3  [devel] 2012-11-07
- improved disk queue performance
- bugfix: dynafile zip files could be corrupted
  This could happen if a dynafile was destructed before the first write.
  In practice, this could happen if few lines were written to a file and
  it then became evicted from the dynafile cache. This would probably
  look very random, because it depended on the timing in regard to 
  message volume and dynafile cache size.
---------------------------------------------------------------------------
Version 7.3.2  [devel] 2012-10-30
- mmnormalize: support for v6+ config interface added
- mmjsonparse: support for v6+ config interface added
---------------------------------------------------------------------------
Version 7.3.2  [devel] 2012-10-30
- totally reworked ratelimiting and "last message repeated n times"
  all over rsyslog code. Each of the supported inputs now supports 
  linux-like ratelimiting (formerly only imuxsock did). Also, the
  "last message repeated n times" is now processed at the input side
  and no longer at the output side of rsyslog processing. This 
  provides the basis for new future additions as well as usually more
  performance and a much simpler output part (which can be even further
  refactored).
- imtcp: support for Linux-Type ratelimiting added
- imptcp: support for Linux-Type ratelimiting added
- imudp enhancements:
  * support for input batching added (performance improvement)
  * support for Linux-Type ratelimiting added
- permited action-like statements (stop, call, ...) in action lists
- bugfix: segfault on startup when modules using MSG_PASSING mode are used
- omelasticsearch: support for writing data errors to local file added
- omelasticsearch: fix check for bulk processing status response
---------------------------------------------------------------------------
Version 7.3.1  [devel] 2012-10-19
- optimized template processing performance, especially for $NOW family
  of properties
- change lumberjack cookie to "@cee:" from "@cee: "
  CEE originally specified the cookie with SP, whereas other lumberjack
  tools used it without space. In order to keep interop with lumberjack,
  we now use the cookie without space as well. I hope this can be changed
  in CEE as well when it is released at a later time.
  Thanks to Miloslav Trmač for pointing this out and a similiar v7 patch.
- bugfix: imuxsock and imklog truncated head of received message
  This happened only under some circumstances. Thanks to Marius
  Tomaschewski, Florian Piekert and Milan Bartos for their help in
  solving this issue.
- bugfix: imuxsock did not properly honor $LocalHostIPIF
---------------------------------------------------------------------------
Version 7.3.0  [devel] 2012-10-09
- omlibdbi improvements, added
  * support for config load phases & module() parameters
  * support for default templates
  * driverdirectory is now cleanly a global parameter, but can no longer
    be specified as an action paramter. Note that in previous versions
    this parameter was ignored in all but the first action definition
- improved omfile zip writer to increase compression
  This was achieved by somewhat reducing the robustness of the zip archive.
  This is controlled by the new action parameter "VeryReliableZip".
----------------------------------------------------------------------------
Version 7.2.8  [v7-stable] 2013-0?-??
- bugfix: potential segfault on startup when builtin module was specified
  in module() statement.
  Thanks to Marius Tomaschewski for reporting the bug.
- bugfix: segfault due to invalid dynafile cache handling
  Accidently, the old-style cache size parameter was used when the
  dynafile cache was created in a RainerScript action. If the old-style
  size was lower than the one actually set, this lead to misadressing
  when the size was overrun, and that could lead to all kinds of
  "interesting things", often in segfaults.
  closes: http://bugzilla.adiscon.com/show_bug.cgi?id=440
----------------------------------------------------------------------------
Version 7.2.7  [v7-stable] 2013-04-17
- rsyslogd startup information is now properly conveyed back to init
  when privileges are beging dropped
  Actually, we have moved termination of the parent in front of the
  priv drop. So it shall work now in all cases. See code comments in
  commit for more details.
- If forking, the parent now waits for a maximum of 60 seconds for
  termination by the child
- improved debugging support in forked (auto-backgrounding) mode
  The rsyslog debug log file is now continued to be written across the
  fork.
- updated systemd files to match current systemd source
- bugfix: failover/action suspend did not work correctly
  This was experienced if the retry action took more than one second
  to complete. For suspending, a cached timestamp was used, and if the
  retry took longer, that timestamp was already in the past. As a 
  result, the action never was kept in suspended state, and as such
  no failover happened. The suspend functionalit now does no longer use
  the cached timestamp (should not have any performance implication, as
  action suspend occurs very infrequently).
- bugfix: nested if/prifilt conditions did not work properly
  closes: http://bugzilla.adiscon.com/show_bug.cgi?id=415
- bugfix: script == comparison did not work properly on JSON objects
  [backport from 7.3 branch]
- bugfix: imudp scheduling parameters did affect main thread, not imudp
  closes: http://bugzilla.adiscon.com/show_bug.cgi?id=409
- bugfix: imuxsock rate-limiting could not be configured via legacy conf
  Rate-limiting for the system socket could not be configured via legacy
  configuration directives. However, the new-style RainerScript config
  options worked.
  Thanks to Milan Bartos for the patch.
  closes: http://bugzilla.adiscon.com/show_bug.cgi?id=390
- bugfix: using group resolution could lead to endless loop
  Thanks to Tomas Heinrich for the patch.
  closes: http://bugzilla.adiscon.com/show_bug.cgi?id=310
- bugfix: $mmnormalizeuseramsg paramter was specified with wrong type
  Thank to Renzhong Zhang for alerting us of the problem.
  closes: http://bugzilla.adiscon.com/show_bug.cgi?id=420
- bugfix: RainerScript getenv() function caused segfault when var was
  not found.
  Thanks to Philippe Muller for the patch.
- bugfix: several issues in imkmsg
  see bug tracker: http://bugzilla.adiscon.com/show_bug.cgi?id=421#c8
- bugfix: imuxsock was missing SysSock.ParseTrusted module parameter
  To use that functionality, legacy rsyslog.conf syntax had to be used.
  Also, the doc was missing information on the "ParseTrusted" set of
  config directives.
- bugfix: parameter action.execOnlyWhenPreviousIsSuspended was accidently 
  of integer-type. For obvious reasons, it needs to be boolean. Note
  that this change can break existing configurations if they circumvented
  the problem by using 0/1 values.
- doc bugfix: rsyslog.conf man page had invalid file format info
  closes: http://bugzilla.adiscon.com/show_bug.cgi?id=418
----------------------------------------------------------------------------
Version 7.2.6  [v7-stable] 2013-03-05
- slightly improved config parser error messages when invalid escapes happen
- bugfix: include files got included in the wrong order
  closes: http://bugzilla.adiscon.com/show_bug.cgi?id=411
  This happens if an $IncludeConfig directive was done on multiple
  files (e.g. the distro default of $IncludeConfig /etc/rsyslog.d/*.conf).
  In that case, the order of include file processing is reversed, which
  could lead to all sorts of problems.
  Thanks to Nathan Stratton Treadway for his great analysis of the problem,
  which made bug fixing really easy.
- bugfix: omelasticsearch failed when authentication data was provided
  ... at least in most cases it emitted an error message:
  "snprintf failed when trying to build auth string"
  Thanks to Joerg Heinemann for alerting us.
  closes: http://bugzilla.adiscon.com/show_bug.cgi?id=404
- bugfix: some property-based filter were incorrectly parsed
  This usually lead to a syntax error on startup and rsyslogd not actually
  starting up. The problem was the regex, which did not care for double
  quote characters to follow in the action part - unfortunately something
  that can frequently happen with v6+ format. An example:
  :programname, isequal, "as" {action(type="omfile" ...) }
  Here, the part 
  :programname, isequal, "as" {action(type="omfile"
  was treated as the property filter, and the rest as action part.
  Obviously, this did not work out. Unfortunately, such situations usually
  resulted in very hard to understand error messages.
----------------------------------------------------------------------------
Version 7.2.5  [v7-stable] 2013-01-08
- build system cleanup (thanks to Michael Biebl for this!)
- bugfix: omelasticsearch did not properly compile on some platforms
  due to missing libmath. Thanks to Michael Biebl for the fix
- bugfix: invalid DST handling under Solaris
  Thanks to Scott Severtson for the patch.
- bugfix: on termination, actions were incorrectly called
  The problem was that incomplete fiter evaluation was done *during the
  shutdown phase*. This affected only the LAST batches being processed. No
  problem existed during the regular run. Could usually only happen on
  very busy systems, which were still busy during shutdown.
- bugfix: very large memory consumption (and probably out of memory) when
  FromPos was specified in template, but ToPos not.
  Thanks to Radu Gheorghe for alerting us of this bug.
- bugfix: timeval2syslogTime cause problems on some platforms
  due to invalid assumption on structure data types.
  closes: http://bugzilla.adiscon.com/show_bug.cgi?id=394
  Thanks to David Hill for the patch [under ASL2.0 as per email conversation
  2013-01-03].
- bugfix: compile errors in im3195
  Thanks to Martin Körper for the patch
- bugfix: doGetFileCreateMode() had invalid validity check ;)
  Thanks to Chandler Latour for the patch.
- bugfix: mmjsonparse errornously returned action error when no CEE cookie
  was present.
----------------------------------------------------------------------------
Version 7.2.4  [v7-stable] 2012-12-07
- enhance: permit RFC3339 timestamp in local log socket messages
  Thanks to Sebastien Ponce for the patch.
- imklog: added ParseKernelTimestamp parameter (import from 5.10.2)
  Thanks to Marius Tomaschewski for the patch.
- fix missing functionality: ruleset(){} could not specify ruleset queue
  The "queue.xxx" parameter set was not supported, and legacy ruleset
  config statements did not work (by intention). The fix introduces the
  "queue.xxx" parameter set. It has some regression potential, but only
  for the new functionality. Note that using that interface it is possible
  to specify duplicate queue file names, which will cause trouble. This
  will be solved in v7.3, because there is a too-large regression
  potential for the v7.2 stable branch.
- imklog: added KeepKernelTimestamp parameter (import from 5.10.2)
  Thanks to Marius Tomaschewski for the patch.
- bugfix: imklog mistakenly took kernel timestamp subseconds as nanoseconds
  ... actually, they are microseconds. So the fractional part of the 
  timestamp was not properly formatted. (import from 5.10.2)
  Thanks to Marius Tomaschewski for the bug report and the patch idea.
- bugfix: supportoctetcountedframing parameter did not work in imptcp
- bugfix: modules not (yet) supporting new conf format were not properly
  registered. This lead to a "module not found" error message instead of
  the to-be-expected "module does not support new style" error message.
  That invalid error message could be quite misleading and actually stop
  people from addressing the real problem (aka "go nuts" ;))
- bugfix: template "type" parameter is mandatory (but was not)
- bugfix: some message properties could be garbled due to race condition
  This happened only on very high volume systems, if the same message was
  being processed by two different actions. This was a regression caused
  by the new config processor, which did no longer properly enable msg
  locking in multithreaded cases. The bugfix is actually a refactoring of
  the msg locking code - we no longer do unlocked operations, as the use
  case for it has mostly gone away. It is potentially possible only at
  very low-end systems, and there the small additional overhead of doing
  the locking does not really hurt. Instead, the removal of that 
  capability can actually slightly improve performance in common cases,
  as the code path is smaller and requires slightly less memory writes.
  That probably outperforms the extra locking overhead (which in the 
  low-end case always happens in user space, without need for kernel
  support as we can always directly aquire the lock - there is no
  contention at all).
----------------------------------------------------------------------------
Version 7.2.3  [v7-stable] 2012-10-21
- regression fix: rsyslogd terminated when wild-card $IncludeConfig did not
  find actual include files. For example, if this directive is present:
  $IncludeConfig /etc/rsyslog.d/*.conf
  and there are no *.conf files in /etc/rsyslog.d (but rsyslog.d exists),
  rsyslogd will emit an error message and terminate. Previous (and expected)
  behaviour is that an empty file set is no problem. HOWEVER, if the
  directory itself does not exist, this is flagged as an error and will
  load to termination (no startup).
  Unfortunately, this is often the case by default in many distros, so this
  actually prevents rsyslog startup.
----------------------------------------------------------------------------
Version 7.2.2  [v7-stable] 2012-10-16
- doc improvements
- enabled to build without libuuid, at loss of uuid functionality
  this enables smoother builds on older systems that do not support
  libuuid. Loss of functionality should usually not matter too much as
  uuid support has only recently been added and is very seldom used.
- bugfix: omfwd did not properly support "template" parameter
- bugfix: potential segfault when re_match() function was used
  Thanks to oxpa for the patch.
  closes: http://bugzilla.adiscon.com/show_bug.cgi?id=371
- bugfix: potential abort of imtcp on rsyslogd shutdown
- bugfix: imzmq3 segfault with PULL subscription
  Thanks to Martin Nilsson for the patch.
- bugfix: improper handling of backslash in string-type template()s
- bugfix: leading quote (") in string-type template() lead to thight loop
  on startup
- bugfix: no error msg on invalid field option in legacy/string template
- bugfix: potential segfault due to invalid param handling in comparisons
  This could happen in RainerScript comparisons (like contains); in some
  cases an unitialized variable was accessed, which could lead to an
  invalid free and in turn to a segfault.
  closes: http://bugzilla.adiscon.com/show_bug.cgi?id=372
  Thanks to Georgi Georgiev for reporting this bug and his great help
  in solving it.
- bugfix: no error msg on unreadable $IncludeConfig path
- bugfix: $IncludeConfig did not correctly process directories
  closes: http://bugzilla.adiscon.com/show_bug.cgi?id=376
  The testbench was also enhanced to check for these cases.
  Thanks to Georgi Georgiev for the bug report.
- bugfix: make rsyslog compile on kfreebsd again
  closes: http://bugzilla.adiscon.com/show_bug.cgi?id=380
  Thanks to Guillem Jover for the patch.
- bugfix: garbled message if field name was used with jsonf property option
  The length for the field name was invalidly computed, resulting in either
  truncated field names or including extra random data. If the random data
  contained NULs, the rest of the message became unreadable.
  closes: http://bugzilla.adiscon.com/show_bug.cgi?id=374
- bugfix: potential segfault at startup with property-based filter
  If the property name was followed by a space before the comma, rsyslogd
  aborted on startup. Note that no segfault could happen if the initial
  startup went well (this was a problem with the config parser).
  closes: http://bugzilla.adiscon.com/show_bug.cgi?id=381
- bugfix: imfile discarded some file parts
  File lines that were incomplete (LF missing) *at the time imfile polled
  the file* were partially discarded. That part of the line that was read 
  without the LF was discarded, and the rest of the line was submitted in
  the next polling cycle. This is now changed so that the partial content
  is saved until the complete line is read. Note that the patch affects
  only read mode 0.
  Thanks to Milan Bartos for providing the base idea for the solution.
----------------------------------------------------------------------------
Version 7.2.1  [v7-stable] 2012-10-29
- bugfix: ruleset()-object did only support a single statement
- added -D rsyslogd option to enable config parser debug mode
- improved syntax error messages by outputting the error token
- the rsyslog core now suspeneds actions after 10 failures in a row
  This was former the case after 1,000 failures and could cause rsyslog
  to be spammed/ressources misused. See the v6 compatibility doc for more
  details.
- ommongodb rate-limits error messages to prevent spamming the syslog
  closes (for v7.2): http://bugzilla.adiscon.com/show_bug.cgi?id=366
----------------------------------------------------------------------------
Version 7.2.0  [v7-stable] 2012-10-22
This starts a new stable branch based on 7.1.12 plus the following changes:
- bugfix: imuxsock did not properly honor $LocalHostIPIF
- omruleset/omdiscard do no longer issue "deprecated" warings, as 7.1
  grammar does not permit to use the replacements under all circumstances
----------------------------------------------------------------------------
Version 7.1.12  [beta] 2012-10-18
- minor updates to better support newer systemd developments
  Thanks to Michael Biebl for the patches.
- build system cleanup
  Thanks to Michael Biebl for the patch series.
- cleanup: removed remains of -c option (compatibility mode)
  both from code & doc and emitted warning message if still used
  closes: http://bugzilla.adiscon.com/show_bug.cgi?id=361
  Thanks to Michael Biebl for reporting & suggestions
- bugfix: imklog truncated head of received message
  This happened only under some circumstances. Thanks to Marius
  Tomaschewski and Florian Piekert for their help in solving this issue.
----------------------------------------------------------------------------
Version 7.1.11  [beta] 2012-10-16
- bugfix: imuxsock truncated head of received message
  This happened only under some circumstances. Thanks to Marius
  Tomaschewski, Florian Piekert and Milan Bartos for their help in
  solving this issue.
- bugfix: do not crash if set statement is used with date field
  Thanks to Miloslav Trmač for the patch.
- change lumberjack cookie to "@cee:" from "@cee: "
  CEE originally specified the cookie with SP, whereas other lumberjack
  tools used it without space. In order to keep interop with lumberjack,
  we now use the cookie without space as well. I hope this can be changed
  in CEE as well when it is released at a later time.
  Thanks to Miloslav Trmač for pointing this out and a similiar v7 patch.
- added deprecated note to omruleset (plus clue to use "call")
- added deprecated note to discard action (plus clue to use "stop")
---------------------------------------------------------------------------
Version 7.1.10  [beta] 2012-10-11
 - bugfix: m4 directory was not present in release tarball
 - bugfix: small memory leak with string-type templates
 - bugfix: small memory leak when template was specified in omfile
 - bugfix: some config processing warning messages were treated as errors
 - bugfix: small memory leak when processing action() statements
 - bugfix: unknown action() parameters were not reported
---------------------------------------------------------------------------
Version 7.1.9  [beta] 2012-10-09
- bugfix: comments inside objects (e.g. action()) were not properly handled
- bugfix: in (non)equal comparisons the position of arrays influenced result
  This behaviour is OK for "contains"-type of comparisons (which have quite
  different semantics), but not for == and <>, which shall be commutative.
  This has been fixed now, so there is no difference any longer if the
  constant string array is the left or right hand operand. We solved this
  via the optimizer, as it keeps the actual script execution code small.
---------------------------------------------------------------------------
Version 7.1.8  [beta] 2012-10-02
- bugfix: ruleset(){} directive errornously changed default ruleset
  much like the $ruleset legacy conf statement. This potentially lead
  to statements being assigned to the wrong ruleset.
- improved module doc
- added "parser" parameter to ruleset(), so that parser chain can be
  configured
- implemented "continue" RainerScript statement
---------------------------------------------------------------------------
Version 7.1.7  [devel] 2012-10-01
- implemented RainerScript "call" statement
- implemented RainerScript array-based string comparison operations
- implemented imtcp "permittedPeers" module-global parameter
- imudp: support for specifying multiple ports via array added
---------------------------------------------------------------------------
Version 7.1.6  [devel] 2012-09-28
- implemented RainerScript input() statement, including support for it
  in major input plugins
- implemented RainerScript ruleset() statement
---------------------------------------------------------------------------
Version 7.1.5  [devel] 2012-09-25
- implemented RainerScript prifield() function
- implemented RainerScript field() function
- added new module imkmsg to process structured kernel log
  Thanks to Milan Bartos for contributing this module
- implemented basic RainerScript optimizer, which will speed up script
  operations
- bugfix: invalid free if function re_match() was incorrectly used
  if the config file parser detected that param 2 was not constant, some
  data fields were not initialized. The destructor did not care about that.
  This bug happened only if rsyslog startup was unclean.
---------------------------------------------------------------------------
Version 7.1.4  [devel] 2012-09-19
- implemented ability for CEE-based properties to be stored in disk queues
- implemented string concatenation in expressions via &-operator
- implemented json subtree copy in variable assignment
- implemented full JSON support for variable manipulation
- introduced "subtree"-type templates
- bugfix: omfile action did not respect "template" parameter
  ... and used default template in all cases
- bugfix: MsgDup() did not copy CEE structure
  This function was called at various places, most importantly during
  "last messages repeated n times" processing and omruleset. If CEE(JSON)
  data was present, it was lost as part of the copy process.
- bugfix: debug output indicated improper queue type
---------------------------------------------------------------------------
Version 7.1.3  [devel] 2012-09-17
- introduced "set" and "unset" config statements
- bugfix: missing support for escape sequences in RainerScript
  only \' was supported. Now the usual set is supported. Note that v5
  used \x as escape where x was any character (e.g. "\n" meant "n" and NOT
  LF). This also means there is some incompatibility to v5 for well-know
  sequences. Better break it now than later.
- bugfix: invalid property name in property-filter could cause abort
  if action chaining (& operator) was used
  http://bugzilla.adiscon.com/show_bug.cgi?id=355
  Thanks to pilou@gmx.com for the bug report
---------------------------------------------------------------------------
Version 7.1.2  [devel] 2012-09-12
- bugfix: messages were duplicated, sometimes massively
  regression from new code in 7.1.1 and reason for early release
- bugfix: remove invalid socket option call from imuxsock
  Thanks to Cristian Ionescu-Idbohrn and Jonny Törnbom 
- bugfix: abort when invalid property name was configured
  in property-based filter
- bugfix: multiple rulesets did no longer work correctly (7.1.1 regression)
---------------------------------------------------------------------------
Version 7.1.1  [devel] 2012-09-11
- MAJOR NEW FEATURE: rulengine now fully supports nesting
  including if ... then ... else ... constructs. This is a big change
  and it obviously has a lot of bug potential.
- BSD-style (filter) blocks are no longer supported
  see http://www.rsyslog.com/g/BSD for details and solution
- imuxsock now stores trusted properties by default in the CEE root
  This was done in order to keep compatible with other implementations of
  the lumberjack schema
  Thanks to Miloslav Trmač for pointing to this.
- bugfix: string-generating templates caused abort if CEE field could not
  be found
---------------------------------------------------------------------------
Version 7.1.0  [devel] 2012-09-06
- added support for hierarchical properties (CEE/lumberjack)
- added pure JSON output plugin parameter passing mode
- ommongodb now supports templates
- bugfix: imtcp could abort on exit due to invalid free()
- imported bugfixes from 6.4.1
---------------------------------------------------------------------------
Version 6.6.1  [v6-stable] 2012-10-??
- bugfix: build problems on some platforms
- bugfix: misaddressing of $mmnormalizeuserawmsg parameter
  On many platforms, this has no effect at all. At some, it may cause
  a segfault. The problem occurs only during config phase, no segfault
  happens when rsyslog has fully started.
- fix API "glitch" in some plugins
  This did not affect users, but could have caused trouble in the future
  for developers.
- bugfix: no error msg on invalid field option in legacy/string template
- bugfix: no error msg on unreadable $IncludeConfig path
- bugfix: $IncludeConfig did not correctly process directories
  closes: http://bugzilla.adiscon.com/show_bug.cgi?id=376
  The testbench was also enhanced to check for these cases.
  Thanks to Georgi Georgiev for the bug report.
- bugfix: spurios error messages from imuxsock about (non-error) EAGAIN
  Thanks to Marius Tomaschewski for the patch.
- imklog: added $klogParseKernelTimestamp option
  When enabled, kernel message [timestamp] is converted for message time.
  Default is to use receive time as in 5.8.x and before, because the clock
  used to create the timestamp is not supposed to be as accurate as the
  monotonic clock (depends on hardware and kernel) resulting in differences
  between kernel and system messages which occurred at same time.
  Thanks to Marius Tomaschewski for the patch.
- imklog: added $klogKeepKernelTimestamp option
  When enabled, the kernel [timestamp] remains at begin of
  each message, even it is used for the message time too.
  Thanks to Marius Tomaschewski for the patch.
- bugfix: imklog mistakenly took kernel timestamp subseconds as nanoseconds
  ... actually, they are microseconds. So the fractional part of the 
  timestamp was not properly formatted.
  Thanks to Marius Tomaschewski for the bug report and the patch idea.
- bugfix: hostname set in rsyslog.conf was not picked up until HUP
  which could also mean "never" or "not for a very long time".
  Thanks to oxpa for providing analysis and a patch
- bugfix: some message properties could be garbled due to race condition
  This happened only on very high volume systems, if the same message was
  being processed by two different actions. This was a regression caused
  by the new config processor, which did no longer properly enable msg
  locking in multithreaded cases. The bugfix is actually a refactoring of
  the msg locking code - we no longer do unlocked operations, as the use
  case for it has mostly gone away. It is potentially possible only at
  very low-end systems, and there the small additional overhead of doing
  the locking does not really hurt. Instead, the removal of that 
  capability can actually slightly improve performance in common cases,
  as the code path is smaller and requires slightly less memory writes.
  That probably outperforms the extra locking overhead (which in the 
  low-end case always happens in user space, without need for kernel
  support as we can always directly aquire the lock - there is no
  contention at all).
- bugfix: invalid DST handling under Solaris
  Thanks to Scott Severtson for the patch.
---------------------------------------------------------------------------
Version 6.6.0  [v6-stable] 2012-10-22
This starts a new stable branch, based on the 6.5.x series, plus:
- bugfix: imuxsock did not properly honor $LocalHostIPIF
---------------------------------------------------------------------------
Version 6.5.1  [beta] 2012-10-11
- added tool "logctl" to handle lumberjack logs in MongoDB
- imfile ported to new v6 config interface
- imfile now supports config parameter for maximum number of submits
  which is a fine-tuning parameter in regard to input baching
- added pure JSON output plugin parameter passing mode
- ommongodb now supports templates
- bugfix: imtcp could abort on exit due to invalid free()
- bugfix: remove invalid socket option call from imuxsock
  Thanks to Cristian Ionescu-Idbohrn and Jonny Törnbom 
- added pure JSON output plugin parameter passing mode
- ommongodb now supports templates
- bugfix: imtcp could abort on exit due to invalid free()
- bugfix: missing support for escape sequences in RainerScript
  only \' was supported. Now the usual set is supported. Note that v5
  used \x as escape where x was any character (e.g. "\n" meant "n" and NOT
  LF). This also means there is some incompatibility to v5 for well-know
  sequences. Better break it now than later.
- bugfix: small memory leaks in template() statements
  these were one-time memory leaks during startup, so they did NOT grow
  during runtime
- bugfix: config validation run did not always return correct return state
- bugfix: config errors did not always cause statement to fail
  This could lead to startup with invalid parameters.
---------------------------------------------------------------------------
Version 6.5.0  [devel] 2012-08-28
- imrelp now supports non-cancel thread termination
  (but now requires at least librelp 1.0.1)
- implemented freeCnf() module interface
  This was actually not present in older versions, even though some modules
  already used it. The implementation was now done, and not in 6.3/6.4 
  because the resulting memory leak was ultra-slim and the new interface
  handling has some potential to seriously break things. Not the kind of
  thing you want to add in late beta state, if avoidable.
- added --enable-debugless configure option for very high demanding envs
  This actually at compile time disables a lot of debug code, resulting
  in some speedup (but serious loss of debugging capabilities)
- added new 0mq plugins (via czmq lib)
  Thanks to David Kelly for contributing these modules
- bugfix: omhdfs did no longer compile
- bugfix: SystemLogSocketAnnotate did not work correctly
  Thanks to Miloslav Trmač for the patch
- $SystemLogParseTrusted config file option
  Thanks to Milan Bartos for the patch
- added template config directive
- added new uuid message property
  Thanks to Jérôme Renard for the idea and patches.
  Note: patches were released under ASL 2.0, see
  http://bugzilla.adiscon.com/show_bug.cgi?id=353
---------------------------------------------------------------------------
Version 6.4.3  [V6-STABLE/NEVER RELEASED] 2012-??-??
This version was never released as 6.6.0 came quickly enough. Note that
all these patches here are present in 6.6.0.
- cleanup: removed remains of -c option (compatibility mode)
  both from code & doc and emitted warning message if still used
  closes: http://bugzilla.adiscon.com/show_bug.cgi?id=361
  Thanks to Michael Biebl for reporting & suggestions
- bugfix: imuxsock and imklog truncated head of received message
  This happened only under some circumstances. Thanks to Marius
  Tomaschewski, Florian Piekert and Milan Bartos for their help in
  solving this issue.
- change lumberjack cookie to "@cee:" from "@cee: "
  CEE originally specified the cookie with SP, whereas other lumberjack
  tools used it without space. In order to keep interop with lumberjack,
  we now use the cookie without space as well. I hope this can be changed
  in CEE as well when it is released at a later time.
  Thanks to Miloslav Trmač for pointing this out and a similiar v7 patch.
- bugfix: comments inside objects (e.g. action()) were not properly handled
- bugfix: sysklogd-emulating standard template was no longer present in v6
  This was obviously lost during the transition to the new config format.
  Thanks to Milan Bartos for alerting us and a patch!
- bugfix: some valid legacy PRI filters were flagged as errornous
  closes: http://bugzilla.adiscon.com/show_bug.cgi?id=358
  This happend to filters of the style "local0,local1.*", where the 
  multiple facilities were comma-separated.
- bugfix: imuxsock did not properly honor $LocalHostIPIF
---------------------------------------------------------------------------
Version 6.4.2  [V6-STABLE] 2012-09-20
- bugfix: potential abort, if action queue could not be properly started
  This most importantly could happen due to configuration errors.
- bugfix: remove invalid socket option call from imuxsock
  Thanks to Cristian Ionescu-Idbohrn and Jonny Törnbom 
- bugfix: missing support for escape sequences in RainerScript
  only \' was supported. Now the usual set is supported. Note that v5
  used \x as escape where x was any character (e.g. "\n" meant "n" and NOT
  LF). This also means there is some incompatibility to v5 for well-know
  sequences. Better break it now than later.
- bugfix: config validation run did not always return correct return state
---------------------------------------------------------------------------
Version 6.4.1  [V6-STABLE] 2012-09-06
- bugfix: multiple main queues with same queue file name were not detected
  This lead to queue file corruption. While the root cause is a config
  error, it is a bug that this important and hard to find config error
  was not detected by rsyslog.
- bugfix: "jsonf" property replacer option did generate invalid JSON
  in JSON, we have "fieldname":"value", but the option emitted 
  "fieldname"="value". Interestingly, this was accepted by a couple
  of sinks, most importantly elasticsearch. Now the correct format is
  emitted, which causes a remote chance that some things that relied on
  the wrong format will break.
  Thanks to Miloslav Trmač for the patch
- change $!all-json did emit an empty (thus non-JSON) string if no libee
  data was present. It now emits {} and thus valid JSON. There is a
  small risk that this may break some things that relied on the previous
  inconsistency.
  Thanks to Miloslav Trmač for the patch
- bugfix: omusrsmsg incorrect return state & config warning handling
  During config file processing, Omusrmsg often incorrectly returned a
  warning status, even when no warning was present (caused by
  uninitialized variable). Also, the core handled warning messages
  incorrectly, and treated them as errors. As a result, omusrmsg
  (most often) could not properly be loaded. Note that this only
  occurs with legacy config action syntax. This was a regression
  caused by an incorrect merge in to the 6.3.x codebase.
  Thanks to Stefano Mason for alerting us of this bug.
- bugfix: Fixed TCP CheckConnection handling in omfwd.c. Interface needed 
  to be changed in lower stream classes. Syslog TCP Sending is now resumed
  properly. Unfixed, that lead to non-detection of downstate of remote
  hosts.
---------------------------------------------------------------------------
Version 6.4.0  [V6-STABLE] 2012-08-20
- THIS IS THE FIRST VERSION OF THE 6.4.x STABLE BRANCH
  It includes all enhancements made in 6.3.x plus what is written in the
  ChangeLog below. 
- omelasticsearch: support for parameters parent & dynparent added
- bugfix: imtcp aborted when more than 2 connections were used.
  Incremented pthread stack size to 4MB for imtcp, imptcp and imttcp
  closes: http://bugzilla.adiscon.com/show_bug.cgi?id=342
- bugfix: imptcp aborted when $InputPTCPServerBindRuleset was used
- bugfix: problem with cutting first 16 characters from message with
  bAnnotate
  Thanks to Milan Bartos for the patch.
---------------------------------------------------------------------------
Version 6.3.12  [BETA] 2012-07-02
- support for elasticsearch via omelasticsearch added
  Note that this module has been tested quite well by a number of folks,
  and this is why we merge in new functionality in a late beta stage.
  Even if problems would exist, only users of omelasticsearch would
  experience them, making it a pretty safe addition.
- bugfix: $ActionName was not properly honored
  Thanks to Abby Edwards for alerting us
---------------------------------------------------------------------------
Version 6.3.11  [BETA] 2012-06-18
- bugfix: expression-based filters with AND/OR could segfault
  due to a problem with boolean shortcut operations. From the user's
  perspective, the segfault is almost non-deterministic (it occurs when
  a shortcut is used).
  Thanks to Lars Peterson for providing the initial bug report and his
  support in solving it.
- bugfix: "last message repeated n times" message was missing hostname
  Thanks to Zdenek Salvet for finding this bug and to Bodik for reporting
---------------------------------------------------------------------------
Version 6.3.10  [BETA] 2012-06-04
- bugfix: delayble source could block action queue, even if there was
  a disk queue associated with it. The root cause of this problem was
  that it makes no sense to delay messages once they arrive in the 
  action queue - the "input" that is being held in that case is the main
  queue worker, what makes no sense.
  Thanks to Marcin for alerting us on this problem and providing 
  instructions to reproduce it.
- bugfix: invalid free in imptcp could lead to abort during startup
- bugfix: if debug message could end up in log file when forking
  if rsyslog was set to auto-background (thus fork, the default) and debug
  mode to stdout was enabled, debug messages ended up in the first log file
  opened. Currently, stdout logging is completely disabled in forking mode
  (but writing to the debug log file is still possible). This is a change 
  in behaviour, which is under review. If it causes problems to you,
  please let us know.
  Thanks to Tomas Heinrich for the patch.
- bugfix: --enable-smcustbindcdr configure directive did not work
  closes: http://bugzilla.adiscon.com/show_bug.cgi?id=330
  Thanks to Ultrabug for the patch.
- bugfix: made rsyslog compile when libestr ist not installed in /usr
  Thanks to Miloslav Trmač for providing patches and suggestions
---------------------------------------------------------------------------
Version 6.3.9  [BETA] 2012-05-22
- bugfix: imtcp could cause hang during reception
  this also applied to other users of core file tcpsrv.c, but imtcp was
  by far the most prominent and widely-used, the rest rather exotic
  (like imdiag)
- added capability to specify substrings for field extraction mode
- added the "jsonf" property replacer option (and fieldname)
- bugfix: omudpspoof did not work correctly if no spoof hostname was
  configured
- bugfix: property replacer option "json" could lead to content loss
  message was truncated if escaping was necessary
- bugfix: assigned ruleset was lost when using disk queues
  This looked quite hard to diagnose for disk-assisted queues, as the
  pure memory part worked well, but ruleset info was lost for messages
  stored inside the disk queue.
- bugfix/imuxsock: solving abort if hostname was not set; configured
  hostname was not used (both merge regressions)
 -bugfix/omfile: template action parameter was not accepted
  (and template name set to "??" if the parameter was used)
  Thanks to Brian Knox for alerting us on this bug.
- bugfix: ommysql did not properly init/exit the mysql runtime library
  this could lead to segfaults. Triggering condition: multiple action
  instances using ommysql.  Thanks to Tomas Heinrich for reporting this
  problem and providing an initial patch (which my solution is based on,
  I need to add more code to clean the mess up).
- bugfix: rsyslog did not terminate when delayable inputs were blocked
  due to unvailable sources. Fixes:
  http://bugzilla.adiscon.com/show_bug.cgi?id=299
  Thanks to Marcin M for bringing up this problem and Andre Lorbach
  for helping to reproduce and fix it.
- added capability to specify substrings for field extraction mode
- bugfix: disk queue was not persisted on shutdown, regression of fix to
  http://bugzilla.adiscon.com/show_bug.cgi?id=299
  The new code also handles the case of shutdown of blocking light and 
  full delayable sources somewhat smarter and permits, assuming sufficient
  timouts, to persist message up to the max queue capacity. Also some nits
  in debug instrumentation have been fixed.
---------------------------------------------------------------------------
Version 6.3.8  [DEVEL] 2012-04-16
- added $PStatJSON directive to permit stats records in JSON format
- added "date-unixtimestamp" property replacer option to format as a
  unix timestamp (seconds since epoch)
- added "json" property replacer option to support JSON encoding on a
  per-property basis
- added omhiredis (contributed module)
- added mmjsonparse to support recognizing and parsing JSON enhanced syslog
  messages
- upgraded more plugins to support the new v6 config format:
  - ommysql
  - omlibdbi
  - omsnmp
- added configuration directives to customize queue light delay marks
  $MainMsgQueueLightDelayMark, $ActionQueueLightDelayMark; both
  specify number of messages starting at which a delay happens.
- added message property parsesuccess to indicate if the last run
  higher-level parser could successfully parse the message or not
  (see property replacer html doc for details)
- bugfix: abort during startup when rsyslog.conf v6+ format was used in
  a certain way
- bugfix: property $!all-json made rsyslog abort if no normalized data
  was available
- bugfix: memory leak in array passing output module mode
- added configuration directives to customize queue light delay marks
- permit size modifiers (k,m,g,...) in integer config parameters
  Thanks to Jo Rhett for the suggestion.
- bugfix: hostname was not requeried on HUP
  Thanks to Per Jessen for reporting this bug and Marius Tomaschewski for
  his help in testing the fix.
- bugfix: imklog invalidly computed facility and severity
  closes: http://bugzilla.adiscon.com/show_bug.cgi?id=313
- added configuration directive to disable octet-counted framing
  for imtcp, directive is $InputTCPServerSupportOctetCountedFraming 
  for imptcp, directive is $InputPTCPServerSupportOctetCountedFraming 
- added capability to use a local interface IP address as fromhost-ip for
  locally originating messages. New directive $LocalHostIPIF
---------------------------------------------------------------------------
Version 6.3.7  [DEVEL] 2012-02-02
- imported refactored v5.9.6 imklog linux driver, now combined with BSD
  driver
- removed imtemplate/omtemplate template modules, as this was waste of time
  The actual input/output modules are better copy templates. Instead, the
  now-removed modules cost time for maintenance AND often caused confusion
  on what their role was.
- added a couple of new stats objects
- improved support for new v6 config system. The build-in output modules
  now all support the new config language
- bugfix: facility local<x> was not correctly interpreted in legacy filters
  Was only accepted if it was the first PRI in a multi-filter PRI.
  Thanks to forum user Mark for bringing this to our attention.
- bugfix: potential abort after reading invalid X.509 certificate
  closes: http://bugzilla.adiscon.com/show_bug.cgi?id=290
  Thanks to Tomas Heinrich for the patch
- bufgix: legacy parsing of some filters did not work correctly
- bugfix: rsyslog aborted during startup if there is an error in loading
  an action and legacy configuration mode is used
- bugfix: bsd klog driver did no longer compile
- relicensed larger parts of the code under Apache (ASL) 2.0
---------------------------------------------------------------------------
Version 6.3.6  [DEVEL] 2011-09-19
- added $InputRELPServerBindRuleset directive to specify rulesets for RELP
- bugfix: config parser did not support properties with dashes in them
  inside property-based filters. Thanks to Gerrit Seré for reporting this.
---------------------------------------------------------------------------
Version 6.3.5  [DEVEL] (rgerhards/al), 2011-09-01
- bugfix/security: off-by-two bug in legacy syslog parser, CVE-2011-3200
- bugfix: mark message processing did not work correctly
- imudp&imtcp now report error if no listener at all was defined
  Thanks to Marcin for suggesting this error message.
- bugfix: potential misadressing in property replacer
---------------------------------------------------------------------------
Version 6.3.4  [DEVEL] (rgerhards), 2011-08-02
- added support for action() config object
  * in rsyslog core engine
  * in omfile
  * in omusrmsg
- bugfix: omusrmsg format usr1,usr2 was no longer supported
- bugfix: misaddressing in config handler
  In theory, can cause segfault, in practice this is extremely unlikely
  Thanks to Marcin for alertig me.
---------------------------------------------------------------------------
Version 6.3.3  [DEVEL] (rgerhards), 2011-07-13
- rsyslog.conf format: now parsed by RainerScript parser
  this provides the necessary base for future enhancements as well as some
  minor immediate ones. For details see:
  http://blog.gerhards.net/2011/07/rsyslog-633-config-format-improvements.html
- performance of script-based filters notably increased
- removed compatibility mode as we expect people have adjusted their
  confs by now
- added support for the ":omfile:" syntax for actions
---------------------------------------------------------------------------
Version 6.3.2  [DEVEL] (rgerhards), 2011-07-06
- added support for the ":omusrmsg:" syntax in configuring user messages
- systemd support: set stdout/stderr to null - thx to Lennart for the patch
- added support for obtaining timestamp for kernel message from message
  If the kernel time-stamps messages, time is now take from that
  timestamp instead of the system time when the message was read. This
  provides much better accuracy. Thanks to Lennart Poettering for
  suggesting this feature and his help during implementation.
- added support for obtaining timestamp from system for imuxsock
  This permits to read the time a message was submitted to the system
  log socket. Most importantly, this is provided in microsecond resolution.
  So we are able to obtain high precision timestampis even for messages
  that were - as is usual - not formatted with them. This also simplifies
  things in regard to local time calculation in chroot environments.
  Many thanks to Lennart Poettering for suggesting this feature,
  providing some guidance on implementing it and coordinating getting the
  necessary support into the Linux kernel.
- bugfix: timestamp was incorrectly calculated for timezones with minute
  offset
  closes: http://bugzilla.adiscon.com/show_bug.cgi?id=271
- bugfix: memory leak in imtcp & subsystems under some circumstances
  This leak is tied to error conditions which lead to incorrect cleanup
  of some data structures.
---------------------------------------------------------------------------
Version 6.3.1  [DEVEL] (rgerhards), 2011-06-07
- added a first implementation of a DNS name cache
  this still has a couple of weaknesses, like no expiration of entries,
  suboptimal algorithms -- but it should perform much better than
  what we had previously. Implementation will be improved based on
  feedback during the next couple of releases
---------------------------------------------------------------------------
Version 6.3.0  [DEVEL] (rgerhards), 2011-06-01
- introduced new config system
  http://blog.gerhards.net/2011/06/new-rsyslog-config-system-materializes.html
---------------------------------------------------------------------------
Version 6.2.2  [v6-stable], 2012-06-13
- build system improvements and spec file templates
  Thanks to Abby Edwards for providing these enhancements
- bugfix: disk queue was not persisted on shutdown, regression of fix to
  http://bugzilla.adiscon.com/show_bug.cgi?id=299
  The new code also handles the case of shutdown of blocking light and 
  full delayable sources somewhat smarter and permits, assuming sufficient
  timouts, to persist message up to the max queue capacity. Also some nits
  in debug instrumentation have been fixed.
- bugfix: --enable-smcustbindcdr configure directive did not work
  closes: http://bugzilla.adiscon.com/show_bug.cgi?id=330
  Thanks to Ultrabug for the patch.
- add small delay (50ms) after sending shutdown message
  There seem to be cases where the shutdown message is otherwise not
  processed, not even on an idle system. Thanks to Marcin for
  bringing this problem up.
- support for resolving huge groups
  closes: http://bugzilla.adiscon.com/show_bug.cgi?id=310
  Thanks to Alec Warner for the patch
- bugfix: potential hang due to mutex deadlock
  closes: http://bugzilla.adiscon.com/show_bug.cgi?id=316
  Thanks to Andreas Piesk for reporting&analyzing this bug as well as
  providing patches and other help in resolving it.
- bugfix: property PROCID empty instead of proper nilvalue if not present
  If it is not present, it must have the nilvalue "-" as of RFC5424
  closes: http://bugzilla.adiscon.com/show_bug.cgi?id=332
  Thanks to John N for reporting this issue.
- bugfix: did not compile under solaris due to $uptime property code
  For the time being, $uptime is not supported on Solaris
- bugfix: "last message repeated n times" message was missing hostname
  Thanks to Zdenek Salvet for finding this bug and to Bodik for reporting
---------------------------------------------------------------------------
Version 6.2.1  [v6-stable], 2012-05-10
- change plugin config interface to be compatible with pre-v6.2 system
  The functionality was already removed (because it is superseeded by the
  v6.3+ config language), but code was still present. I have now removed
  those parts that affect interface. Full removal will happen in v6.3, in
  order to limit potential regressions. However, it was considered useful
  enough to do the interface change in v6-stable; this also eases merging
  branches!
- re-licensed larger parts of the codebase under the Apache license 2.0
- bugfix: omprog made rsyslog abort on startup if not binary to
  execute was configured
- bugfix: imklog invalidly computed facility and severity
  closes: http://bugzilla.adiscon.com/show_bug.cgi?id=313
- bugfix: stopped DA queue was never processed after a restart due to a
  regression from statistics module
- bugfix: memory leak in array passing output module mode
- bugfix: ommysql did not properly init/exit the mysql runtime library
  this could lead to segfaults. Triggering condition: multiple action
  instances using ommysql.  Thanks to Tomas Heinrich for reporting this
  problem and providing an initial patch (which my solution is based on,
  I need to add more code to clean the mess up).
- bugfix: rsyslog did not terminate when delayable inputs were blocked
  due to unvailable sources. Fixes:
  http://bugzilla.adiscon.com/show_bug.cgi?id=299
  Thanks to Marcin M for bringing up this problem and Andre Lorbach
  for helping to reproduce and fix it.
- bugfix/tcpflood: sending small test files did not work correctly
---------------------------------------------------------------------------
Version 6.2.0  [v6-stable], 2012-01-09
- bugfix (kind of): removed numerical part from pri-text
  see v6 compatibility document for reasons
- bugfix: race condition when extracting program name, APPNAME, structured
  data and PROCID (RFC5424 fields) could lead to invalid characters e.g.
  in dynamic file names or during forwarding (general malfunction of these
  fields in templates, mostly under heavy load)
- bugfix: imuxsock did no longer ignore message-provided timestamp, if
  so configured (the *default*). Lead to no longer sub-second timestamps.
  closes: http://bugzilla.adiscon.com/show_bug.cgi?id=281
- bugfix: omfile returns fatal error code for things that go really wrong
  previously, RS_RET_RESUME was returned, which lead to a loop inside the
  rule engine as omfile could not really recover.
- bugfix: rsyslogd -v always said 64 atomics were not present
  thanks to mono_matsuko for the patch
- bugfix: potential abort after reading invalid X.509 certificate
  closes: http://bugzilla.adiscon.com/show_bug.cgi?id=290
  Thanks to Tomas Heinrich for the patch
- enhanced module loader to not rely on PATH_MAX
- imuxsock: added capability to "annotate" messages with "trusted
  information", which contains some properties obtained from the system
  and as such sure to not be faked. This is inspired by the similiar idea
  introduced in systemd.
---------------------------------------------------------------------------
Version 6.1.12  [BETA], 2011-09-01
- bugfix/security: off-by-two bug in legacy syslog parser, CVE-2011-3200
- bugfix: mark message processing did not work correctly
- bugfix: potential misadressing in property replacer
- bugfix: memcpy overflow can occur in allowed sender checkig
  if a name is resolved to IPv4-mapped-on-IPv6 address
  Found by Ismail Dönmez at suse
- bugfix: The NUL-Byte for the syslogtag was not copied in MsgDup (msg.c)
- bugfix: fixed incorrect state handling for Discard Action (transactions)
  Note: This caused all messages in a batch to be set to COMMITTED, 
  even if they were discarded. 
---------------------------------------------------------------------------
Version 6.1.11  [BETA] (rgerhards), 2011-07-11
- systemd support: set stdout/stderr to null - thx to Lennart for the patch
- added support for the ":omusrmsg:" syntax in configuring user messages
- added support for the ":omfile:" syntax in configuring user messages
---------------------------------------------------------------------------
Version 6.1.10  [BETA] (rgerhards), 2011-06-22
- bugfix: problems in failover action handling
  closes: http://bugzilla.adiscon.com/show_bug.cgi?id=270
  closes: http://bugzilla.adiscon.com/show_bug.cgi?id=254
- bugfix: mutex was invalidly left unlocked during action processing
  At least one case where this can occur is during thread shutdown, which
  may be initiated by lower activity. In most cases, this is quite
  unlikely to happen. However, if it does, data structures may be 
  corrupted which could lead to fatal failure and segfault. I detected
  this via a testbench test, not a user report. But I assume that some
  users may have had unreproducable aborts that were cause by this bug.
---------------------------------------------------------------------------
Version 6.1.9  [BETA] (rgerhards), 2011-06-14
- bugfix: problems in failover action handling
  closes: http://bugzilla.adiscon.com/show_bug.cgi?id=270
  closes: http://bugzilla.adiscon.com/show_bug.cgi?id=254
- bugfix: mutex was invalidly left unlocked during action processing
  At least one case where this can occur is during thread shutdown, which
  may be initiated by lower activity. In most cases, this is quite
  unlikely to happen. However, if it does, data structures may be 
  corrupted which could lead to fatal failure and segfault. I detected
  this via a testbench test, not a user report. But I assume that some
  users may have had unreproducable aborts that were cause by this bug.
- bugfix/improvement:$WorkDirectory now gracefully handles trailing slashes
- bugfix: memory leak in imtcp & subsystems under some circumstances
  This leak is tied to error conditions which lead to incorrect cleanup
  of some data structures. [backport from v6.3]
- bugfix: $ActionFileDefaultTemplate did not work
  closes: http://bugzilla.adiscon.com/show_bug.cgi?id=262
---------------------------------------------------------------------------
Version 6.1.8  [BETA] (rgerhards), 2011-05-20
- official new beta version (note that in a sense 6.1.7 was already beta,
  so we may release the first stable v6 earlier than usual)
- new module mmsnmptrapd, a sample message modification module
- import of minor bug fixes from v4 & v5
---------------------------------------------------------------------------
Version 6.1.7  [DEVEL] (rgerhards), 2011-04-15
- added log classification capabilities (via mmnormalize & tags)
- speeded up tcp forwarding by reducing number of API calls
  this especially speeds up TLS processing
- somewhat improved documentation index
- bugfix: enhanced imudp config processing code disabled due to wrong
  merge (affected UDP realtime capabilities)
- bugfix (kind of): memory leak with tcp reception epoll handler
  This was an extremely unlikely leak and, if it happend, quite small.
  Still it is better to handle this border case.
- bugfix: IPv6-address could not be specified in omrelp
  this was due to improper parsing of ":"
  closes: http://bugzilla.adiscon.com/show_bug.cgi?id=250
- bugfix: do not open files with full privileges, if privs will be dropped
  This make the privilege drop code more bulletproof, but breaks Ubuntu's
  work-around for log files created by external programs with the wrong
  user and/or group. Note that it was long said that this "functionality"
  would break once we go for serious privilege drop code, so hopefully
  nobody still depends on it (and, if so, they lost...).
- bugfix: pipes not opened in full priv mode when privs are to be dropped
---------------------------------------------------------------------------
Version 6.1.6  [DEVEL] (rgerhards), 2011-03-14
- enhanced omhdfs to support batching mode. This permits to increase
  performance, as we now call the HDFS API with much larger message
  sizes and far more infrequently
- improved testbench
  among others, life tests for ommysql (against a test database) have
  been added, valgrind-based testing enhanced, ...
- bugfix: minor memory leak in omlibdbi (< 1k per instance and run)
- bugfix: (regression) omhdfs did no longer compile
- bugfix: omlibdbi did not use password from rsyslog.con
  closes: http://bugzilla.adiscon.com/show_bug.cgi?id=203
- systemd support somewhat improved (can now take over existing log sockt)
- bugfix: discard action did not work under some circumstances
  fixes: http://bugzilla.adiscon.com/show_bug.cgi?id=217
- bugfix: file descriptor leak in gnutls netstream driver
  fixes: http://bugzilla.adiscon.com/show_bug.cgi?id=222
- fixed compile problem in imtemplate
  fixes: http://bugzilla.adiscon.com/show_bug.cgi?id=235
---------------------------------------------------------------------------
Version 6.1.5  [DEVEL] (rgerhards), 2011-03-04
- improved testbench
- enhanced imtcp to use a pool of worker threads to process incoming
  messages. This enables higher processing rates, especially in the TLS
  case (where more CPU is needed for the crypto functions)
- added support for TLS (in anon mode) to tcpflood
- improved TLS error reporting
- improved TLS startup (Diffie-Hellman bits do not need to be generated,
  as we do not support full anon key exchange -- we always need certs)
- bugfix: fixed a memory leak and potential abort condition
  this could happen if multiple rulesets were used and some output batches
  contained messages belonging to more than one ruleset.
  fixes: http://bugzilla.adiscon.com/show_bug.cgi?id=226
  fixes: http://bugzilla.adiscon.com/show_bug.cgi?id=218
- bugfix: memory leak when $RepeatedMsgReduction on was used
  bug tracker: http://bugzilla.adiscon.com/show_bug.cgi?id=225
- bugfix: potential abort condition when $RepeatedMsgReduction set to on
  as well as potentially in a number of other places where MsgDup() was
  used. This only happened when the imudp input module was used and it
  depended on name resolution not yet had taken place. In other words,
  this was a strange problem that could lead to hard to diagnose 
  instability. So if you experience instability, chances are good that
  this fix will help.
---------------------------------------------------------------------------
Version 6.1.4  [DEVEL] (rgerhards), 2011-02-18
- bugfix/omhdfs: directive $OMHDFSFileName rendered unusable 
  due to a search and replace-induced bug ;)
- bugfix: minor race condition in action.c - considered cosmetic
  This is considered cosmetic as multiple threads tried to write exactly
  the same value into the same memory location without sync. The method
  has been changed so this can no longer happen.
- added pmsnare parser module (written by David Lang)
- enhanced imfile to support non-cancel input termination
- improved systemd socket activation thanks to Marius Tomaschewski
- improved error reporting for $WorkDirectory
  non-existance and other detectable problems are now reported,
  and the work directory is NOT set in this case
- bugfix: pmsnare causded abort under some conditions
- bugfix: abort if imfile reads file line of more than 64KiB
  Thanks to Peter Eisentraut for reporting and analysing this problem.
  bug tracker: http://bugzilla.adiscon.com/show_bug.cgi?id=221
- bugfix: queue engine did not properly slow down inputs in FULL_DELAY mode
  when in disk-assisted mode. This especially affected imfile, which
  created unnecessarily queue files if a large set of input file data was
  to process.
- bugfix: very long running actions could prevent shutdown under some
  circumstances. This has now been solved, at least for common
  situations.
- bugfix: fixed compile problem due to empty structs
  this occured only on some platforms/compilers. thanks to Dražen Kačar 
  for the fix
---------------------------------------------------------------------------
Version 6.1.3  [DEVEL] (rgerhards), 2011-02-01
- experimental support for monogodb added
- added $IMUDPSchedulingPolicy and $IMUDPSchedulingPriority config settings
- added $LocalHostName config directive
- improved tcpsrv performance by enabling multiple-entry epoll
  so far, we always pulled a single event from the epoll interface. 
  Now 128, what should result in performance improvement (less API
  calls) on busy systems. Most importantly affects imtcp.
- imptcp now supports non-cancel termination mode, a plus in stability
- imptcp speedup: multiple worker threads can now be used to read data
- new directive $InputIMPTcpHelperThreads added
- bugfix: fixed build problems on some platforms
  namely those that have 32bit atomic operations but not 64 bit ones
- bugfix: local hostname was pulled too-early, so that some config 
  directives (namely FQDN settings) did not have any effect
- enhanced tcpflood to support multiple sender threads
  this is required for some high-throughput scenarios (and necessary to
  run some performance tests, because otherwise the sender is too slow).
- added some new custom parsers (snare, aix, some Cisco "specialities")
  thanks to David Lang
---------------------------------------------------------------------------
Version 6.1.2  [DEVEL] (rgerhards), 2010-12-16
- added experimental support for log normalizaton (via liblognorm)
  support for normalizing log messages has been added in the form of
  mmnormalize. The core engine (property replacer, filter engine) has
  been enhanced to support properties from normalized events.
  Note: this is EXPERIMENTAL code. It is currently know that
  there are issues if the functionality is used with
  - disk-based queues
  - asynchronous action queues
  You can not use the new functionality together with these features.
  This limitation will be removed in later releases. However, we 
  preferred to release early, so that one can experiment with the new
  feature set and accepted the price that this means the full set of
  functionality is not yet available. If not used together with
  these features, log normalizing should be pretty stable.
- enhanced testing tool tcpflood
  now supports sending via UDP and the capability to run multiple
  iterations and generate statistics data records
- bugfix: potential abort when output modules with different parameter
  passing modes were used in configured output modules
---------------------------------------------------------------------------
Version 6.1.1  [DEVEL] (rgerhards), 2010-11-30
- bugfix(important): problem in TLS handling could cause rsyslog to loop
  in a tight loop, effectively disabling functionality and bearing the
  risk of unresponsiveness of the whole system.
  Bug tracker: http://bugzilla.adiscon.com/show_bug.cgi?id=194
- support for omhdfs officially added (import from 5.7.1)
- merged imuxsock improvements from 5.7.1 (see there)
- support for systemd officially added (import from 5.7.0)
- bugfix: a couple of problems that imfile had on some platforms, namely
  Ubuntu (not their fault, but occured there)
- bugfix: imfile utilizes 32 bit to track offset. Most importantly,
  this problem can not experienced on Fedora 64 bit OS (which has
  64 bit long's!)
- a number of other bugfixes from older versions imported
---------------------------------------------------------------------------
Version 6.1.0  [DEVEL] (rgerhards), 2010-08-12

*********************************** NOTE **********************************
The v6 versions of rsyslog feature a greatly redesigned config system 
which, among others, supports scoping. However, the initial version does
not contain the whole new system. Rather it will evolve. So it is
expected that interfaces, even new ones, break during the initial
6.x.y releases.
*********************************** NOTE **********************************

- added $Begin, $End and $ScriptScoping config scope statments
  (at this time for actions only).
- added imptcp, a simplified, Linux-specific and potentielly fast
  syslog plain tcp input plugin (NOT supporting TLS!)
  [ported from v4]
---------------------------------------------------------------------------
Version 5.10.2  [V5-STABLE], 201?-??-??
- updated systemd files to match current systemd source
- bugfix: spurios error messages from imuxsock about (non-error) EAGAIN
  Thanks to Marius Tomaschewski for the patch.
- imklog: added $klogParseKernelTimestamp option
  When enabled, kernel message [timestamp] is converted for message time.
  Default is to use receive time as in 5.8.x and before, because the clock
  used to create the timestamp is not supposed to be as accurate as the
  monotonic clock (depends on hardware and kernel) resulting in differences
  between kernel and system messages which occurred at same time.
  Thanks to Marius Tomaschewski for the patch.
- imklog: added $klogKeepKernelTimestamp option
  When enabled, the kernel [timestamp] remains at begin of
  each message, even it is used for the message time too.
  Thanks to Marius Tomaschewski for the patch.
- bugfix: imklog mistakenly took kernel timestamp subseconds as nanoseconds
  ... actually, they are microseconds. So the fractional part of the 
  timestamp was not properly formatted.
  Thanks to Marius Tomaschewski for the bug report and the patch idea.
- imklog: added $klogKeepKernelTimestamp option
  When enabled, the kernel [timestamp] remains at begin of
  each message, even it is used for the message time too.
  Thanks to Marius Tomaschewski for the patch.
- bugfix: imklog mistakenly took kernel timestamp subseconds as nanoseconds
  ... actually, they are microseconds. So the fractional part of the 
  timestamp was not properly formatted.
  Thanks to Marius Tomaschewski for the bug report and the patch idea.
- bugfix: invalid DST handling under Solaris
  Thanks to Scott Severtson for the patch.
- bugfix: invalid decrement in pm5424 could lead to log truncation
  Thanks to Tomas Heinrich for the patch.
- bugfix[kind of]: omudpspoof discarded messages >1472 bytes (MTU size)
  it now truncates these message, but ensures they are sent. Note that
  7.3.5+ will switch to fragmented UDP messages instead (up to 64K)
---------------------------------------------------------------------------
Version 5.10.1  [V5-STABLE], 2012-10-17
- bugfix: imuxsock and imklog truncated head of received message
  This happened only under some circumstances. Thanks to Marius
  Tomaschewski, Florian Piekert and Milan Bartos for their help in
  solving this issue.
- enable DNS resolution in imrelp
  Thanks to Apollon Oikonomopoulos for the patch
- bugfix: invalid property name in property-filter could cause abort
  if action chaining (& operator) was used
  http://bugzilla.adiscon.com/show_bug.cgi?id=355
  Thanks to pilou@gmx.com for the bug report
- bugfix: remove invalid socket option call from imuxsock
  Thanks to Cristian Ionescu-Idbohrn and Jonny Törnbom 
- bugfix: fixed wrong bufferlength for snprintf in tcpflood.c when using 
  the -f (dynafiles) option. 
- fixed issues in build system (namely related to cust1 dummy plugin)
---------------------------------------------------------------------------
Version 5.10.0  [V5-STABLE], 2012-08-23

NOTE: this is the new rsyslog v5-stable, incorporating all changes from the
      5.9.x series. In addition to that, it contains the fixes and
      enhancements listed below in this entry.

- bugfix: delayble source could block action queue, even if there was
  a disk queue associated with it. The root cause of this problem was
  that it makes no sense to delay messages once they arrive in the 
  action queue - the "input" that is being held in that case is the main
  queue worker, what makes no sense.
  Thanks to Marcin for alerting us on this problem and providing 
  instructions to reproduce it.
- bugfix: disk queue was not persisted on shutdown, regression of fix to
  http://bugzilla.adiscon.com/show_bug.cgi?id=299
  The new code also handles the case of shutdown of blocking light and 
  full delayable sources somewhat smarter and permits, assuming sufficient
  timouts, to persist message up to the max queue capacity. Also some nits
  in debug instrumentation have been fixed.
- add small delay (50ms) after sending shutdown message
  There seem to be cases where the shutdown message is otherwise not
  processed, not even on an idle system. Thanks to Marcin for
  bringing this problem up.
- support for resolving huge groups
  closes: http://bugzilla.adiscon.com/show_bug.cgi?id=310
  Thanks to Alec Warner for the patch
- bugfix: potential hang due to mutex deadlock
  closes: http://bugzilla.adiscon.com/show_bug.cgi?id=316
  Thanks to Andreas Piesk for reporting&analyzing this bug as well as
  providing patches and other help in resolving it.
- bugfix: property PROCID empty instead of proper nilvalue if not present
  If it is not present, it must have the nilvalue "-" as of RFC5424
  closes: http://bugzilla.adiscon.com/show_bug.cgi?id=332
  Thanks to John N for reporting this issue.
- bugfix: "last message repeated n times" message was missing hostname
  Thanks to Zdenek Salvet for finding this bug and to Bodik for reporting
- bugfix: multiple main queues with same queue file name was not detected
  This lead to queue file corruption. While the root cause is a config
  error, it is a bug that this important and hard to find config error
  was not detected by rsyslog.
---------------------------------------------------------------------------
Version 5.9.7  [V5-BETA], 2012-05-10
- added capability to specify substrings for field extraction mode
- bugfix: ommysql did not properly init/exit the mysql runtime library
  this could lead to segfaults. Triggering condition: multiple action
  instances using ommysql.  Thanks to Tomas Heinrich for reporting this
  problem and providing an initial patch (which my solution is based on,
  I need to add more code to clean the mess up).
- bugfix: rsyslog did not terminate when delayable inputs were blocked
  due to unvailable sources. Fixes:
  http://bugzilla.adiscon.com/show_bug.cgi?id=299
  Thanks to Marcin M for bringing up this problem and Andre Lorbach
  for helping to reproduce and fix it.
- bugfix/tcpflood: sending small test files did not work correctly
---------------------------------------------------------------------------
Version 5.9.6  [V5-BETA], 2012-04-12
- added configuration directives to customize queue light delay marks
- permit size modifiers (k,m,g,...) in integer config parameters
  Thanks to Jo Rhett for the suggestion.
- bugfix: hostname was not requeried on HUP
  Thanks to Per Jessen for reporting this bug and Marius Tomaschewski for
  his help in testing the fix.
- bugfix: imklog invalidly computed facility and severity
  closes: http://bugzilla.adiscon.com/show_bug.cgi?id=313
- bugfix: imptcp input name could not be set
  config directive was accepted, but had no effect
- added configuration directive to disable octet-counted framing
  for imtcp, directive is $InputTCPServerSupportOctetCountedFraming 
  for imptcp, directive is $InputPTCPServerSupportOctetCountedFraming 
- added capability to use a local interface IP address as fromhost-ip for
  locally originating messages. New directive $LocalHostIPIF
- added configuration directives to customize queue light delay marks
  $MainMsgQueueLightDelayMark, $ActionQueueLightDelayMark; both
  specify number of messages starting at which a delay happens.
---------------------------------------------------------------------------
Version 5.9.5  [V5-DEVEL], 2012-01-27
- improved impstats subsystem, added many new counters
- enhanced module loader to not rely on PATH_MAX
- refactored imklog linux driver, now combined with BSD driver
  The Linux driver no longer supports outdated kernel symbol resolution,
  which was disabled by default for very long. Also overall cleanup,
  resulting in much smaller code. Linux and BSD are now covered by a
  single small driver.
- $IMUXSockRateLimitInterval DEFAULT CHANGED, was 5, now 0
  The new default turns off rate limiting. This was chosen as people
  experienced problems with rate-limiting activated by default. Now it
  needs an explicit opt-in by setting this parameter.
  Thanks to Chris Gaffney for suggesting to make it opt-in; thanks to
  many unnamed others who already had complained at the time Chris made
  the suggestion ;-)
---------------------------------------------------------------------------
Version 5.9.4  [V5-DEVEL], 2011-11-29
- imuxsock: added capability to "annotate" messages with "trusted
  information", which contains some properties obtained from the system
  and as such sure to not be faked. This is inspired by the similiar idea
  introduced in systemd.
- removed dependency on gcrypt for recently-enough GnuTLS
  see: http://bugzilla.adiscon.com/show_bug.cgi?id=289
- bugfix: imuxsock did no longer ignore message-provided timestamp, if
  so configured (the *default*). Lead to no longer sub-second timestamps.
  closes: http://bugzilla.adiscon.com/show_bug.cgi?id=281
- bugfix: omfile returns fatal error code for things that go really wrong
  previously, RS_RET_RESUME was returned, which lead to a loop inside the
  rule engine as omfile could not really recover.
- bugfix: rsyslogd -v always said 64 atomics were not present
  thanks to mono_matsuko for the patch
---------------------------------------------------------------------------
Version 5.9.3  [V5-DEVEL], 2011-09-01
- bugfix/security: off-by-two bug in legacy syslog parser, CVE-2011-3200
- bugfix: mark message processing did not work correctly
- added capability to emit config error location info for warnings 
  otherwise, omusrmsg's warning about new config format was not
  accompanied by problem location.
- bugfix: potential misadressing in property replacer
- bugfix: MSGID corruption in RFC5424 parser under some circumstances
  closes: http://bugzilla.adiscon.com/show_bug.cgi?id=275
- bugfix: The NUL-Byte for the syslogtag was not copied in MsgDup (msg.c)
---------------------------------------------------------------------------
Version 5.9.2  [V5-DEVEL] (rgerhards), 2011-07-11
- systemd support: set stdout/stderr to null - thx to Lennart for the patch
- added support for the ":omusrmsg:" syntax in configuring user messages
- added support for the ":omfile:" syntax for actions
---------------------------------------------------------------------------
Version 5.9.1  [V5-DEVEL] (rgerhards), 2011-06-30
- added support for obtaining timestamp for kernel message from message
  If the kernel time-stamps messages, time is now take from that
  timestamp instead of the system time when the message was read. This
  provides much better accuracy. Thanks to Lennart Poettering for
  suggesting this feature and his help during implementation.
- added support for obtaining timestamp from system for imuxsock
  This permits to read the time a message was submitted to the system
  log socket. Most importantly, this is provided in microsecond resolution.
  So we are able to obtain high precision timestampis even for messages
  that were - as is usual - not formatted with them. This also simplifies
  things in regard to local time calculation in chroot environments.
  Many thanks to Lennart Poettering for suggesting this feature,
  providing some guidance on implementing it and coordinating getting the
  necessary support into the Linux kernel.
- bugfix: timestamp was incorrectly calculated for timezones with minute
  offset
  closes: http://bugzilla.adiscon.com/show_bug.cgi?id=271
- bugfix: problems in failover action handling
  closes: http://bugzilla.adiscon.com/show_bug.cgi?id=270
  closes: http://bugzilla.adiscon.com/show_bug.cgi?id=254
- bugfix: mutex was invalidly left unlocked during action processing
  At least one case where this can occur is during thread shutdown, which
  may be initiated by lower activity. In most cases, this is quite
  unlikely to happen. However, if it does, data structures may be 
  corrupted which could lead to fatal failure and segfault. I detected
  this via a testbench test, not a user report. But I assume that some
  users may have had unreproducable aborts that were cause by this bug.
- bugfix: memory leak in imtcp & subsystems under some circumstances
  This leak is tied to error conditions which lead to incorrect cleanup
  of some data structures. [backport from v6]
- bugfix/improvement:$WorkDirectory now gracefully handles trailing slashes
---------------------------------------------------------------------------
Version 5.9.0  [V5-DEVEL] (rgerhards), 2011-06-08
- imfile: added $InputFileMaxLinesAtOnce directive
- enhanced imfile to support input batching
- added capability for imtcp and imptcp to activate keep-alive packets
  at the socket layer. This has not been added to imttcp, as the latter is
  only an experimental module, and one which did not prove to be useful.
  reference: http://kb.monitorware.com/post20791.html
- added support to control KEEPALIVE settings in imptcp
  this has not yet been added to imtcp, but could be done on request.
- $ActionName is now also used for naming of queues in impstats
  as well as in the debug output
- bugfix: do not open files with full privileges, if privs will be dropped
  This make the privilege drop code more bulletproof, but breaks Ubuntu's
  work-around for log files created by external programs with the wrong
  user and/or group. Note that it was long said that this "functionality"
  would break once we go for serious privilege drop code, so hopefully
  nobody still depends on it (and, if so, they lost...).
- bugfix: pipes not opened in full priv mode when privs are to be dropped
- this begins a new devel branch for v5
- better handling of queue i/o errors in disk queues. This is kind of a
  bugfix, but a very intrusive one, this it goes into the devel version
  first. Right now, "file not found" is handled and leads to the new
  emergency mode, in which disk action is stopped and the queue run
  in direct mode. An error message is emited if this happens.
- added support for user-level PRI provided via systemd
- added new config directive $InputTCPFlowControl to select if tcp
  received messages shall be flagged as light delayable or not.
- enhanced omhdfs to support batching mode. This permits to increase
  performance, as we now call the HDFS API with much larger message
  sizes and far more infrequently
- bugfix: failover did not work correctly if repeated msg reduction was on
  affected directive was: $ActionExecOnlyWhenPreviousIsSuspended on
  closes: http://bugzilla.adiscon.com/show_bug.cgi?id=236
---------------------------------------------------------------------------
Version 5.8.13  [V5-stable] 2012-08-22
- bugfix: DA queue could cause abort
- bugfix: "last message repeated n times" message was missing hostname
  Thanks to Zdenek Salvet for finding this bug and to Bodik for reporting
- bugfix "$PreserveFQDN on" was not honored in some modules
  Thanks to bodik for reporting this bug.
- bugfix: randomized IP option header in omudpspoof caused problems
  closes: http://bugzilla.adiscon.com/show_bug.cgi?id=327
  Thanks to Rick Brown for helping to test out the patch.
- bugfix: potential abort if output plugin logged message during shutdown
  note that none of the rsyslog-provided plugins does this
  Thanks to bodik and Rohit Prasad for alerting us on this bug and
  analyzing it.
  fixes: http://bugzilla.adiscon.com/show_bug.cgi?id=347
- bugfix: multiple main queues with same queue file name was not detected
  This lead to queue file corruption. While the root cause is a config
  error, it is a bug that this important and hard to find config error
  was not detected by rsyslog.
---------------------------------------------------------------------------
Version 5.8.12  [V5-stable] 2012-06-06
- add small delay (50ms) after sending shutdown message
  There seem to be cases where the shutdown message is otherwise not
  processed, not even on an idle system. Thanks to Marcin for
  bringing this problem up.
- support for resolving huge groups
  closes: http://bugzilla.adiscon.com/show_bug.cgi?id=310
  Thanks to Alec Warner for the patch
- bugfix: delayble source could block action queue, even if there was
  a disk queue associated with it. The root cause of this problem was
  that it makes no sense to delay messages once they arrive in the 
  action queue - the "input" that is being held in that case is the main
  queue worker, what makes no sense.
  Thanks to Marcin for alerting us on this problem and providing 
  instructions to reproduce it.
- bugfix: disk queue was not persisted on shutdown, regression of fix to
  http://bugzilla.adiscon.com/show_bug.cgi?id=299
  The new code also handles the case of shutdown of blocking light and 
  full delayable sources somewhat smarter and permits, assuming sufficient
  timouts, to persist message up to the max queue capacity. Also some nits
  in debug instrumentation have been fixed.
- bugfix/omudpspoof: problems, including abort, happend when run on
  multiple threads. Root cause is that libnet is not thread-safe. 
  omudpspoof now guards libnet calls with their own mutex.
- bugfix: if debug message could end up in log file when forking
  if rsyslog was set to auto-background (thus fork, the default) and debug
  mode to stdout was enabled, debug messages ended up in the first log file
  opened. Currently, stdout logging is completely disabled in forking mode
  (but writing to the debug log file is still possible). This is a change 
  in behaviour, which is under review. If it causes problems to you,
  please let us know.
  Thanks to Tomas Heinrich for the patch.
- bugfix/tcpflood: sending small test files did not work correctly
- bugfix: potential hang due to mutex deadlock
  closes: http://bugzilla.adiscon.com/show_bug.cgi?id=316
  Thanks to Andreas Piesk for reporting&analyzing this bug as well as
  providing patches and other help in resolving it.
- bugfix: property PROCID empty instead of proper nilvalue if not present
  If it is not present, it must have the nilvalue "-" as of RFC5424
  closes: http://bugzilla.adiscon.com/show_bug.cgi?id=332
  Thanks to John N for reporting this issue.
---------------------------------------------------------------------------
Version 5.8.11  [V5-stable] 2012-05-03
- bugfix: ommysql did not properly init/exit the mysql runtime library
  this could lead to segfaults. Triggering condition: multiple action
  instances using ommysql.  Thanks to Tomas Heinrich for reporting this
  problem and providing an initial patch (which my solution is based on,
  I need to add more code to clean the mess up).
- bugfix: rsyslog did not terminate when delayable inputs were blocked
  due to unvailable sources. Fixes:
  http://bugzilla.adiscon.com/show_bug.cgi?id=299
  Thanks to Marcin M for bringing up this problem and Andre Lorbach
  for helping to reproduce and fix it.
- bugfix: active input in "light delay state" could block rsyslog
  termination, at least for prolonged period of time
- bugfix: imptcp input name could not be set
  config directive was accepted, but had no effect
- bugfix: assigned ruleset was lost when using disk queues
  This looked quite hard to diagnose for disk-assisted queues, as the
  pure memory part worked well, but ruleset info was lost for messages
  stored inside the disk queue.
- bugfix: hostname was not requeried on HUP
  Thanks to Per Jessen for reporting this bug and Marius Tomaschewski for
  his help in testing the fix.
- bugfix: inside queue.c, some thread cancel states were not correctly
  reset. While this is a bug, we assume it did have no practical effect
  because the reset as it was done was set to the state the code actually
  had at this point. But better fix this...
---------------------------------------------------------------------------
Version 5.8.10  [V5-stable] 2012-04-05
- bugfix: segfault on startup if $actionqueuefilename was missing for disk
  queue config
  Thanks to Tomas Heinrich for the patch.
- bugfix: segfault if disk-queue was started up with old queue file
  Thanks to Tomas Heinrich for the patch.
- bugfix: memory leak in array passing output module mode
---------------------------------------------------------------------------
Version 5.8.9  [V5-stable] 2012-03-15
- added tool to recover disk queue if .qi file is missing (recover_qi.pl)
  Thanks to Kaiwang Chen for contributing this tool
- bugfix: stopped DA queue was never processed after a restart due to a
  regression from statistics module
- added better doc for statsobj interface
  Thanks to Kaiwang Chen for his suggestions and analysis in regard to the
  stats subsystem.
---------------------------------------------------------------------------
Version 5.8.8  [V5-stable] 2012-03-05
- added capability to use a local interface IP address as fromhost-ip for
  imuxsock imklog
  new config directives: $IMUXSockLocalIPIF, $klogLocalIPIF
- added configuration directives to customize queue light delay marks
  $MainMsgQueueLightDelayMark, $ActionQueueLightDelayMark; both
  specify number of messages starting at which a delay happens.
- bugfix: omprog made rsyslog abort on startup if not binary to
  execute was configured
- bugfix: imklog invalidly computed facility and severity
  closes: http://bugzilla.adiscon.com/show_bug.cgi?id=313
---------------------------------------------------------------------------
Version 5.8.7  [V5-stable] 2012-01-17
- bugfix: instabilities when using RFC5424 header fields
  Thanks to Kaiwang Chen for the patch
- bugfix: imuxsock did truncate part of received message if it did not
  contain a proper date. The truncation occured because we removed that
  part of the messages that was expected to be the date.
  closes: http://bugzilla.adiscon.com/show_bug.cgi?id=295
- bugfix: potential abort after reading invalid X.509 certificate
  closes: http://bugzilla.adiscon.com/show_bug.cgi?id=290
  Thanks to Tomas Heinrich for the patch
- bugfix: stats counter were not properly initialized on creation
- FQDN hostname for multihomed host was not always set to the correct name
  if multiple aliases existed. Thanks to Tomas Heinreich for the patch.
- re-licensed larger parts of the codebase under the Apache license 2.0
---------------------------------------------------------------------------
Version 5.8.6  [V5-stable] 2011-10-21
- bugfix: missing whitespace after property-based filter was not detected
- bugfix: $OMFileFlushInterval period was doubled - now using correct value
- bugfix: ActionQueue could malfunction due to index error
  Thanks to Vlad Grigorescu for the patch
- bugfix: $ActionExecOnlyOnce interval did not work properly
  Thanks to Tomas Heinrich for the patch
- bugfix: race condition when extracting program name, APPNAME, structured
  data and PROCID (RFC5424 fields) could lead to invalid characters e.g.
  in dynamic file names or during forwarding (general malfunction of these
  fields in templates, mostly under heavy load)
- bugfix: imuxsock did no longer ignore message-provided timestamp, if
  so configured (the *default*). Lead to no longer sub-second timestamps.
  closes: http://bugzilla.adiscon.com/show_bug.cgi?id=281
- bugfix: omfile returns fatal error code for things that go really wrong
  previously, RS_RET_RESUME was returned, which lead to a loop inside the
  rule engine as omfile could not really recover.
- bugfix: imfile did invalid system call under some circumstances
  when a file that was to be monitored did not exist BUT the state file
  actually existed. Mostly a cosmetic issue. Root cause was incomplete
  error checking in stream.c; so patch may affect other code areas.
- bugfix: rsyslogd -v always said 64 atomics were not present
  thanks to mono_matsuko for the patch
---------------------------------------------------------------------------
Version 5.8.5  [V5-stable] (rgerhards/al), 2011-09-01
- bugfix/security: off-by-two bug in legacy syslog parser, CVE-2011-3200
- bugfix: mark message processing did not work correctly
- bugfix: potential hang condition during tag emulation
- bugfix: too-early string termination during tag emulation
- bugfix: The NUL-Byte for the syslogtag was not copied in MsgDup (msg.c)
- bugfix: fixed incorrect state handling for Discard Action (transactions)
  Note: This caused all messages in a batch to be set to COMMITTED, 
  even if they were discarded. 
---------------------------------------------------------------------------
Version 5.8.4  [V5-stable] (al), 2011-08-10
- bugfix: potential misadressing in property replacer
- bugfix: memcpy overflow can occur in allowed sender checkig
  if a name is resolved to IPv4-mapped-on-IPv6 address
  Found by Ismail Dönmez at suse
- bugfix: potential misadressing in property replacer
- bugfix: MSGID corruption in RFC5424 parser under some circumstances
  closes: http://bugzilla.adiscon.com/show_bug.cgi?id=275
---------------------------------------------------------------------------
Version 5.8.3  [V5-stable] (rgerhards), 2011-07-11
- systemd support: set stdout/stderr to null - thx to Lennart for the patch
- added support for the ":omusrmsg:" syntax in configuring user messages
- added support for the ":omfile:" syntax for actions
  Note: previous outchannel syntax will generate a warning message. This
  may be surprising to some users, but it is quite urgent to alert them
  of the new syntax as v6 can no longer support the previous one.
---------------------------------------------------------------------------
Version 5.8.2  [V5-stable] (rgerhards), 2011-06-21
- bugfix: problems in failover action handling
  closes: http://bugzilla.adiscon.com/show_bug.cgi?id=270
  closes: http://bugzilla.adiscon.com/show_bug.cgi?id=254
- bugfix: mutex was invalidly left unlocked during action processing
  At least one case where this can occur is during thread shutdown, which
  may be initiated by lower activity. In most cases, this is quite
  unlikely to happen. However, if it does, data structures may be 
  corrupted which could lead to fatal failure and segfault. I detected
  this via a testbench test, not a user report. But I assume that some
  users may have had unreproducable aborts that were cause by this bug.
- bugfix: memory leak in imtcp & subsystems under some circumstances
  This leak is tied to error conditions which lead to incorrect cleanup
  of some data structures. [backport from v6]
- bugfix/improvement:$WorkDirectory now gracefully handles trailing slashes
---------------------------------------------------------------------------
Version 5.8.1  [V5-stable] (rgerhards), 2011-05-19
- bugfix: invalid processing in QUEUE_FULL condition
  If the the multi-submit interface was used and a QUEUE_FULL condition
  occured, the failed message was properly destructed. However, the
  rest of the input batch, if it existed, was not processed. So this
  lead to potential loss of messages and a memory leak. The potential
  loss of messages was IMHO minor, because they would have been dropped
  in most cases due to the queue remaining full, but very few lucky ones
  from the batch may have made it. Anyhow, this has now been changed so
  that the rest of the batch is properly tried to be enqueued and, if
  not possible, destructed.
- new module mmsnmptrapd, a sample message modification module
  This can be useful to reformat snmptrapd messages and also serves as
  a sample for how to write message modification modules using the
  output module interface. Note that we introduced this new 
  functionality directly into the stable release, as it does not 
  modify the core and as such cannot have any side-effects if it is
  not used (and thus the risk is solely on users requiring that
  functionality).
- bugfix: rate-limiting inside imuxsock did not work 100% correct
  reason was that a global config variable was invalidly accessed where a
  listener variable should have been used.
  Also performance-improved the case when rate limiting is turned off (this
  is a very unintrusive change, thus done directly to the stable version).
- bugfix: $myhostname not available in RainerScript (and no error message)
  closes: http://bugzilla.adiscon.com/show_bug.cgi?id=233
- bugfix: memory and file descriptor leak in stream processing
  Leaks could occur under some circumstances if the file stream handler
  errored out during the open call. Among others, this could cause very
  big memory leaks if there were a problem with unreadable disk queue
  files. In regard to the memory leak, this
  closes: http://bugzilla.adiscon.com/show_bug.cgi?id=256
- bugfix: doc for impstats had wrong config statements
  also, config statements were named a bit inconsistent, resolved that
  problem by introducing an alias and only documenting the consistent
  statements
  Thanks to Marcin for bringing up this problem.
- bugfix: IPv6-address could not be specified in omrelp
  this was due to improper parsing of ":"
  closes: http://bugzilla.adiscon.com/show_bug.cgi?id=250
- bugfix: TCP connection invalidly aborted when messages needed to be
  discarded (due to QUEUE_FULL or similar problem)
- bugfix: $LocalHostName was not honored under all circumstances
  closes: http://bugzilla.adiscon.com/show_bug.cgi?id=258
- bugfix(minor): improper template function call in syslogd.c
---------------------------------------------------------------------------
Version 5.8.0  [V5-stable] (rgerhards), 2011-04-12

This is the new v5-stable branch, importing all feature from the 5.7.x
versions. To see what has changed in regard to the previous v5-stable,
check the Changelog for 5.7.x below.

- bugfix: race condition in deferred name resolution
  closes: http://bugzilla.adiscon.com/show_bug.cgi?id=238
  Special thanks to Marcin for his persistence in helping to solve this
  bug.
- bugfix: DA queue was never shutdown once it was started
  closes: http://bugzilla.adiscon.com/show_bug.cgi?id=241
---------------------------------------------------------------------------
Version 5.7.10  [V5-BETA] (rgerhards), 2011-03-29
- bugfix: ompgsql did not work properly with ANSI SQL strings
  closes: http://bugzilla.adiscon.com/show_bug.cgi?id=229
- bugfix: rsyslog did not build with --disable-regexp configure option
  closes: http://bugzilla.adiscon.com/show_bug.cgi?id=243
- bugfix: PRI was invalid on Solaris for message from local log socket
- enhance: added $BOM system property to ease writing byte order masks
- bugfix: RFC5424 parser confused by empty structured data
  closes: http://bugzilla.adiscon.com/show_bug.cgi?id=237
- bugfix: error return from strgen caused abort, now causes action to be
  ignored (just like a failed filter)
- new sample plugin for a strgen to generate sql statement consumable
  by a database plugin
- bugfix: strgen could not be used together with database outputs
  because the sql/stdsql option could not be specified. This has been
  solved by permitting the strgen to include the opton inside its name.
  closes: http://bugzilla.adiscon.com/show_bug.cgi?id=195
---------------------------------------------------------------------------
Version 5.7.9  [V5-BETA] (rgerhards), 2011-03-16
- improved testbench
  among others, life tests for ommysql (against a test database) have
  been added, valgrind-based testing enhanced, ...
- enhance: fallback *at runtime* to epoll_create if epoll_create1 is not
  available. Thanks to Michael Biebl for analysis and patch!
- bugfix: failover did not work correctly if repeated msg reduction was on
  closes: http://bugzilla.adiscon.com/show_bug.cgi?id=236
  affected directive was: $ActionExecOnlyWhenPreviousIsSuspended on
- bugfix: minor memory leak in omlibdbi (< 1k per instance and run)
- bugfix: (regression) omhdfs did no longer compile
- bugfix: omlibdbi did not use password from rsyslog.conf
  closes: http://bugzilla.adiscon.com/show_bug.cgi?id=203
---------------------------------------------------------------------------
Version 5.7.8  [V5-BETA] (rgerhards), 2011-03-09
- systemd support somewhat improved (can now take over existing log sockt)
- bugfix: discard action did not work under some circumstances
  fixes: http://bugzilla.adiscon.com/show_bug.cgi?id=217
- bugfix: file descriptor leak in gnutls netstream driver
  fixes: http://bugzilla.adiscon.com/show_bug.cgi?id=222
---------------------------------------------------------------------------
Version 5.7.7  [V5-BETA] (rgerhards), 2011-03-02
- bugfix: potential abort condition when $RepeatedMsgReduction set to on
  as well as potentially in a number of other places where MsgDup() was
  used. This only happened when the imudp input module was used and it
  depended on name resolution not yet had taken place. In other words,
  this was a strange problem that could lead to hard to diagnose 
  instability. So if you experience instability, chances are good that
  this fix will help.
---------------------------------------------------------------------------
Version 5.7.6  [V5-BETA] (rgerhards), 2011-02-25
- bugfix: fixed a memory leak and potential abort condition
  this could happen if multiple rulesets were used and some output batches
  contained messages belonging to more than one ruleset.
  fixes: http://bugzilla.adiscon.com/show_bug.cgi?id=226
  fixes: http://bugzilla.adiscon.com/show_bug.cgi?id=218
- bugfix: memory leak when $RepeatedMsgReduction on was used
  bug tracker: http://bugzilla.adiscon.com/show_bug.cgi?id=225
---------------------------------------------------------------------------
Version 5.7.5  [V5-BETA] (rgerhards), 2011-02-23
- enhance: imfile did not yet support multiple rulesets, now added
  we do this directly in the beta because a) it does not affect existing
  functionality and b) one may argue that this missing functionality is
  close to a bug.
- improved testbench, added tests for imuxsock
- bugfix: imuxsock did no longer sanitize received messages
  This was a regression from the imuxsock partial rewrite. Happened
  because the message is no longer run through the standard parsers. 
  bug tracker: http://bugzilla.adiscon.com/show_bug.cgi?id=224
- bugfix: minor race condition in action.c - considered cosmetic
  This is considered cosmetic as multiple threads tried to write exactly
  the same value into the same memory location without sync. The method
  has been changed so this can no longer happen.
---------------------------------------------------------------------------
Version 5.7.4  [V5-BETA] (rgerhards), 2011-02-17
- added pmsnare parser module (written by David Lang)
- enhanced imfile to support non-cancel input termination
- improved systemd socket activation thanks to Marius Tomaschewski
- improved error reporting for $WorkDirectory
  non-existance and other detectable problems are now reported,
  and the work directory is NOT set in this case
- bugfix: pmsnare causded abort under some conditions
- bugfix: abort if imfile reads file line of more than 64KiB
  Thanks to Peter Eisentraut for reporting and analysing this problem.
  bug tracker: http://bugzilla.adiscon.com/show_bug.cgi?id=221
- bugfix: queue engine did not properly slow down inputs in FULL_DELAY mode
  when in disk-assisted mode. This especially affected imfile, which
  created unnecessarily queue files if a large set of input file data was
  to process.
- bugfix: very long running actions could prevent shutdown under some
  circumstances. This has now been solved, at least for common
  situations.
- bugfix: fixed compile problem due to empty structs
  this occured only on some platforms/compilers. thanks to Dražen Kačar 
  for the fix
---------------------------------------------------------------------------
Version 5.7.3  [V5-BETA] (rgerhards), 2011-02-07
- added support for processing multi-line messages in imfile
- added $IMUDPSchedulingPolicy and $IMUDPSchedulingPriority config settings
- added $LocalHostName config directive
- bugfix: fixed build problems on some platforms
  namely those that have 32bit atomic operations but not 64 bit ones
- bugfix: local hostname was pulled too-early, so that some config 
  directives (namely FQDN settings) did not have any effect
- bugfix: imfile did duplicate messages under some circumstances
- added $OMMySQLConfigFile config directive
- added $OMMySQLConfigSection config directive
---------------------------------------------------------------------------
Version 5.7.2  [V5-DEVEL] (rgerhards), 2010-11-26
- bugfix(important): problem in TLS handling could cause rsyslog to loop
  in a tight loop, effectively disabling functionality and bearing the
  risk of unresponsiveness of the whole system.
  Bug tracker: http://bugzilla.adiscon.com/show_bug.cgi?id=194
- bugfix: imfile state file was not written when relative file name
  for it was specified
- bugfix: compile failed on systems without epoll_create1()
  Thanks to David Hill for providing a fix.
- bugfix: atomic increment for msg object may not work correct on all
  platforms. Thanks to Chris Metcalf for the patch
- bugfix: replacements for atomic operations for non-int sized types had
  problems. At least one instance of that problem could potentially lead
  to abort (inside omfile).
---------------------------------------------------------------------------
Version 5.7.1  [V5-DEVEL] (rgerhards), 2010-10-05
- support for Hadoop's HDFS added (via omhdfs)
- imuxsock now optionally use SCM_CREDENTIALS to pull the pid from the log
  socket itself
  (thanks to Lennart Poettering for the suggesting this feature)
- imuxsock now optionally uses per-process input rate limiting, guarding the
  user against processes spamming the system log
  (thanks to Lennart Poettering for suggesting this feature)
- added new config statements
  * $InputUnixListenSocketUsePIDFromSystem 
  * $SystemLogUsePIDFromSystem 
  * $SystemLogRateLimitInterval
  * $SystemLogRateLimitBurst
  * $SystemLogRateLimitSeverity
  * $IMUxSockRateLimitInterval
  * $IMUxSockRateLimitBurst
  * $IMUxSockRateLimitSeverity
- imuxsock now supports up to 50 different sockets for input
- some code cleanup in imuxsock (consider this a release a major
  modification, especially if problems show up)
- bugfix: /dev/log was unlinked even when passed in from systemd
  in which case it should be preserved as systemd owns it
---------------------------------------------------------------------------
Version 5.7.0  [V5-DEVEL] (rgerhards), 2010-09-16
- added module impstat to emit periodic statistics on rsyslog counters
- support for systemd officially added
  * acquire /dev/log socket optionally from systemd
    thanks to Lennart Poettering for this patch
  * sd-systemd API added as part of rsyslog runtime library
---------------------------------------------------------------------------
Version 5.6.5  [V5-STABLE] (rgerhards), 2011-03-22
- bugfix: failover did not work correctly if repeated msg reduction was on
  affected directive was: $ActionExecOnlyWhenPreviousIsSuspended on
  closes: http://bugzilla.adiscon.com/show_bug.cgi?id=236
- bugfix: omlibdbi did not use password from rsyslog.con
  closes: http://bugzilla.adiscon.com/show_bug.cgi?id=203
- bugfix(kind of): tell users that config graph can currently not be
  generated
  closes: http://bugzilla.adiscon.com/show_bug.cgi?id=232
- bugfix: discard action did not work under some circumstances
  fixes: http://bugzilla.adiscon.com/show_bug.cgi?id=217
  (backport from 5.7.8)
---------------------------------------------------------------------------
Version 5.6.4  [V5-STABLE] (rgerhards), 2011-03-03
- bugfix: potential abort condition when $RepeatedMsgReduction set to on
  as well as potentially in a number of other places where MsgDup() was
  used. This only happened when the imudp input module was used and it
  depended on name resolution not yet had taken place. In other words,
  this was a strange problem that could lead to hard to diagnose 
  instability. So if you experience instability, chances are good that
  this fix will help.
- bugfix: fixed a memory leak and potential abort condition
  this could happen if multiple rulesets were used and some output batches
  contained messages belonging to more than one ruleset.
  fixes: http://bugzilla.adiscon.com/show_bug.cgi?id=226
  fixes: http://bugzilla.adiscon.com/show_bug.cgi?id=218
- bugfix: memory leak when $RepeatedMsgReduction on was used
  bug tracker: http://bugzilla.adiscon.com/show_bug.cgi?id=225
---------------------------------------------------------------------------
Version 5.6.3  [V5-STABLE] (rgerhards), 2011-01-26
- bugfix: action processor released memory too early, resulting in
  potential issue in retry cases (but very unlikely due to another
  bug, which I also fixed -- only after the fix this problem here
  became actually visible).
- bugfix: batch processing flagged invalid message as "bad" under some
  circumstances
- bugfix: unitialized variable could cause issues under extreme conditions
  plus some minor nits. This was found after a clang static code analyzer
  analysis (great tool, and special thanks to Marcin for telling me about
  it!)
- bugfix: batches which had actions in error were not properly retried in
  all cases
- bugfix: imfile did duplicate messages under some circumstances
- bugfix: testbench was not activated if no Java was present on system
  ... what actually was a left-over. Java is no longer required.
---------------------------------------------------------------------------
Version 5.6.2  [V5-STABLE] (rgerhards), 2010-11-30
- bugfix: compile failed on systems without epoll_create1()
  Thanks to David Hill for providing a fix.
- bugfix: atomic increment for msg object may not work correct on all
  platforms. Thanks to Chris Metcalf for the patch
- bugfix: replacements for atomic operations for non-int sized types had
  problems. At least one instance of that problem could potentially lead
  to abort (inside omfile).
- added the $InputFilePersistStateInterval config directive to imfile
- changed imfile so that the state file is never deleted (makes imfile
  more robust in regard to fatal failures)
- bugfix: a slightly more informative error message when a TCP
  connections is aborted
---------------------------------------------------------------------------
Version 5.6.1  [V5-STABLE] (rgerhards), 2010-11-24
- bugfix(important): problem in TLS handling could cause rsyslog to loop
  in a tight loop, effectively disabling functionality and bearing the
  risk of unresponsiveness of the whole system.
  Bug tracker: http://bugzilla.adiscon.com/show_bug.cgi?id=194
- permitted imptcp to work on systems which support epoll(), but not
  epoll_create().
  Bug: http://bugzilla.adiscon.com/show_bug.cgi?id=204
  Thanks to Nicholas Brink for reporting this problem.
- bugfix: testbench failed if imptcp was not enabled
- bugfix: segfault when an *empty* template was used
  Bug: http://bugzilla.adiscon.com/show_bug.cgi?id=206
  Thanks to David Hill for alerting us.
- bugfix: compile failed with --enable-unlimited-select
  thanks varmojfekoj for the patch
---------------------------------------------------------------------------
Version 5.6.0  [V5-STABLE] (rgerhards), 2010-10-19

This release brings all changes and enhancements of the 5.5.x series
to the v5-stable branch.

- bugfix: a couple of problems that imfile had on some platforms, namely
  Ubuntu (not their fault, but occured there)
- bugfix: imfile utilizes 32 bit to track offset. Most importantly,
  this problem can not experienced on Fedora 64 bit OS (which has
  64 bit long's!)
---------------------------------------------------------------------------
Version 5.5.7  [V5-BETA] (rgerhards), 2010-08-09
- changed omudpspoof default spoof address to simplify typical use case
  thanks to David Lang for suggesting this
- doc bugfix: pmlastmsg doc samples had errors
- bugfix[minor]: pmrfc3164sd had invalid name (resided in rsyslog name 
  space, what should not be the case for a contributed module)
- added omuxsock, which permits to write message to local Unix sockets
  this is the counterpart to imuxsock, enabling fast local forwarding
---------------------------------------------------------------------------
Version 5.5.6  [DEVEL] (rgerhards), 2010-07-21
- added parser modules
  * pmlastmsg, which supports the notoriously malformed "last message
    repeated n times" messages from some syslogd's (namely sysklogd)
  * pmrfc3164sd (contributed), supports RFC5424 structured data in 
    RFC3164 messages [untested]
- added new module type "string generator", used to speed up output
  processing. Expected speedup for (typical) rsyslog processing is
  roughly 5 to 6 percent compared to using string-based templates.
  They may also be used to do more complex formatting with custom
  C code, what provided greater flexibility and probably far higher
  speed, for example if using multiple regular expressions within a 
  template.
- added 4 string generators for
  * RSYSLOG_FileFormat
  * RSYSLOG_TraditionalFileFormat
  * RSYSLOG_ForwardFormat
  * RSYSLOG_TraditionalForwardFormat
- bugfix: mutexes used to simulate atomic instructions were not destructed
- bugfix: regression caused more locking action in msg.c than necessary
- bugfix: "$ActionExecOnlyWhenPreviousIsSuspended on" was broken
- bugfix: segfault on HUP when "HUPIsRestart" was set to "on"
  thanks varmojfekoj for the patch
- bugfix: default for $OMFileFlushOnTXEnd was wrong ("off").
  This, in default mode, caused buffered writing to be used, what
  means that it looked like no output were written or partial
  lines. Thanks to Michael Biebl for pointing out this bug.
- bugfix: programname filter in ! configuration can not be reset
  Thanks to Kiss Gabor for the patch.
---------------------------------------------------------------------------
Version 5.5.5  [DEVEL] (rgerhards), 2010-05-20
- added new cancel-reduced action thread termination method
  We now manage to cancel threads that block inside a retry loop to
  terminate without the need to cancel the thread. Avoiding cancellation
  helps keep the system complexity minimal and thus provides for better
  stability. This also solves some issues with improper shutdown when
  inside an action retry loop.
---------------------------------------------------------------------------
Version 5.5.4  [DEVEL] (rgerhards), 2010-05-03
- This version offers full support for Solaris on Intel and Sparc
- bugfix: problems with atomic operations emulation
  replaced atomic operation emulation with new code. The previous code
  seemed to have some issue and also limited concurrency severely. The
  whole atomic operation emulation has been rewritten.
- bugfix: netstream ptcp support class was not correctly build on systems
  without epoll() support
- bugfix: segfault on Solaris/Sparc
---------------------------------------------------------------------------
Version 5.5.3  [DEVEL] (rgerhards), 2010-04-09
- added basic but functional support for Solaris
- imported many bugfixes from 3.6.2/4.6.1 (see ChangeLog below!)
- added new property replacer option "date-rfc3164-buggyday" primarily
  to ease migration from syslog-ng. See property replacer doc for
  details.
- added capability to turn off standard LF delimiter in TCP server
  via new directive "$InputTCPServerDisableLFDelimiter on"
- bugfix: failed to compile on systems without epoll support
- bugfix: comment char ('#') in literal terminated script parsing
  and thus could not be used.
  but tracker: http://bugzilla.adiscon.com/show_bug.cgi?id=119
  [merged in from v3.22.2]
- imported patches from 4.6.0:
  * improved testbench to contain samples for totally malformed messages
    which miss parts of the message content
  * bugfix: some malformed messages could lead to a missing LF inside files
    or some other missing parts of the template content.
  * bugfix: if a message ended immediately with a hostname, the hostname
    was mistakenly interpreted as TAG, and localhost be used as hostname
---------------------------------------------------------------------------
Version 5.5.2  [DEVEL] (rgerhards), 2010-02-05
- applied patches that make rsyslog compile under Apple OS X.
  Thanks to trey for providing these.
- replaced data type "bool" by "sbool" because this created some
  portability issues.
- added $Escape8BitCharactersOnReceive directive
  Thanks to David Lang for suggesting it.
- worked around an issue where omfile failed to compile on 32 bit platforms
  under some circumstances (this smells like a gcc problem, but a simple
  solution was available). Thanks to Kenneth Marshall for some advice.
- extended testbench
---------------------------------------------------------------------------
Version 5.5.1  [DEVEL] (rgerhards), 2009-11-27
- introduced the ablity for netstream drivers to utilize an epoll interface
  This offers increased performance and removes the select() FDSET size
  limit from imtcp. Note that we fall back to select() if there is no
  epoll netstream drivers. So far, an epoll driver has only been
  implemented for plain tcp syslog, the rest will follow once the code
  proves well in practice AND there is demand.
- re-implemented $EscapeControlCharacterTab config directive
  Based on Jonathan Bond-Caron's patch for v4. This now also includes some
  automatted tests.
- bugfix: enabling GSSServer crashes rsyslog startup
  Thanks to Tomas Kubina for the patch [imgssapi]
- bugfix (kind of): check if TCP connection is still alive if using TLS
  Thanks to Jonathan Bond-Caron for the patch.
---------------------------------------------------------------------------
Version 5.5.0  [DEVEL] (rgerhards), 2009-11-18
- moved DNS resolution code out of imudp and into the backend processing
  Most importantly, DNS resolution now never happens if the resolved name
  is not required. Note that this applies to imudp - for the other inputs,
  DNS resolution almost comes for free, so we do not do it there. However,
  the new method has been implemented in a generic way and as such may 
  also be used by other modules in the future.
- added option to use unlimited-size select() calls
  Thanks to varmjofekoj for the patch
  This is not done in imudp, as it natively supports epoll().
- doc: improved description of what loadable modules can do
---------------------------------------------------------------------------
Version 5.4.2  [v5-stable] (rgerhards), 2010-03-??
- bugfix(kind of): output plugin retry behaviour could cause engine to loop
  The rsyslog engine did not guard itself against output modules that do
  not properly convey back the tryResume() behaviour. This then leads to
  what looks like an endless loop. I consider this to be a bug of the 
  engine not only because it should be hardened against plugin misbehaviour,
  but also because plugins may not be totally able to avoid this situation
  (depending on the type of and processing done by the plugin).
- bugfix: testbench failed when not executed in UTC+1 timezone
  accidently, the time zone information was kept inside some
  to-be-checked-for responses
- temporary bugfix replaced by permanent one for
  message-induced off-by-one error (potential segfault) (see 4.6.2)
  The analysis has been completed and a better fix been crafted and 
  integrated.
- bugfix(minor): status variable was uninitialized
  However, this would have caused harm only if NO parser modules at
  all were loaded, which would lead to a defunctional configuration
  at all. And, even more important, this is impossible as two parser
  modules are built-in and thus can not be "not loaded", so we always
  have a minimum of two.
---------------------------------------------------------------------------
Version 5.4.1  [v5-stable] (rgerhards), 2010-03-??
- added new property replacer option "date-rfc3164-buggyday" primarily
  to ease migration from syslog-ng. See property replacer doc for
  details. [backport from 5.5.3 because urgently needed by some]
- imported all bugfixes vom 4.6.2 (see below)
---------------------------------------------------------------------------
Version 5.4.0  [v5-stable] (rgerhards), 2010-03-08
***************************************************************************
* This is a new stable v5 version. It contains all fixes and enhancements *
* made during the 5.3.x phase as well as those listed below.              *
* Note that the 5.2.x series was quite buggy and as such all users are    *
* strongly advised to upgrade to 5.4.0.                                   *
***************************************************************************
- bugfix: omruleset failed to work in many cases
  bug tracker: http://bugzilla.adiscon.com/show_bug.cgi?id=179
  Thanks to Ryan B. Lynch for reporting this issue.
- bugfix: comment char ('#') in literal terminated script parsing
  and thus could not be used.
  but tracker: http://bugzilla.adiscon.com/show_bug.cgi?id=119
  [merged in from v3.22.2]
---------------------------------------------------------------------------
Version 5.3.7  [BETA] (rgerhards), 2010-01-27
- bugfix: queues in direct mode could case a segfault, especially if an
  action failed for action queues. The issue was an invalid increment of
  a stack-based pointer which lead to destruction of the stack frame and
  thus a segfault on function return.
  Thanks to Michael Biebl for alerting us on this problem.
- bugfix: hostname accidently set to IP address for some message sources,
  for example imudp. Thanks to Anton for reporting this bug. [imported v4]
- bugfix: ompgsql had problems with transaction support, what actually 
  rendered it unsuable. Thanks to forum user "horhe" for alerting me
  on this bug and helping to debug/fix it! [imported from 5.3.6]
- bugfix: $CreateDirs variable not properly initialized, default thus
  was random (but most often "on") [imported from v3]
- bugfix: potential segfaults during queue shutdown
  (bugs require certain non-standard settings to appear)
  Thanks to varmojfekoj for the patch [imported from 4.5.8]
  [backport from 5.5.2]
- bugfix: wrong memory assignment for a config variable (probably
  without causing any harm) [backport from 5.2.2]
- bugfix: rsyslog hangs when writing to a named pipe which nobody was
  reading. Thanks to Michael Biebl for reporting this bug.
  Bugzilla entry: http://bugzilla.adiscon.com/show_bug.cgi?id=169
  [imported from 4.5.8]
---------------------------------------------------------------------------
Version 5.3.6  [BETA] (rgerhards), 2010-01-13
- bugfix: ompgsql did not properly check the server connection in
  tryResume(), which could lead to rsyslog running in a thight loop
- bugfix: suspension during beginTransaction() was not properly handled
  by rsyslog core
- bugfix: omfile output was only written when buffer was full, not at
  end of transaction
- bugfix: commit transaction was not properly conveyed to message layer,
  potentially resulting in non-message destruction and thus hangs
- bugfix: enabling GSSServer crashes rsyslog startup
  Thanks to Tomas Kubina for the patch [imgssapi]
- bugfix (kind of): check if TCP connection is still alive if using TLS
  Thanks to Jonathan Bond-Caron for the patch.
- bugfix: $CreateDirs variable not properly initialized, default thus
  was random (but most often "on") [imported from v3]
- bugfix: ompgsql had problems with transaction support, what actually 
  rendered it unsuable. Thanks to forum user "horhe" for alerting me
  on this bug and helping to debug/fix it!
- bugfix: memory leak when sending messages in zip-compressed format
  Thanks to Naoya Nakazawa for analyzing this issue and providing a patch.
- worked around an issue where omfile failed to compile on 32 bit platforms
  under some circumstances (this smells like a gcc problem, but a simple
  solution was available). Thanks to Kenneth Marshall for some advice.
  [backported from 5.5.x branch]
---------------------------------------------------------------------------
Version 5.3.5  [BETA] (rgerhards), 2009-11-13
- some light performance enhancement by replacing time() call with much
  faster (at least under linux) gettimeofday() calls.
- some improvement of omfile performance with dynafiles
  saved costly time() calls by employing a logical clock, which is 
  sufficient for the use case
- bugfix: omudpspoof miscalculated source and destination ports
  while this was probably not noticed for source ports, it resulted in
  almost all destination ports being wrong, except for the default port
  of 514, which by virtue of its binary representation was calculated 
  correct (and probably thus the bug not earlier detected).
- bugfixes imported from earlier releases
  * bugfix: named pipes did no longer work (they always got an open error)
    this was a regression from the omfile rewrite in 4.5.0
  * bugfix(testbench): sequence check was not always performed correctly,
    that could result in tests reporting success when they actually failed
- improved testbench: added tests for UDP forwarding and omudpspoof
- doc bugfix: omudpspoof had wrong config command names ("om" missing)
- bugfix [imported from 4.4.3]: $ActionExecOnlyOnceEveryInterval did
  not work.
- [inport v4] improved testbench, contains now tcp and gzip test cases
- [import v4] added a so-called "On Demand Debug" mode, in which debug
  output can be generated only after the process has started, but not right
  from the beginning. This is assumed to be useful for hard-to-find bugs.
  Also improved the doc on the debug system.
- bugfix: segfault on startup when -q or -Q option was given
  [imported from v3-stable]
---------------------------------------------------------------------------
Version 5.3.4  [DEVEL] (rgerhards), 2009-11-04
- added the ability to create custom message parsers
- added $RulesetParser config directive that permits to bind specific
  parsers to specific rulesets
- added omruleset output module, which provides great flexibility in 
  action processing. THIS IS A VERY IMPORTANT ADDITION, see its doc
  for why.
- added the capability to have ruleset-specific main message queues
  This offers considerable additional flexibility AND superior performance
  (in cases where multiple inputs now can avoid lock contention)
- bugfix: correct default for escape ('#') character restored
  This was accidently changed to '\\', thanks to David Lang for reporting
- bugfix(testbench): testcase did not properly wait for rsyslogd shutdown
  thus some unpredictable behavior and a false negative test result
  could occur.
---------------------------------------------------------------------------
Version 5.3.3  [DEVEL] (rgerhards), 2009-10-27
- simplified and thus speeded up the queue engine, also fixed some
  potential race conditions (in very unusual shutdown conditions)
  along the way. The threading model has seriously changes, so there may
  be some regressions.
- enhanced test environment (inlcuding testbench): support for enhancing
  probability of memory addressing failure by using non-NULL default
  value for malloced memory (optional, only if requested by configure
  option). This helps to track down some otherwise undetected issues
  within the testbench.
- bugfix: potential abort if inputname property was not set 
  primarily a problem of imdiag
- bugfix: message processing states were not set correctly in all cases
  however, this had no negative effect, as the message processing state
  was not evaluated when a batch was deleted, and that was the only case
  where the state could be wrong.
---------------------------------------------------------------------------
Version 5.3.2  [DEVEL] (rgerhards), 2009-10-21
- enhanced omfile to support transactional interface. This will increase
  performance in many cases.
- added multi-ruleset support to imudp
- re-enabled input thread termination handling that does avoid thread
  cancellation where possible. This provides a more reliable mode of
  rsyslogd termination (canceling threads my result in not properly
  freed resouces and potential later hangs, even though we perform
  proper cancel handling in our code). This is part of an effort to
  reduce thread cancellation as much as possible in rsyslog.
  NOTE: the code previously written code for this functionality had a
  subtle race condition. The new code solves that.
- enhanced immark to support non-cancel input module termination
- improved imudp so that epoll can be used in more environments,
  fixed potential compile time problem if EPOLL_CLOEXEC is not available.
- some cleanup/slight improvement:
  * changed imuxsock to no longer use deprecated submitAndParseMsg() IF
  * changed submitAndParseMsg() interface to be a wrapper around the new
    way of message creation/submission. This enables older plugins to be
    used together with the new interface. The removal also enables us to
    drop a lot of duplicate code, reducing complexity and increasing
    maintainability.
- bugfix: segfault when starting up with an invalid .qi file for a disk queue
  Failed for both pure disk as well as DA queues. Now, we emit an error
  message and disable disk queueing facility.
- bugfix: potential segfault on messages with empty MSG part. This was a
  recently introduced regression.
- bugfix: debug string larger than 1K were improperly displayed. Max size
  is now 32K, and if a string is even longer it is meaningfully truncated.
---------------------------------------------------------------------------
Version 5.3.1  [DEVEL] (rgerhards), 2009-10-05
- added $AbortOnUncleanConfig directive - permits to prevent startup when
  there are problems with the configuration file. See it's doc for
  details.
- included some important fixes from v4-stable:
  * bugfix: invalid handling of zero-sized messages
  * bugfix: zero-sized UDP messages are no longer processed
  * bugfix: random data could be appended to message
  * bugfix: reverse lookup reduction logic in imudp do DNS queries too often
- bugfixes imported from 4.5.4:
  * bugfix: potential segfault in stream writer on destruction
  * bugfix: potential race in object loader (obj.c) during use/release
  * bugfixes: potential problems in out file zip writer
---------------------------------------------------------------------------
Version 5.3.0  [DEVEL] (rgerhards), 2009-09-14
- begun to add simple GUI programs to gain insight into running rsyslogd
  instances and help setup and troubleshooting (active via the
  --enable-gui ./configure switch)
- changed imudp to utilize epoll(), where available. This shall provide
  slightly better performance (just slightly because we called select()
  rather infrequently on a busy system)
---------------------------------------------------------------------------
Version 5.2.2  [v5-stable] (rgerhards), 2009-11-??
- bugfix: enabling GSSServer crashes rsyslog startup
  Thanks to Tomas Kubina for the patch [imgssapi]
---------------------------------------------------------------------------
Version 5.2.1  [v5-stable] (rgerhards), 2009-11-02
- bugfix [imported from 4.4.3]: $ActionExecOnlyOnceEveryInterval did
  not work.
- bugfix: segfault on startup when -q or -Q option was given
  [imported from v3-stable]
---------------------------------------------------------------------------
Version 5.2.0  [v5-stable] (rgerhards), 2009-11-02
This is a re-release of version 5.1.6 as stable after we did not get any bug 
reports during the whole beta phase. Still, this first v5-stable may not be 
as stable as one hopes for, I am not sure if we did not get bug reports
just because nobody tried it. Anyhow, we need to go forward and so we
have the initial v5-stable.
---------------------------------------------------------------------------
Version 5.1.6  [v5-beta] (rgerhards), 2009-10-15
- feature imports from v4.5.6
- bugfix: potential race condition when queue worker threads were
  terminated
- bugfix: solved potential (temporary) stall of messages when the queue was
  almost empty and few new data added (caused testbench to sometimes hang!)
- fixed some race condition in testbench
- added more elaborate diagnostics to parts of the testbench
- bugfixes imported from 4.5.4:
  * bugfix: potential segfault in stream writer on destruction
  * bugfix: potential race in object loader (obj.c) during use/release
  * bugfixes: potential problems in out file zip writer
- included some important fixes from 4.4.2:
  * bugfix: invalid handling of zero-sized messages
  * bugfix: zero-sized UDP messages are no longer processed
  * bugfix: random data could be appended to message
  * bugfix: reverse lookup reduction logic in imudp do DNS queries too often
---------------------------------------------------------------------------
Version 5.1.5  [v5-beta] (rgerhards), 2009-09-11
- added new config option $ActionWriteAllMarkMessages
  this option permites to process mark messages under all circumstances,
  even if an action was recently called. This can be useful to use mark
  messages as a kind of heartbeat.
- added new config option $InputUnixListenSocketCreatePath
  to permit the auto-creation of pathes to additional log sockets. This
  turns out to be useful if they reside on temporary file systems and
  rsyslogd starts up before the daemons that create these sockets
  (rsyslogd always creates the socket itself if it does not exist).
- added $LogRSyslogStatusMessages configuration directive
  permitting to turn off rsyslog start/stop/HUP messages. See Debian
  ticket http://bugs.debian.org/cgi-bin/bugreport.cgi?bug=463793
- bugfix: hostnames with dashes in them were incorrectly treated as
  malformed, thus causing them to be treated as TAG (this was a regression
  introduced from the "rfc3164 strict" change in 4.5.0). Testbench has been
  updated to include a smaple message with a hostname containing a dash.
- bugfix: strings improperly reused, resulting in some message properties
  be populated with strings from previous messages. This was caused by
  an improper predicate check.
- added new config directive $omfileForceChown [import from 4.7.0]
---------------------------------------------------------------------------
Version 5.1.4  [DEVEL] (rgerhards), 2009-08-20
- legacy syslog parser changed so that it now accepts date stamps in
  wrong case. Some devices seem to create them and I do not see any harm
  in supporting that.
- added $InputTCPMaxListeners directive - permits to specify how many 
  TCP servers shall be possible (default is 20).
- bugfix: memory leak with some input modules. Those inputs that
  use parseAndSubmitMsg() leak two small memory blocks with every message.
  Typically, those process only relatively few messages, so the issue 
  does most probably not have any effect in practice.
- bugfix: if tcp listen port could not be created, no error message was
  emitted
- bugfix: discard action did not work (did not discard messages)
- bugfix: discard action caused segfault
- bugfix: potential segfault in output file writer (omfile)
  In async write mode, we use modular arithmetic to index the output
  buffer array. However, the counter variables accidently were signed,
  thus resulting in negative indizes after integer overflow. That in turn
  could lead to segfaults, but was depending on the memory layout of 
  the instance in question (which in turn depended on a number of
  variables, like compile settings but also configuration). The counters
  are now unsigned (as they always should have been) and so the dangling
  mis-indexing does no longer happen. This bug potentially affected all
  installations, even if only some may actually have seen a segfault.
---------------------------------------------------------------------------
Version 5.1.3  [DEVEL] (rgerhards), 2009-07-28
- architecture change: queue now always has at least one worker thread
  if not running in direct mode. Previous versions could run without 
  any active workers. This simplifies the code at a very small expense.
  See v5 compatibility note document for more in-depth discussion.
- enhance: UDP spoofing supported via new output module omudpspoof
  See the omudpspoof documentation for details and samples
- bugfix: message could be truncated after TAG, often when forwarding
  This was a result of an internal processing error if maximum field
  sizes had been specified in the property replacer.
- bugfix: minor static memory leak while reading configuration
  did NOT leak based on message volume
- internal: added ability to terminate input modules not via pthread_cancel
  but an alternate approach via pthread_kill. This is somewhat safer as we
  do not need to think about the cancel-safeness of all libraries we use.
  However, not all inputs can easily supported, so this now is a feature
  that can be requested by the input module (the most important ones
  request it).
---------------------------------------------------------------------------
Version 5.1.2  [DEVEL] (rgerhards), 2009-07-08
- bugfix: properties inputname, fromhost, fromhost-ip, msg were lost when
  working with disk queues
- some performance enhancements
- bugfix: abort condition when RecvFrom was not set and message reduction
  was on. Happend e.g. with imuxsock.
- added $klogConsoleLogLevel directive which permits to set a new
  console log level while rsyslog is active
- some internal code cleanup
---------------------------------------------------------------------------
Version 5.1.1  [DEVEL] (rgerhards), 2009-07-03
- bugfix: huge memory leak in queue engine (made rsyslogd unusable in
  production). Occured if at least one queue was in direct mode 
  (the default for action queues)
- imported many performance optimizations from v4-devel (4.5.0)
- bugfix: subtle (and usually irrelevant) issue in timout processing
  timeout could be one second too early if nanoseconds wrapped
- set a more sensible timeout for shutdow, now 1.5 seconds to complete
  processing (this also removes those cases where the shutdown message
  was not written because the termination happened before it)
---------------------------------------------------------------------------
Version 5.1.0  [DEVEL] (rgerhards), 2009-05-29

*********************************** NOTE **********************************
The v5 versions of rsyslog feature a greatly redesigned queue engine. The
major theme for the v5 release is twofold:

a) greatly improved performance
b) enable audit-grade processing

Here, audit-grade processing means that rsyslog, if used together with
audit-grade transports and configured correctly, will never lose messages
that already have been acknowledged, not even in fatal failure cases like
sudden loss of power.

Note that large parts of rsyslog's important core components have been
restructured to support these design goals. As such, early versions of
the engine will probably be less stable than the v3/v4 engine.

Also note that the initial versions do not cover all and everything. As
usual, the code will evolve toward the final goal as version numbers
increase.
*********************************** NOTE **********************************

- redesigned queue engine so that it supports ultra-reliable operations
  This resulted in a rewrite of large parts. The new capability can be
  used to build audit-grade systems on the basis of rsyslog.
- added $MainMsgQueueDequeueBatchSize and $ActionQueueDequeueBatchSize 
  configuration directives
- implemented a new transactional output module interface which provides
  superior performance (for databases potentially far superior performance)
- increased ompgsql performance by adapting to new transactional
  output module interface
---------------------------------------------------------------------------
Version 4.8.1  [v4-stable], 2011-09-??
- increased max config file line size to 64k
  We now also emit an error message if even 64k is not enough (not
  doing so previously may rightfully be considered as a bug)
- bugfix: omprog made rsyslog abort on startup if not binary to
  execute was configured
- bugfix: $ActionExecOnlyOnce interval did not work properly
  Thanks to Tomas Heinrich for the patch
- bugfix: potential abort if ultra-large file io buffers are used and
  dynafile cache exhausts address space (primarily a problem on 32 bit
  platforms)
- bugfix: potential abort after reading invalid X.509 certificate
  closes: http://bugzilla.adiscon.com/show_bug.cgi?id=290
  Thanks to Tomas Heinrich for the patch.
- bugfix: potential fatal abort in omgssapi
  Thanks to Tomas Heinrich for the patch.
- added doc for omprog
- FQDN hostname for multihomed host was not always set to the correct name
  if multiple aliases existed. Thanks to Tomas Heinreich for the patch.
- re-licensed larger parts of the codebase under the Apache license 2.0
---------------------------------------------------------------------------
Version 4.8.0  [v4-stable] (rgerhards), 2011-09-07
***************************************************************************
* This is a new stable v4 version. It contains all fixes and enhancements *
* made during the 4.7.x phase as well as those listed below.              *
* Note: major new development to v4 is concluded  and will only be done   *
*       for custom projects.                                              *
***************************************************************************
There are no changes compared to 4.7.5, just a re-release with the new
version number as new v4-stable. The most important new feature is Solaris
support.
---------------------------------------------------------------------------
Version 4.7.5  [v4-beta], 2011-09-01
- bugfix/security: off-by-two bug in legacy syslog parser, CVE-2011-3200
- bugfix: potential misadressing in property replacer
- bugfix: The NUL-Byte for the syslogtag was not copied in MsgDup (msg.c)
---------------------------------------------------------------------------
Version 4.7.4  [v4-beta] (rgerhards), 2011-07-11
- added support for the ":omusrmsg:" syntax in configuring user messages
- added support for the ":omfile:" syntax in configuring user messages
- added $LocalHostName config directive
- bugfix: PRI was invalid on Solaris for message from local log socket
Version 4.7.3  [v4-devel] (rgerhards), 2010-11-25
- added omuxsock, which permits to write message to local Unix sockets
  this is the counterpart to imuxsock, enabling fast local forwarding
- added imptcp, a simplified, Linux-specific and potentielly fast
  syslog plain tcp input plugin (NOT supporting TLS!)
- bugfix: a couple of problems that imfile had on some platforms, namely
  Ubuntu (not their fault, but occured there)
- bugfix: imfile utilizes 32 bit to track offset. Most importantly,
  this problem can not experienced on Fedora 64 bit OS (which has
  64 bit long's!)
- added the $InputFilePersistStateInterval config directive to imfile
- changed imfile so that the state file is never deleted (makes imfile
  more robust in regard to fatal failures)
---------------------------------------------------------------------------
Version 4.7.2  [v4-devel] (rgerhards), 2010-05-03
- bugfix: problems with atomic operations emulaton
  replaced atomic operation emulation with new code. The previous code
  seemed to have some issue and also limited concurrency severely. The
  whole atomic operation emulation has been rewritten.
- added new $Sleep directive to hold processing for a couple of seconds
  during startup
- bugfix: programname filter in ! configuration can not be reset
  Thanks to Kiss Gabor for the patch.
---------------------------------------------------------------------------
Version 4.7.1  [v4-devel] (rgerhards), 2010-04-22
- Solaris support much improved -- was not truely usable in 4.7.0
  Solaris is no longer supported in imklog, but rather there is a new
  plugin imsolaris, which is used to pull local log sources on a Solaris
  machine.
- testbench improvement: Java is no longer needed for testing tool creation
---------------------------------------------------------------------------
Version 4.7.0  [v4-devel] (rgerhards), 2010-04-14
- new: support for Solaris added (but not yet the Solaris door API)
- added function getenv() to RainerScript
- added new config option $InputUnixListenSocketCreatePath
  to permit the auto-creation of pathes to additional log sockets. This
  turns out to be useful if they reside on temporary file systems and
  rsyslogd starts up before the daemons that create these sockets
  (rsyslogd always creates the socket itself if it does not exist).
- added $LogRSyslogStatusMessages configuration directive
  permitting to turn off rsyslog start/stop/HUP messages. See Debian
  ticket http://bugs.debian.org/cgi-bin/bugreport.cgi?bug=463793
- added new config directive $omfileForceChown to (try to) fix some broken
  system configs.
  See ticket for details: http://bugzilla.adiscon.com/show_bug.cgi?id=150
- added $EscapeControlCharacterTab config directive
  Thanks to Jonathan Bond-Caron for the patch.
- added option to use unlimited-size select() calls
  Thanks to varmjofekoj for the patch
- debugondemand mode caused backgrounding to fail - close to a bug, but I'd
  consider the ability to background in this mode a new feature...
- bugfix (kind of): check if TCP connection is still alive if using TLS
  Thanks to Jonathan Bond-Caron for the patch.
- imported changes from 4.5.7 and below
- bugfix: potential segfault when -p command line option was used
  Thanks for varmojfekoj for pointing me at this bug.
- imported changes from 4.5.6 and below
---------------------------------------------------------------------------
Version 4.6.8  [v4-stable] (rgerhards), 2011-09-01
- bugfix/security: off-by-two bug in legacy syslog parser, CVE-2011-3200
- bugfix: potential misadressing in property replacer
- bugfix: memcpy overflow can occur in allowed sender checking
  if a name is resolved to IPv4-mapped-on-IPv6 address
  Found by Ismail Dönmez at suse
- bugfix: The NUL-Byte for the syslogtag was not copied in MsgDup (msg.c)
---------------------------------------------------------------------------
Version 4.6.7  [v4-stable] (rgerhards), 2011-07-11
- added support for the ":omusrmsg:" syntax in configuring user messages
- added support for the ":omfile:" syntax for actions
---------------------------------------------------------------------------
Version 4.6.6  [v4-stable] (rgerhards), 2011-06-24
- bugfix: memory leak in imtcp & subsystems under some circumstances
  This leak is tied to error conditions which lead to incorrect cleanup
  of some data structures. [backport from v6, limited testing under v4]
- bugfix: invalid processing in QUEUE_FULL condition
  If the the multi-submit interface was used and a QUEUE_FULL condition
  occured, the failed message was properly destructed. However, the
  rest of the input batch, if it existed, was not processed. So this
  lead to potential loss of messages and a memory leak. The potential
  loss of messages was IMHO minor, because they would have been dropped
  in most cases due to the queue remaining full, but very few lucky ones
  from the batch may have made it. Anyhow, this has now been changed so
  that the rest of the batch is properly tried to be enqueued and, if
  not possible, destructed.
- bugfix: invalid storage type for config variables
- bugfix: stream driver mode was not correctly set on tcp ouput on big
  endian systems.
  thanks varmojfekoj for the patch
- bugfix: IPv6-address could not be specified in omrelp
  this was due to improper parsing of ":"
  closes: http://bugzilla.adiscon.com/show_bug.cgi?id=250
- bugfix: memory and file descriptor leak in stream processing
  Leaks could occur under some circumstances if the file stream handler
  errored out during the open call. Among others, this could cause very
  big memory leaks if there were a problem with unreadable disk queue
  files. In regard to the memory leak, this
  closes: http://bugzilla.adiscon.com/show_bug.cgi?id=256
- bugfix: imfile potentially duplicates lines
  This can happen when 0 bytes are read from the input file, and some
  writer appends data to the file BEFORE we check if a rollover happens.
  The check for rollover uses the inode and size as a criterion. So far,
  we checked for equality of sizes, which is not given in this scenario,
  but that does not indicate a rollover. From the source code comments:
     Note that when we check the size, we MUST NOT check for equality.
     The reason is that the file may have been written right after we
     did try to read (so the file size has increased). That is NOT in
     indicator of a rollover (this is an actual bug scenario we 
     experienced). So we need to check if the new size is smaller than
     what we already have seen!
  Also, under some circumstances an invalid truncation was detected. This
  code has now been removed, a file change (and thus resent) is only
  detected if the inode number changes.
- bugfix: a couple of problems that imfile had on some platforms, namely
  Ubuntu (not their fault, but occured there)
- bugfix: imfile utilizes 32 bit to track offset. Most importantly,
  this problem can not experienced on Fedora 64 bit OS (which has
  64 bit long's!)
- bugfix: abort if imfile reads file line of more than 64KiB
  Thanks to Peter Eisentraut for reporting and analysing this problem.
  bug tracker: http://bugzilla.adiscon.com/show_bug.cgi?id=221
- bugfix: omlibdbi did not use password from rsyslog.con
  closes: http://bugzilla.adiscon.com/show_bug.cgi?id=203
- bugfix: TCP connection invalidly aborted when messages needed to be
  discarded (due to QUEUE_FULL or similar problem)
- bugfix: a slightly more informative error message when a TCP
  connections is aborted
- bugfix: timestamp was incorrectly calculated for timezones with minute
  offset
  closes: http://bugzilla.adiscon.com/show_bug.cgi?id=271
- some improvements thanks to clang's static code analyzer
  o overall cleanup (mostly unnecessary writes and otherwise unused stuff)
  o bugfix: fixed a very remote problem in msg.c which could occur when
    running under extremely low memory conditions
---------------------------------------------------------------------------
Version 4.6.5  [v4-stable] (rgerhards), 2010-11-24
- bugfix(important): problem in TLS handling could cause rsyslog to loop
  in a tight loop, effectively disabling functionality and bearing the
  risk of unresponsiveness of the whole system.
  Bug tracker: http://bugzilla.adiscon.com/show_bug.cgi?id=194
---------------------------------------------------------------------------
Version 4.6.4  [v4-stable] (rgerhards), 2010-08-05
- bugfix: zero-sized (empty) messages were processed by imtcp
  they are now dropped as they always should have been
- bugfix: programname filter in ! configuration can not be reset
  Thanks to Kiss Gabor for the patch.
---------------------------------------------------------------------------
Version 4.6.3  [v4-stable] (rgerhards), 2010-07-07
- improvded testbench
  - added test with truly random data received via syslog to test
    robustness
  - added new configure option that permits to disable and enable an
    extended testbench
- bugfix: segfault on HUP when "HUPIsRestart" was set to "on"
  thanks varmojfekoj for the patch
- bugfix: default for $OMFileFlushOnTXEnd was wrong ("off").
  This, in default mode, caused buffered writing to be used, what
  means that it looked like no output were written or partial
  lines. Thanks to Michael Biebl for pointing out this bug.
- bugfix: testbench failed when not executed in UTC+1 timezone
  accidently, the time zone information was kept inside some
  to-be-checked-for responses
- temporary bugfix replaced by permanent one for
  message-induced off-by-one error (potential segfault) (see 4.6.2)
  The analysis has been completed and a better fix been crafted and 
  integrated.
- bugfix: the T/P/E config size specifiers did not work properly under
  all 32-bit platforms
- bugfix: local unix system log socket was deleted even when it was
  not configured
- some doc fixes; incorrect config samples could cause confusion
  thanks to Anthony Edwards for pointing the problems out
---------------------------------------------------------------------------
Version 4.6.2  [v4-stable] (rgerhards), 2010-03-26
- new feature: "." action type added to support writing files to relative
  pathes (this is primarily meant as a debug aid)
- added replacements for atomic instructions on systems that do not
  support them. [backport of Stefen Sledz' patch for v5)
- new feature: $OMFileAsyncWriting directive added
  it permits to specifiy if asynchronous writing should be done or not
- bugfix(temporary): message-induced off-by-one error (potential segfault)
  Some types of malformed messages could trigger an off-by-one error
  (for example, \0 or \n as the last character, and generally control
  character escaption is questionable). This is due to not strictly
  following a the \0 or string counted string paradigm (during the last
  optimization on the cstring class). As a temporary fix, we have 
  introduced a proper recalculation of the size. However, a final
  patch is expected in the future. See bug tracker for further details
  and when the final patch will be available:
  http://bugzilla.adiscon.com/show_bug.cgi?id=184
  Note that the current patch is considered sufficient to solve the
  situation, but it requires a bit more runtime than desirable.
- bugfix: potential segfault in dynafile cache
  This bug was triggered by an open failure. The the cache was full and
  a new entry needed to be placed inside it, a victim for eviction was
  selected. That victim was freed, then the open of the new file tried. If
  the open failed, the victim entry was still freed, and the function
  exited. However, on next invocation and cache search, the victim entry
  was used as if it were populated, most probably resulting in a segfault.
- bugfix: race condition during directory creation
  If multiple files try to create a directory at (almost) the same time,
  some of them may fail. This is a data race and also exists with other
  processes that may create the same directory. We do now check for this
  condition and gracefully handle it.
- bugfix: potential re-use of free()ed file stream object in omfile
  when dynaCache is enabled, the cache is full, a new entry needs to
  be allocated, thus the LRU discarded, then a new entry is opend and that
  fails. In that case, it looks like the discarded stream may be reused
  improperly (based on code analysis, test case and confirmation pending)
- added new property replacer option "date-rfc3164-buggyday" primarily
  to ease migration from syslog-ng. See property replacer doc for
  details. [backport from 5.5.3 because urgently needed by some]
- improved testbench
- bugfix: invalid buffer write in (file) stream class
  currently being accessed buffer could be overwritten with new data.
  While this probably did not cause access violations, it could case loss
  and/or duplication of some data (definitely a race with no deterministic
  outcome)
- bugfix: potential hang condition during filestream close
  predicate was not properly checked when waiting for the background file
  writer
- bugfix: improper synchronization when "$OMFileFlushOnTXEnd on" was used
  Internal data structures were not properly protected due to missing
  mutex calls.
- bugfix: potential data loss during file stream shutdown
- bugfix: potential problems during file stream shutdown
  The shutdown/close sequence was not clean, what potentially (but
  unlikely) could lead to some issues. We have not been able to describe
  any fatal cases, but there was some bug potential. Sequence has now
  been straighted out.
- bugfix: potential problem (loop, abort) when file write error occured
  When a write error occured in stream.c, variable iWritten had the error
  code but this was handled as if it were the actual number of bytes
  written. That was used in pointer arithmetic later on, and thus could
  lead to all sorts of problems. However, this could only happen if the
  error was EINTR or the file in question was a tty. All other cases were
  handled properly. Now, iWritten is reset to zero in such cases, resulting
  in proper retries.
- bugfix: $omfileFlushOnTXEnd was turned on when set to off and vice
  versa due to an invalid check
- bugfix: recent patch to fix small memory leak could cause invalid free.
  This could only happen during config file parsing.
- bugfix(minor): handling of extremely large strings in dbgprintf() fixed
  Previously, it could lead to garbagge output and, in extreme cases, also
  to segfaults. Note: this was a problem only when debug output was 
  actually enabled, so it caused no problem in production use.
- bugfix(minor): BSD_SO_COMPAT query function had some global vars not
  properly initialized. However, in practice the loader initializes them 
  with zero, the desired value, so there were no actual issue in almost 
  all cases.
---------------------------------------------------------------------------
Version 4.6.1  [v4-stable] (rgerhards), 2010-03-04
- re-enabled old pipe output (using new module ompipe, built-in) after
  some problems with pipes (and especially in regard to xconsole) were
  discovered. Thanks to Michael Biebl for reporting the issues.
- bugfix: potential problems with large file support could cause segfault
  ... and other weird problems. This seemed to affect 32bit-platforms
  only, but I can not totally outrule there were issues on other
  platforms as well. The previous code could cause system data types
  to be defined inconsistently, and that could lead to various 
  troubles. Special thanks go to the Mandriva team for identifying
  an initial problem, help discussing it and ultimately a fix they
  contributed.
- bugfix: fixed problem that caused compilation on FreeBSD 9.0 to fail.
  bugtracker: http://bugzilla.adiscon.com/show_bug.cgi?id=181
  Thanks to Christiano for reporting.
- bugfix: potential segfault in omfile when a dynafile open failed
  In that case, a partial cache entry was written, and some internal
  pointers (iCurrElt) not correctly updated. In the next iteration, that
  could lead to a segfault, especially if iCurrElt then points to the
  then-partial record. Not very likely, but could happen in practice.
- bugfix (theoretical): potential segfault in omfile under low memory
  condition. This is only a theoretical bug, because it would only 
  happen when strdup() fails to allocate memory - which is highly 
  unlikely and will probably lead to all other sorts of errors.
- bugfix: comment char ('#') in literal terminated script parsing
  and thus could not be used.
  but tracker: http://bugzilla.adiscon.com/show_bug.cgi?id=119
  [merged in from v3.22.2]
---------------------------------------------------------------------------
Version 4.6.0  [v4-stable] (rgerhards), 2010-02-24
***************************************************************************
* This is a new stable v4 version. It contains all fixes and enhancements *
* made during the 4.5.x phase as well as those listed below.              *
* Note: this version is scheduled to conclude the v4 development process. *
*       Do not expect any more new developments in v4. The focus is now   *
*       on v5 (what also means we have a single devel branch again).      *
*       ("development" means new feature development, bug fixes are of    *
*       course provided for v4-stable)                                    *
***************************************************************************
- improved testbench to contain samples for totally malformed messages
  which miss parts of the message content
- bugfix: some malformed messages could lead to a missing LF inside files
  or some other missing parts of the template content.
- bugfix: if a message ended immediately with a hostname, the hostname
  was mistakenly interpreted as TAG, and localhost be used as hostname
- bugfix: message without MSG part could case a segfault
  [backported from v5 commit 98d1ed504ec001728955a5bcd7916f64cd85f39f]
  This actually was a "recent" regression, but I did not realize that it
  was introduced by the performance optimization in v4-devel. Shame on
  me for having two devel versions at the same time...
---------------------------------------------------------------------------
Version 4.5.8  [v4-beta] (rgerhards), 2010-02-10
- enhanced doc for using PostgreSQL
  Thanks to Marc Schiffbauer for the new/updated doc
- bugfix: property replacer returned invalid parameters under some (unusual)
  conditions. In extreme cases, this could lead to garbled logs and/or
  a system failure.
- bugfix: invalid length returned (often) when using regular expressions
  inside the property replacer
- bugfix: submatch regex in property replacer did not honor "return 0 on
  no match" config case
- bugfix: imuxsock incorrectly stated inputname "imudp"
  Thanks to Ryan Lynch for reporting this.
- (slightly) enhanced support for FreeBSD by setting _PATH_MODDIR to
  the correct value on FreeBSD.
  Thanks to Cristiano for the patch.
- bugfix: -d did not enable display of debug messages
  regression from introduction of "debug on demand" mode
  Thanks to Michael Biebl for reporting this bug
- bugfix: blanks inside file names did not terminate file name parsing.
  This could reslult in the whole rest of a line (including comments)
  to be treated as file name in "write to file" actions.
  Thanks to Jack for reporting this issue.
- bugfix: rsyslog hang when writing to a named pipe which nobody was
  reading. Thanks to Michael Biebl for reporting this bug.
  Bugzilla entry: http://bugzilla.adiscon.com/show_bug.cgi?id=169
- bugfix: potential segfaults during queue shutdown
  (bugs require certain non-standard settings to appear)
  Thanks to varmojfekoj for the patch
---------------------------------------------------------------------------
Version 4.5.7  [v4-beta] (rgerhards), 2009-11-18
- added a so-called "On Demand Debug" mode, in which debug output can
  be generated only after the process has started, but not right from
  the beginning. This is assumed to be useful for hard-to-find bugs.
  Also improved the doc on the debug system.
- bugfix (kind of): check if TCP connection is still alive if using TLS
  Thanks to Jonathan Bond-Caron for the patch.
- bugfix: hostname accidently set to IP address for some message sources,
  for example imudp. Thanks to Anton for reporting this bug.
- bugfix [imported from 4.4.3]: $ActionExecOnlyOnceEveryInterval did
  not work.
---------------------------------------------------------------------------
Version 4.5.6  [v4-beta] (rgerhards), 2009-11-05
- bugfix: named pipes did no longer work (they always got an open error)
  this was a regression from the omfile rewrite in 4.5.0
- bugfix(minor): diag function returned wrong queue memeber count
  for the main queue if an active DA queue existed. This had no relevance
  to real deployments (assuming they are not running the debug/diagnostic
  module...), but sometimes caused grief and false alerts in the 
  testbench.
- included some important fixes from v4-stable:
  * bugfix: invalid handling of zero-sized messages
  * bugfix: zero-sized UDP messages are no longer processed
  * bugfix: random data could be appended to message
  * bugfix: reverse lookup reduction logic in imudp do DNS queries too often
- bugfix(testbench): testcase did not properly wait for rsyslod shutdown
  thus some unpredictable behavior and a false negative test result
  could occur. [BACKPORTED from v5]
- bugfix(testbench): sequence check was not always performed correctly,
  that could result in tests reporting success when they actually failed
---------------------------------------------------------------------------
Version 4.5.5  [v4-beta] (rgerhards), 2009-10-21
- added $InputTCPServerNotifyOnConnectionClose config directive
  see doc for details
- bugfix: debug string larger than 1K were improperly displayed. Max size
  is now 32K
- bugfix: invalid storage class selected for some size config parameters.
  This resulted in wrong values. The most prominent victim was the
  directory creation mode, which was set to zero in some cases. For 
  details, see related blog post:
  http://blog.gerhards.net/2009/10/another-note-on-hard-to-find-bugs.html
---------------------------------------------------------------------------
Version 4.5.4  [v4-beta] (rgerhards), 2009-09-29
- bugfix: potential segfault in stream writer on destruction
  Most severely affected omfile. The problem was that some buffers were
  freed before the asynchronous writer thread was shut down. So the
  writer thread accessed invalid data, which may even already be
  overwritten. Symptoms (with omfile) were segfaults, grabled data
  and files with random names placed around the file system (most
  prominently into the root directory). Special thanks to Aaron for
  helping to track this down.
- bugfix: potential race in object loader (obj.c) during use/release
  of object interface
- bugfixes: potential problems in out file zip writer. Problems could
  lead to abort and/or memory leak. The module is now hardened in a very
  conservative way, which is sub-optimal from a performance point of view.
  This should be improved if it has proven reliable in practice.
---------------------------------------------------------------------------
Version 4.5.3  [v4-beta] (rgerhards), 2009-09-17
- bugfix: repeated messages were incorrectly processed
  this could lead to loss of the repeated message content. As a side-
  effect, it could probably also be possible that some segfault occurs
  (quite unlikely). The root cause was that some counters introduced
  during the malloc optimizations were not properly duplicated in
  MsgDup(). Note that repeated message processing is not enabled
  by default.
- bugfix: message sanitation had some issues:
  - control character DEL was not properly escaped
  - NUL and LF characters were not properly stripped if no control
    character replacement was to be done
  - NUL characters in the message body were silently dropped (this was
    a regeression introduced by some of the recent optimizations)
- bugfix: strings improperly reused, resulting in some message properties
  be populated with strings from previous messages. This was caused by
  an improper predicate check. [backported from v5]
- fixed some minor portability issues
- bugfix: reverse lookup reduction logic in imudp do DNS queries too often
  [imported from 4.4.2]
---------------------------------------------------------------------------
Version 4.5.2  [v4-beta] (rgerhards), 2009-08-21
- legacy syslog parser changed so that it now accepts date stamps in
  wrong case. Some devices seem to create them and I do not see any harm
  in supporting that.
- added $InputTCPMaxListeners directive - permits to specify how many 
  TCP servers shall be possible (default is 20).
- bugfix: memory leak with some input modules. Those inputs that
  use parseAndSubmitMsg() leak two small memory blocks with every message.
  Typically, those process only relatively few messages, so the issue 
  does most probably not have any effect in practice.
- bugfix: if tcp listen port could not be created, no error message was
  emitted
- bugfix: potential segfault in output file writer (omfile)
  In async write mode, we use modular arithmetic to index the output
  buffer array. However, the counter variables accidently were signed,
  thus resulting in negative indizes after integer overflow. That in turn
  could lead to segfaults, but was depending on the memory layout of 
  the instance in question (which in turn depended on a number of
  variables, like compile settings but also configuration). The counters
  are now unsigned (as they always should have been) and so the dangling
  mis-indexing does no longer happen. This bug potentially affected all
  installations, even if only some may actually have seen a segfault.
- bugfix: hostnames with dashes in them were incorrectly treated as
  malformed, thus causing them to be treated as TAG (this was a regression
  introduced from the "rfc3164 strict" change in 4.5.0).
---------------------------------------------------------------------------
Version 4.5.1  [DEVEL] (rgerhards), 2009-07-15
- CONFIG CHANGE: $HUPisRestart default is now "off". We are doing this
  to support removal of restart-type HUP in v5.
- bugfix: fromhost-ip was sometimes truncated
- bugfix: potential segfault when zip-compressed syslog records were
  received (double free)
- bugfix: properties inputname, fromhost, fromhost-ip, msg were lost when
  working with disk queues
- performance enhancement: much faster, up to twice as fast (depending
  on configuration)
- bugfix: abort condition when RecvFrom was not set and message reduction
  was on. Happend e.g. with imuxsock.
- added $klogConsoleLogLevel directive which permits to set a new
  console log level while rsyslog is active
- bugfix: message could be truncated after TAG, often when forwarding
  This was a result of an internal processing error if maximum field
  sizes had been specified in the property replacer.
- added ability for the TCP output action to "rebind" its send socket after
  sending n messages (actually, it re-opens the connection, the name is 
  used because this is a concept very similiar to $ActionUDPRebindInterval).
  New config directive $ActionSendTCPRebindInterval added for the purpose.
  By default, rebinding is disabled. This is considered useful for load
  balancers.
- testbench improvements
---------------------------------------------------------------------------
Version 4.5.0  [DEVEL] (rgerhards), 2009-07-02
- activation order of inputs changed, they are now activated only after
  privileges are dropped. Thanks to Michael Terry for the patch.
- greatly improved performance
- greatly reduced memory requirements of msg object
  to around half of the previous demand. This means that more messages can
  be stored in core! Due to fewer cache misses, this also means some
  performance improvement.
- improved config error messages: now contain a copy of the config line
  that (most likely) caused the error
- reduced max value for $DynaFileCacheSize to 1,000 (the former maximum
  of 10,000 really made no sense, even 1,000 is very high, but we like
  to keep the user in control ;)).
- added capability to fsync() queue disk files for enhanced reliability
  (also add's speed, because you do no longer need to run the whole file
  system in sync mode)
- more strict parsing of the hostname in rfc3164 mode, hopefully
  removes false positives (but may cause some trouble with hostname
  parsing). For details, see this bug tracker:
  http://bugzilla.adiscon.com/show_bug.cgi?id=126
- omfile rewrite to natively support zip files (includes large extension
  of the stream class)
- added configuration commands (see doc for explanations)
  * $OMFileZipLevel
  * $OMFileIOBufferSize
  * $OMFileFlushOnTXEnd
  * $MainMsgQueueSyncQueueFiles
  * $ActionQueueSyncQueueFiles
- done some memory accesses explicitely atomic
- bugfix: subtle (and usually irrelevant) issue in timout processing
  timeout could be one second too early if nanoseconds wrapped
- set a more sensible timeout for shutdow, now 1.5 seconds to complete
  processing (this also removes those cases where the shutdown message
  was not written because the termination happened before it)
- internal bugfix: object pointer was only reset to NULL when an object
  was actually destructed. This most likely had no effect to existing code,
  but it may also have caused trouble in remote cases. Similarly, the fix
  may also cause trouble...
- bugfix: missing initialization during timestamp creation
  This could lead to timestamps written in the wrong format, but not to
  an abort
---------------------------------------------------------------------------
Version 4.4.3  [v4-stable] (rgerhards), 2009-10-??
- bugfix: several smaller bugs resolved after flexelint review
  Thanks to varmojfekoj for the patch.
- bugfix: $ActionExecOnlyOnceEveryInterval did not work.
  This was a regression from the time() optimizations done in v4.
  Bug tracker: http://bugzilla.adiscon.com/show_bug.cgi?id=143
  Thanks to Klaus Tachtler for reporting this bug.
- bugfix: potential segfault on queue shutdown
  Thanks to varmojfekoj for the patch.
- bugfix: potential hang condition on queue shutdown
  [imported from v3-stable]
- bugfix: segfault on startup when -q or -Q option was given
  [imported from v3-stable]
---------------------------------------------------------------------------
Version 4.4.2  [v4-stable] (rgerhards), 2009-10-09
- bugfix: invalid handling of zero-sized messages, could lead to mis-
  addressing and potential memory corruption/segfault
- bugfix: zero-sized UDP messages are no longer processed
  until now, they were forwarded to processing, but this makes no sense
  Also, it looks like the system seems to provide a zero return code
  on a UDP recvfrom() from time to time for some internal reasons. These
  "receives" are now silently ignored.
- bugfix: random data could be appended to message, possibly causing
  segfaults
- bugfix: reverse lookup reduction logic in imudp do DNS queries too often
  A comparison was done between the current and the former source address.
  However, this was done on the full sockaddr_storage structure and not
  on the host address only. This has now been changed for IPv4 and IPv6.
  The end result of this bug could be a higher UDP message loss rate than
  necessary (note that UDP message loss can not totally be avoided due
  to the UDP spec)
---------------------------------------------------------------------------
Version 4.4.1  [v4-stable] (rgerhards), 2009-09-02
- features requiring Java are automatically disabled if Java is not
  present (thanks to Michael Biebl for his help!)
- bugfix: invalid double-quoted PRI, among others in outgoing messages
  This causes grief with all receivers.
  Bug tracker: http://bugzilla.adiscon.com/show_bug.cgi?id=147
- bugfix: Java testing tools were required, even if testbench was disabled
  This resulted in build errors if no Java was present on the build system,
  even though none of the selected option actually required Java.
  (I forgot to backport a similar fix to newer releases).
- bugfix (backport): omfwd segfault
  Note that the orginal (higher version) patch states this happens only
  when debugging mode is turned on. That statement is wrong: if debug
  mode is turned off, the message is not being emitted, but the division
  by zero in the actual parameters still happens.
---------------------------------------------------------------------------
Version 4.4.0  [v4-stable] (rgerhards), 2009-08-21
- bugfix: stderr/stdout were not closed to be able to emit error messages,
  but this caused ssh sessions to hang. Now we close them after the 
  initial initialization. See forum thread:
  http://kb.monitorware.com/controlling-terminal-issues-t9875.html
- bugfix: sending syslog messages with zip compression did not work
---------------------------------------------------------------------------
Version 4.3.2  [v4-beta] (rgerhards), 2009-06-24
- removed long-obsoleted property UxTradMsg
- added a generic network stream server (in addition to rather specific
  syslog tcp server)
- added ability for the UDP output action to rebind its send socket after
  sending n messages. New config directive $ActionSendUDPRebindInterval
  added for the purpose. By default, rebinding is disabled. This is 
  considered useful for load balancers.
- bugfix: imdiag/imtcp had a race condition
- improved testbench (now much better code design and reuse)
- added config switch --enable-testbench=no to turn off testbench
---------------------------------------------------------------------------
Version 4.3.1  [DEVEL] (rgerhards), 2009-05-25
- added capability to run multiple tcp listeners (on different ports)
- performance enhancement: imtcp calls parser no longer on input thread
  but rather inside on of the potentially many main msg queue worker
  threads (an enhancement scheduled for all input plugins where this is
  possible)
- added $GenerateConfigGraph configuration command which can be used
  to generate nice-looking (and very informative) rsyslog configuration
  graphs.
- added $ActionName configuration directive (currently only used for
  graph generation, but may find other uses)
- improved doc
  * added (hopefully) easier to grasp queue explanation
- improved testbench
  * added tests for queue disk-only mode (checks disk queue logic)
- bugfix: light and full delay watermarks had invalid values, badly
  affecting performance for delayable inputs
- build system improvements - thanks to Michael Biebl
- added new testing module imdiag, which enables to talk to the 
  rsyslog core at runtime. The current implementation is only a 
  beginning, but can be expanded over time
---------------------------------------------------------------------------
Version 4.3.0  [DEVEL] (rgerhards), 2009-04-17
- new feature: new output plugin omprog, which permits to start program
  and feed it (via its stdin) with syslog messages. If the program
  terminates, it is restarted.
- improved internal handling of RainerScript functions, building the
  necessary plumbing to support more functions with decent runtime
  performance. This is also necessary towards the long-term goal
  of loadable library modules.
- added new RainerScript function "tolower"
- improved testbench
  * added tests for tcp-based reception
  * added tcp-load test (1000 connections, 20,000 messages)
- added $MaxOpenFiles configuration directive
- bugfix: solved potential memory leak in msg processing, could manifest
  itself in imtcp
- bugfix: ompgsql did not detect problems in sql command execution
  this could cause loss of messages. The handling was correct if the
  connection broke, but not if there was a problem with statement
  execution. The most probable case for such a case would be invalid
  sql inside the template, and this is now much easier to diagnose.
---------------------------------------------------------------------------
Version 4.2.0  [v4-stable] (rgerhards), 2009-06-23
- bugfix: light and full delay watermarks had invalid values, badly
  affecting performance for delayable inputs
- imported all patches from 3.22.1 as of today (see below)
- bugfix: compile problems in im3195
---------------------------------------------------------------------------
Version 4.1.7  [BETA] (rgerhards), 2009-04-22
- bugfix: $InputTCPMaxSessions config directive was accepted, but not
  honored. This resulted in a fixed upper limit of 200 connections.
- bugfix: the default for $DirCreateMode was 0644, and as such wrong.
  It has now been changed to 0700. For some background, please see
  http://lists.adiscon.net/pipermail/rsyslog/2009-April/001986.html
- bugfix: ompgsql did not detect problems in sql command execution
  this could cause loss of messages. The handling was correct if the
  connection broke, but not if there was a problem with statement
  execution. The most probable case for such a case would be invalid
  sql inside the template, and this is now much easier to diagnose.
---------------------------------------------------------------------------
Version 4.1.6  [DEVEL] (rgerhards), 2009-04-07
- added new "csv" property replacer options to enable simple creation
  of CSV-formatted outputs (format from RFC4180 is used)
- implemented function support in RainerScript. That means the engine
  parses and compile functions, as well as executes a few build-in
  ones. Dynamic loading and registration of functions is not yet
  supported - but we now have a good foundation to do that later on.
- implemented the strlen() RainerScript function
- added a template output module
- added -T rsyslogd command line option, enables to specify a directory
  where to chroot() into on startup. This is NOT a security feature but
  introduced to support testing. Thus, -T does not make sure chroot()
  is used in a secure way. (may be removed later)
- added omstdout module for testing purposes. Spits out all messages to
  stdout - no config option, no other features
- added a parser testing suite (still needs to be extended, but a good
  start)
- modified $ModLoad statement so that for modules whom's name starts with
  a dot, no path is prepended (this enables relative-pathes and should
  not break any valid current config)
- fixed a bug that caused action retries not to work correctly
  situation was only cleared by a restart
- bugfix: closed dynafile was potentially never written until another
  dynafile name was generated - potential loss of messages
- improved omfile so that it properly suspends itself if there is an
  i/o or file name generation error. This enables it to be used with
  the full high availability features of rsyslog's engine
- bugfix: fixed some segaults on Solaris, where vsprintf() does not
  check for NULL pointers
- improved performance of regexp-based filters
  Thanks to Arnaud Cornet for providing the idea and initial patch.
- added a new way how output plugins may be passed parameters. This is
  more effcient for some outputs. They new can receive fields not only
  as a single string but rather in an array where each string is seperated.
- added (some) developer documentation for output plugin interface
- bugfix: potential abort with DA queue after high watermark is reached
  There exists a race condition that can lead to a segfault. Thanks
  go to vbernetr, who performed the analysis and provided patch, which
  I only tweaked a very little bit.
- bugfix: imtcp did incorrectly parse hostname/tag
  Thanks to Luis Fernando Muñoz Mejías for the patch.
---------------------------------------------------------------------------
Version 4.1.5  [DEVEL] (rgerhards), 2009-03-11
- bugfix: parser did not correctly parse fields in UDP-received messages
- added ERE support in filter conditions
  new comparison operation "ereregex"
- added new config directive $RepeatedMsgContainsOriginalMsg so that the
  "last message repeated n times" messages, if generated, may
  have an alternate format that contains the message that is being repeated
---------------------------------------------------------------------------
Version 4.1.4  [DEVEL] (rgerhards), 2009-01-29
- bugfix: inconsistent use of mutex/atomic operations could cause segfault
  details are too many, for full analysis see blog post at:
  http://blog.gerhards.net/2009/01/rsyslog-data-race-analysis.html
- bugfix: unitialized mutex was used in msg.c:getPRI
  This was subtle, because getPRI is called as part of the debugging code
  (always executed) in syslogd.c:logmsg.
- bufgix: $PreserveFQDN was not properly handled for locally emitted
  messages
---------------------------------------------------------------------------
Version 4.1.3  [DEVEL] (rgerhards), 2008-12-17
- added $InputTCPServerAddtlFrameDelimiter config directive, which
  enables to specify an additional, non-standard message delimiter
  for processing plain tcp syslog. This is primarily a fix for the invalid
  framing used in Juniper's NetScreen products. Credit to forum user
  Arv for suggesting this solution.
- added $InputTCPServerInputName property, which enables a name to be
  specified that will be available during message processing in the
  inputname property. This is considered useful for logic that treats
  messages differently depending on which input received them.
- added $PreserveFQDN config file directive
  Enables to use FQDNs in sender names where the legacy default
  would have stripped the domain part.
  Thanks to BlinkMind, Inc. http://www.blinkmind.com for sponsoring this
  development.
- bugfix: imudp went into an endless loop under some circumstances
  (but could also leave it under some other circumstances...)
  Thanks to David Lang and speedfox for reporting this issue.
---------------------------------------------------------------------------
Version 4.1.2  [DEVEL] (rgerhards), 2008-12-04
- bugfix: code did not compile without zlib
- security bugfix: $AllowedSender was not honored, all senders were
  permitted instead (see http://www.rsyslog.com/Article322.phtml)
- security fix: imudp emitted a message when a non-permitted sender
  tried to send a message to it. This behaviour is operator-configurable.
  If enabled, a message was emitted each time. That way an attacker could
  effectively fill the disk via this facility. The message is now
  emitted only once in a minute (this currently is a hard-coded limit,
  if someone comes up with a good reason to make it configurable, we
  will probably do that).
- doc bugfix: typo in v3 compatibility document directive syntax
  thanks to Andrej for reporting
- imported other changes from 3.21.8 and 3.20.1 (see there)
---------------------------------------------------------------------------
Version 4.1.1  [DEVEL] (rgerhards), 2008-11-26
- added $PrivDropToGroup, $PrivDropToUser, $PrivDropToGroupID,
  $PrivDropToUserID config directives to enable dropping privileges.
  This is an effort to provide a security enhancement. For the limits of this
  approach, see http://wiki.rsyslog.com/index.php/Security
- re-enabled imklog to compile on FreeBSD (brought in from beta)
---------------------------------------------------------------------------
Version 4.1.0  [DEVEL] (rgerhards), 2008-11-18

********************************* WARNING *********************************
This version has a slightly different on-disk format for message entries.
As a consequence, old queue files being read by this version may have
an invalid output timestamp, which could result to some malfunction inside
the output driver. It is recommended to drain queues with the previous
version before switching to this one.
********************************* WARNING *********************************

- greatly enhanced performance when compared to v3.
- added configuration directive "HUPisRestart" which enables to configure
  HUP to be either a full restart or "just" a leightweight way to
  close open files.
- enhanced legacy syslog parser to detect year if part of the timestamp
  the format is based on what Cisco devices seem to emit.
- added a setting "$OptimizeForUniprocessor" to enable users to turn off
  pthread_yield calls which are counter-productive on multiprocessor 
  machines (but have been shown to be useful on uniprocessors)
- reordered imudp processing. Message parsing is now done as part of main
  message queue worker processing (was part of the input thread)
  This should also improve performance, as potentially more work is
  done in parallel.
- bugfix: compressed syslog messages could be slightly mis-uncompressed
  if the last byte of the compressed record was a NUL
- added $UDPServerTimeRequery option which enables to work with
  less acurate timestamps in favor of performance. This enables querying
  of the time only every n-th time if imudp is running in the tight
  receive loop (aka receiving messsages at a high rate)
- doc bugfix: queue doc had wrong parameter name for setting controlling
  worker thread shutdown period
- restructured rsyslog.conf documentation
- bugfix: memory leak in ompgsql
  Thanks to Ken for providing the patch
---------------------------------------------------------------------------
Version 3.22.4 [v3-stable] (rgerhards), 2010-??-??
- bugfix: action resume interval incorrectly handled, thus took longer to
  resume
- bugfix: cosmetic: proper constant used instead of number in open call
- bugfix: timestamp was incorrectly calculated for timezones with minute
  offset
  closes: http://bugzilla.adiscon.com/show_bug.cgi?id=271
- improved some code based on clang static analyzer results
- bugfix: potential misadressing in property replacer
---------------------------------------------------------------------------
Version 3.22.3 [v3-stable] (rgerhards), 2010-11-24
- bugfix(important): problem in TLS handling could cause rsyslog to loop
  in a tight loop, effectively disabling functionality and bearing the
  risk of unresponsiveness of the whole system.
  Bug tracker: http://bugzilla.adiscon.com/show_bug.cgi?id=194
---------------------------------------------------------------------------
Version 3.22.2 [v3-stable] (rgerhards), 2010-08-05
- bugfix: comment char ('#') in literal terminated script parsing
  and thus could not be used.
  but tracker: http://bugzilla.adiscon.com/show_bug.cgi?id=119
- enhance: imrelp now also provides remote peer's IP address 
  [if librelp != 1.0.0 is used]
- bugfix: sending syslog messages with zip compression did not work
- bugfix: potential hang condition on queue shutdown
- bugfix: segfault on startup when -q or -Q option was given
  bug tracker: http://bugzilla.adiscon.com/show_bug.cgi?id=157
  Thanks to Jonas Nogueira for reporting this bug.
- clarified use of $ActionsSendStreamDriver[AuthMode/PermittedPeers]
  in doc set (require TLS drivers)
- bugfix: $CreateDirs variable not properly initialized, default thus
  was random (but most often "on")
- bugfix: potential segfault when -p command line option was used
  thanks to varmojfekoj for pointing me at this bug
- bugfix: programname filter in ! configuration can not be reset
  Thanks to Kiss Gabor for the patch.
---------------------------------------------------------------------------
Version 3.22.1 [v3-stable] (rgerhards), 2009-07-02
- bugfix: invalid error message issued if $inlcudeConfig was on an empty
  set of files (e.g. *.conf, where none such files existed)
  thanks to Michael Biebl for reporting this bug
- bugfix: when run in foreground (but not in debug mode), a 
  debug message ("DoDie called") was emitted at shutdown. Removed.
  thanks to Michael Biebl for reporting this bug
- bugfix: some garbagge was emitted to stderr on shutdown. This
  garbage consisted of file names, which were written during 
  startup (key point: not a pointer error)
  thanks to Michael Biebl for reporting this bug
- bugfix: startup and shutdown message were emitted to stdout
  thanks to Michael Biebl for reporting this bug
- bugfix: error messages were not emitted to stderr in forked mode
  (stderr and stdo are now kept open across forks)
- bugfix: internal messages were emitted to whatever file had fd2 when
  rsyslogd ran in forked mode (as usual!)
  Thanks to varmojfekoj for the patch
- small enhancement: config validation run now exits with code 1 if an
  error is detected. This change is considered important but small enough
  to apply it directly to the stable version. [But it is a border case,
  the change requires more code than I had hoped. Thus I have NOT tried
  to actually catch all cases, this is left for the current devel
  releases, if necessary]
- bugfix: light and full delay watermarks had invalid values, badly
  affecting performance for delayable inputs
- bugfix: potential segfault issue when multiple $UDPServerRun directives
  are specified. Thanks to Michael Biebl for helping to debug this one.
- relaxed GnuTLS version requirement to 1.4.0 after confirmation from the
  field that this version is sufficient
- bugfix: parser did not properly handle empty structured data
- bugfix: invalid mutex release in msg.c (detected under thread debugger,
  seems not to have any impact on actual deployments)
---------------------------------------------------------------------------
Version 3.22.0 [v3-stable] (rgerhards), 2009-04-21
This is the first stable release that includes the full functionality
of the 3.21.x version tree.
- bugfix: $InputTCPMaxSessions config directive was accepted, but not
  honored. This resulted in a fixed upper limit of 200 connections.
- bugfix: the default for $DirCreateMode was 0644, and as such wrong.
  It has now been changed to 0700. For some background, please see
  http://lists.adiscon.net/pipermail/rsyslog/2009-April/001986.html
- bugfix: ompgsql did not detect problems in sql command execution
  this could cause loss of messages. The handling was correct if the
  connection broke, but not if there was a problem with statement
  execution. The most probable case for such a case would be invalid
  sql inside the template, and this is now much easier to diagnose.
---------------------------------------------------------------------------
Version 3.21.11 [BETA] (rgerhards), 2009-04-03
- build system improvements contributed by Michael Biebl - thx!
- all patches from 3.20.5 incorporated (see it's ChangeLog entry)
---------------------------------------------------------------------------
Version 3.21.10 [BETA] (rgerhards), 2009-02-02
- bugfix: inconsistent use of mutex/atomic operations could cause segfault
  details are too many, for full analysis see blog post at:
  http://blog.gerhards.net/2009/01/rsyslog-data-race-analysis.html
- the string "Do Die" was accidently emited upon exit in non-debug mode
  This has now been corrected. Thanks to varmojfekoj for the patch.
- some legacy options were not correctly processed.
  Thanks to varmojfekoj for the patch.
- doc bugfix: v3-compatiblity document had typo in config directive
  thanks to Andrej for reporting this
---------------------------------------------------------------------------
Version 3.21.9 [BETA] (rgerhards), 2008-12-04
- re-release of 3.21.8 with an additional fix, that could also lead
  to DoS; 3.21.8 has been removed from the official download archives
- security fix: imudp emitted a message when a non-permitted sender
  tried to send a message to it. This behaviour is operator-configurable.
  If enabled, a message was emitted each time. That way an attacker could
  effectively fill the disk via this facility. The message is now
  emitted only once in a minute (this currently is a hard-coded limit,
  if someone comes up with a good reason to make it configurable, we
  will probably do that).
---------------------------------------------------------------------------
Version 3.21.8  [BETA] (rgerhards), 2008-12-04
- bugfix: imklog did not compile on FreeBSD
- security bugfix: $AllowedSender was not honored, all senders were
  permitted instead (see http://www.rsyslog.com/Article322.phtml)
- merged in all other changes from 3.20.1 (see there)
---------------------------------------------------------------------------
Version 3.21.7  [BETA] (rgerhards), 2008-11-11
- this is the new beta branch, based on the former 3.21.6 devel
- new functionality: ZERO property replacer nomatch option (from v3-stable)
---------------------------------------------------------------------------
Version 3.21.6  [DEVEL] (rgerhards), 2008-10-22
- consolidated time calls during msg object creation, improves performance
  and consistency
- bugfix: solved a segfault condition
- bugfix: subsecond time properties generated by imfile, imklog and
  internal messages could be slightly inconsistent
- bugfix: (potentially big) memory leak on HUP if queues could not be
  drained before timeout - thanks to David Lang for pointing this out
- added capability to support multiple module search pathes. Thank
  to Marius Tomaschewski for providing the patch.
- bugfix: im3195 did no longer compile
- improved "make distcheck" by ensuring everything relevant is recompiled
---------------------------------------------------------------------------
Version 3.21.5  [DEVEL] (rgerhards), 2008-09-30
- performance optimization: unnecessary time() calls during message
  parsing removed - thanks to David Lang for his excellent performance
  analysis
- added new capability to property replacer: multiple immediately
  successive field delimiters are treated as a single one.
  Thanks to Zhuang Yuyao for the patch.
- added message property "inputname", which contains the name of the
  input (module) that generated it. Presence is depending on suport in
  each input module (else it is blank).
- added system property "$myhostname", which contains the name of the
  local host as it knows itself.
- imported a number of fixes and enhancements from the stable and
  devel branches, including a fix to a potential segfault on HUP
  when using UDP listners
- re-enabled gcc builtin atomic operations and added a proper
  ./configure check
- bugfix: potential race condition when adding messages to queue
  There was a wrong order of mutex lock operations. It is hard to
  believe that really caused problems, but in theory it could and with
  threading we often see that theory becomes practice if something is only
  used long enough on a fast enough machine with enough CPUs ;)
- cleaned up internal debug system code and made it behave better
  in regard to multi-threading
---------------------------------------------------------------------------
Version 3.21.4  [DEVEL] (rgerhards), 2008-09-04
- removed compile time fixed message size limit (was 2K), limit can now
  be set via $MaxMessageSize global config directive (finally gotten rid
  of MAXLINE ;))
- enhanced doc for $ActionExecOnlyEveryNthTimeTimeout
- integrated a number of patches from 3.18.4, namely
  - bugfix: order-of magnitude issue with base-10 size definitions
    in config file parser. Could lead to invalid sizes, constraints
    etc for e.g. queue files and any other object whose size was specified
    in base-10 entities. Did not apply to binary entities. Thanks to
    RB for finding this bug and providing a patch.
  - bugfix: action was not called when system time was set backwards
    (until the previous time was reached again). There are still some
    side-effects when time is rolled back (A time rollback is really a bad
    thing to do, ideally the OS should issue pseudo time (like NetWare did)
    when the user tries to roll back time). Thanks to varmojfekoj for this
    patch.
  - doc bugfix: rsyslog.conf man page improved and minor nit fixed
    thanks to Lukas Kuklinek for the patch.
---------------------------------------------------------------------------
Version 3.21.3  [DEVEL] (rgerhards), 2008-08-13
- added ability to specify flow control mode for imuxsock
- added ability to execute actions only after the n-th call of the action
  This also lead to the addition of two new config directives:
  $ActionExecOnlyEveryNthTime and $ActionExecOnlyEveryNthTimeTimeout
  This feature is useful, for example, for alerting: it permits you to
  send an alert only after at least n occurences of a specific message
  have been seen by rsyslogd. This protectes against false positives
  due to waiting for additional confirmation.
- bugfix: IPv6 addresses could not be specified in forwarding actions
  New syntax @[addr]:port introduced to enable that. Root problem was IPv6
  addresses contain colons.
- somewhat enhanced debugging messages
- imported from 3.18.3:
  - enhanced ommysql to support custom port to connect to server
    Port can be set via new $ActionOmmysqlServerPort config directive
    Note: this was a very minor change and thus deemed appropriate to be
    done in the stable release.
  - bugfix: misspelled config directive, previously was
    $MainMsgQueueWorkeTimeoutrThreadShutdown, is now
    $MainMsgQueueWorkerTimeoutThreadShutdown. Note that the misspelled
    directive is not preserved - if the misspelled directive was used
    (which I consider highly unlikely), the config file must be changed.
    Thanks to lperr for reporting the bug.
---------------------------------------------------------------------------
Version 3.21.2  [DEVEL] (rgerhards), 2008-08-04
- added $InputUnixListenSocketHostName config directive, which permits to
  override the hostname being used on a local unix socket. This is useful
  for differentiating "hosts" running in several jails. Feature was
  suggested by David Darville, thanks for the suggestion.
- enhanced ommail to support multiple email recipients. This is done by
  specifying $ActionMailTo multiple times. Note that this introduces a
  small incompatibility to previous config file syntax: the recipient
  list is now reset for each action (we honestly believe that will
  not cause any problem - apologies if it does).
- enhanced troubleshooting documentation
---------------------------------------------------------------------------
Version 3.21.1  [DEVEL] (rgerhards), 2008-07-30
- bugfix: no error was reported if the target of a $IncludeConfig
  could not be accessed.
- added testbed for common config errors
- added doc for -u option to rsyslogd man page
- enhanced config file checking - no active actions are detected
- added -N rsyslogd command line option for a config validation run
  (which does not execute actual syslogd code and does not interfere
  with a running instance)
- somewhat improved emergency configuration. It is now also selected
  if the config contains no active actions
- rsyslogd error messages are now reported to stderr by default. can be
  turned off by the new "$ErrorMessagesToStderr off" directive
 Thanks to HKS for suggesting the new features.
---------------------------------------------------------------------------
Version 3.21.0  [DEVEL] (rgerhards), 2008-07-18
- starts a new devel branch
- added a generic test driver for RainerScript plus some test cases
  to the testbench
- added a small diagnostic tool to obtain result of gethostname() API
- imported all changes from 3.18.1 until today (some quite important,
  see below)
---------------------------------------------------------------------------
Version 3.20.6 [v3-stable] (rgerhards), 2009-04-16
- this is the last v3-stable for the 3.20.x series
- bugfix: $InputTCPMaxSessions config directive was accepted, but not
  honored. This resulted in a fixed upper limit of 200 connections.
- bugfix: the default for $DirCreateMode was 0644, and as such wrong.
  It has now been changed to 0700. For some background, please see
  http://lists.adiscon.net/pipermail/rsyslog/2009-April/001986.html
---------------------------------------------------------------------------
Version 3.20.5 [v3-stable] (rgerhards), 2009-04-02
- bugfix: potential abort with DA queue after high watermark is reached
  There exists a race condition that can lead to a segfault. Thanks
  go to vbernetr, who performed the analysis and provided patch, which
  I only tweaked a very little bit.
- fixed bugs in RainerScript:
  o when converting a number and a string to a common type, both were 
    actually converted to the other variable's type.
  o the value of rsCStrConvertToNumber() was miscalculated.
  Thanks to varmojfekoj for the patch
- fixed a bug in configure.ac which resulted in problems with
  environment detection - thanks to Michael Biebl for the patch
- fixed a potential segfault problem in gssapi code
  thanks to varmojfekoj for the patch
- doc enhance: provide standard template for MySQL module and instructions
  on how to modify schema
---------------------------------------------------------------------------
Version 3.20.4 [v3-stable] (rgerhards), 2009-02-09
- bugfix: inconsistent use of mutex/atomic operations could cause segfault
  details are too many, for full analysis see blog post at:
  http://blog.gerhards.net/2009/01/rsyslog-data-race-analysis.html
- bugfix: invalid ./configure settings for RFC3195
  thanks to Michael Biebl for the patch
- bugfix: invalid mutex access in msg.c
- doc bugfix: dist tarball missed 2 files, had one extra file that no
  longer belongs into it. Thanks to Michael Biebl for pointing this out.
---------------------------------------------------------------------------
Version 3.20.3 [v3-stable] (rgerhards), 2009-01-19
- doc bugfix: v3-compatiblity document had typo in config directive
  thanks to Andrej for reporting this
- fixed a potential segfault condition with $AllowedSender directive
  On HUP, the root pointers were not properly cleaned up. Thanks to
  Michael Biebel, olgoat, and Juha Koho for reporting and analyzing
  the bug.
---------------------------------------------------------------------------
Version 3.20.2 [v3-stable] (rgerhards), 2008-12-04
- re-release of 3.20.1 with an additional fix, that could also lead
  to DoS; 3.20.1 has been removed from the official download archives
- security fix: imudp emitted a message when a non-permitted sender
  tried to send a message to it. This behaviour is operator-configurable.
  If enabled, a message was emitted each time. That way an attacker could
  effectively fill the disk via this facility. The message is now
  emitted only once in a minute (this currently is a hard-coded limit,
  if someone comes up with a good reason to make it configurable, we
  will probably do that).
---------------------------------------------------------------------------
Version 3.20.1 [v3-stable] (rgerhards), 2008-12-04
- security bugfix: $AllowedSender was not honored, all senders were
  permitted instead
- enhance: regex nomatch option "ZERO" has been added
  This allows to return the string 0 if a regular expression is
  not found. This is probably useful for storing numerical values into
  database columns.
- bugfix: memory leak in gtls netstream driver fixed
  memory was lost each time a TLS session was torn down. This could 
  result in a considerable memory leak if it happened quite frequently
  (potential system crash condition)
- doc update: documented how to specify multiple property replacer
  options + link to new online regex generator tool added
- minor bufgfix: very small memory leak in gtls netstream driver
  around a handful of bytes (< 20) for each HUP
- improved debug output for regular expressions inside property replacer
  RE's seem to be a big trouble spot and I would like to have more
  information inside the debug log. So I decided to add some additional
  debug strings permanently.
---------------------------------------------------------------------------
Version 3.20.0 [v3-stable] (rgerhards), 2008-11-05
- this is the inital release of the 3.19.x branch as a stable release
- bugfix: double-free in pctp netstream driver. Thank to varmojfeko
  for the patch
---------------------------------------------------------------------------
Version 3.19.12 [BETA] (rgerhards), 2008-10-16
- bugfix: subseconds where not correctly extracted from a timestamp
  if that timestamp did not contain any subsecond information (the
  resulting string was garbagge but should have been "0", what it
  now is).
- increased maximum size of a configuration statement to 4K (was 1K)
- imported all fixes from the stable branch (quite a lot)
- bugfix: (potentially big) memory leak on HUP if queues could not be
  drained before timeout - thanks to David Lang for pointing this out
---------------------------------------------------------------------------
Version 3.19.11 [BETA] (rgerhards), 2008-08-25
This is a refresh of the beta. No beta-specific fixes have been added.
- included fixes from v3-stable (most importantly 3.18.3)
---------------------------------------------------------------------------
Version 3.19.10 [BETA] (rgerhards), 2008-07-15
- start of a new beta branch based on former 3.19 devel branch
- bugfix: bad memory leak in disk-based queue modes
- bugfix: UDP syslog forwarding did not work on all platforms
  the ai_socktype was incorrectly set to 1. On some platforms, this
  lead to failing name resolution (e.g. FreeBSD 7). Thanks to HKS for
  reporting the bug.
- bugfix: priority was incorrectly calculated on FreeBSD 7,
  because the LOG_MAKEPRI() C macro has a different meaning there (it
  is just a simple addition of faciltity and severity). I have changed
  this to use own, consistent, code for PRI calculation. Thank to HKS
  for reporting this bug.
- bugfix (cosmetical): authorization was not checked when gtls handshake
  completed immediately. While this sounds scary, the situation can not
  happen in practice. We use non-blocking IO only for server-based gtls
  session setup. As TLS requires the exchange of multiple frames before
  the handshake completes, it simply is impossible to do this in one
  step. However, it is useful to have the code path correct even for 
  this case - otherwise, we may run into problems if the code is changed
  some time later (e.g. to use blocking sockets). Thanks to varmojfekoj
  for providing the patch.
- important queue bugfix from 3.18.1 imported (see below)
- cleanup of some debug messages
---------------------------------------------------------------------------
Version 3.19.9 (rgerhards), 2008-07-07
- added tutorial for creating a TLS-secured syslog infrastructure
- rewritten omusrmsg to no longer fork() a new process for sending messages
  this caused some problems with the threading model, e.g. zombies. Also,
  it was far less optimal than it is now.
- bugfix: machine certificate was required for client even in TLS anon mode
  Reference: http://bugzilla.adiscon.com/show_bug.cgi?id=85
  The fix also slightly improves performance by not storing certificates in
  client sessions when there is no need to do so.
- bugfix: RainerScript syntax error was not always detected
---------------------------------------------------------------------------
Version 3.19.8 (rgerhards), 2008-07-01
- bugfix: gtls module did not correctly handle EGAIN (and similar) recv()
  states. This has been fixed by introducing a new abstraction layer inside
  gtls.
- added (internal) error codes to error messages; added redirector to
  web description of error codes
  closes bug http://bugzilla.adiscon.com/show_bug.cgi?id=20
- disabled compile warnings caused by third-party libraries
- reduced number of compile warnings in gcc's -pedantic mode
- some minor documentation improvements
- included all fixes from beta 3.17.5
---------------------------------------------------------------------------
Version 3.19.7 (rgerhards), 2008-06-11
- added new property replacer option "date-subseconds" that enables
  to query just the subsecond part of a high-precision timestamp
- somewhat improved plain tcp syslog reliability by doing a connection
  check before sending. Credits to Martin Schuette for providing the
  idea. Details are available at
  http://blog.gerhards.net/2008/06/reliable-plain-tcp-syslog-once-again.html
- made rsyslog tickless in the (usual and default) case that repeated
  message reduction is turned off. More info:
  http://blog.gerhards.net/2008/06/coding-to-save-environment.html
- some build system cleanup, thanks to Michael Biebl
- bugfix: compile under (Free)BSD failed due to some invalid library
  definitions - this is fixed now. Thanks to Michael Biebl for the patch.
---------------------------------------------------------------------------
Version 3.19.6 (rgerhards), 2008-06-06
- enhanced property replacer to support multiple regex matches
- bugfix: part of permittedPeer structure was not correctly initialized
  thanks to varmojfekoj for spotting this
- bugfix: off-by-one bug during certificate check
- bugfix: removed some memory leaks in TLS code
---------------------------------------------------------------------------
Version 3.19.5 (rgerhards), 2008-05-30
- enabled Posix ERE expressions inside the property replacer
  (previously BRE was permitted only)
- provided ability to specify that a regular expression submatch shall
  be used inside the property replacer
- implemented in property replacer: if a regular expression does not match,
  it can now either return "**NO MATCH** (default, as before), a blank
  property or the full original property text
- enhanced property replacer to support multiple regex matches
---------------------------------------------------------------------------
Version 3.19.4 (rgerhards), 2008-05-27
- implemented x509/certvalid gtls auth mode
- implemented x509/name gtls auth mode (including wildcards)
- changed fingerprint gtls auth mode to new format fingerprint
- protected gtls error string function by a mutex. Without it, we
  could have a race condition in extreme cases. This was very remote,
  but now can no longer happen.
- changed config directive name to reflect different use
  $ActionSendStreamDriverCertFingerprint is now
  $ActionSendStreamDriverPermittedPeer and can be used both for
  fingerprint and name authentication (similar to the input side)
- bugfix: sender information (fromhost et al) was missing in imudp
  thanks to sandiso for reporting this bug
- this release fully inplements IETF's syslog-transport-tls-12 plus
  the latest text changes Joe Salowey provided via email. Not included
  is ipAddress subjectAltName authentication, which I think will be
  dropped from the draft. I don't think there is any real need for it.
This release also includes all bug fix up to today from the beta
and stable branches. Most importantly, this means the bugfix for
100% CPU utilization by imklog.
---------------------------------------------------------------------------
Version 3.19.3 (rgerhards), 2008-05-21
- added ability to authenticate the server against its certificate
  fingerprint
- added ability for client to provide its fingerprint
- added ability for server to obtain client cert's fingerprint
- bugfix: small mem leak in omfwd on exit (strmdriver name was not freed)
- bugfix: $ActionSendStreamDriver had no effect
- bugfix: default syslog port was no longer used if none was
  configured. Thanks to varmojfekoj for the patch
- bugfix: missing linker options caused build to fail on some
  systems. Thanks to Tiziano Mueller for the patch.
---------------------------------------------------------------------------
Version 3.19.2 (rgerhards), 2008-05-16
- bugfix: TCP input modules did incorrectly set fromhost property
  (always blank)
- bugfix: imklog did not set fromhost property
- added "fromhost-ip" property
  Note that adding this property changes the on-disk format for messages.
  However, that should not have any bad effect on existing spool files.
  But you will run into trouble if you create a spool file with this
  version and then try to process it with an older one (after a downgrade).
  Don't do that ;)
- added "RSYSLOG_DebugFormat" canned template
- bugfix: hostname and fromhost were swapped when a persisted message
  (in queued mode) was read in
- bugfix: lmtcpclt, lmtcpsrv and lmgssutil did all link to the static
  runtime library, resulting in a large size increase (and potential
  "interesting" effects). Thanks to Michael Biebel for reporting the size
  issue.
- bugfix: TLS server went into an endless loop in some situations.
  Thanks to Michael Biebl for reporting the problem.
- fixed potential segfault due to invalid call to cfsysline
  thanks to varmojfekoj for the patch
---------------------------------------------------------------------------
Version 3.19.1 (rgerhards), 2008-05-07
- configure help for --enable-gnutls wrong - said default is "yes" but
  default actually is "no" - thanks to darix for pointing this out
- file dirty.h was missing - thanks to darix for pointing this out
- bugfix: man files were not properly distributed - thanks to
  darix for reporting and to Michael Biebl for help with the fix
- some minor cleanup
---------------------------------------------------------------------------
Version 3.19.0 (rgerhards), 2008-05-06
- begins new devel branch version
- implemented TLS for plain tcp syslog (this is also the world's first
  implementation of IETF's upcoming syslog-transport-tls draft)
- partly rewritten and improved omfwd among others, now loads TCP
  code only if this is actually necessary
- split of a "runtime library" for rsyslog - this is not yet a clean
  model, because some modularization is still outstanding. In theory,
  this shall enable other utilities but rsyslogd to use the same
  runtime
- implemented im3195, the RFC3195 input as a plugin
- changed directory structure, files are now better organized
- a lot of cleanup in regard to modularization
- -c option no longer must be the first option - thanks to varmjofekoj
  for the patch
---------------------------------------------------------------------------
Version 3.18.7 (rgerhards), 2008-12-??
- bugfix: the default for $DirCreateMode was 0644, and as such wrong.
  It has now been changed to 0700. For some background, please see
  http://lists.adiscon.net/pipermail/rsyslog/2009-April/001986.html
- fixed a potential segfault condition with $AllowedSender directive
  On HUP, the root pointers were not properly cleaned up. Thanks to
  Michael Biebel, olgoat, and Juha Koho for reporting and analyzing
  the bug.
- some legacy options were not correctly processed.
  Thanks to varmojfekoj for the patch.
- doc bugfix: some spelling errors in man pages corrected. Thanks to
  Geoff Simmons for the patch.
---------------------------------------------------------------------------
Version 3.18.6 (rgerhards), 2008-12-08
- security bugfix: $AllowedSender was not honored, all senders were
  permitted instead (see http://www.rsyslog.com/Article322.phtml)
  (backport from v3-stable, v3.20.9)
- minor bugfix: dual close() call on tcp session closure
---------------------------------------------------------------------------
Version 3.18.5 (rgerhards), 2008-10-09
- bugfix: imudp input module could cause segfault on HUP
  It did not properly de-init a variable acting as a linked list head.
  That resulted in trying to access freed memory blocks after the HUP.
- bugfix:  rsyslogd could hang on HUP
  because getnameinfo() is not cancel-safe, but was not guarded against
  being cancelled. pthread_cancel() is routinely being called during
  HUP processing.
- bugfix[minor]: if queue size reached light_delay mark, enqueuing
  could potentially be blocked for a longer period of time, which
  was not the behaviour desired.
- doc bugfix: $ActionExecOnlyWhenPreviousIsSuspended was still misspelled
  as $...OnlyIfPrev... in some parts of the documentation. Thanks to 
  Lorenzo M. Catucci for reporting this bug.
- added doc on malformed messages, cause and how to work-around, to the
  doc set
- added doc on how to build from source repository
---------------------------------------------------------------------------
Version 3.18.4 (rgerhards), 2008-09-18
- bugfix: order-of magnitude issue with base-10 size definitions
  in config file parser. Could lead to invalid sizes, constraints
  etc for e.g. queue files and any other object whose size was specified
  in base-10 entities. Did not apply to binary entities. Thanks to
  RB for finding this bug and providing a patch.
- bugfix: action was not called when system time was set backwards
  (until the previous time was reached again). There are still some
  side-effects when time is rolled back (A time rollback is really a bad
  thing to do, ideally the OS should issue pseudo time (like NetWare did)
  when the user tries to roll back time). Thanks to varmojfekoj for this
  patch.
- doc bugfix: rsyslog.conf man page improved and minor nit fixed
  thanks to Lukas Kuklinek for the patch.
- bugfix: error code -2025 was used for two different errors. queue full
  is now -2074 and -2025 is unique again. (did cause no real problem
  except for troubleshooting)
- bugfix: default discard severity was incorrectly set to 4, which lead
  to discard-on-queue-full to be enabled by default. That could cause
  message loss where non was expected.  The default has now been changed
  to the correct value of 8, which disables the functionality. This
  problem applied both to the main message queue and the action queues.
  Thanks to Raoul Bhatia for pointing out this problem.
- bugfix: option value for legacy -a option could not be specified,
  resulting in strange operations. Thanks to Marius Tomaschewski
  for the patch.
- bugfix: colon after date should be ignored, but was not. This has
  now been corrected. Required change to the internal ParseTIMESTAMP3164()
  interface.
---------------------------------------------------------------------------
Version 3.18.3 (rgerhards), 2008-08-18
- bugfix: imfile could cause a segfault upon rsyslogd HUP and termination
  Thanks to lperr for an excellent bug report that helped detect this
  problem.
- enhanced ommysql to support custom port to connect to server
  Port can be set via new $ActionOmmysqlServerPort config directive
  Note: this was a very minor change and thus deemed appropriate to be
  done in the stable release.
- bugfix: misspelled config directive, previously was
  $MainMsgQueueWorkeTimeoutrThreadShutdown, is now
  $MainMsgQueueWorkerTimeoutThreadShutdown. Note that the misspelled
  directive is not preserved - if the misspelled directive was used
  (which I consider highly unlikely), the config file must be changed.
  Thanks to lperr for reporting the bug.
- disabled flow control for imuxsock, as it could cause system hangs
  under some circumstances. The devel (3.21.3 and above) will
  re-enable it and provide enhanced configurability to overcome the
  problems if they occur.
---------------------------------------------------------------------------
Version 3.18.2 (rgerhards), 2008-08-08
- merged in IPv6 forwarding address bugfix from v2-stable
---------------------------------------------------------------------------
Version 3.18.1 (rgerhards), 2008-07-21
- bugfix: potential segfault in creating message mutex in non-direct queue
  mode. rsyslogd segfaults on freeeBSD 7.0 (an potentially other platforms)
  if an action queue is running in any other mode than non-direct. The
  same problem can potentially be triggered by some main message queue
  settings. In any case, it will manifest during rsylog's startup. It is
  unlikely to happen after a successful startup (the only window of
  exposure may be a relatively seldom executed action running in queued
  mode). This has been corrected. Thank to HKS for point out the problem.
- bugfix: priority was incorrectly calculated on FreeBSD 7,
  because the LOG_MAKEPRI() C macro has a different meaning there (it
  is just a simple addition of faciltity and severity). I have changed
  this to use own, consistent, code for PRI calculation. [Backport from
  3.19.10]
- bugfix: remove PRI part from kernel message if it is present
  Thanks to Michael Biebl for reporting this bug
- bugfix: mark messages were not correctly written to text log files
  the markmessageinterval was not correctly propagated to all places
  where it was needed. This resulted in rsyslog using the default
  (20 minutes) in some code pathes, what looked to the user like mark
  messages were never written.
- added a new property replacer option "sp-if-no-1st-sp" to cover
  a problem with RFC 3164 based interpreation of tag separation. While
  it is a generic approach, it fixes a format problem introduced in
  3.18.0, where kernel messages no longer had a space after the tag.
  This is done by a modifcation of the default templates.
  Please note that this may affect some messages where there intentionally
  is no space between the tag and the first character of the message
  content. If so, this needs to be worked around via a specific
  template. However, we consider this scenario to be quite remote and,
  even if it exists, it is not expected that it will actually cause
  problems with log parsers (instead, we assume the new default template
  behaviour may fix previous problems with log parsers due to the 
  missing space).
- bugfix: imklog module was not correctly compiled for GNU/kFreeBSD.
  Thanks to Petr Salinger for the patch
- doc bugfix: property replacer options secpath-replace and
  secpath-drop were not documented
- doc bugfix: fixed some typos in rsyslog.conf man page
- fixed typo in source comment  - thanks to Rio Fujita
- some general cleanup (thanks to Michael Biebl)
---------------------------------------------------------------------------
Version 3.18.0 (rgerhards), 2008-07-11
- begun a new v3-stable based on former 3.17.4 beta plus patches to
  previous v3-stable
- bugfix in RainerScript: syntax error was not always detected
---------------------------------------------------------------------------
Version 3.17.5 (rgerhards), 2008-06-27
- added doc: howto set up a reliable connection to remote server via
  queued mode (and plain tcp protocol)
- bugfix: comments after actions were not properly treated. For some
  actions (e.g. forwarding), this could also lead to invalid configuration
---------------------------------------------------------------------------
Version 3.17.4 (rgerhards), 2008-06-16
- changed default for $KlogSymbolLookup to "off". The directive is
  also scheduled for removal in a later version. This was necessary
  because on kernels >= 2.6, the kernel does the symbol lookup itself. The
  imklog lookup logic then breaks the log message and makes it unusable.
---------------------------------------------------------------------------
Version 3.17.3 (rgerhards), 2008-05-28
- bugfix: imklog went into an endless loop if a PRI value was inside
  a kernel log message (unusual case under Linux, frequent under BSD)
---------------------------------------------------------------------------
Version 3.17.2 (rgerhards), 2008-05-04
- this version is the new beta, based on 3.17.1 devel feature set
- merged in imklog bug fix from v3-stable (3.16.1)
---------------------------------------------------------------------------
Version 3.17.1 (rgerhards), 2008-04-15
- removed dependency on MAXHOSTNAMELEN as much as it made sense.
  GNU/Hurd does not define it (because it has no limit), and we have taken
  care for cases where it is undefined now. However, some very few places
  remain where IMHO it currently is not worth fixing the code. If it is
  not defined, we have used a generous value of 1K, which is above IETF
  RFC's on hostname length at all. The memory consumption is no issue, as
  there are only a handful of this buffers allocated *per run* -- that's
  also the main reason why we consider it not worth to be fixed any further.
- enhanced legacy syslog parser to handle slightly malformed messages
  (with a space in front of the timestamp) - at least HP procurve is
  known to do that and I won't outrule that others also do it. The 
  change looks quite unintrusive and so we added it to the parser.
- implemented klogd functionality for BSD
- implemented high precision timestamps for the kernel log. Thanks to
  Michael Biebl for pointing out that the kernel log did not have them.
- provided ability to discard non-kernel messages if they are present
  in the kernel log (seems to happen on BSD)
- implemented $KLogInternalMsgFacility config directive
- implemented $KLogPermitNonKernelFacility config directive
Plus a number of bugfixes that were applied to v3-stable and beta
branches (not mentioned here in detail).
---------------------------------------------------------------------------
Version 3.17.0 (rgerhards), 2008-04-08
- added native ability to send mail messages
- removed no longer needed file relptuil.c/.h
- added $ActionExecOnlyOnceEveryInterval config directive
- bugfix: memory leaks in script engine
- bugfix: zero-length strings were not supported in object
  deserializer
- properties are now case-insensitive everywhere (script, filters,
  templates)
- added the capability to specify a processing (actually dequeue)
  timeframe with queues - so things can be configured to be done
  at off-peak hours
- We have removed the 32 character size limit (from RFC3164) on the
  tag. This had bad effects on existing envrionments, as sysklogd didn't
  obey it either (probably another bug in RFC3164...). We now receive
  the full size, but will modify the outputs so that only 32 characters
  max are used by default. If you need large tags in the output, you need
  to provide custom templates.
- changed command line processing. -v, -M, -c options are now parsed
  and processed before all other options. Inter-option dependencies
  have been relieved. Among others, permits to specify intial module
  load path via -M only (not the environment) which makes it much
  easier to work with non-standard module library locations. Thanks
  to varmojfekoj for suggesting this change. Matches bugzilla bug 55.
- bugfix: some messages were emited without hostname
Plus a number of bugfixes that were applied to v3-stable and beta
branches (not mentioned here in detail).
---------------------------------------------------------------------------
Version 3.16.3 (rgerhards), 2008-07-11
- updated information on rsyslog packages
- bugfix: memory leak in disk-based queue modes
---------------------------------------------------------------------------
Version 3.16.2 (rgerhards), 2008-06-25
- fixed potential segfault due to invalid call to cfsysline
  thanks to varmojfekoj for the patch
- bugfix: some whitespaces where incorrectly not ignored when parsing
  the config file. This is now corrected. Thanks to Michael Biebl for
  pointing out the problem.
---------------------------------------------------------------------------
Version 3.16.1 (rgerhards), 2008-05-02
- fixed a bug in imklog which lead to startup problems (including
  segfault) on some platforms under some circumsances. Thanks to
  Vieri for reporting this bug and helping to troubleshoot it.
---------------------------------------------------------------------------
Version 3.16.0 (rgerhards), 2008-04-24
- new v3-stable (3.16.x) based on beta 3.15.x (RELP support)
- bugfix: omsnmp had a too-small sized buffer for hostname+port. This
  could not lead to a segfault, as snprintf() was used, but could cause
  some trouble with extensively long hostnames.
- applied patch from Tiziano Müller to remove some compiler warnings
- added gssapi overview/howto thanks to Peter Vrabec
- changed some files to grant LGPLv3 extended persmissions on top of GPLv3
  this also is the first sign of something that will evolve into a
  well-defined "rsyslog runtime library"
---------------------------------------------------------------------------
Version 3.15.1 (rgerhards), 2008-04-11
- bugfix: some messages were emited without hostname
- disabled atomic operations for the time being because they introduce some
  cross-platform trouble - need to see how to fix this in the best 
  possible way
- bugfix: zero-length strings were not supported in object
  deserializer
- added librelp check via PKG_CHECK thanks to Michael Biebl's patch
- file relputil.c deleted, is not actually needed
- added more meaningful error messages to rsyslogd (when some errors
  happens during startup)
- bugfix: memory leaks in script engine
- bugfix: $hostname and $fromhost in RainerScript did not work
This release also includes all changes applied to the stable versions
up to today.
---------------------------------------------------------------------------
Version 3.15.0 (rgerhards), 2008-04-01
- major new feature: imrelp/omrelp support reliable delivery of syslog
  messages via the RELP protocol and librelp (http://www.librelp.com).
  Plain tcp syslog, so far the best reliability solution, can lose
  messages when something goes wrong or a peer goes down. With RELP,
  this can no longer happen. See imrelp.html for more details.
- bugfix: rsyslogd was no longer build by default; man pages are 
  only installed if corresponding option is selected. Thanks to
  Michael Biebl for pointing these problems out.
---------------------------------------------------------------------------
Version 3.14.2 (rgerhards), 2008-04-09
- bugfix: segfault with expression-based filters
- bugfix: omsnmp did not deref errmsg object on exit (no bad effects caused)
- some cleanup
- bugfix: imklog did not work well with kernel 2.6+. Thanks to Peter
  Vrabec for patching it based on the development in sysklogd - and thanks
  to the sysklogd project for upgrading klogd to support the new
  functionality
- some cleanup in imklog
- bugfix: potential segfault in imklog when kernel is compiled without
  /proc/kallsyms and the file System.map is missing. Thanks to
  Andrea Morandi for pointing it out and suggesting a fix.
- bugfixes, credits to varmojfekoj:
  * reset errno before printing a warning message
  * misspelled directive name in code processing legacy options
- bugfix: some legacy options not correctly interpreted - thanks to
  varmojfekoj for the patch
- improved detection of modules being loaded more than once
  thanks to varmojfekoj for the patch
---------------------------------------------------------------------------
Version 3.14.1 (rgerhards), 2008-04-04
- bugfix: some messages were emited without hostname
- bugfix: rsyslogd was no longer build by default; man pages are 
  only installed if corresponding option is selected. Thanks to
  Michael Biebl for pointing these problems out.
- bugfix: zero-length strings were not supported in object
  deserializer
- disabled atomic operations for this stable build as it caused
  platform problems
- bugfix: memory leaks in script engine
- bugfix: $hostname and $fromhost in RainerScript did not work
- bugfix: some memory leak when queue is runing in disk mode
- man pages improved thanks to varmofekoj and Peter Vrabec
- We have removed the 32 character size limit (from RFC3164) on the
  tag. This had bad effects on existing envrionments, as sysklogd didn't
  obey it either (probably another bug in RFC3164...). We now receive
  the full size, but will modify the outputs so that only 32 characters
  max are used by default. If you need large tags in the output, you need
  to provide custom templates.
- bugfix: some memory leak when queue is runing in disk mode
---------------------------------------------------------------------------
Version 3.14.0 (rgerhards), 2008-04-02
An interim version was accidently released to the web. It was named 3.14.0.
To avoid confusion, we have not assigned this version number to any
official release. If you happen to use 3.14.0, please update to 3.14.1.
---------------------------------------------------------------------------
Version 3.13.0-dev0 (rgerhards), 2008-03-31
- bugfix: accidently set debug option in 3.12.5 reset to production
  This option prevented dlclose() to be called. It had no real bad effects,
  as the modules were otherwise correctly deinitialized and dlopen()
  supports multiple opens of the same module without any memory footprint.
- removed --enable-mudflap, added --enable-valgrind ./configure setting
- bugfix: tcp receiver could segfault due to uninitialized variable
- docfix: queue doc had a wrong directive name that prevented max worker
  threads to be correctly set
- worked a bit on atomic memory operations to support problem-free
  threading (only at non-intrusive places)
- added a --enable/disable-rsyslogd configure option so that
  source-based packaging systems can build plugins without the need
  to compile rsyslogd
- some cleanup
- test of potential new version number scheme
---------------------------------------------------------------------------
Version 3.12.5 (rgerhards), 2008-03-28
- changed default for "last message repeated n times", which is now
  off by default
- implemented backward compatibility commandline option parsing
- automatically generated compatibility config lines are now also
  logged so that a user can diagnose problems with them
- added compatibility mode for -a, -o and -p options
- compatibility mode processing finished
- changed default file output format to include high-precision timestamps
- added a buid-in template for previous syslogd file format
- added new $ActionFileDefaultTemplate directive
- added support for high-precision timestamps when receiving legacy
  syslog messages
- added new $ActionForwardDefaultTemplate directive
- added new $ActionGSSForwardDefaultTemplate directive
- added build-in templates for easier configuration
- bugfix: fixed small memory leak in tcpclt.c
- bugfix: fixed small memory leak in template regular expressions
- bugfix: regular expressions inside property replacer did not work
  properly
- bugfix: QHOUR and HHOUR properties were wrongly calculated
- bugfix: fixed memory leaks in stream class and imfile
- bugfix: $ModDir did invalid bounds checking, potential overlow in
  dbgprintf() - thanks to varmojfekoj for the patch
- bugfix: -t and -g legacy options max number of sessions had a wrong
  and much too high value
---------------------------------------------------------------------------
Version 3.12.4 (rgerhards), 2008-03-25
- Greatly enhanced rsyslogd's file write performance by disabling
  file syncing capability of output modules by default. This
  feature is usually not required, not useful and an extreme performance
  hit (both to rsyslogd as well as the system at large). Unfortunately,
  most users enable it by default, because it was most intuitive to enable
  it in plain old sysklogd syslog.conf format. There is now the
  $ActionFileEnableSync config setting which must be enabled in order to
  support syncing. By default it is off. So even if the old-format config
  lines request syncing, it is not done unless explicitely enabled. I am
  sure this is a very useful change and not a risk at all. I need to think
  if I undo it under compatibility mode, but currently this does not
  happen (I fear a lot of lazy users will run rsyslogd in compatibility
  mode, again bringing up this performance problem...).
- added flow control options to other input sources
- added $HHOUR and $QHOUR system properties - can be used for half- and
  quarter-hour logfile rotation
- changed queue's discard severities default value to 8 (do not discard)
  to prevent unintentional message loss
- removed a no-longer needed callback from the output module 
  interface. Results in reduced code complexity.
- bugfix/doc: removed no longer supported -h option from man page
- bugfix: imklog leaked several hundered KB on each HUP. Thanks to
  varmojfekoj for the patch
- bugfix: potential segfault on module unload. Thanks to varmojfekoj for
  the patch
- bugfix: fixed some minor memory leaks
- bugfix: fixed some slightly invalid memory accesses
- bugfix: internally generated messages had "FROMHOST" property not set
---------------------------------------------------------------------------
Version 3.12.3 (rgerhards), 2008-03-18
- added advanced flow control for congestion cases (mode depending on message
  source and its capablity to be delayed without bad side effects)
- bugfix: $ModDir should not be reset on $ResetConfig - this can cause a lot
  of confusion and there is no real good reason to do so. Also conflicts with
  the new -M option and environment setting.
- bugfix: TCP and GSSAPI framing mode variable was uninitialized, leading to
  wrong framing (caused, among others, interop problems)
- bugfix: TCP (and GSSAPI) octet-counted frame did not work correctly in all
  situations. If the header was split across two packet reads, it was invalidly
  processed, causing loss or modification of messages.
- bugfix: memory leak in imfile
- bugfix: duplicate public symbol in omfwd and omgssapi could lead to
  segfault. thanks to varmojfekoj for the patch.
- bugfix: rsyslogd aborted on sigup - thanks to varmojfekoj for the patch
- some more internal cleanup ;)
- begun relp modules, but these are not functional yet
- Greatly enhanced rsyslogd's file write performance by disabling
  file syncing capability of output modules by default. This
  feature is usually not required, not useful and an extreme performance
  hit (both to rsyslogd as well as the system at large). Unfortunately,
  most users enable it by default, because it was most intuitive to enable
  it in plain old sysklogd syslog.conf format. There is now a new config
  setting which must be enabled in order to support syncing. By default it
  is off. So even if the old-format config lines request syncing, it is
  not done unless explicitely enabled. I am sure this is a very useful
  change and not a risk at all. I need to think if I undo it under
  compatibility mode, but currently this does not happen (I fear a lot of
  lazy users will run rsyslogd in compatibility mode, again bringing up
  this performance problem...).
---------------------------------------------------------------------------
Version 3.12.2 (rgerhards), 2008-03-13
- added RSYSLOGD_MODDIR environment variable
- added -M rsyslogd option (allows to specify module directory location)
- converted net.c into a loadable library plugin
- bugfix: debug module now survives unload of loadable module when
  printing out function call data
- bugfix: not properly initialized data could cause several segfaults if
  there were errors in the config file - thanks to varmojfekoj for the patch
- bugfix: rsyslogd segfaulted when imfile read an empty line - thanks
  to Johnny Tan for an excellent bug report
- implemented dynamic module unload capability (not visible to end user)
- some more internal cleanup
- bugfix: imgssapi segfaulted under some conditions; this fix is actually
  not just a fix but a change in the object model. Thanks to varmojfekoj
  for providing the bug report, an initial fix and lots of good discussion
  that lead to where we finally ended up.
- improved session recovery when outbound tcp connection breaks, reduces
  probability of message loss at the price of a highly unlikely potential
  (single) message duplication
---------------------------------------------------------------------------
Version 3.12.1 (rgerhards), 2008-03-06
- added library plugins, which can be automatically loaded
- bugfix: actions were not correctly retried; caused message loss
- changed module loader to automatically add ".so" suffix if not
  specified (over time, this shall also ease portability of config
  files)
- improved debugging support; debug runtime options can now be set via
  an environment variable
- bugfix: removed debugging code that I forgot to remove before releasing
  3.12.0 (does not cause harm and happened only during startup)
- added support for the MonitorWare syslog MIB to omsnmp
- internal code improvements (more code converted into classes)
- internal code reworking of the imtcp/imgssapi module
- added capability to ignore client-provided timestamp on unix sockets and
  made this mode the default; this was needed, as some programs (e.g. sshd)
  log with inconsistent timezone information, what messes up the local
  logs (which by default don't even contain time zone information). This
  seems to be consistent with what sysklogd did for the past four years.
  Alternate behaviour may be desirable if gateway-like processes send
  messages via the local log slot - in this case, it can be enabled
  via the $InputUnixListenSocketIgnoreMsgTimestamp and
  $SystemLogSocketIgnoreMsgTimestamp config directives
- added ability to compile on HP UX; verified that imudp worked on HP UX;
  however, we are still in need of people trying out rsyslogd on HP UX,
  so it can not yet be assumed it runs there
- improved session recovery when outbound tcp connection breaks, reduces
  probability of message loss at the price of a highly unlikely potential
  (single) message duplication
---------------------------------------------------------------------------
Version 3.12.0 (rgerhards), 2008-02-28
- added full expression support for filters; filters can now contain
  arbitrary complex boolean, string and arithmetic expressions
---------------------------------------------------------------------------
Version 3.11.6 (rgerhards), 2008-02-27
- bugfix: gssapi libraries were still linked to rsyslog core, what should
  no longer be necessary. Applied fix by Michael Biebl to solve this.
- enabled imgssapi to be loaded side-by-side with imtcp
- added InputGSSServerPermitPlainTCP config directive
- split imgssapi source code somewhat from imtcp
- bugfix: queue cancel cleanup handler could be called with
  invalid pointer if dequeue failed
- bugfix: rsyslogd segfaulted on second SIGHUP
  tracker: http://bugzilla.adiscon.com/show_bug.cgi?id=38
- improved stability of queue engine
- bugfix: queue disk file were not properly persisted when 
  immediately after closing an output file rsyslog was stopped
  or huped (the new output file open must NOT have happend at
  that point) - this lead to a sparse and invalid queue file
  which could cause several problems to the engine (unpredictable
  results). This situation should have happened only in very
  rare cases. tracker: http://bugzilla.adiscon.com/show_bug.cgi?id=40
- bugfix: during queue shutdown, an assert invalidly triggered when
  the primary queue's DA worker was terminated while the DA queue's
  regular worker was still executing. This could result in a segfault
  during shutdown.
  tracker: http://bugzilla.adiscon.com/show_bug.cgi?id=41
- bugfix: queue properties sizeOnDisk, bytesRead were persisted to 
  disk with wrong data type (long instead of int64) - could cause
  problems on 32 bit machines
- bugfix: queue aborted when it was shut down, DA-enabled, DA mode
  was just initiated but not fully initialized (a race condition)
- bugfix: imfile could abort under extreme stress conditions
  (when it was terminated before it could open all of its
  to be monitored files)
- applied patch from varmojfekoj to fix an issue with compatibility 
  mode and default module directories (many thanks!):
  I've also noticed a bug in the compatibility code; the problem is that 
  options are parsed before configuration file so options which need a 
  module to be loaded will currently ignore any $moddir directive. This 
  can be fixed by moving legacyOptsHook() after config file parsing. 
  (see the attached patch) This goes against the logical order of 
  processing, but the legacy options are only few and it doesn't seem to 
  be a problem.
- bugfix: object property deserializer did not handle negative numbers
---------------------------------------------------------------------------
Version 3.11.5 (rgerhards), 2008-02-25
- new imgssapi module, changed imtcp module - this enables to load/package
  GSSAPI support separately - thanks to varmojfekoj for the patch
- compatibility mode (the -c option series) is now at least partly
  completed - thanks to varmojfekoj for the patch
- documentation for imgssapi and imtcp added
- duplicate $ModLoad's for the same module are now detected and
  rejected -- thanks to varmojfekoj for the patch
---------------------------------------------------------------------------
Version 3.11.4 (rgerhards), 2008-02-21
- bugfix: debug.html was missing from release tarball - thanks to Michael
  Biebl for bringing this to my attention
- some internal cleanup on the stringbuf object calling interface
- general code cleanup and further modularization
- $MainMessageQueueDiscardSeverity can now also handle textual severities
  (previously only integers)
- bugfix: message object was not properly synchronized when the 
  main queue had a single thread and non-direct action queues were used
- some documentation improvements
---------------------------------------------------------------------------
Version 3.11.3 (rgerhards), 2008-02-18
- fixed a bug in imklog which lead to duplicate message content in
  kernel logs
- added support for better plugin handling in libdbi (we contributed
  a patch to do that, we just now need to wait for the next libdbi
  version)
- bugfix: fixed abort when invalid template was provided to an action
  bug http://bugzilla.adiscon.com/show_bug.cgi?id=4
- re-instantiated SIGUSR1 function; added SIGUSR2 to generate debug
  status output
- added some documentation on runtime-debug settings
- slightly improved man pages for novice users
---------------------------------------------------------------------------
Version 3.11.2 (rgerhards), 2008-02-15
- added the capability to monitor text files and process their content
  as syslog messages (including forwarding)
- added support for libdbi, a database abstraction layer. rsyslog now
  also supports the following databases via dbi drivers:
  * Firebird/Interbase
  * FreeTDS (access to MS SQL Server and Sybase)
  * SQLite/SQLite3
  * Ingres (experimental)
  * mSQL (experimental)
  * Oracle (experimental)
  Additional drivers may be provided by the libdbi-drivers project, which
  can be used by rsyslog as soon as they become available.
- removed some left-over unnecessary dbgprintf's (cluttered screen,
  cosmetic)
- doc bugfix: html documentation for omsnmp was missing
---------------------------------------------------------------------------
Version 3.11.1 (rgerhards), 2008-02-12
- SNMP trap sender added thanks to Andre Lorbach (omsnmp)
- added input-plugin interface specification in form of a (copy) template
  input module
- applied documentation fix by Michael Biebl -- many thanks!
- bugfix: immark did not have MARK flags set...
- added x-info field to rsyslogd startup/shutdown message. Hopefully
  points users to right location for further info (many don't even know
  they run rsyslog ;))
- bugfix: trailing ":" of tag was lost while parsing legacy syslog messages
  without timestamp - thanks to Anders Blomdell for providing a patch!
- fixed a bug in stringbuf.c related to STRINGBUF_TRIM_ALLOCSIZE, which
  wasn't supposed to be used with rsyslog. Put a warning message up that
  tells this feature is not tested and probably not worth the effort.
  Thanks to Anders Blomdell fro bringing this to our attention
- somewhat improved performance of string buffers
- fixed bug that caused invalid treatment of tabs (HT) in rsyslog.conf
- bugfix: setting for $EscapeCopntrolCharactersOnReceive was not 
  properly initialized
- clarified usage of space-cc property replacer option
- improved abort diagnostic handler
- some initial effort for malloc/free runtime debugging support
- bugfix: using dynafile actions caused rsyslogd abort
- fixed minor man errors thanks to Michael Biebl
---------------------------------------------------------------------------
Version 3.11.0 (rgerhards), 2008-01-31
- implemented queued actions
- implemented simple rate limiting for actions
- implemented deliberate discarding of lower priority messages over higher
  priority ones when a queue runs out of space
- implemented disk quotas for disk queues
- implemented the $ActionResumeRetryCount config directive
- added $ActionQueueFilename config directive
- added $ActionQueueSize config directive
- added $ActionQueueHighWaterMark config directive
- added $ActionQueueLowWaterMark config directive
- added $ActionQueueDiscardMark config directive
- added $ActionQueueDiscardSeverity config directive
- added $ActionQueueCheckpointInterval config directive
- added $ActionQueueType config directive
- added $ActionQueueWorkerThreads config directive
- added $ActionQueueTimeoutshutdown config directive
- added $ActionQueueTimeoutActionCompletion config directive
- added $ActionQueueTimeoutenQueue config directive
- added $ActionQueueTimeoutworkerThreadShutdown config directive
- added $ActionQueueWorkerThreadMinimumMessages config directive
- added $ActionQueueMaxFileSize config directive
- added $ActionQueueSaveonShutdown config directive
- addded $ActionQueueDequeueSlowdown config directive
- addded $MainMsgQueueDequeueSlowdown config directive
- bugfix: added forgotten docs to package
- improved debugging support
- fixed a bug that caused $MainMsgQueueCheckpointInterval to work incorrectly
- when a long-running action needs to be cancelled on shutdown, the message
  that was processed by it is now preserved. This finishes support for
  guaranteed delivery of messages (if the output supports it, of course)
- fixed bug in output module interface, see
  http://sourceforge.net/tracker/index.php?func=detail&aid=1881008&group_id=123448&atid=696552
- changed the ommysql output plugin so that the (lengthy) connection
  initialization now takes place in message processing. This works much
  better with the new queued action mode (fast startup)
- fixed a bug that caused a potential hang in file and fwd output module
  varmojfekoj provided the patch - many thanks!
- bugfixed stream class offset handling on 32bit platforms
---------------------------------------------------------------------------
Version 3.10.3 (rgerhards), 2008-01-28
- fixed a bug with standard template definitions (not a big deal) - thanks
  to varmojfekoj for spotting it
- run-time instrumentation added
- implemented disk-assisted queue mode, which enables on-demand disk
  spooling if the queue's in-memory queue is exhausted
- implemented a dynamic worker thread pool for processing incoming
  messages; workers are started and shut down as need arises
- implemented a run-time instrumentation debug package
- implemented the $MainMsgQueueSaveOnShutdown config directive
- implemented the $MainMsgQueueWorkerThreadMinimumMessages config directive
- implemented the $MainMsgQueueTimeoutWorkerThreadShutdown config directive
---------------------------------------------------------------------------
Version 3.10.2 (rgerhards), 2008-01-14
- added the ability to keep stop rsyslogd without the need to drain
  the main message queue. In disk queue mode, rsyslog continues to
  run from the point where it stopped. In case of a system failure, it
  continues to process messages from the last checkpoint.
- fixed a bug that caused a segfault on startup when no $WorkDir directive
  was specified in rsyslog.conf
- provided more fine-grain control over shutdown timeouts and added a
  way to specify the enqueue timeout when the main message queue is full
- implemented $MainMsgQueueCheckpointInterval config directive
- implemented $MainMsgQueueTimeoutActionCompletion config directive
- implemented $MainMsgQueueTimeoutEnqueue config directive
- implemented $MainMsgQueueTimeoutShutdown config directive
---------------------------------------------------------------------------
Version 3.10.1 (rgerhards), 2008-01-10
- implemented the "disk" queue mode. However, it currently is of very
  limited use, because it does not support persistence over rsyslogd
  runs. So when rsyslogd is stopped, the queue is drained just as with
  the in-memory queue modes. Persistent queues will be a feature of
  the next release.
- performance-optimized string class, should bring an overall improvement
- fixed a memory leak in imudp -- thanks to varmojfekoj for the patch
- fixed a race condition that could lead to a rsyslogd hang when during
  HUP or termination
- done some doc updates
- added $WorkDirectory config directive
- added $MainMsgQueueFileName config directive
- added $MainMsgQueueMaxFileSize config directive
---------------------------------------------------------------------------
Version 3.10.0 (rgerhards), 2008-01-07
- implemented input module interface and initial input modules
- enhanced threading for input modules (each on its own thread now)
- ability to bind UDP listeners to specific local interfaces/ports and
  ability to run multiple of them concurrently
- added ability to specify listen IP address for UDP syslog server
- license changed to GPLv3
- mark messages are now provided by loadble module immark
- rklogd is no longer provided. Its functionality has now been taken over
  by imklog, a loadable input module. This offers a much better integration
  into rsyslogd and makes sure that the kernel logger process is brought
  up and down at the appropriate times
- enhanced $IncludeConfig directive to support wildcard characters
  (thanks to Michael Biebl)
- all inputs are now implemented as loadable plugins
- enhanced threading model: each input module now runs on its own thread
- enhanced message queue which now supports different queueing methods
  (among others, this can be used for performance fine-tuning)
- added a large number of new configuration directives for the new
  input modules
- enhanced multi-threading utilizing a worker thread pool for the
  main message queue
- compilation without pthreads is no longer supported
- much cleaner code due to new objects and removal of single-threading
  mode
---------------------------------------------------------------------------
Version 2.0.8 V2-STABLE (rgerhards), 2008-??-??
- bugfix: ompgsql did not detect problems in sql command execution
  this could cause loss of messages. The handling was correct if the
  connection broke, but not if there was a problem with statement
  execution. The most probable case for such a case would be invalid
  sql inside the template, and this is now much easier to diagnose.
- doc bugfix: default for $DirCreateMode incorrectly stated
---------------------------------------------------------------------------
Version 2.0.7 V2-STABLE (rgerhards), 2008-04-14
- bugfix: the default for $DirCreateMode was 0644, and as such wrong.
  It has now been changed to 0700. For some background, please see
  http://lists.adiscon.net/pipermail/rsyslog/2009-April/001986.html
- bugfix: "$CreateDirs off" also disabled file creation
  Thanks to William Tisater for analyzing this bug and providing a patch.
  The actual code change is heavily based on William's patch.
- bugfix: memory leak in ompgsql
  Thanks to Ken for providing the patch
- bugfix: potential memory leak in msg.c
  This one did not surface yet and the issue was actually found due to
  a problem in v4 - but better fix it here, too
---------------------------------------------------------------------------
Version 2.0.6 V2-STABLE (rgerhards), 2008-08-07
- bugfix: memory leaks in rsyslogd, primarily in singlethread mode
  Thanks to Frederico Nunez for providing the fix
- bugfix: copy&paste error lead to dangling if - this caused a very minor
  issue with re-formatting a RFC3164 date when the message was invalidly
  formatted and had a colon immediately after the date. This was in the
  code for some years (even v1 had it) and I think it never had any
  effect at all in practice. Though, it should be fixed - but definitely
  nothing to worry about.
---------------------------------------------------------------------------
Version 2.0.6 V2-STABLE (rgerhards), 2008-08-07
- bugfix: IPv6 addresses could not be specified in forwarding actions
  New syntax @[addr]:port introduced to enable that. Root problem was IPv6
  addresses contain colons. (backport from 3.21.3)
---------------------------------------------------------------------------
Version 2.0.5 STABLE (rgerhards), 2008-05-15
- bugfix: regular expressions inside property replacer did not work
  properly
- adapted to liblogging 0.7.1+
---------------------------------------------------------------------------
Version 2.0.4 STABLE (rgerhards), 2008-03-27
- bugfix: internally generated messages had "FROMHOST" property not set
- bugfix: continue parsing if tag is oversize (discard oversize part) - thanks
  to mclaughlin77@gmail.com for the patch
- added $HHOUR and $QHOUR system properties - can be used for half- and
  quarter-hour logfile rotation
---------------------------------------------------------------------------
Version 2.0.3 STABLE (rgerhards), 2008-03-12
- bugfix: setting for $EscapeCopntrolCharactersOnReceive was not 
  properly initialized
- bugfix: resolved potential segfault condition on HUP (extremely
  unlikely to happen in practice), for details see tracker:
  http://bugzilla.adiscon.com/show_bug.cgi?id=38
- improved the man pages a bit - thanks to Michael Biebl for the patch
- bugfix: not properly initialized data could cause several segfaults if
  there were errors in the config file - thanks to varmojfekoj for the patch
---------------------------------------------------------------------------
Version 2.0.2 STABLE (rgerhards), 2008-02-12
- fixed a bug that could cause invalid string handling via strerror_r
  varmojfekoj provided the patch - many thanks!
- added x-info field to rsyslogd startup/shutdown message. Hopefully
  points users to right location for further info (many don't even know
  they run rsyslog ;))
- bugfix: suspended actions were not always properly resumed
  varmojfekoj provided the patch - many thanks!
- bugfix: errno could be changed during mark processing, leading to
  invalid error messages when processing inputs. Thank to varmojfekoj for
  pointing out this problem.
- bugfix: trailing ":" of tag was lost while parsing legacy syslog messages
  without timestamp - thanks to Anders Blomdell for providing a patch!
- bugfix (doc): misspelled config directive, invalid signal info
- applied some doc fixes from Michel Biebl and cleaned up some no longer
  needed files suggested by him
- cleaned up stringbuf.c to fix an annoyance reported by Anders Blomdell
- fixed bug that caused invalid treatment of tabs (HT) in rsyslog.conf
---------------------------------------------------------------------------
Version 2.0.1 STABLE (rgerhards), 2008-01-24
- fixed a bug in integer conversion - but this function was never called,
  so it is not really a useful bug fix ;)
- fixed a bug with standard template definitions (not a big deal) - thanks
  to varmojfekoj for spotting it
- fixed a bug that caused a potential hang in file and fwd output module
  varmojfekoj provided the patch - many thanks!
---------------------------------------------------------------------------
Version 2.0.0 STABLE (rgerhards), 2008-01-02
- re-release of 1.21.2 as STABLE with no modifications except some
  doc updates
---------------------------------------------------------------------------
Version 1.21.2 (rgerhards), 2007-12-28
- created a gss-api output module. This keeps GSS-API code and
  TCP/UDP code separated. It is also important for forward-
  compatibility with v3. Please note that this change breaks compatibility
  with config files created for 1.21.0 and 1.21.1 - this was considered
  acceptable.
- fixed an error in forwarding retry code (could lead to message corruption
  but surfaced very seldom)
- increased portability for older platforms (AI_NUMERICSERV moved)
- removed socket leak in omfwd.c
- cross-platform patch for GSS-API compile problem on some platforms
  thanks to darix for the patch!
---------------------------------------------------------------------------
Version 1.21.1 (rgerhards), 2007-12-23
- small doc fix for $IncludeConfig
- fixed a bug in llDestroy()
- bugfix: fixing memory leak when message queue is full and during
  parsing. Thanks to varmojfekoj for the patch.
- bugfix: when compiled without network support, unix sockets were
  not properply closed
- bugfix: memory leak in cfsysline.c/doGetWord() fixed
---------------------------------------------------------------------------
Version 1.21.0 (rgerhards), 2007-12-19
- GSS-API support for syslog/TCP connections was added. Thanks to
  varmojfekoj for providing the patch with this functionality
- code cleanup
- enhanced $IncludeConfig directive to support wildcard filenames
- changed some multithreading synchronization
---------------------------------------------------------------------------
Version 1.20.1 (rgerhards), 2007-12-12
- corrected a debug setting that survived release. Caused TCP connections
  to be retried unnecessarily often.
- When a hostname ACL was provided and DNS resolution for that name failed,
  ACL processing was stopped at that point. Thanks to mildew for the patch.
  Fedora Bugzilla: http://bugzilla.redhat.com/show_bug.cgi?id=395911
- fixed a potential race condition, see link for details:
  http://rgerhards.blogspot.com/2007/12/rsyslog-race-condition.html
  Note that the probability of problems from this bug was very remote
- fixed a memory leak that happend when PostgreSQL date formats were
  used
---------------------------------------------------------------------------
Version 1.20.0 (rgerhards), 2007-12-07
- an output module for postgres databases has been added. Thanks to
  sur5r for contributing this code
- unloading dynamic modules has been cleaned up, we now have a
  real implementation and not just a dummy "good enough for the time
  being".
- enhanced platform independence - thanks to Bartosz Kuzma and Michael
  Biebl for their very useful contributions
- some general code cleanup (including warnings on 64 platforms, only)
---------------------------------------------------------------------------
Version 1.19.12 (rgerhards), 2007-12-03
- cleaned up the build system (thanks to Michael Biebl for the patch)
- fixed a bug where ommysql was still not compiled with -pthread option
---------------------------------------------------------------------------
Version 1.19.11 (rgerhards), 2007-11-29
- applied -pthread option to build when building for multi-threading mode
  hopefully solves an issue with segfaulting
---------------------------------------------------------------------------
Version 1.19.10 (rgerhards), 2007-10-19
- introdcued the new ":modulename:" syntax for calling module actions
  in selector lines; modified ommysql to support it. This is primarily
  an aid for further modules and a prequisite to actually allow third
  party modules to be created.
- minor fix in slackware startup script, "-r 0" is now "-r0"
- updated rsyslogd doc set man page; now in html format
- undid creation of a separate thread for the main loop -- this did not
  turn out to be needed or useful, so reduce complexity once again.
- added doc fixes provided by Michael Biebl - thanks
---------------------------------------------------------------------------
Version 1.19.9 (rgerhards), 2007-10-12
- now packaging system which again contains all components in a single
  tarball
- modularized main() a bit more, resulting in less complex code
- experimentally added an additional thread - will see if that affects
  the segfault bug we experience on some platforms. Note that this change
  is scheduled to be removed again later.
---------------------------------------------------------------------------
Version 1.19.8 (rgerhards), 2007-09-27
- improved repeated message processing
- applied patch provided by varmojfekoj to support building ommysql
  in its own way (now also resides in a plugin subdirectory);
  ommysql is now a separate package
- fixed a bug in cvthname() that lead to message loss if part
  of the source hostname would have been dropped
- created some support for distributing ommysql together with the
  main rsyslog package. I need to re-think it in the future, but
  for the time being the current mode is best. I now simply include
  one additional tarball for ommysql inside the main distribution.
  I look forward to user feedback on how this should be done best. In the
  long term, a separate project should be spawend for ommysql, but I'd
  like to do that only after the plugin interface is fully stable (what
  it is not yet).
---------------------------------------------------------------------------
Version 1.19.7 (rgerhards), 2007-09-25
- added code to handle situations where senders send us messages ending with
  a NUL character. It is now simply removed. This also caused trailing LF
  reduction to fail, when it was followed by such a NUL. This is now also
  handled.
- replaced some non-thread-safe function calls by their thread-safe
  counterparts
- fixed a minor memory leak that occured when the %APPNAME% property was
  used (I think nobody used that in practice)
- fixed a bug that caused signal handlers in cvthname() not to be restored when
  a malicious pointer record was detected and processing of the message been
  stopped for that reason (this should be really rare and can not be related
  to the segfault bug we are hunting).
- fixed a bug in cvthname that lead to passing a wrong parameter - in
  practice, this had no impact.
- general code cleanup (e.g. compiler warnings, comments)
---------------------------------------------------------------------------
Version 1.19.6 (rgerhards), 2007-09-11
- applied patch by varmojfekoj to change signal handling to the new
  sigaction API set (replacing the depreciated signal() calls and its
  friends.
- fixed a bug that in --enable-debug mode caused an assertion when the
  discard action was used
- cleaned up compiler warnings
- applied patch by varmojfekoj to FIX a bug that could cause 
  segfaults if empty properties were processed using modifying
  options (e.g. space-cc, drop-cc)
- fixed man bug: rsyslogd supports -l option
---------------------------------------------------------------------------
Version 1.19.5 (rgerhards), 2007-09-07
- changed part of the CStr interface so that better error tracking
  is provided and the calling sequence is more intuitive (there were
  invalid calls based on a too-weired interface)
- (hopefully) fixed some remaining bugs rooted in wrong use of 
  the CStr class. These could lead to program abort.
- applied patch by varmojfekoj two fix two potential segfault situations
- added $ModDir config directive
- modified $ModLoad so that an absolute path may be specified as
  module name (e.g. /rsyslog/ommysql.so)
---------------------------------------------------------------------------
Version 1.19.4 (rgerhards/varmojfekoj), 2007-09-04
- fixed a number of small memory leaks - thanks varmojfekoj for patching
- fixed an issue with CString class that could lead to rsyslog abort
  in tplToString() - thanks varmojfekoj for patching
- added a man-version of the config file documenation - thanks to Michel
  Samia for providing the man file
- fixed bug: a template like this causes an infinite loop:
  $template opts,"%programname:::a,b%"
  thanks varmojfekoj for the patch
- fixed bug: case changing options crash freeing the string pointer
  because they modify it: $template opts2,"%programname::1:lowercase%"
  thanks varmojfekoj for the patch
---------------------------------------------------------------------------
Version 1.19.3 (mmeckelein/varmojfekoj), 2007-08-31
- small mem leak fixed (after calling parseSelectorAct) - Thx varmojkekoj
- documentation section "Regular File" und "Blocks" updated
- solved an issue with dynamic file generation - Once again many thanks
  to varmojfekoj
- the negative selector for program name filter (Blocks) does not work as
  expected - Thanks varmojfekoj for patching
- added forwarding information to sysklogd (requires special template)
  to config doc
---------------------------------------------------------------------------
Version 1.19.2 (mmeckelein/varmojfekoj), 2007-08-28
- a specifically formed message caused a segfault - Many thanks varmojfekoj
  for providing a patch
- a typo and a weird condition are fixed in msg.c - Thanks again
  varmojfekoj 
- on file creation the file was always owned by root:root. This is fixed
  now - Thanks ypsa for solving this issue
---------------------------------------------------------------------------
Version 1.19.1 (mmeckelein), 2007-08-22
- a bug that caused a high load when a TCP/UDP connection was closed is 
  fixed now - Thanks mildew for solving this issue
- fixed a bug which caused a segfault on reinit - Thx varmojfekoj for the
  patch
- changed the hardcoded module path "/lib/rsyslog" to $(pkglibdir) in order
  to avoid trouble e.g. on 64 bit platforms (/lib64) - many thanks Peter
  Vrabec and darix, both provided a patch for solving this issue
- enhanced the unloading of modules - thanks again varmojfekoj
- applied a patch from varmojfekoj which fixes various little things in
  MySQL output module
---------------------------------------------------------------------------
Version 1.19.0 (varmojfekoj/rgerhards), 2007-08-16
- integrated patch from varmojfekoj to make the mysql module a loadable one
  many thanks for the patch, MUCH appreciated
---------------------------------------------------------------------------
Version 1.18.2 (rgerhards), 2007-08-13
- fixed a bug in outchannel code that caused templates to be incorrectly
  parsed
- fixed a bug in ommysql that caused a wrong ";template" missing message
- added some code for unloading modules; not yet fully complete (and we do
  not yet have loadable modules, so this is no problem)
- removed debian subdirectory by request of a debian packager (this is a special
  subdir for debian and there is also no point in maintaining it when there
  is a debian package available - so I gladly did this) in some cases
- improved overall doc quality (some pages were quite old) and linked to
  more of the online resources.
- improved /contrib/delete_mysql script by adding a host option and some
  other minor modifications
---------------------------------------------------------------------------
Version 1.18.1 (rgerhards), 2007-08-08
- applied a patch from varmojfekoj which solved a potential segfault
  of rsyslogd on HUP
- applied patch from Michel Samia to fix compilation when the pthreads
  feature is disabled
- some code cleanup (moved action object to its own file set)
- add config directive $MainMsgQueueSize, which now allows to configure the
  queue size dynamically
- all compile-time settings are now shown in rsyslogd -v, not just the
  active ones
- enhanced performance a little bit more
- added config file directive $ActionResumeInterval
- fixed a bug that prevented compilation under debian sid
- added a contrib directory for user-contributed useful things
---------------------------------------------------------------------------
Version 1.18.0 (rgerhards), 2007-08-03
- rsyslog now supports fallback actions when an action did not work. This
  is a great feature e.g. for backup database servers or backup syslog
  servers
- modified rklogd to only change the console log level if -c is specified
- added feature to use multiple actions inside a single selector
- implemented $ActionExecOnlyWhenPreviousIsSuspended config directive
- error messages during startup are now spit out to the configured log
  destinations
---------------------------------------------------------------------------
Version 1.17.6 (rgerhards), 2007-08-01
- continued to work on output module modularization - basic stage of
  this work is now FINISHED
- fixed bug in OMSRcreate() - always returned SR_RET_OK
- fixed a bug that caused ommysql to always complain about missing
  templates
- fixed a mem leak in OMSRdestruct - freeing the object itself was
  forgotten - thanks to varmojfekoj for the patch
- fixed a memory leak in syslogd/init() that happend when the config
  file could not be read - thanks to varmojfekoj for the patch
- fixed insufficient memory allocation in addAction() and its helpers.
  The initial fix and idea was developed by mildew, I fine-tuned
  it a bit. Thanks a lot for the fix, I'd probably had pulled out my
  hair to find the bug...
- added output of config file line number when a parsing error occured
- fixed bug in objomsr.c that caused program to abort in debug mode with
  an invalid assertion (in some cases)
- fixed a typo that caused the default template for MySQL to be wrong.
  thanks to mildew for catching this.
- added configuration file command $DebugPrintModuleList and
  $DebugPrintCfSysLineHandlerList
- fixed an invalid value for the MARK timer - unfortunately, there was
  a testing aid left in place. This resulted in quite frequent MARK messages
- added $IncludeConfig config directive
- applied a patch from mildew to prevent rsyslogd from freezing under heavy
  load. This could happen when the queue was full. Now, we drop messages
  but rsyslogd remains active.
---------------------------------------------------------------------------
Version 1.17.5 (rgerhards), 2007-07-30
- continued to work on output module modularization
- fixed a missing file bug - thanks to Andrea Montanari for reporting
  this problem
- fixed a problem with shutting down the worker thread and freeing the
  selector_t list - this caused messages to be lost, because the
  message queue was not properly drained before the selectors got
  destroyed.
---------------------------------------------------------------------------
Version 1.17.4 (rgerhards), 2007-07-27
- continued to work on output module modularization
- fixed a situation where rsyslogd could create zombie processes
  thanks to mildew for the patch
- applied patch from Michel Samia to fix compilation when NOT
  compiled for pthreads
---------------------------------------------------------------------------
Version 1.17.3 (rgerhards), 2007-07-25
- continued working on output module modularization
- fixed a bug that caused rsyslogd to segfault on exit (and
  probably also on HUP), when there was an unsent message in a selector
  that required forwarding and the dns lookup failed for that selector
  (yes, it was pretty unlikely to happen;))
  thanks to varmojfekoj <varmojfekoj@gmail.com> for the patch
- fixed a memory leak in config file parsing and die()
  thanks to varmojfekoj <varmojfekoj@gmail.com> for the patch
- rsyslogd now checks on startup if it is capable to performa any work
  at all. If it cant, it complains and terminates
  thanks to Michel Samia for providing the patch!
- fixed a small memory leak when HUPing syslogd. The allowed sender
  list now gets freed. thanks to mildew for the patch.
- changed the way error messages in early startup are logged. They
  now do no longer use the syslogd code directly but are rather
  send to stderr.
---------------------------------------------------------------------------
Version 1.17.2 (rgerhards), 2007-07-23
- made the port part of the -r option optional. Needed for backward
  compatibility with sysklogd
- replaced system() calls with something more reasonable. Please note that
  this might break compatibility with some existing configuration files.
  We accept this in favour of the gained security.
- removed a memory leak that could occur if timegenerated was used in
  RFC 3164 format in templates
- did some preparation in msg.c for advanced multithreading - placed the
  hooks, but not yet any active code
- worked further on modularization
- added $ModLoad MySQL (dummy) config directive
- added DropTrailingLFOnReception config directive
---------------------------------------------------------------------------
Version 1.17.1 (rgerhards), 2007-07-20
- fixed a bug that caused make install to install rsyslogd and rklogd under
  the wrong names
- fixed bug that caused $AllowedSenders to handle IPv6 scopes incorrectly;
  also fixed but that could grabble $AllowedSender wildcards. Thanks to
  mildew@gmail.com for the patch
- minor code cleanup - thanks to Peter Vrabec for the patch
- fixed minimal memory leak on HUP (caused by templates)
  thanks to varmojfekoj <varmojfekoj@gmail.com> for the patch
- fixed another memory leak on HUPing and on exiting rsyslogd
  again thanks to varmojfekoj <varmojfekoj@gmail.com> for the patch
- code cleanup (removed compiler warnings)
- fixed portability bug in configure.ac - thanks to Bartosz Kuźma for patch
- moved msg object into its own file set
- added the capability to continue trying to write log files when the
  file system is full. Functionality based on patch by Martin Schulze
  to sysklogd package.
---------------------------------------------------------------------------
Version 1.17.0 (RGer), 2007-07-17
- added $RepeatedLineReduction config parameter
- added $EscapeControlCharactersOnReceive config parameter
- added $ControlCharacterEscapePrefix config parameter
- added $DirCreateMode config parameter
- added $CreateDirs config parameter
- added $DebugPrintTemplateList config parameter
- added $ResetConfigVariables config parameter
- added $FileOwner config parameter
- added $FileGroup config parameter
- added $DirOwner config parameter
- added $DirGroup config parameter
- added $FailOnChownFailure config parameter
- added regular expression support to the filter engine
  thanks to Michel Samia for providing the patch!
- enhanced $AllowedSender functionality. Credits to mildew@gmail.com for
  the patch doing that
  - added IPv6 support
  - allowed DNS hostnames
  - allowed DNS wildcard names
- added new option $DropMsgsWithMaliciousDnsPTRRecords
- added autoconf so that rfc3195d, rsyslogd and klogd are stored to /sbin
- added capability to auto-create directories with dynaFiles
---------------------------------------------------------------------------
Version 1.16.0 (RGer/Peter Vrabec), 2007-07-13 - The Friday, 13th Release ;)
- build system switched to autotools
- removed SYSV preprocessor macro use, replaced with autotools equivalents
- fixed a bug that caused rsyslogd to segfault when TCP listening was
  disabled and it terminated
- added new properties "syslogfacility-text" and "syslogseverity-text"
  thanks to varmojfekoj <varmojfekoj@gmail.com> for the patch
- added the -x option to disable hostname dns reslution
  thanks to varmojfekoj <varmojfekoj@gmail.com> for the patch
- begun to better modularize syslogd.c - this is an ongoing project; moved
  type definitions to a separate file
- removed some now-unused fields from struct filed
- move file size limit fields in struct field to the "right spot" (the file
  writing part of the union - f_un.f_file)
- subdirectories linux and solaris are no longer part of the distribution
  package. This is not because we cease support for them, but there are no
  longer any files in them after the move to autotools
---------------------------------------------------------------------------
Version 1.15.1 (RGer), 2007-07-10
- fixed a bug that caused a dynaFile selector to stall when there was
  an open error with one file 
- improved template processing for dynaFiles; templates are now only
  looked up during initialization - speeds up processing
- optimized memory layout in struct filed when compiled with MySQL
  support
- fixed a bug that caused compilation without SYSLOG_INET to fail
- re-enabled the "last message repeated n times" feature. This
  feature was not taken care of while rsyslogd evolved from sysklogd
  and it was more or less defunct. Now it is fully functional again.
- added system properties: $NOW, $YEAR, $MONTH, $DAY, $HOUR, $MINUTE
- fixed a bug in iovAsString() that caused a memory leak under stress
  conditions (most probably memory shortage). This was unlikely to
  ever happen, but it doesn't hurt doing it right
- cosmetic: defined type "uchar", change all unsigned chars to uchar
---------------------------------------------------------------------------
Version 1.15.0 (RGer), 2007-07-05
- added ability to dynamically generate file names based on templates
  and thus properties. This was a much-requested feature. It makes
  life easy when it e.g. comes to splitting files based on the sender
  address.
- added $umask and $FileCreateMode config file directives
- applied a patch from Bartosz Kuzma to compile cleanly under NetBSD
- checks for extra (unexpected) characters in system config file lines
  have been added
- added IPv6 documentation - was accidently missing from CVS
- begun to change char to unsigned char
---------------------------------------------------------------------------
Version 1.14.2 (RGer), 2007-07-03
** this release fixes all known nits with IPv6 **
- restored capability to do /etc/service lookup for "syslog"
  service when -r 0 was given
- documented IPv6 handling of syslog messages
- integrate patch from Bartosz Kuźma to make rsyslog compile under
  Solaris again (the patch replaced a strndup() call, which is not
  available under Solaris
- improved debug logging when waiting on select
- updated rsyslogd man page with new options (-46A)
---------------------------------------------------------------------------
Version 1.14.1 (RGer/Peter Vrabec), 2007-06-29
- added Peter Vrabec's patch for IPv6 TCP
- prefixed all messages send to stderr in rsyslogd with "rsyslogd: "
---------------------------------------------------------------------------
Version 1.14.0 (RGer/Peter Vrabec), 2007-06-28
- Peter Vrabec provided IPv6 for rsyslog, so we are now IPv6 enabled
  IPv6 Support is currently for UDP only, TCP is to come soon.
  AllowedSender configuration does not yet work for IPv6.
- fixed code in iovCreate() that broke C's strict aliasing rules 
- fixed some char/unsigned char differences that forced the compiler
  to spit out warning messages
- updated the Red Hat init script to fix a known issue (thanks to
  Peter Vrabec)
---------------------------------------------------------------------------
Version 1.13.5 (RGer), 2007-06-22
- made the TCP session limit configurable via command line switch
  now -t <port>,<max sessions>
- added man page for rklogd(8) (basically a copy from klogd, but now
  there is one...)
- fixed a bug that caused internal messages (e.g. rsyslogd startup) to
  appear without a tag.
- removed a minor memory leak that occurred when TAG processing requalified
  a HOSTNAME to be a TAG (and a TAG already was set).
- removed potential small memory leaks in MsgSet***() functions. There
  would be a leak if a property was re-set, something that happened
  extremely seldom.
---------------------------------------------------------------------------
Version 1.13.4 (RGer), 2007-06-18
- added a new property "PRI-text", which holds the PRI field in
  textual form (e.g. "syslog.info")
- added alias "syslogseverity" for "syslogpriority", which is a
  misleading property name that needs to stay for historical
  reasons (and backward-compatility)
- added doc on how to record PRI value in log file
- enhanced signal handling in klogd, including removal of an unsafe
  call to the logging system during signal handling
---------------------------------------------------------------------------
Version 1.13.3 (RGer), 2007-06-15
- create a version of syslog.c from scratch. This is now
  - highly optimized for rsyslog
  - removes an incompatible license problem as the original
    version had a BSD license with advertising clause
  - fixed in the regard that rklogd will continue to work when
    rsysogd has been restarted (the original version, as well
    as sysklogd, will remain silent then)
  - solved an issue with an extra NUL char at message end that the
    original version had
- applied some changes to klogd to care for the new interface
- fixed a bug in syslogd.c which prevented compiling under debian
---------------------------------------------------------------------------
Version 1.13.2 (RGer), 2007-06-13
- lib order in makefile patched to facilitate static linking - thanks
  to Bennett Todd for providing the patch
- Integrated a patch from Peter Vrabec (pvrabec@redheat.com):
  - added klogd under the name of rklogd (remove dependency on
    original sysklogd package
  - createDB.sql now in UTF
  - added additional config files for use on Red Hat
---------------------------------------------------------------------------
Version 1.13.1 (RGer), 2007-02-05
- changed the listen backlog limit to a more reasonable value based on
  the maximum number of TCP connections configurd (10% + 5) - thanks to Guy
  Standen for the hint (actually, the limit was 5 and that was a 
  left-over from early testing).
- fixed a bug in makefile which caused DB-support to be disabled when
  NETZIP support was enabled
- added the -e option to allow transmission of every message to remote
  hosts (effectively turns off duplicate message suppression)
- (somewhat) improved memory consumption when compiled with MySQL support
- looks like we fixed an incompatibility with MySQL 5.x and above software
  At least in one case, the remote server name was destroyed, leading to 
  a connection failure. The new, improved code does not have this issue and
  so we see this as solved (the new code is generally somewhat better, so
  there is a good chance we fixed this incompatibility).
---------------------------------------------------------------------------
Version 1.13.0 (RGer), 2006-12-19
- added '$' as ToPos proptery replacer specifier - means "up to the
  end of the string"
- property replacer option "escape-cc", "drop-cc" and "space-cc"  added
- changed the handling of \0 characters inside syslog messages. We now
  consistently escape them to "#000". This is somewhat recommended in
  the draft-ietf-syslog-protocol-19 draft. While the real recomendation
  is to not escape any characters at all, we can not do this without
  considerable modification of the code. So we escape it to "#000", which
  is consistent with a sample found in the Internet-draft.
- removed message glue logic (see printchopped() comment for details)
  Also caused removal of parts table and thus some improvements in
  memory usage.
- changed the default MAXLINE to 2048 to take care of recent syslog
  standardization efforts (can easily be changed in syslogd.c)
- added support for byte-counted TCP syslog messages (much like
  syslog-transport-tls-05 Internet Draft). This was necessary to
  support compression over TCP.
- added support for receiving compressed syslog messages
- added support for sending compressed syslog messages
- fixed a bug where the last message in a syslog/tcp stream was
  lost if it was not properly terminated by a LF character
---------------------------------------------------------------------------
Version 1.12.3 (RGer), 2006-10-04
- implemented some changes to support Solaris (but support is not
  yet complete)
- commented out (via #if 0) some methods that are currently not being use
  but should be kept for further us
- added (interim) -u 1 option to turn off hostname and tag parsing
- done some modifications to better support Fedora
- made the field delimiter inside property replace configurable via
  template
- fixed a bug in property replacer: if fields were used, the delimitor
  became part of the field. Up until now, this was barely noticable as 
  the delimiter as TAB only and thus invisible to a human. With other
  delimiters available now, it quickly showed up. This bug fix might cause
  some grief to existing installations if they used the extra TAB for
  whatever reasons - sorry folks... Anyhow, a solution is easy: just add
  a TAB character contstant into your template. Thus, there has no attempt
  been made to do this in a backwards-compatible way.
---------------------------------------------------------------------------
Version 1.12.2 (RGer), 2006-02-15
- fixed a bug in the RFC 3339 date formatter. An extra space was added
  after the actual timestamp
- added support for providing high-precision RFC3339 timestamps for
  (rsyslogd-)internally-generated messages
- very (!) experimental support for syslog-protocol internet draft
  added (the draft is experimental, the code is solid ;))
- added support for field-extracting in the property replacer
- enhanced the legacy-syslog parser so that it can interpret messages
  that do not contain a TIMESTAMP
- fixed a bug that caused the default socket (usually /dev/log) to be
  opened even when -o command line option was given
- fixed a bug in the Debian sample startup script - it caused rsyslogd
  to listen to remote requests, which it shouldn't by default
---------------------------------------------------------------------------
Version 1.12.1 (RGer), 2005-11-23
- made multithreading work with BSD. Some signal-handling needed to be
  restructured. Also, there might be a slight delay of up to 10 seconds
  when huping and terminating rsyslogd under BSD
- fixed a bug where a NULL-pointer was passed to printf() in logmsg().
- fixed a bug during "make install" where rc3195d was not installed
  Thanks to Bennett Todd for spotting this.
- fixed a bug where rsyslogd dumped core when no TAG was found in the
  received message
- enhanced message parser so that it can deal with missing hostnames
  in many cases (may not be totally fail-safe)
- fixed a bug where internally-generated messages did not have the correct
  TAG
---------------------------------------------------------------------------
Version 1.12.0 (RGer), 2005-10-26
- moved to a multi-threaded design. single-threading is still optionally
  available. Multi-threading is experimental!
- fixed a potential race condition. In the original code, marking was done
  by an alarm handler, which could lead to all sorts of bad things. This
  has been changed now. See comments in syslogd.c/domark() for details.
- improved debug output for property-based filters
- not a code change, but: I have checked all exit()s to make sure that
  none occurs once rsyslogd has started up. Even in unusual conditions
  (like low-memory conditions) rsyslogd somehow remains active. Of course,
  it might loose a message or two, but at least it does not abort and it
  can also recover when the condition no longer persists.
- fixed a bug that could cause loss of the last message received
  immediately before rsyslogd was terminated.
- added comments on thread-safety of global variables in syslogd.c
- fixed a small bug: spurios printf() when TCP syslog was used
- fixed a bug that causes rsyslogd to dump core on termination when one
  of the selector lines did not receive a message during the run (very
  unlikely)
- fixed an one-too-low memory allocation in the TCP sender. Could result
  in rsyslogd dumping core.
- fixed a bug with regular expression support (thanks to Andres Riancho)
- a little bit of code restructuring (especially main(), which was
  horribly large)
---------------------------------------------------------------------------
Version 1.11.1 (RGer), 2005-10-19
- support for BSD-style program name and host blocks
- added a new property "programname" that can be used in templates
- added ability to specify listen port for rfc3195d
- fixed a bug that rendered the "startswith" comparison operation
  unusable.
- changed more functions to "static" storage class to help compiler
  optimize (should have been static in the first place...)
- fixed a potential memory leak in the string buffer class destructor.
  As the destructur was previously never called, the leak did not actually
  appear.
- some internal restructuring in anticipation/preparation of minimal
  multi-threading support
- rsyslogd still shares some code with the sysklogd project. Some patches
  for this shared code have been brought over from the sysklogd CVS.
---------------------------------------------------------------------------
Version 1.11.0 (RGer), 2005-10-12
- support for receiving messages via RFC 3195; added rfc3195d for that
  purpose
- added an additional guard to prevent rsyslogd from aborting when the
  2gb file size limit is hit. While a user can configure rsyslogd to
  handle such situations, it would abort if that was not done AND large
  file support was not enabled (ok, this is hopefully an unlikely scenario)
- fixed a bug that caused additional Unix domain sockets to be incorrectly
  processed - could lead to message loss in extreme cases
---------------------------------------------------------------------------
Version 1.10.2 (RGer), 2005-09-27
- added comparison operations in property-based filters:
  * isequal
  * startswith
- added ability to negate all property-based filter comparison operations
  by adding a !-sign right in front of the operation name
- added the ability to specify remote senders for UDP and TCP
  received messages. Allows to block all but well-known hosts
- changed the $-config line directives to be case-INsensitive
- new command line option -w added: "do not display warnings if messages
  from disallowed senders are received"
- fixed a bug that caused rsyslogd to dump core when the compare value
  was not quoted in property-based filters
- fixed a bug in the new CStr compare function which lead to invalid
  results (fortunately, this function was not yet used widely)
- added better support for "debugging" rsyslog.conf property filters
  (only if -d switch is given)
- changed some function definitions to static, which eventually enables
  some compiler optimizations
- fixed a bug in MySQL code; when a SQL error occured, rsyslogd could
  run in a tight loop. This was due to invalid sequence of error reporting
  and is now fixed.
---------------------------------------------------------------------------
Version 1.10.1 (RGer), 2005-09-23
- added the ability to execute a shell script as an action.
  Thanks to Bjoern Kalkbrenner for providing the code!
- fixed a bug in the MySQL code; due to the bug the automatic one-time
  retry after an error did not happen - this lead to error message in
  cases where none should be seen (e.g. after a MySQL restart)
- fixed a security issue with SQL-escaping in conjunction with
  non-(SQL-)standard MySQL features.
---------------------------------------------------------------------------
Version 1.10.0 (RGer), 2005-09-20
  REMINDER: 1.10 is the first unstable version if the 1.x series!
- added the capability to filter on any property in selector lines
  (not just facility and priority)
- changed stringbuf into a new counted string class
- added support for a "discard" action. If a selector line with
  discard (~ character) is found, no selector lines *after* that
  line will be processed.
- thanks to Andres Riancho, regular expression support has been
  added to the template engine
- added the FROMHOST property in the template processor, which could
  previously not be obtained. Thanks to Cristian Testa for pointing
  this out and even providing a fix.
- added display of compile-time options to -v output
- performance improvement for production build - made some checks
  to happen only during debug mode
- fixed a problem with compiling on SUSE and - while doing so - removed
  the socket call to set SO_BSDCOMPAT in cases where it is obsolete.
---------------------------------------------------------------------------
Version 1.0.4 (RGer), 2006-02-01
- a small but important fix: the tcp receiver had two forgotten printf's
  in it that caused a lot of unnecessary output to stdout. This was
  important enough to justify a new release
---------------------------------------------------------------------------
Version 1.0.3 (RGer), 2005-11-14
- added an additional guard to prevent rsyslogd from aborting when the
  2gb file size limit is hit. While a user can configure rsyslogd to
  handle such situations, it would abort if that was not done AND large
  file support was not enabled (ok, this is hopefully an unlikely scenario)
- fixed a bug that caused additional Unix domain sockets to be incorrectly
  processed - could lead to message loss in extreme cases
- applied some patches available from the sysklogd project to code
  shared from there
- fixed a bug that causes rsyslogd to dump core on termination when one
  of the selector lines did not receive a message during the run (very
  unlikely)
- fixed an one-too-low memory allocation in the TCP sender. Could result
  in rsyslogd dumping core.
- fixed a bug in the TCP sender that caused the retry logic to fail
  after an error or receiver overrun
- fixed a bug in init() that could lead to dumping core
- fixed a bug that could lead to dumping core when no HOSTNAME or no TAG
  was present in the syslog message
---------------------------------------------------------------------------
Version 1.0.2 (RGer), 2005-10-05
- fixed an issue with MySQL error reporting. When an error occured,
  the MySQL driver went into an endless loop (at least in most cases).
---------------------------------------------------------------------------
Version 1.0.1 (RGer), 2005-09-23
- fixed a security issue with SQL-escaping in conjunction with
  non-(SQL-)standard MySQL features.
---------------------------------------------------------------------------
Version 1.0.0 (RGer), 2005-09-12
- changed install doc to cover daily cron scripts - a trouble source
- added rc script for slackware (provided by Chris Elvidge - thanks!) 
- fixed a really minor bug in usage() - the -r option was still
  reported as without the port parameter
---------------------------------------------------------------------------
Version 0.9.8 (RGer), 2005-09-05
- made startup and shutdown message more consistent and included the
  pid, so that they can be easier correlated. Used syslog-protocol
  structured data format for this purpose.
- improved config info in startup message, now tells not only
  if it is listening remote on udp, but also for tcp. Also includes
  the port numbers. The previous startup message was misleading, because
  it did not say "remote reception" if rsyslogd was only listening via
  tcp (but not via udp).
- added a "how can you help" document to the doc set
---------------------------------------------------------------------------
Version 0.9.7 (RGer), 2005-08-15
- some of the previous doc files (like INSTALL) did not properly
  reflect the changes to the build process and the new doc. Fixed
  that.
- changed syslogd.c so that when compiled without database support,
  an error message is displayed when a database action is detected
  in the config file (previously this was used as an user rule ;))
- fixed a bug in the os-specific Makefiles which caused MySQL
  support to not be compiled, even if selected
---------------------------------------------------------------------------
Version 0.9.6 (RGer), 2005-08-09
- greatly enhanced documentation. Now available in html format in
  the "doc" folder and FreeBSD. Finally includes an install howto.
- improved MySQL error messages a little - they now show up as log
  messages, too (formerly only in debug mode)
- added the ability to specify the listen port for udp syslog.
  WARNING: This introduces an incompatibility. Formerly, udp
  syslog was enabled by the -r command line option. Now, it is
  "-r [port]", which is consistent with the tcp listener. However,
  just -r will now return an error message.
- added sample startup scripts for Debian and FreeBSD
- added support for easy feature selection in the makefile. Un-
  fortunately, this also means I needed to spilt the make file
  for different OS and distros. There are some really bad syntax
  differences between FreeBSD and Linux make.
---------------------------------------------------------------------------
Version 0.9.5 (RGer), 2005-08-01
- the "semicolon bug" was actually not (fully) solved in 0.9.4. One
  part of the bug was solved, but another still existed. This one
  is fixed now, too.
- the "semicolon bug" actually turned out to be a more generic bug.
  It appeared whenever an invalid template name was given. With some
  selector actions, rsyslogd dumped core, with other it "just" had
  a small ressource leak with others all worked well. These anomalies
  are now fixed. Note that they only appeared during system initaliziation
  once the system was running, nothing bad happened.
- improved error reporting for template errors on startup. They are now
  shown on the console and the start-up tty. Formerly, they were only
  visible in debug mode.
- support for multiple instances of rsyslogd on a single machine added
- added new option "-o" --> omit local unix domain socket. This option
  enables rsyslogd NOT to listen to the local socket. This is most
  helpful when multiple instances of rsyslogd (or rsyslogd and another
  syslogd) shall run on a single system.
- added new option "-i <pidfile>" which allows to specify the pidfile.
  This is needed when multiple instances of rsyslogd are to be run.
- the new project home page is now online at www.rsyslog.com
---------------------------------------------------------------------------
Version 0.9.4 (RGer), 2005-07-25
- finally added the TCP sender. It now supports non-blocking mode, no
  longer disabling message reception during connect. As it is now, it
  is usable in production. The code could be more sophisticated, but
  I've kept it short in anticipation of the move to liblogging, which
  will lead to the removal of the code just written ;)
- the "exiting on signal..." message still had the "syslogd" name in 
  it. Changed this to "rsyslogd", as we do not have a large user base
  yet, this should pose no problem.
- fixed "the semiconlon" bug. rsyslogd dumped core if a write-db action
  was specified but no semicolon was given after the password (an empty
  template was ok, but the semicolon needed to be present).
- changed a default for traditional output format. During testing, it
  was seen that the timestamp written to file in default format was
  the time of message reception, not the time specified in the TIMESTAMP
  field of the message itself. Traditionally, the message TIMESTAMP is
  used and this has been changed now.
---------------------------------------------------------------------------
Version 0.9.3 (RGer), 2005-07-19
- fixed a bug in the message parser. In June, the RFC 3164 timestamp
  was not correctly parsed (yes, only in June and some other months,
  see the code comment to learn why...)
- added the ability to specify the destination port when forwarding
  syslog messages (both for TCP and UDP)
- added an very experimental TCP sender (activated by
  @@machine:port in config). This is not yet for production use. If
  the receiver is not alive, rsyslogd will wait quite some time until
  the connection request times out, which most probably leads to
  loss of incoming messages.

---------------------------------------------------------------------------
Version 0.9.2 (RGer), around 2005-07-06
- I intended to change the maxsupported message size to 32k to
  support IHE - but given the memory inefficiency in the usual use
  cases, I have not done this. I have, however, included very
  specific instructions on how to do this in the source code. I have
  also done some testing with 32k messages, so you can change the
  max size without taking too much risk.
- added a syslog/tcp receiver; we now can receive messages via
  plain tcp, but we can still send only via UDP. The syslog/tcp
  receiver is the primary enhancement of this release.
- slightly changed some error messages that contained a spurios \n at
  the end of the line (which gives empty lines in your log...)

---------------------------------------------------------------------------
Version 0.9.1 (RGer)
- fixed code so that it compiles without errors under FreeBSD
- removed now unused function "allocate_log()" from syslogd.c
- changed the make file so that it contains more defines for
  different environments (in the long term, we need a better
  system for disabling/enabling features...)
- changed some printf's printing off_t types to %lld and
  explicit (long long) casts. I tried to figure out the exact type,
  but did not succeed in this. In the worst case, ultra-large peta-
  byte files will now display funny informational messages on rollover,
  something I think we can live with for the neersion 3.11.2 (rgerhards), 2008-02-??
---------------------------------------------------------------------------
Version 3.11.1 (rgerhards), 2008-02-12
- SNMP trap sender added thanks to Andre Lorbach (omsnmp)
- added input-plugin interface specification in form of a (copy) template
  input module
- applied documentation fix by Michael Biebl -- many thanks!
- bugfix: immark did not have MARK flags set...
- added x-info field to rsyslogd startup/shutdown message. Hopefully
  points users to right location for further info (many don't even know
  they run rsyslog ;))
- bugfix: trailing ":" of tag was lost while parsing legacy syslog messages
  without timestamp - thanks to Anders Blomdell for providing a patch!
- fixed a bug in stringbuf.c related to STRINGBUF_TRIM_ALLOCSIZE, which
  wasn't supposed to be used with rsyslog. Put a warning message up that
  tells this feature is not tested and probably not worth the effort.
  Thanks to Anders Blomdell fro bringing this to our attention
- somewhat improved performance of string buffers
- fixed bug that caused invalid treatment of tabs (HT) in rsyslog.conf
- bugfix: setting for $EscapeCopntrolCharactersOnReceive was not 
  properly initialized
- clarified usage of space-cc property replacer option
- improved abort diagnostic handler
- some initial effort for malloc/free runtime debugging support
- bugfix: using dynafile actions caused rsyslogd abort
- fixed minor man errors thanks to Michael Biebl
---------------------------------------------------------------------------
Version 3.11.0 (rgerhards), 2008-01-31
- implemented queued actions
- implemented simple rate limiting for actions
- implemented deliberate discarding of lower priority messages over higher
  priority ones when a queue runs out of space
- implemented disk quotas for disk queues
- implemented the $ActionResumeRetryCount config directive
- added $ActionQueueFilename config directive
- added $ActionQueueSize config directive
- added $ActionQueueHighWaterMark config directive
- added $ActionQueueLowWaterMark config directive
- added $ActionQueueDiscardMark config directive
- added $ActionQueueDiscardSeverity config directive
- added $ActionQueueCheckpointInterval config directive
- added $ActionQueueType config directive
- added $ActionQueueWorkerThreads config directive
- added $ActionQueueTimeoutshutdown config directive
- added $ActionQueueTimeoutActionCompletion config directive
- added $ActionQueueTimeoutenQueue config directive
- added $ActionQueueTimeoutworkerThreadShutdown config directive
- added $ActionQueueWorkerThreadMinimumMessages config directive
- added $ActionQueueMaxFileSize config directive
- added $ActionQueueSaveonShutdown config directive
- addded $ActionQueueDequeueSlowdown config directive
- addded $MainMsgQueueDequeueSlowdown config directive
- bugfix: added forgotten docs to package
- improved debugging support
- fixed a bug that caused $MainMsgQueueCheckpointInterval to work incorrectly
- when a long-running action needs to be cancelled on shutdown, the message
  that was processed by it is now preserved. This finishes support for
  guaranteed delivery of messages (if the output supports it, of course)
- fixed bug in output module interface, see
  http://sourceforge.net/tracker/index.php?func=detail&aid=1881008&group_id=123448&atid=696552
- changed the ommysql output plugin so that the (lengthy) connection
  initialization now takes place in message processing. This works much
  better with the new queued action mode (fast startup)
- fixed a bug that caused a potential hang in file and fwd output module
  varmojfekoj provided the patch - many thanks!
- bugfixed stream class offset handling on 32bit platforms
---------------------------------------------------------------------------
Version 3.10.3 (rgerhards), 2008-01-28
- fixed a bug with standard template definitions (not a big deal) - thanks
  to varmojfekoj for spotting it
- run-time instrumentation added
- implemented disk-assisted queue mode, which enables on-demand disk
  spooling if the queue's in-memory queue is exhausted
- implemented a dynamic worker thread pool for processing incoming
  messages; workers are started and shut down as need arises
- implemented a run-time instrumentation debug package
- implemented the $MainMsgQueueSaveOnShutdown config directive
- implemented the $MainMsgQueueWorkerThreadMinimumMessages config directive
- implemented the $MainMsgQueueTimeoutWorkerThreadShutdown config directive
---------------------------------------------------------------------------
Version 3.10.2 (rgerhards), 2008-01-14
- added the ability to keep stop rsyslogd without the need to drain
  the main message queue. In disk queue mode, rsyslog continues to
  run from the point where it stopped. In case of a system failure, it
  continues to process messages from the last checkpoint.
- fixed a bug that caused a segfault on startup when no $WorkDir directive
  was specified in rsyslog.conf
- provided more fine-grain control over shutdown timeouts and added a
  way to specify the enqueue timeout when the main message queue is full
- implemented $MainMsgQueueCheckpointInterval config directive
- implemented $MainMsgQueueTimeoutActionCompletion config directive
- implemented $MainMsgQueueTimeoutEnqueue config directive
- implemented $MainMsgQueueTimeoutShutdown config directive
---------------------------------------------------------------------------
Version 3.10.1 (rgerhards), 2008-01-10
- implemented the "disk" queue mode. However, it currently is of very
  limited use, because it does not support persistence over rsyslogd
  runs. So when rsyslogd is stopped, the queue is drained just as with
  the in-memory queue modes. Persistent queues will be a feature of
  the next release.
- performance-optimized string class, should bring an overall improvement
- fixed a memory leak in imudp -- thanks to varmojfekoj for the patch
- fixed a race condition that could lead to a rsyslogd hang when during
  HUP or termination
- done some doc updates
- added $WorkDirectory config directive
- added $MainMsgQueueFileName config directive
- added $MainMsgQueueMaxFileSize config directive
---------------------------------------------------------------------------
Version 3.10.0 (rgerhards), 2008-01-07
- implemented input module interface and initial input modules
- enhanced threading for input modules (each on its own thread now)
- ability to bind UDP listeners to specific local interfaces/ports and
  ability to run multiple of them concurrently
- added ability to specify listen IP address for UDP syslog server
- license changed to GPLv3
- mark messages are now provided by loadble module immark
- rklogd is no longer provided. Its functionality has now been taken over
  by imklog, a loadable input module. This offers a much better integration
  into rsyslogd and makes sure that the kernel logger process is brought
  up and down at the appropriate times
- enhanced $IncludeConfig directive to support wildcard characters
  (thanks to Michael Biebl)
- all inputs are now implemented as loadable plugins
- enhanced threading model: each input module now runs on its own thread
- enhanced message queue which now supports different queueing methods
  (among others, this can be used for performance fine-tuning)
- added a large number of new configuration directives for the new
  input modules
- enhanced multi-threading utilizing a worker thread pool for the
  main message queue
- compilation without pthreads is no longer supported
- much cleaner code due to new objects and removal of single-threading
  mode
---------------------------------------------------------------------------
Version 2.0.1 STABLE (rgerhards), 2008-01-24
- fixed a bug in integer conversion - but this function was never called,
  so it is not really a useful bug fix ;)
- fixed a bug with standard template definitions (not a big deal) - thanks
  to varmojfekoj for spotting it
- fixed a bug that caused a potential hang in file and fwd output module
  varmojfekoj provided the patch - many thanks!
---------------------------------------------------------------------------
Version 2.0.0 STABLE (rgerhards), 2008-01-02
- re-release of 1.21.2 as STABLE with no modifications except some
  doc updates
---------------------------------------------------------------------------
Version 1.21.2 (rgerhards), 2007-12-28
- created a gss-api output module. This keeps GSS-API code and
  TCP/UDP code separated. It is also important for forward-
  compatibility with v3. Please note that this change breaks compatibility
  with config files created for 1.21.0 and 1.21.1 - this was considered
  acceptable.
- fixed an error in forwarding retry code (could lead to message corruption
  but surfaced very seldom)
- increased portability for older platforms (AI_NUMERICSERV moved)
- removed socket leak in omfwd.c
- cross-platform patch for GSS-API compile problem on some platforms
  thanks to darix for the patch!
---------------------------------------------------------------------------
Version 1.21.1 (rgerhards), 2007-12-23
- small doc fix for $IncludeConfig
- fixed a bug in llDestroy()
- bugfix: fixing memory leak when message queue is full and during
  parsing. Thanks to varmojfekoj for the patch.
- bugfix: when compiled without network support, unix sockets were
  not properply closed
- bugfix: memory leak in cfsysline.c/doGetWord() fixed
---------------------------------------------------------------------------
Version 1.21.0 (rgerhards), 2007-12-19
- GSS-API support for syslog/TCP connections was added. Thanks to
  varmojfekoj for providing the patch with this functionality
- code cleanup
- enhanced $IncludeConfig directive to support wildcard filenames
- changed some multithreading synchronization
---------------------------------------------------------------------------
Version 1.20.1 (rgerhards), 2007-12-12
- corrected a debug setting that survived release. Caused TCP connections
  to be retried unnecessarily often.
- When a hostname ACL was provided and DNS resolution for that name failed,
  ACL processing was stopped at that point. Thanks to mildew for the patch.
  Fedora Bugzilla: http://bugzilla.redhat.com/show_bug.cgi?id=395911
- fixed a potential race condition, see link for details:
  http://rgerhards.blogspot.com/2007/12/rsyslog-race-condition.html
  Note that the probability of problems from this bug was very remote
- fixed a memory leak that happend when PostgreSQL date formats were
  used
---------------------------------------------------------------------------
Version 1.20.0 (rgerhards), 2007-12-07
- an output module for postgres databases has been added. Thanks to
  sur5r for contributing this code
- unloading dynamic modules has been cleaned up, we now have a
  real implementation and not just a dummy "good enough for the time
  being".
- enhanced platform independence - thanks to Bartosz Kuzma and Michael
  Biebl for their very useful contributions
- some general code cleanup (including warnings on 64 platforms, only)
---------------------------------------------------------------------------
Version 1.19.12 (rgerhards), 2007-12-03
- cleaned up the build system (thanks to Michael Biebl for the patch)
- fixed a bug where ommysql was still not compiled with -pthread option
---------------------------------------------------------------------------
Version 1.19.11 (rgerhards), 2007-11-29
- applied -pthread option to build when building for multi-threading mode
  hopefully solves an issue with segfaulting
---------------------------------------------------------------------------
Version 1.19.10 (rgerhards), 2007-10-19
- introdcued the new ":modulename:" syntax for calling module actions
  in selector lines; modified ommysql to support it. This is primarily
  an aid for further modules and a prequisite to actually allow third
  party modules to be created.
- minor fix in slackware startup script, "-r 0" is now "-r0"
- updated rsyslogd doc set man page; now in html format
- undid creation of a separate thread for the main loop -- this did not
  turn out to be needed or useful, so reduce complexity once again.
- added doc fixes provided by Michael Biebl - thanks
---------------------------------------------------------------------------
Version 1.19.9 (rgerhards), 2007-10-12
- now packaging system which again contains all components in a single
  tarball
- modularized main() a bit more, resulting in less complex code
- experimentally added an additional thread - will see if that affects
  the segfault bug we experience on some platforms. Note that this change
  is scheduled to be removed again later.
---------------------------------------------------------------------------
Version 1.19.8 (rgerhards), 2007-09-27
- improved repeated message processing
- applied patch provided by varmojfekoj to support building ommysql
  in its own way (now also resides in a plugin subdirectory);
  ommysql is now a separate package
- fixed a bug in cvthname() that lead to message loss if part
  of the source hostname would have been dropped
- created some support for distributing ommysql together with the
  main rsyslog package. I need to re-think it in the future, but
  for the time being the current mode is best. I now simply include
  one additional tarball for ommysql inside the main distribution.
  I look forward to user feedback on how this should be done best. In the
  long term, a separate project should be spawend for ommysql, but I'd
  like to do that only after the plugin interface is fully stable (what
  it is not yet).
---------------------------------------------------------------------------
Version 1.19.7 (rgerhards), 2007-09-25
- added code to handle situations where senders send us messages ending with
  a NUL character. It is now simply removed. This also caused trailing LF
  reduction to fail, when it was followed by such a NUL. This is now also
  handled.
- replaced some non-thread-safe function calls by their thread-safe
  counterparts
- fixed a minor memory leak that occured when the %APPNAME% property was
  used (I think nobody used that in practice)
- fixed a bug that caused signal handlers in cvthname() not to be restored when
  a malicious pointer record was detected and processing of the message been
  stopped for that reason (this should be really rare and can not be related
  to the segfault bug we are hunting).
- fixed a bug in cvthname that lead to passing a wrong parameter - in
  practice, this had no impact.
- general code cleanup (e.g. compiler warnings, comments)
---------------------------------------------------------------------------
Version 1.19.6 (rgerhards), 2007-09-11
- applied patch by varmojfekoj to change signal handling to the new
  sigaction API set (replacing the depreciated signal() calls and its
  friends.
- fixed a bug that in --enable-debug mode caused an assertion when the
  discard action was used
- cleaned up compiler warnings
- applied patch by varmojfekoj to FIX a bug that could cause 
  segfaults if empty properties were processed using modifying
  options (e.g. space-cc, drop-cc)
- fixed man bug: rsyslogd supports -l option
---------------------------------------------------------------------------
Version 1.19.5 (rgerhards), 2007-09-07
- changed part of the CStr interface so that better error tracking
  is provided and the calling sequence is more intuitive (there were
  invalid calls based on a too-weired interface)
- (hopefully) fixed some remaining bugs rooted in wrong use of 
  the CStr class. These could lead to program abort.
- applied patch by varmojfekoj two fix two potential segfault situations
- added $ModDir config directive
- modified $ModLoad so that an absolute path may be specified as
  module name (e.g. /rsyslog/ommysql.so)
---------------------------------------------------------------------------
Version 1.19.4 (rgerhards/varmojfekoj), 2007-09-04
- fixed a number of small memory leaks - thanks varmojfekoj for patching
- fixed an issue with CString class that could lead to rsyslog abort
  in tplToString() - thanks varmojfekoj for patching
- added a man-version of the config file documenation - thanks to Michel
  Samia for providing the man file
- fixed bug: a template like this causes an infinite loop:
  $template opts,"%programname:::a,b%"
  thanks varmojfekoj for the patch
- fixed bug: case changing options crash freeing the string pointer
  because they modify it: $template opts2,"%programname::1:lowercase%"
  thanks varmojfekoj for the patch
---------------------------------------------------------------------------
Version 1.19.3 (mmeckelein/varmojfekoj), 2007-08-31
- small mem leak fixed (after calling parseSelectorAct) - Thx varmojkekoj
- documentation section "Regular File" und "Blocks" updated
- solved an issue with dynamic file generation - Once again many thanks
  to varmojfekoj
- the negative selector for program name filter (Blocks) does not work as
  expected - Thanks varmojfekoj for patching
- added forwarding information to sysklogd (requires special template)
  to config doc
---------------------------------------------------------------------------
Version 1.19.2 (mmeckelein/varmojfekoj), 2007-08-28
- a specifically formed message caused a segfault - Many thanks varmojfekoj
  for providing a patch
- a typo and a weird condition are fixed in msg.c - Thanks again
  varmojfekoj 
- on file creation the file was always owned by root:root. This is fixed
  now - Thanks ypsa for solving this issue
---------------------------------------------------------------------------
Version 1.19.1 (mmeckelein), 2007-08-22
- a bug that caused a high load when a TCP/UDP connection was closed is 
  fixed now - Thanks mildew for solving this issue
- fixed a bug which caused a segfault on reinit - Thx varmojfekoj for the
  patch
- changed the hardcoded module path "/lib/rsyslog" to $(pkglibdir) in order
  to avoid trouble e.g. on 64 bit platforms (/lib64) - many thanks Peter
  Vrabec and darix, both provided a patch for solving this issue
- enhanced the unloading of modules - thanks again varmojfekoj
- applied a patch from varmojfekoj which fixes various little things in
  MySQL output module
---------------------------------------------------------------------------
Version 1.19.0 (varmojfekoj/rgerhards), 2007-08-16
- integrated patch from varmojfekoj to make the mysql module a loadable one
  many thanks for the patch, MUCH appreciated
---------------------------------------------------------------------------
Version 1.18.2 (rgerhards), 2007-08-13
- fixed a bug in outchannel code that caused templates to be incorrectly
  parsed
- fixed a bug in ommysql that caused a wrong ";template" missing message
- added some code for unloading modules; not yet fully complete (and we do
  not yet have loadable modules, so this is no problem)
- removed debian subdirectory by request of a debian packager (this is a special
  subdir for debian and there is also no point in maintaining it when there
  is a debian package available - so I gladly did this) in some cases
- improved overall doc quality (some pages were quite old) and linked to
  more of the online resources.
- improved /contrib/delete_mysql script by adding a host option and some
  other minor modifications
---------------------------------------------------------------------------
Version 1.18.1 (rgerhards), 2007-08-08
- applied a patch from varmojfekoj which solved a potential segfault
  of rsyslogd on HUP
- applied patch from Michel Samia to fix compilation when the pthreads
  feature is disabled
- some code cleanup (moved action object to its own file set)
- add config directive $MainMsgQueueSize, which now allows to configure the
  queue size dynamically
- all compile-time settings are now shown in rsyslogd -v, not just the
  active ones
- enhanced performance a little bit more
- added config file directive $ActionResumeInterval
- fixed a bug that prevented compilation under debian sid
- added a contrib directory for user-contributed useful things
---------------------------------------------------------------------------
Version 1.18.0 (rgerhards), 2007-08-03
- rsyslog now supports fallback actions when an action did not work. This
  is a great feature e.g. for backup database servers or backup syslog
  servers
- modified rklogd to only change the console log level if -c is specified
- added feature to use multiple actions inside a single selector
- implemented $ActionExecOnlyWhenPreviousIsSuspended config directive
- error messages during startup are now spit out to the configured log
  destinations
---------------------------------------------------------------------------
Version 1.17.6 (rgerhards), 2007-08-01
- continued to work on output module modularization - basic stage of
  this work is now FINISHED
- fixed bug in OMSRcreate() - always returned SR_RET_OK
- fixed a bug that caused ommysql to always complain about missing
  templates
- fixed a mem leak in OMSRdestruct - freeing the object itself was
  forgotten - thanks to varmojfekoj for the patch
- fixed a memory leak in syslogd/init() that happend when the config
  file could not be read - thanks to varmojfekoj for the patch
- fixed insufficient memory allocation in addAction() and its helpers.
  The initial fix and idea was developed by mildew, I fine-tuned
  it a bit. Thanks a lot for the fix, I'd probably had pulled out my
  hair to find the bug...
- added output of config file line number when a parsing error occured
- fixed bug in objomsr.c that caused program to abort in debug mode with
  an invalid assertion (in some cases)
- fixed a typo that caused the default template for MySQL to be wrong.
  thanks to mildew for catching this.
- added configuration file command $DebugPrintModuleList and
  $DebugPrintCfSysLineHandlerList
- fixed an invalid value for the MARK timer - unfortunately, there was
  a testing aid left in place. This resulted in quite frequent MARK messages
- added $IncludeConfig config directive
- applied a patch from mildew to prevent rsyslogd from freezing under heavy
  load. This could happen when the queue was full. Now, we drop messages
  but rsyslogd remains active.
---------------------------------------------------------------------------
Version 1.17.5 (rgerhards), 2007-07-30
- continued to work on output module modularization
- fixed a missing file bug - thanks to Andrea Montanari for reporting
  this problem
- fixed a problem with shutting down the worker thread and freeing the
  selector_t list - this caused messages to be lost, because the
  message queue was not properly drained before the selectors got
  destroyed.
---------------------------------------------------------------------------
Version 1.17.4 (rgerhards), 2007-07-27
- continued to work on output module modularization
- fixed a situation where rsyslogd could create zombie processes
  thanks to mildew for the patch
- applied patch from Michel Samia to fix compilation when NOT
  compiled for pthreads
---------------------------------------------------------------------------
Version 1.17.3 (rgerhards), 2007-07-25
- continued working on output module modularization
- fixed a bug that caused rsyslogd to segfault on exit (and
  probably also on HUP), when there was an unsent message in a selector
  that required forwarding and the dns lookup failed for that selector
  (yes, it was pretty unlikely to happen;))
  thanks to varmojfekoj <varmojfekoj@gmail.com> for the patch
- fixed a memory leak in config file parsing and die()
  thanks to varmojfekoj <varmojfekoj@gmail.com> for the patch
- rsyslogd now checks on startup if it is capable to performa any work
  at all. If it cant, it complains and terminates
  thanks to Michel Samia for providing the patch!
- fixed a small memory leak when HUPing syslogd. The allowed sender
  list now gets freed. thanks to mildew for the patch.
- changed the way error messages in early startup are logged. They
  now do no longer use the syslogd code directly but are rather
  send to stderr.
---------------------------------------------------------------------------
Version 1.17.2 (rgerhards), 2007-07-23
- made the port part of the -r option optional. Needed for backward
  compatibility with sysklogd
- replaced system() calls with something more reasonable. Please note that
  this might break compatibility with some existing configuration files.
  We accept this in favour of the gained security.
- removed a memory leak that could occur if timegenerated was used in
  RFC 3164 format in templates
- did some preparation in msg.c for advanced multithreading - placed the
  hooks, but not yet any active code
- worked further on modularization
- added $ModLoad MySQL (dummy) config directive
- added DropTrailingLFOnReception config directive
---------------------------------------------------------------------------
Version 1.17.1 (rgerhards), 2007-07-20
- fixed a bug that caused make install to install rsyslogd and rklogd under
  the wrong names
- fixed bug that caused $AllowedSenders to handle IPv6 scopes incorrectly;
  also fixed but that could grabble $AllowedSender wildcards. Thanks to
  mildew@gmail.com for the patch
- minor code cleanup - thanks to Peter Vrabec for the patch
- fixed minimal memory leak on HUP (caused by templates)
  thanks to varmojfekoj <varmojfekoj@gmail.com> for the patch
- fixed another memory leak on HUPing and on exiting rsyslogd
  again thanks to varmojfekoj <varmojfekoj@gmail.com> for the patch
- code cleanup (removed compiler warnings)
- fixed portability bug in configure.ac - thanks to Bartosz Kuźma for patch
- moved msg object into its own file set
- added the capability to continue trying to write log files when the
  file system is full. Functionality based on patch by Martin Schulze
  to sysklogd package.
---------------------------------------------------------------------------
Version 1.17.0 (RGer), 2007-07-17
- added $RepeatedLineReduction config parameter
- added $EscapeControlCharactersOnReceive config parameter
- added $ControlCharacterEscapePrefix config parameter
- added $DirCreateMode config parameter
- added $CreateDirs config parameter
- added $DebugPrintTemplateList config parameter
- added $ResetConfigVariables config parameter
- added $FileOwner config parameter
- added $FileGroup config parameter
- added $DirOwner config parameter
- added $DirGroup config parameter
- added $FailOnChownFailure config parameter
- added regular expression support to the filter engine
  thanks to Michel Samia for providing the patch!
- enhanced $AllowedSender functionality. Credits to mildew@gmail.com for
  the patch doing that
  - added IPv6 support
  - allowed DNS hostnames
  - allowed DNS wildcard names
- added new option $DropMsgsWithMaliciousDnsPTRRecords
- added autoconf so that rfc3195d, rsyslogd and klogd are stored to /sbin
- added capability to auto-create directories with dynaFiles
---------------------------------------------------------------------------
Version 1.16.0 (RGer/Peter Vrabec), 2007-07-13 - The Friday, 13th Release ;)
- build system switched to autotools
- removed SYSV preprocessor macro use, replaced with autotools equivalents
- fixed a bug that caused rsyslogd to segfault when TCP listening was
  disabled and it terminated
- added new properties "syslogfacility-text" and "syslogseverity-text"
  thanks to varmojfekoj <varmojfekoj@gmail.com> for the patch
- added the -x option to disable hostname dns reslution
  thanks to varmojfekoj <varmojfekoj@gmail.com> for the patch
- begun to better modularize syslogd.c - this is an ongoing project; moved
  type definitions to a separate file
- removed some now-unused fields from struct filed
- move file size limit fields in struct field to the "right spot" (the file
  writing part of the union - f_un.f_file)
- subdirectories linux and solaris are no longer part of the distribution
  package. This is not because we cease support for them, but there are no
  longer any files in them after the move to autotools
---------------------------------------------------------------------------
Version 1.15.1 (RGer), 2007-07-10
- fixed a bug that caused a dynaFile selector to stall when there was
  an open error with one file 
- improved template processing for dynaFiles; templates are now only
  looked up during initialization - speeds up processing
- optimized memory layout in struct filed when compiled with MySQL
  support
- fixed a bug that caused compilation without SYSLOG_INET to fail
- re-enabled the "last message repeated n times" feature. This
  feature was not taken care of while rsyslogd evolved from sysklogd
  and it was more or less defunct. Now it is fully functional again.
- added system properties: $NOW, $YEAR, $MONTH, $DAY, $HOUR, $MINUTE
- fixed a bug in iovAsString() that caused a memory leak under stress
  conditions (most probably memory shortage). This was unlikely to
  ever happen, but it doesn't hurt doing it right
- cosmetic: defined type "uchar", change all unsigned chars to uchar
---------------------------------------------------------------------------
Version 1.15.0 (RGer), 2007-07-05
- added ability to dynamically generate file names based on templates
  and thus properties. This was a much-requested feature. It makes
  life easy when it e.g. comes to splitting files based on the sender
  address.
- added $umask and $FileCreateMode config file directives
- applied a patch from Bartosz Kuzma to compile cleanly under NetBSD
- checks for extra (unexpected) characters in system config file lines
  have been added
- added IPv6 documentation - was accidently missing from CVS
- begun to change char to unsigned char
---------------------------------------------------------------------------
Version 1.14.2 (RGer), 2007-07-03
** this release fixes all known nits with IPv6 **
- restored capability to do /etc/service lookup for "syslog"
  service when -r 0 was given
- documented IPv6 handling of syslog messages
- integrate patch from Bartosz Kuźma to make rsyslog compile under
  Solaris again (the patch replaced a strndup() call, which is not
  available under Solaris
- improved debug logging when waiting on select
- updated rsyslogd man page with new options (-46A)
---------------------------------------------------------------------------
Version 1.14.1 (RGer/Peter Vrabec), 2007-06-29
- added Peter Vrabec's patch for IPv6 TCP
- prefixed all messages send to stderr in rsyslogd with "rsyslogd: "
---------------------------------------------------------------------------
Version 1.14.0 (RGer/Peter Vrabec), 2007-06-28
- Peter Vrabec provided IPv6 for rsyslog, so we are now IPv6 enabled
  IPv6 Support is currently for UDP only, TCP is to come soon.
  AllowedSender configuration does not yet work for IPv6.
- fixed code in iovCreate() that broke C's strict aliasing rules 
- fixed some char/unsigned char differences that forced the compiler
  to spit out warning messages
- updated the Red Hat init script to fix a known issue (thanks to
  Peter Vrabec)
---------------------------------------------------------------------------
Version 1.13.5 (RGer), 2007-06-22
- made the TCP session limit configurable via command line switch
  now -t <port>,<max sessions>
- added man page for rklogd(8) (basically a copy from klogd, but now
  there is one...)
- fixed a bug that caused internal messages (e.g. rsyslogd startup) to
  appear without a tag.
- removed a minor memory leak that occurred when TAG processing requalified
  a HOSTNAME to be a TAG (and a TAG already was set).
- removed potential small memory leaks in MsgSet***() functions. There
  would be a leak if a property was re-set, something that happened
  extremely seldom.
---------------------------------------------------------------------------
Version 1.13.4 (RGer), 2007-06-18
- added a new property "PRI-text", which holds the PRI field in
  textual form (e.g. "syslog.info")
- added alias "syslogseverity" for "syslogpriority", which is a
  misleading property name that needs to stay for historical
  reasons (and backward-compatility)
- added doc on how to record PRI value in log file
- enhanced signal handling in klogd, including removal of an unsafe
  call to the logging system during signal handling
---------------------------------------------------------------------------
Version 1.13.3 (RGer), 2007-06-15
- create a version of syslog.c from scratch. This is now
  - highly optimized for rsyslog
  - removes an incompatible license problem as the original
    version had a BSD license with advertising clause
  - fixed in the regard that rklogd will continue to work when
    rsysogd has been restarted (the original version, as well
    as sysklogd, will remain silent then)
  - solved an issue with an extra NUL char at message end that the
    original version had
- applied some changes to klogd to care for the new interface
- fixed a bug in syslogd.c which prevented compiling under debian
---------------------------------------------------------------------------
Version 1.13.2 (RGer), 2007-06-13
- lib order in makefile patched to facilitate static linking - thanks
  to Bennett Todd for providing the patch
- Integrated a patch from Peter Vrabec (pvrabec@redheat.com):
  - added klogd under the name of rklogd (remove dependency on
    original sysklogd package
  - createDB.sql now in UTF
  - added additional config files for use on Red Hat
---------------------------------------------------------------------------
Version 1.13.1 (RGer), 2007-02-05
- changed the listen backlog limit to a more reasonable value based on
  the maximum number of TCP connections configurd (10% + 5) - thanks to Guy
  Standen for the hint (actually, the limit was 5 and that was a 
  left-over from early testing).
- fixed a bug in makefile which caused DB-support to be disabled when
  NETZIP support was enabled
- added the -e option to allow transmission of every message to remote
  hosts (effectively turns off duplicate message suppression)
- (somewhat) improved memory consumption when compiled with MySQL support
- looks like we fixed an incompatibility with MySQL 5.x and above software
  At least in one case, the remote server name was destroyed, leading to 
  a connection failure. The new, improved code does not have this issue and
  so we see this as solved (the new code is generally somewhat better, so
  there is a good chance we fixed this incompatibility).
---------------------------------------------------------------------------
Version 1.13.0 (RGer), 2006-12-19
- added '$' as ToPos proptery replacer specifier - means "up to the
  end of the string"
- property replacer option "escape-cc", "drop-cc" and "space-cc"  added
- changed the handling of \0 characters inside syslog messages. We now
  consistently escape them to "#000". This is somewhat recommended in
  the draft-ietf-syslog-protocol-19 draft. While the real recomendation
  is to not escape any characters at all, we can not do this without
  considerable modification of the code. So we escape it to "#000", which
  is consistent with a sample found in the Internet-draft.
- removed message glue logic (see printchopped() comment for details)
  Also caused removal of parts table and thus some improvements in
  memory usage.
- changed the default MAXLINE to 2048 to take care of recent syslog
  standardization efforts (can easily be changed in syslogd.c)
- added support for byte-counted TCP syslog messages (much like
  syslog-transport-tls-05 Internet Draft). This was necessary to
  support compression over TCP.
- added support for receiving compressed syslog messages
- added support for sending compressed syslog messages
- fixed a bug where the last message in a syslog/tcp stream was
  lost if it was not properly terminated by a LF character
---------------------------------------------------------------------------
Version 1.12.3 (RGer), 2006-10-04
- implemented some changes to support Solaris (but support is not
  yet complete)
- commented out (via #if 0) some methods that are currently not being use
  but should be kept for further us
- added (interim) -u 1 option to turn off hostname and tag parsing
- done some modifications to better support Fedora
- made the field delimiter inside property replace configurable via
  template
- fixed a bug in property replacer: if fields were used, the delimitor
  became part of the field. Up until now, this was barely noticable as 
  the delimiter as TAB only and thus invisible to a human. With other
  delimiters available now, it quickly showed up. This bug fix might cause
  some grief to existing installations if they used the extra TAB for
  whatever reasons - sorry folks... Anyhow, a solution is easy: just add
  a TAB character contstant into your template. Thus, there has no attempt
  been made to do this in a backwards-compatible way.
---------------------------------------------------------------------------
Version 1.12.2 (RGer), 2006-02-15
- fixed a bug in the RFC 3339 date formatter. An extra space was added
  after the actual timestamp
- added support for providing high-precision RFC3339 timestamps for
  (rsyslogd-)internally-generated messages
- very (!) experimental support for syslog-protocol internet draft
  added (the draft is experimental, the code is solid ;))
- added support for field-extracting in the property replacer
- enhanced the legacy-syslog parser so that it can interpret messages
  that do not contain a TIMESTAMP
- fixed a bug that caused the default socket (usually /dev/log) to be
  opened even when -o command line option was given
- fixed a bug in the Debian sample startup script - it caused rsyslogd
  to listen to remote requests, which it shouldn't by default
---------------------------------------------------------------------------
Version 1.12.1 (RGer), 2005-11-23
- made multithreading work with BSD. Some signal-handling needed to be
  restructured. Also, there might be a slight delay of up to 10 seconds
  when huping and terminating rsyslogd under BSD
- fixed a bug where a NULL-pointer was passed to printf() in logmsg().
- fixed a bug during "make install" where rc3195d was not installed
  Thanks to Bennett Todd for spotting this.
- fixed a bug where rsyslogd dumped core when no TAG was found in the
  received message
- enhanced message parser so that it can deal with missing hostnames
  in many cases (may not be totally fail-safe)
- fixed a bug where internally-generated messages did not have the correct
  TAG
---------------------------------------------------------------------------
Version 1.12.0 (RGer), 2005-10-26
- moved to a multi-threaded design. single-threading is still optionally
  available. Multi-threading is experimental!
- fixed a potential race condition. In the original code, marking was done
  by an alarm handler, which could lead to all sorts of bad things. This
  has been changed now. See comments in syslogd.c/domark() for details.
- improved debug output for property-based filters
- not a code change, but: I have checked all exit()s to make sure that
  none occurs once rsyslogd has started up. Even in unusual conditions
  (like low-memory conditions) rsyslogd somehow remains active. Of course,
  it might loose a message or two, but at least it does not abort and it
  can also recover when the condition no longer persists.
- fixed a bug that could cause loss of the last message received
  immediately before rsyslogd was terminated.
- added comments on thread-safety of global variables in syslogd.c
- fixed a small bug: spurios printf() when TCP syslog was used
- fixed a bug that causes rsyslogd to dump core on termination when one
  of the selector lines did not receive a message during the run (very
  unlikely)
- fixed an one-too-low memory allocation in the TCP sender. Could result
  in rsyslogd dumping core.
- fixed a bug with regular expression support (thanks to Andres Riancho)
- a little bit of code restructuring (especially main(), which was
  horribly large)
---------------------------------------------------------------------------
Version 1.11.1 (RGer), 2005-10-19
- support for BSD-style program name and host blocks
- added a new property "programname" that can be used in templates
- added ability to specify listen port for rfc3195d
- fixed a bug that rendered the "startswith" comparison operation
  unusable.
- changed more functions to "static" storage class to help compiler
  optimize (should have been static in the first place...)
- fixed a potential memory leak in the string buffer class destructor.
  As the destructur was previously never called, the leak did not actually
  appear.
- some internal restructuring in anticipation/preparation of minimal
  multi-threading support
- rsyslogd still shares some code with the sysklogd project. Some patches
  for this shared code have been brought over from the sysklogd CVS.
---------------------------------------------------------------------------
Version 1.11.0 (RGer), 2005-10-12
- support for receiving messages via RFC 3195; added rfc3195d for that
  purpose
- added an additional guard to prevent rsyslogd from aborting when the
  2gb file size limit is hit. While a user can configure rsyslogd to
  handle such situations, it would abort if that was not done AND large
  file support was not enabled (ok, this is hopefully an unlikely scenario)
- fixed a bug that caused additional Unix domain sockets to be incorrectly
  processed - could lead to message loss in extreme cases
---------------------------------------------------------------------------
Version 1.10.2 (RGer), 2005-09-27
- added comparison operations in property-based filters:
  * isequal
  * startswith
- added ability to negate all property-based filter comparison operations
  by adding a !-sign right in front of the operation name
- added the ability to specify remote senders for UDP and TCP
  received messages. Allows to block all but well-known hosts
- changed the $-config line directives to be case-INsensitive
- new command line option -w added: "do not display warnings if messages
  from disallowed senders are received"
- fixed a bug that caused rsyslogd to dump core when the compare value
  was not quoted in property-based filters
- fixed a bug in the new CStr compare function which lead to invalid
  results (fortunately, this function was not yet used widely)
- added better support for "debugging" rsyslog.conf property filters
  (only if -d switch is given)
- changed some function definitions to static, which eventually enables
  some compiler optimizations
- fixed a bug in MySQL code; when a SQL error occured, rsyslogd could
  run in a tight loop. This was due to invalid sequence of error reporting
  and is now fixed.
---------------------------------------------------------------------------
Version 1.10.1 (RGer), 2005-09-23
- added the ability to execute a shell script as an action.
  Thanks to Bjoern Kalkbrenner for providing the code!
- fixed a bug in the MySQL code; due to the bug the automatic one-time
  retry after an error did not happen - this lead to error message in
  cases where none should be seen (e.g. after a MySQL restart)
- fixed a security issue with SQL-escaping in conjunction with
  non-(SQL-)standard MySQL features.
---------------------------------------------------------------------------
Version 1.10.0 (RGer), 2005-09-20
  REMINDER: 1.10 is the first unstable version if the 1.x series!
- added the capability to filter on any property in selector lines
  (not just facility and priority)
- changed stringbuf into a new counted string class
- added support for a "discard" action. If a selector line with
  discard (~ character) is found, no selector lines *after* that
  line will be processed.
- thanks to Andres Riancho, regular expression support has been
  added to the template engine
- added the FROMHOST property in the template processor, which could
  previously not be obtained. Thanks to Cristian Testa for pointing
  this out and even providing a fix.
- added display of compile-time options to -v output
- performance improvement for production build - made some checks
  to happen only during debug mode
- fixed a problem with compiling on SUSE and - while doing so - removed
  the socket call to set SO_BSDCOMPAT in cases where it is obsolete.
---------------------------------------------------------------------------
Version 1.0.4 (RGer), 2006-02-01
- a small but important fix: the tcp receiver had two forgotten printf's
  in it that caused a lot of unnecessary output to stdout. This was
  important enough to justify a new release
---------------------------------------------------------------------------
Version 1.0.3 (RGer), 2005-11-14
- added an additional guard to prevent rsyslogd from aborting when the
  2gb file size limit is hit. While a user can configure rsyslogd to
  handle such situations, it would abort if that was not done AND large
  file support was not enabled (ok, this is hopefully an unlikely scenario)
- fixed a bug that caused additional Unix domain sockets to be incorrectly
  processed - could lead to message loss in extreme cases
- applied some patches available from the sysklogd project to code
  shared from there
- fixed a bug that causes rsyslogd to dump core on termination when one
  of the selector lines did not receive a message during the run (very
  unlikely)
- fixed an one-too-low memory allocation in the TCP sender. Could result
  in rsyslogd dumping core.
- fixed a bug in the TCP sender that caused the retry logic to fail
  after an error or receiver overrun
- fixed a bug in init() that could lead to dumping core
- fixed a bug that could lead to dumping core when no HOSTNAME or no TAG
  was present in the syslog message
---------------------------------------------------------------------------
Version 1.0.2 (RGer), 2005-10-05
- fixed an issue with MySQL error reporting. When an error occured,
  the MySQL driver went into an endless loop (at least in most cases).
---------------------------------------------------------------------------
Version 1.0.1 (RGer), 2005-09-23
- fixed a security issue with SQL-escaping in conjunction with
  non-(SQL-)standard MySQL features.
---------------------------------------------------------------------------
Version 1.0.0 (RGer), 2005-09-12
- changed install doc to cover daily cron scripts - a trouble source
- added rc script for slackware (provided by Chris Elvidge - thanks!) 
- fixed a really minor bug in usage() - the -r option was still
  reported as without the port parameter
---------------------------------------------------------------------------
Version 0.9.8 (RGer), 2005-09-05
- made startup and shutdown message more consistent and included the
  pid, so that they can be easier correlated. Used syslog-protocol
  structured data format for this purpose.
- improved config info in startup message, now tells not only
  if it is listening remote on udp, but also for tcp. Also includes
  the port numbers. The previous startup message was misleading, because
  it did not say "remote reception" if rsyslogd was only listening via
  tcp (but not via udp).
- added a "how can you help" document to the doc set
---------------------------------------------------------------------------
Version 0.9.7 (RGer), 2005-08-15
- some of the previous doc files (like INSTALL) did not properly
  reflect the changes to the build process and the new doc. Fixed
  that.
- changed syslogd.c so that when compiled without database support,
  an error message is displayed when a database action is detected
  in the config file (previously this was used as an user rule ;))
- fixed a bug in the os-specific Makefiles which caused MySQL
  support to not be compiled, even if selected
---------------------------------------------------------------------------
Version 0.9.6 (RGer), 2005-08-09
- greatly enhanced documentation. Now available in html format in
  the "doc" folder and FreeBSD. Finally includes an install howto.
- improved MySQL error messages a little - they now show up as log
  messages, too (formerly only in debug mode)
- added the ability to specify the listen port for udp syslog.
  WARNING: This introduces an incompatibility. Formerly, udp
  syslog was enabled by the -r command line option. Now, it is
  "-r [port]", which is consistent with the tcp listener. However,
  just -r will now return an error message.
- added sample startup scripts for Debian and FreeBSD
- added support for easy feature selection in the makefile. Un-
  fortunately, this also means I needed to spilt the make file
  for different OS and distros. There are some really bad syntax
  differences between FreeBSD and Linux make.
---------------------------------------------------------------------------
Version 0.9.5 (RGer), 2005-08-01
- the "semicolon bug" was actually not (fully) solved in 0.9.4. One
  part of the bug was solved, but another still existed. This one
  is fixed now, too.
- the "semicolon bug" actually turned out to be a more generic bug.
  It appeared whenever an invalid template name was given. With some
  selector actions, rsyslogd dumped core, with other it "just" had
  a small ressource leak with others all worked well. These anomalies
  are now fixed. Note that they only appeared during system initaliziation
  once the system was running, nothing bad happened.
- improved error reporting for template errors on startup. They are now
  shown on the console and the start-up tty. Formerly, they were only
  visible in debug mode.
- support for multiple instances of rsyslogd on a single machine added
- added new option "-o" --> omit local unix domain socket. This option
  enables rsyslogd NOT to listen to the local socket. This is most
  helpful when multiple instances of rsyslogd (or rsyslogd and another
  syslogd) shall run on a single system.
- added new option "-i <pidfile>" which allows to specify the pidfile.
  This is needed when multiple instances of rsyslogd are to be run.
- the new project home page is now online at www.rsyslog.com
---------------------------------------------------------------------------
Version 0.9.4 (RGer), 2005-07-25
- finally added the TCP sender. It now supports non-blocking mode, no
  longer disabling message reception during connect. As it is now, it
  is usable in production. The code could be more sophisticated, but
  I've kept it short in anticipation of the move to liblogging, which
  will lead to the removal of the code just written ;)
- the "exiting on signal..." message still had the "syslogd" name in 
  it. Changed this to "rsyslogd", as we do not have a large user base
  yet, this should pose no problem.
- fixed "the semiconlon" bug. rsyslogd dumped core if a write-db action
  was specified but no semicolon was given after the password (an empty
  template was ok, but the semicolon needed to be present).
- changed a default for traditional output format. During testing, it
  was seen that the timestamp written to file in default format was
  the time of message reception, not the time specified in the TIMESTAMP
  field of the message itself. Traditionally, the message TIMESTAMP is
  used and this has been changed now.
---------------------------------------------------------------------------
Version 0.9.3 (RGer), 2005-07-19
- fixed a bug in the message parser. In June, the RFC 3164 timestamp
  was not correctly parsed (yes, only in June and some other months,
  see the code comment to learn why...)
- added the ability to specify the destination port when forwarding
  syslog messages (both for TCP and UDP)
- added an very experimental TCP sender (activated by
  @@machine:port in config). This is not yet for production use. If
  the receiver is not alive, rsyslogd will wait quite some time until
  the connection request times out, which most probably leads to
  loss of incoming messages.

---------------------------------------------------------------------------
Version 0.9.2 (RGer), around 2005-07-06
- I intended to change the maxsupported message size to 32k to
  support IHE - but given the memory inefficiency in the usual use
  cases, I have not done this. I have, however, included very
  specific instructions on how to do this in the source code. I have
  also done some testing with 32k messages, so you can change the
  max size without taking too much risk.
- added a syslog/tcp receiver; we now can receive messages via
  plain tcp, but we can still send only via UDP. The syslog/tcp
  receiver is the primary enhancement of this release.
- slightly changed some error messages that contained a spurios \n at
  the end of the line (which gives empty lines in your log...)

---------------------------------------------------------------------------
Version 0.9.1 (RGer)
- fixed code so that it compiles without errors under FreeBSD
- removed now unused function "allocate_log()" from syslogd.c
- changed the make file so that it contains more defines for
  different environments (in the long term, we need a better
  system for disabling/enabling features...)
- changed some printf's printing off_t types to %lld and
  explicit (long long) casts. I tried to figure out the exact type,
  but did not succeed in this. In the worst case, ultra-large peta-
  byte files will now display funny informational messages on rollover,
  something I think we can live with for the neersion 3.11.2 (rgerhards), 2008-02-??
---------------------------------------------------------------------------
Version 3.11.1 (rgerhards), 2008-02-12
- SNMP trap sender added thanks to Andre Lorbach (omsnmp)
- added input-plugin interface specification in form of a (copy) template
  input module
- applied documentation fix by Michael Biebl -- many thanks!
- bugfix: immark did not have MARK flags set...
- added x-info field to rsyslogd startup/shutdown message. Hopefully
  points users to right location for further info (many don't even know
  they run rsyslog ;))
- bugfix: trailing ":" of tag was lost while parsing legacy syslog messages
  without timestamp - thanks to Anders Blomdell for providing a patch!
- fixed a bug in stringbuf.c related to STRINGBUF_TRIM_ALLOCSIZE, which
  wasn't supposed to be used with rsyslog. Put a warning message up that
  tells this feature is not tested and probably not worth the effort.
  Thanks to Anders Blomdell fro bringing this to our attention
- somewhat improved performance of string buffers
- fixed bug that caused invalid treatment of tabs (HT) in rsyslog.conf
- bugfix: setting for $EscapeCopntrolCharactersOnReceive was not 
  properly initialized
- clarified usage of space-cc property replacer option
- improved abort diagnostic handler
- some initial effort for malloc/free runtime debugging support
- bugfix: using dynafile actions caused rsyslogd abort
- fixed minor man errors thanks to Michael Biebl
---------------------------------------------------------------------------
Version 3.11.0 (rgerhards), 2008-01-31
- implemented queued actions
- implemented simple rate limiting for actions
- implemented deliberate discarding of lower priority messages over higher
  priority ones when a queue runs out of space
- implemented disk quotas for disk queues
- implemented the $ActionResumeRetryCount config directive
- added $ActionQueueFilename config directive
- added $ActionQueueSize config directive
- added $ActionQueueHighWaterMark config directive
- added $ActionQueueLowWaterMark config directive
- added $ActionQueueDiscardMark config directive
- added $ActionQueueDiscardSeverity config directive
- added $ActionQueueCheckpointInterval config directive
- added $ActionQueueType config directive
- added $ActionQueueWorkerThreads config directive
- added $ActionQueueTimeoutshutdown config directive
- added $ActionQueueTimeoutActionCompletion config directive
- added $ActionQueueTimeoutenQueue config directive
- added $ActionQueueTimeoutworkerThreadShutdown config directive
- added $ActionQueueWorkerThreadMinimumMessages config directive
- added $ActionQueueMaxFileSize config directive
- added $ActionQueueSaveonShutdown config directive
- addded $ActionQueueDequeueSlowdown config directive
- addded $MainMsgQueueDequeueSlowdown config directive
- bugfix: added forgotten docs to package
- improved debugging support
- fixed a bug that caused $MainMsgQueueCheckpointInterval to work incorrectly
- when a long-running action needs to be cancelled on shutdown, the message
  that was processed by it is now preserved. This finishes support for
  guaranteed delivery of messages (if the output supports it, of course)
- fixed bug in output module interface, see
  http://sourceforge.net/tracker/index.php?func=detail&aid=1881008&group_id=123448&atid=696552
- changed the ommysql output plugin so that the (lengthy) connection
  initialization now takes place in message processing. This works much
  better with the new queued action mode (fast startup)
- fixed a bug that caused a potential hang in file and fwd output module
  varmojfekoj provided the patch - many thanks!
- bugfixed stream class offset handling on 32bit platforms
---------------------------------------------------------------------------
Version 3.10.3 (rgerhards), 2008-01-28
- fixed a bug with standard template definitions (not a big deal) - thanks
  to varmojfekoj for spotting it
- run-time instrumentation added
- implemented disk-assisted queue mode, which enables on-demand disk
  spooling if the queue's in-memory queue is exhausted
- implemented a dynamic worker thread pool for processing incoming
  messages; workers are started and shut down as need arises
- implemented a run-time instrumentation debug package
- implemented the $MainMsgQueueSaveOnShutdown config directive
- implemented the $MainMsgQueueWorkerThreadMinimumMessages config directive
- implemented the $MainMsgQueueTimeoutWorkerThreadShutdown config directive
---------------------------------------------------------------------------
Version 3.10.2 (rgerhards), 2008-01-14
- added the ability to keep stop rsyslogd without the need to drain
  the main message queue. In disk queue mode, rsyslog continues to
  run from the point where it stopped. In case of a system failure, it
  continues to process messages from the last checkpoint.
- fixed a bug that caused a segfault on startup when no $WorkDir directive
  was specified in rsyslog.conf
- provided more fine-grain control over shutdown timeouts and added a
  way to specify the enqueue timeout when the main message queue is full
- implemented $MainMsgQueueCheckpointInterval config directive
- implemented $MainMsgQueueTimeoutActionCompletion config directive
- implemented $MainMsgQueueTimeoutEnqueue config directive
- implemented $MainMsgQueueTimeoutShutdown config directive
---------------------------------------------------------------------------
Version 3.10.1 (rgerhards), 2008-01-10
- implemented the "disk" queue mode. However, it currently is of very
  limited use, because it does not support persistence over rsyslogd
  runs. So when rsyslogd is stopped, the queue is drained just as with
  the in-memory queue modes. Persistent queues will be a feature of
  the next release.
- performance-optimized string class, should bring an overall improvement
- fixed a memory leak in imudp -- thanks to varmojfekoj for the patch
- fixed a race condition that could lead to a rsyslogd hang when during
  HUP or termination
- done some doc updates
- added $WorkDirectory config directive
- added $MainMsgQueueFileName config directive
- added $MainMsgQueueMaxFileSize config directive
---------------------------------------------------------------------------
Version 3.10.0 (rgerhards), 2008-01-07
- implemented input module interface and initial input modules
- enhanced threading for input modules (each on its own thread now)
- ability to bind UDP listeners to specific local interfaces/ports and
  ability to run multiple of them concurrently
- added ability to specify listen IP address for UDP syslog server
- license changed to GPLv3
- mark messages are now provided by loadble module immark
- rklogd is no longer provided. Its functionality has now been taken over
  by imklog, a loadable input module. This offers a much better integration
  into rsyslogd and makes sure that the kernel logger process is brought
  up and down at the appropriate times
- enhanced $IncludeConfig directive to support wildcard characters
  (thanks to Michael Biebl)
- all inputs are now implemented as loadable plugins
- enhanced threading model: each input module now runs on its own thread
- enhanced message queue which now supports different queueing methods
  (among others, this can be used for performance fine-tuning)
- added a large number of new configuration directives for the new
  input modules
- enhanced multi-threading utilizing a worker thread pool for the
  main message queue
- compilation without pthreads is no longer supported
- much cleaner code due to new objects and removal of single-threading
  mode
---------------------------------------------------------------------------
Version 2.0.1 STABLE (rgerhards), 2008-01-24
- fixed a bug in integer conversion - but this function was never called,
  so it is not really a useful bug fix ;)
- fixed a bug with standard template definitions (not a big deal) - thanks
  to varmojfekoj for spotting it
- fixed a bug that caused a potential hang in file and fwd output module
  varmojfekoj provided the patch - many thanks!
---------------------------------------------------------------------------
Version 2.0.0 STABLE (rgerhards), 2008-01-02
- re-release of 1.21.2 as STABLE with no modifications except some
  doc updates
---------------------------------------------------------------------------
Version 1.21.2 (rgerhards), 2007-12-28
- created a gss-api output module. This keeps GSS-API code and
  TCP/UDP code separated. It is also important for forward-
  compatibility with v3. Please note that this change breaks compatibility
  with config files created for 1.21.0 and 1.21.1 - this was considered
  acceptable.
- fixed an error in forwarding retry code (could lead to message corruption
  but surfaced very seldom)
- increased portability for older platforms (AI_NUMERICSERV moved)
- removed socket leak in omfwd.c
- cross-platform patch for GSS-API compile problem on some platforms
  thanks to darix for the patch!
---------------------------------------------------------------------------
Version 1.21.1 (rgerhards), 2007-12-23
- small doc fix for $IncludeConfig
- fixed a bug in llDestroy()
- bugfix: fixing memory leak when message queue is full and during
  parsing. Thanks to varmojfekoj for the patch.
- bugfix: when compiled without network support, unix sockets were
  not properply closed
- bugfix: memory leak in cfsysline.c/doGetWord() fixed
---------------------------------------------------------------------------
Version 1.21.0 (rgerhards), 2007-12-19
- GSS-API support for syslog/TCP connections was added. Thanks to
  varmojfekoj for providing the patch with this functionality
- code cleanup
- enhanced $IncludeConfig directive to support wildcard filenames
- changed some multithreading synchronization
---------------------------------------------------------------------------
Version 1.20.1 (rgerhards), 2007-12-12
- corrected a debug setting that survived release. Caused TCP connections
  to be retried unnecessarily often.
- When a hostname ACL was provided and DNS resolution for that name failed,
  ACL processing was stopped at that point. Thanks to mildew for the patch.
  Fedora Bugzilla: http://bugzilla.redhat.com/show_bug.cgi?id=395911
- fixed a potential race condition, see link for details:
  http://rgerhards.blogspot.com/2007/12/rsyslog-race-condition.html
  Note that the probability of problems from this bug was very remote
- fixed a memory leak that happend when PostgreSQL date formats were
  used
---------------------------------------------------------------------------
Version 1.20.0 (rgerhards), 2007-12-07
- an output module for postgres databases has been added. Thanks to
  sur5r for contributing this code
- unloading dynamic modules has been cleaned up, we now have a
  real implementation and not just a dummy "good enough for the time
  being".
- enhanced platform independence - thanks to Bartosz Kuzma and Michael
  Biebl for their very useful contributions
- some general code cleanup (including warnings on 64 platforms, only)
---------------------------------------------------------------------------
Version 1.19.12 (rgerhards), 2007-12-03
- cleaned up the build system (thanks to Michael Biebl for the patch)
- fixed a bug where ommysql was still not compiled with -pthread option
---------------------------------------------------------------------------
Version 1.19.11 (rgerhards), 2007-11-29
- applied -pthread option to build when building for multi-threading mode
  hopefully solves an issue with segfaulting
---------------------------------------------------------------------------
Version 1.19.10 (rgerhards), 2007-10-19
- introdcued the new ":modulename:" syntax for calling module actions
  in selector lines; modified ommysql to support it. This is primarily
  an aid for further modules and a prequisite to actually allow third
  party modules to be created.
- minor fix in slackware startup script, "-r 0" is now "-r0"
- updated rsyslogd doc set man page; now in html format
- undid creation of a separate thread for the main loop -- this did not
  turn out to be needed or useful, so reduce complexity once again.
- added doc fixes provided by Michael Biebl - thanks
---------------------------------------------------------------------------
Version 1.19.9 (rgerhards), 2007-10-12
- now packaging system which again contains all components in a single
  tarball
- modularized main() a bit more, resulting in less complex code
- experimentally added an additional thread - will see if that affects
  the segfault bug we experience on some platforms. Note that this change
  is scheduled to be removed again later.
---------------------------------------------------------------------------
Version 1.19.8 (rgerhards), 2007-09-27
- improved repeated message processing
- applied patch provided by varmojfekoj to support building ommysql
  in its own way (now also resides in a plugin subdirectory);
  ommysql is now a separate package
- fixed a bug in cvthname() that lead to message loss if part
  of the source hostname would have been dropped
- created some support for distributing ommysql together with the
  main rsyslog package. I need to re-think it in the future, but
  for the time being the current mode is best. I now simply include
  one additional tarball for ommysql inside the main distribution.
  I look forward to user feedback on how this should be done best. In the
  long term, a separate project should be spawend for ommysql, but I'd
  like to do that only after the plugin interface is fully stable (what
  it is not yet).
---------------------------------------------------------------------------
Version 1.19.7 (rgerhards), 2007-09-25
- added code to handle situations where senders send us messages ending with
  a NUL character. It is now simply removed. This also caused trailing LF
  reduction to fail, when it was followed by such a NUL. This is now also
  handled.
- replaced some non-thread-safe function calls by their thread-safe
  counterparts
- fixed a minor memory leak that occured when the %APPNAME% property was
  used (I think nobody used that in practice)
- fixed a bug that caused signal handlers in cvthname() not to be restored when
  a malicious pointer record was detected and processing of the message been
  stopped for that reason (this should be really rare and can not be related
  to the segfault bug we are hunting).
- fixed a bug in cvthname that lead to passing a wrong parameter - in
  practice, this had no impact.
- general code cleanup (e.g. compiler warnings, comments)
---------------------------------------------------------------------------
Version 1.19.6 (rgerhards), 2007-09-11
- applied patch by varmojfekoj to change signal handling to the new
  sigaction API set (replacing the depreciated signal() calls and its
  friends.
- fixed a bug that in --enable-debug mode caused an assertion when the
  discard action was used
- cleaned up compiler warnings
- applied patch by varmojfekoj to FIX a bug that could cause 
  segfaults if empty properties were processed using modifying
  options (e.g. space-cc, drop-cc)
- fixed man bug: rsyslogd supports -l option
---------------------------------------------------------------------------
Version 1.19.5 (rgerhards), 2007-09-07
- changed part of the CStr interface so that better error tracking
  is provided and the calling sequence is more intuitive (there were
  invalid calls based on a too-weired interface)
- (hopefully) fixed some remaining bugs rooted in wrong use of 
  the CStr class. These could lead to program abort.
- applied patch by varmojfekoj two fix two potential segfault situations
- added $ModDir config directive
- modified $ModLoad so that an absolute path may be specified as
  module name (e.g. /rsyslog/ommysql.so)
---------------------------------------------------------------------------
Version 1.19.4 (rgerhards/varmojfekoj), 2007-09-04
- fixed a number of small memory leaks - thanks varmojfekoj for patching
- fixed an issue with CString class that could lead to rsyslog abort
  in tplToString() - thanks varmojfekoj for patching
- added a man-version of the config file documenation - thanks to Michel
  Samia for providing the man file
- fixed bug: a template like this causes an infinite loop:
  $template opts,"%programname:::a,b%"
  thanks varmojfekoj for the patch
- fixed bug: case changing options crash freeing the string pointer
  because they modify it: $template opts2,"%programname::1:lowercase%"
  thanks varmojfekoj for the patch
---------------------------------------------------------------------------
Version 1.19.3 (mmeckelein/varmojfekoj), 2007-08-31
- small mem leak fixed (after calling parseSelectorAct) - Thx varmojkekoj
- documentation section "Regular File" und "Blocks" updated
- solved an issue with dynamic file generation - Once again many thanks
  to varmojfekoj
- the negative selector for program name filter (Blocks) does not work as
  expected - Thanks varmojfekoj for patching
- added forwarding information to sysklogd (requires special template)
  to config doc
---------------------------------------------------------------------------
Version 1.19.2 (mmeckelein/varmojfekoj), 2007-08-28
- a specifically formed message caused a segfault - Many thanks varmojfekoj
  for providing a patch
- a typo and a weird condition are fixed in msg.c - Thanks again
  varmojfekoj 
- on file creation the file was always owned by root:root. This is fixed
  now - Thanks ypsa for solving this issue
---------------------------------------------------------------------------
Version 1.19.1 (mmeckelein), 2007-08-22
- a bug that caused a high load when a TCP/UDP connection was closed is 
  fixed now - Thanks mildew for solving this issue
- fixed a bug which caused a segfault on reinit - Thx varmojfekoj for the
  patch
- changed the hardcoded module path "/lib/rsyslog" to $(pkglibdir) in order
  to avoid trouble e.g. on 64 bit platforms (/lib64) - many thanks Peter
  Vrabec and darix, both provided a patch for solving this issue
- enhanced the unloading of modules - thanks again varmojfekoj
- applied a patch from varmojfekoj which fixes various little things in
  MySQL output module
---------------------------------------------------------------------------
Version 1.19.0 (varmojfekoj/rgerhards), 2007-08-16
- integrated patch from varmojfekoj to make the mysql module a loadable one
  many thanks for the patch, MUCH appreciated
---------------------------------------------------------------------------
Version 1.18.2 (rgerhards), 2007-08-13
- fixed a bug in outchannel code that caused templates to be incorrectly
  parsed
- fixed a bug in ommysql that caused a wrong ";template" missing message
- added some code for unloading modules; not yet fully complete (and we do
  not yet have loadable modules, so this is no problem)
- removed debian subdirectory by request of a debian packager (this is a special
  subdir for debian and there is also no point in maintaining it when there
  is a debian package available - so I gladly did this) in some cases
- improved overall doc quality (some pages were quite old) and linked to
  more of the online resources.
- improved /contrib/delete_mysql script by adding a host option and some
  other minor modifications
---------------------------------------------------------------------------
Version 1.18.1 (rgerhards), 2007-08-08
- applied a patch from varmojfekoj which solved a potential segfault
  of rsyslogd on HUP
- applied patch from Michel Samia to fix compilation when the pthreads
  feature is disabled
- some code cleanup (moved action object to its own file set)
- add config directive $MainMsgQueueSize, which now allows to configure the
  queue size dynamically
- all compile-time settings are now shown in rsyslogd -v, not just the
  active ones
- enhanced performance a little bit more
- added config file directive $ActionResumeInterval
- fixed a bug that prevented compilation under debian sid
- added a contrib directory for user-contributed useful things
---------------------------------------------------------------------------
Version 1.18.0 (rgerhards), 2007-08-03
- rsyslog now supports fallback actions when an action did not work. This
  is a great feature e.g. for backup database servers or backup syslog
  servers
- modified rklogd to only change the console log level if -c is specified
- added feature to use multiple actions inside a single selector
- implemented $ActionExecOnlyWhenPreviousIsSuspended config directive
- error messages during startup are now spit out to the configured log
  destinations
---------------------------------------------------------------------------
Version 1.17.6 (rgerhards), 2007-08-01
- continued to work on output module modularization - basic stage of
  this work is now FINISHED
- fixed bug in OMSRcreate() - always returned SR_RET_OK
- fixed a bug that caused ommysql to always complain about missing
  templates
- fixed a mem leak in OMSRdestruct - freeing the object itself was
  forgotten - thanks to varmojfekoj for the patch
- fixed a memory leak in syslogd/init() that happend when the config
  file could not be read - thanks to varmojfekoj for the patch
- fixed insufficient memory allocation in addAction() and its helpers.
  The initial fix and idea was developed by mildew, I fine-tuned
  it a bit. Thanks a lot for the fix, I'd probably had pulled out my
  hair to find the bug...
- added output of config file line number when a parsing error occured
- fixed bug in objomsr.c that caused program to abort in debug mode with
  an invalid assertion (in some cases)
- fixed a typo that caused the default template for MySQL to be wrong.
  thanks to mildew for catching this.
- added configuration file command $DebugPrintModuleList and
  $DebugPrintCfSysLineHandlerList
- fixed an invalid value for the MARK timer - unfortunately, there was
  a testing aid left in place. This resulted in quite frequent MARK messages
- added $IncludeConfig config directive
- applied a patch from mildew to prevent rsyslogd from freezing under heavy
  load. This could happen when the queue was full. Now, we drop messages
  but rsyslogd remains active.
---------------------------------------------------------------------------
Version 1.17.5 (rgerhards), 2007-07-30
- continued to work on output module modularization
- fixed a missing file bug - thanks to Andrea Montanari for reporting
  this problem
- fixed a problem with shutting down the worker thread and freeing the
  selector_t list - this caused messages to be lost, because the
  message queue was not properly drained before the selectors got
  destroyed.
---------------------------------------------------------------------------
Version 1.17.4 (rgerhards), 2007-07-27
- continued to work on output module modularization
- fixed a situation where rsyslogd could create zombie processes
  thanks to mildew for the patch
- applied patch from Michel Samia to fix compilation when NOT
  compiled for pthreads
---------------------------------------------------------------------------
Version 1.17.3 (rgerhards), 2007-07-25
- continued working on output module modularization
- fixed a bug that caused rsyslogd to segfault on exit (and
  probably also on HUP), when there was an unsent message in a selector
  that required forwarding and the dns lookup failed for that selector
  (yes, it was pretty unlikely to happen;))
  thanks to varmojfekoj <varmojfekoj@gmail.com> for the patch
- fixed a memory leak in config file parsing and die()
  thanks to varmojfekoj <varmojfekoj@gmail.com> for the patch
- rsyslogd now checks on startup if it is capable to performa any work
  at all. If it cant, it complains and terminates
  thanks to Michel Samia for providing the patch!
- fixed a small memory leak when HUPing syslogd. The allowed sender
  list now gets freed. thanks to mildew for the patch.
- changed the way error messages in early startup are logged. They
  now do no longer use the syslogd code directly but are rather
  send to stderr.
---------------------------------------------------------------------------
Version 1.17.2 (rgerhards), 2007-07-23
- made the port part of the -r option optional. Needed for backward
  compatibility with sysklogd
- replaced system() calls with something more reasonable. Please note that
  this might break compatibility with some existing configuration files.
  We accept this in favour of the gained security.
- removed a memory leak that could occur if timegenerated was used in
  RFC 3164 format in templates
- did some preparation in msg.c for advanced multithreading - placed the
  hooks, but not yet any active code
- worked further on modularization
- added $ModLoad MySQL (dummy) config directive
- added DropTrailingLFOnReception config directive
---------------------------------------------------------------------------
Version 1.17.1 (rgerhards), 2007-07-20
- fixed a bug that caused make install to install rsyslogd and rklogd under
  the wrong names
- fixed bug that caused $AllowedSenders to handle IPv6 scopes incorrectly;
  also fixed but that could grabble $AllowedSender wildcards. Thanks to
  mildew@gmail.com for the patch
- minor code cleanup - thanks to Peter Vrabec for the patch
- fixed minimal memory leak on HUP (caused by templates)
  thanks to varmojfekoj <varmojfekoj@gmail.com> for the patch
- fixed another memory leak on HUPing and on exiting rsyslogd
  again thanks to varmojfekoj <varmojfekoj@gmail.com> for the patch
- code cleanup (removed compiler warnings)
- fixed portability bug in configure.ac - thanks to Bartosz Kuźma for patch
- moved msg object into its own file set
- added the capability to continue trying to write log files when the
  file system is full. Functionality based on patch by Martin Schulze
  to sysklogd package.
---------------------------------------------------------------------------
Version 1.17.0 (RGer), 2007-07-17
- added $RepeatedLineReduction config parameter
- added $EscapeControlCharactersOnReceive config parameter
- added $ControlCharacterEscapePrefix config parameter
- added $DirCreateMode config parameter
- added $CreateDirs config parameter
- added $DebugPrintTemplateList config parameter
- added $ResetConfigVariables config parameter
- added $FileOwner config parameter
- added $FileGroup config parameter
- added $DirOwner config parameter
- added $DirGroup config parameter
- added $FailOnChownFailure config parameter
- added regular expression support to the filter engine
  thanks to Michel Samia for providing the patch!
- enhanced $AllowedSender functionality. Credits to mildew@gmail.com for
  the patch doing that
  - added IPv6 support
  - allowed DNS hostnames
  - allowed DNS wildcard names
- added new option $DropMsgsWithMaliciousDnsPTRRecords
- added autoconf so that rfc3195d, rsyslogd and klogd are stored to /sbin
- added capability to auto-create directories with dynaFiles
---------------------------------------------------------------------------
Version 1.16.0 (RGer/Peter Vrabec), 2007-07-13 - The Friday, 13th Release ;)
- build system switched to autotools
- removed SYSV preprocessor macro use, replaced with autotools equivalents
- fixed a bug that caused rsyslogd to segfault when TCP listening was
  disabled and it terminated
- added new properties "syslogfacility-text" and "syslogseverity-text"
  thanks to varmojfekoj <varmojfekoj@gmail.com> for the patch
- added the -x option to disable hostname dns reslution
  thanks to varmojfekoj <varmojfekoj@gmail.com> for the patch
- begun to better modularize syslogd.c - this is an ongoing project; moved
  type definitions to a separate file
- removed some now-unused fields from struct filed
- move file size limit fields in struct field to the "right spot" (the file
  writing part of the union - f_un.f_file)
- subdirectories linux and solaris are no longer part of the distribution
  package. This is not because we cease support for them, but there are no
  longer any files in them after the move to autotools
---------------------------------------------------------------------------
Version 1.15.1 (RGer), 2007-07-10
- fixed a bug that caused a dynaFile selector to stall when there was
  an open error with one file 
- improved template processing for dynaFiles; templates are now only
  looked up during initialization - speeds up processing
- optimized memory layout in struct filed when compiled with MySQL
  support
- fixed a bug that caused compilation without SYSLOG_INET to fail
- re-enabled the "last message repeated n times" feature. This
  feature was not taken care of while rsyslogd evolved from sysklogd
  and it was more or less defunct. Now it is fully functional again.
- added system properties: $NOW, $YEAR, $MONTH, $DAY, $HOUR, $MINUTE
- fixed a bug in iovAsString() that caused a memory leak under stress
  conditions (most probably memory shortage). This was unlikely to
  ever happen, but it doesn't hurt doing it right
- cosmetic: defined type "uchar", change all unsigned chars to uchar
---------------------------------------------------------------------------
Version 1.15.0 (RGer), 2007-07-05
- added ability to dynamically generate file names based on templates
  and thus properties. This was a much-requested feature. It makes
  life easy when it e.g. comes to splitting files based on the sender
  address.
- added $umask and $FileCreateMode config file directives
- applied a patch from Bartosz Kuzma to compile cleanly under NetBSD
- checks for extra (unexpected) characters in system config file lines
  have been added
- added IPv6 documentation - was accidently missing from CVS
- begun to change char to unsigned char
---------------------------------------------------------------------------
Version 1.14.2 (RGer), 2007-07-03
** this release fixes all known nits with IPv6 **
- restored capability to do /etc/service lookup for "syslog"
  service when -r 0 was given
- documented IPv6 handling of syslog messages
- integrate patch from Bartosz Kuźma to make rsyslog compile under
  Solaris again (the patch replaced a strndup() call, which is not
  available under Solaris
- improved debug logging when waiting on select
- updated rsyslogd man page with new options (-46A)
---------------------------------------------------------------------------
Version 1.14.1 (RGer/Peter Vrabec), 2007-06-29
- added Peter Vrabec's patch for IPv6 TCP
- prefixed all messages send to stderr in rsyslogd with "rsyslogd: "
---------------------------------------------------------------------------
Version 1.14.0 (RGer/Peter Vrabec), 2007-06-28
- Peter Vrabec provided IPv6 for rsyslog, so we are now IPv6 enabled
  IPv6 Support is currently for UDP only, TCP is to come soon.
  AllowedSender configuration does not yet work for IPv6.
- fixed code in iovCreate() that broke C's strict aliasing rules 
- fixed some char/unsigned char differences that forced the compiler
  to spit out warning messages
- updated the Red Hat init script to fix a known issue (thanks to
  Peter Vrabec)
---------------------------------------------------------------------------
Version 1.13.5 (RGer), 2007-06-22
- made the TCP session limit configurable via command line switch
  now -t <port>,<max sessions>
- added man page for rklogd(8) (basically a copy from klogd, but now
  there is one...)
- fixed a bug that caused internal messages (e.g. rsyslogd startup) to
  appear without a tag.
- removed a minor memory leak that occurred when TAG processing requalified
  a HOSTNAME to be a TAG (and a TAG already was set).
- removed potential small memory leaks in MsgSet***() functions. There
  would be a leak if a property was re-set, something that happened
  extremely seldom.
---------------------------------------------------------------------------
Version 1.13.4 (RGer), 2007-06-18
- added a new property "PRI-text", which holds the PRI field in
  textual form (e.g. "syslog.info")
- added alias "syslogseverity" for "syslogpriority", which is a
  misleading property name that needs to stay for historical
  reasons (and backward-compatility)
- added doc on how to record PRI value in log file
- enhanced signal handling in klogd, including removal of an unsafe
  call to the logging system during signal handling
---------------------------------------------------------------------------
Version 1.13.3 (RGer), 2007-06-15
- create a version of syslog.c from scratch. This is now
  - highly optimized for rsyslog
  - removes an incompatible license problem as the original
    version had a BSD license with advertising clause
  - fixed in the regard that rklogd will continue to work when
    rsysogd has been restarted (the original version, as well
    as sysklogd, will remain silent then)
  - solved an issue with an extra NUL char at message end that the
    original version had
- applied some changes to klogd to care for the new interface
- fixed a bug in syslogd.c which prevented compiling under debian
---------------------------------------------------------------------------
Version 1.13.2 (RGer), 2007-06-13
- lib order in makefile patched to facilitate static linking - thanks
  to Bennett Todd for providing the patch
- Integrated a patch from Peter Vrabec (pvrabec@redheat.com):
  - added klogd under the name of rklogd (remove dependency on
    original sysklogd package
  - createDB.sql now in UTF
  - added additional config files for use on Red Hat
---------------------------------------------------------------------------
Version 1.13.1 (RGer), 2007-02-05
- changed the listen backlog limit to a more reasonable value based on
  the maximum number of TCP connections configurd (10% + 5) - thanks to Guy
  Standen for the hint (actually, the limit was 5 and that was a 
  left-over from early testing).
- fixed a bug in makefile which caused DB-support to be disabled when
  NETZIP support was enabled
- added the -e option to allow transmission of every message to remote
  hosts (effectively turns off duplicate message suppression)
- (somewhat) improved memory consumption when compiled with MySQL support
- looks like we fixed an incompatibility with MySQL 5.x and above software
  At least in one case, the remote server name was destroyed, leading to 
  a connection failure. The new, improved code does not have this issue and
  so we see this as solved (the new code is generally somewhat better, so
  there is a good chance we fixed this incompatibility).
---------------------------------------------------------------------------
Version 1.13.0 (RGer), 2006-12-19
- added '$' as ToPos proptery replacer specifier - means "up to the
  end of the string"
- property replacer option "escape-cc", "drop-cc" and "space-cc"  added
- changed the handling of \0 characters inside syslog messages. We now
  consistently escape them to "#000". This is somewhat recommended in
  the draft-ietf-syslog-protocol-19 draft. While the real recomendation
  is to not escape any characters at all, we can not do this without
  considerable modification of the code. So we escape it to "#000", which
  is consistent with a sample found in the Internet-draft.
- removed message glue logic (see printchopped() comment for details)
  Also caused removal of parts table and thus some improvements in
  memory usage.
- changed the default MAXLINE to 2048 to take care of recent syslog
  standardization efforts (can easily be changed in syslogd.c)
- added support for byte-counted TCP syslog messages (much like
  syslog-transport-tls-05 Internet Draft). This was necessary to
  support compression over TCP.
- added support for receiving compressed syslog messages
- added support for sending compressed syslog messages
- fixed a bug where the last message in a syslog/tcp stream was
  lost if it was not properly terminated by a LF character
---------------------------------------------------------------------------
Version 1.12.3 (RGer), 2006-10-04
- implemented some changes to support Solaris (but support is not
  yet complete)
- commented out (via #if 0) some methods that are currently not being use
  but should be kept for further us
- added (interim) -u 1 option to turn off hostname and tag parsing
- done some modifications to better support Fedora
- made the field delimiter inside property replace configurable via
  template
- fixed a bug in property replacer: if fields were used, the delimitor
  became part of the field. Up until now, this was barely noticable as 
  the delimiter as TAB only and thus invisible to a human. With other
  delimiters available now, it quickly showed up. This bug fix might cause
  some grief to existing installations if they used the extra TAB for
  whatever reasons - sorry folks... Anyhow, a solution is easy: just add
  a TAB character contstant into your template. Thus, there has no attempt
  been made to do this in a backwards-compatible way.
---------------------------------------------------------------------------
Version 1.12.2 (RGer), 2006-02-15
- fixed a bug in the RFC 3339 date formatter. An extra space was added
  after the actual timestamp
- added support for providing high-precision RFC3339 timestamps for
  (rsyslogd-)internally-generated messages
- very (!) experimental support for syslog-protocol internet draft
  added (the draft is experimental, the code is solid ;))
- added support for field-extracting in the property replacer
- enhanced the legacy-syslog parser so that it can interpret messages
  that do not contain a TIMESTAMP
- fixed a bug that caused the default socket (usually /dev/log) to be
  opened even when -o command line option was given
- fixed a bug in the Debian sample startup script - it caused rsyslogd
  to listen to remote requests, which it shouldn't by default
---------------------------------------------------------------------------
Version 1.12.1 (RGer), 2005-11-23
- made multithreading work with BSD. Some signal-handling needed to be
  restructured. Also, there might be a slight delay of up to 10 seconds
  when huping and terminating rsyslogd under BSD
- fixed a bug where a NULL-pointer was passed to printf() in logmsg().
- fixed a bug during "make install" where rc3195d was not installed
  Thanks to Bennett Todd for spotting this.
- fixed a bug where rsyslogd dumped core when no TAG was found in the
  received message
- enhanced message parser so that it can deal with missing hostnames
  in many cases (may not be totally fail-safe)
- fixed a bug where internally-generated messages did not have the correct
  TAG
---------------------------------------------------------------------------
Version 1.12.0 (RGer), 2005-10-26
- moved to a multi-threaded design. single-threading is still optionally
  available. Multi-threading is experimental!
- fixed a potential race condition. In the original code, marking was done
  by an alarm handler, which could lead to all sorts of bad things. This
  has been changed now. See comments in syslogd.c/domark() for details.
- improved debug output for property-based filters
- not a code change, but: I have checked all exit()s to make sure that
  none occurs once rsyslogd has started up. Even in unusual conditions
  (like low-memory conditions) rsyslogd somehow remains active. Of course,
  it might loose a message or two, but at least it does not abort and it
  can also recover when the condition no longer persists.
- fixed a bug that could cause loss of the last message received
  immediately before rsyslogd was terminated.
- added comments on thread-safety of global variables in syslogd.c
- fixed a small bug: spurios printf() when TCP syslog was used
- fixed a bug that causes rsyslogd to dump core on termination when one
  of the selector lines did not receive a message during the run (very
  unlikely)
- fixed an one-too-low memory allocation in the TCP sender. Could result
  in rsyslogd dumping core.
- fixed a bug with regular expression support (thanks to Andres Riancho)
- a little bit of code restructuring (especially main(), which was
  horribly large)
---------------------------------------------------------------------------
Version 1.11.1 (RGer), 2005-10-19
- support for BSD-style program name and host blocks
- added a new property "programname" that can be used in templates
- added ability to specify listen port for rfc3195d
- fixed a bug that rendered the "startswith" comparison operation
  unusable.
- changed more functions to "static" storage class to help compiler
  optimize (should have been static in the first place...)
- fixed a potential memory leak in the string buffer class destructor.
  As the destructur was previously never called, the leak did not actually
  appear.
- some internal restructuring in anticipation/preparation of minimal
  multi-threading support
- rsyslogd still shares some code with the sysklogd project. Some patches
  for this shared code have been brought over from the sysklogd CVS.
---------------------------------------------------------------------------
Version 1.11.0 (RGer), 2005-10-12
- support for receiving messages via RFC 3195; added rfc3195d for that
  purpose
- added an additional guard to prevent rsyslogd from aborting when the
  2gb file size limit is hit. While a user can configure rsyslogd to
  handle such situations, it would abort if that was not done AND large
  file support was not enabled (ok, this is hopefully an unlikely scenario)
- fixed a bug that caused additional Unix domain sockets to be incorrectly
  processed - could lead to message loss in extreme cases
---------------------------------------------------------------------------
Version 1.10.2 (RGer), 2005-09-27
- added comparison operations in property-based filters:
  * isequal
  * startswith
- added ability to negate all property-based filter comparison operations
  by adding a !-sign right in front of the operation name
- added the ability to specify remote senders for UDP and TCP
  received messages. Allows to block all but well-known hosts
- changed the $-config line directives to be case-INsensitive
- new command line option -w added: "do not display warnings if messages
  from disallowed senders are received"
- fixed a bug that caused rsyslogd to dump core when the compare value
  was not quoted in property-based filters
- fixed a bug in the new CStr compare function which lead to invalid
  results (fortunately, this function was not yet used widely)
- added better support for "debugging" rsyslog.conf property filters
  (only if -d switch is given)
- changed some function definitions to static, which eventually enables
  some compiler optimizations
- fixed a bug in MySQL code; when a SQL error occured, rsyslogd could
  run in a tight loop. This was due to invalid sequence of error reporting
  and is now fixed.
---------------------------------------------------------------------------
Version 1.10.1 (RGer), 2005-09-23
- added the ability to execute a shell script as an action.
  Thanks to Bjoern Kalkbrenner for providing the code!
- fixed a bug in the MySQL code; due to the bug the automatic one-time
  retry after an error did not happen - this lead to error message in
  cases where none should be seen (e.g. after a MySQL restart)
- fixed a security issue with SQL-escaping in conjunction with
  non-(SQL-)standard MySQL features.
---------------------------------------------------------------------------
Version 1.10.0 (RGer), 2005-09-20
  REMINDER: 1.10 is the first unstable version if the 1.x series!
- added the capability to filter on any property in selector lines
  (not just facility and priority)
- changed stringbuf into a new counted string class
- added support for a "discard" action. If a selector line with
  discard (~ character) is found, no selector lines *after* that
  line will be processed.
- thanks to Andres Riancho, regular expression support has been
  added to the template engine
- added the FROMHOST property in the template processor, which could
  previously not be obtained. Thanks to Cristian Testa for pointing
  this out and even providing a fix.
- added display of compile-time options to -v output
- performance improvement for production build - made some checks
  to happen only during debug mode
- fixed a problem with compiling on SUSE and - while doing so - removed
  the socket call to set SO_BSDCOMPAT in cases where it is obsolete.
---------------------------------------------------------------------------
Version 1.0.4 (RGer), 2006-02-01
- a small but important fix: the tcp receiver had two forgotten printf's
  in it that caused a lot of unnecessary output to stdout. This was
  important enough to justify a new release
---------------------------------------------------------------------------
Version 1.0.3 (RGer), 2005-11-14
- added an additional guard to prevent rsyslogd from aborting when the
  2gb file size limit is hit. While a user can configure rsyslogd to
  handle such situations, it would abort if that was not done AND large
  file support was not enabled (ok, this is hopefully an unlikely scenario)
- fixed a bug that caused additional Unix domain sockets to be incorrectly
  processed - could lead to message loss in extreme cases
- applied some patches available from the sysklogd project to code
  shared from there
- fixed a bug that causes rsyslogd to dump core on termination when one
  of the selector lines did not receive a message during the run (very
  unlikely)
- fixed an one-too-low memory allocation in the TCP sender. Could result
  in rsyslogd dumping core.
- fixed a bug in the TCP sender that caused the retry logic to fail
  after an error or receiver overrun
- fixed a bug in init() that could lead to dumping core
- fixed a bug that could lead to dumping core when no HOSTNAME or no TAG
  was present in the syslog message
---------------------------------------------------------------------------
Version 1.0.2 (RGer), 2005-10-05
- fixed an issue with MySQL error reporting. When an error occured,
  the MySQL driver went into an endless loop (at least in most cases).
---------------------------------------------------------------------------
Version 1.0.1 (RGer), 2005-09-23
- fixed a security issue with SQL-escaping in conjunction with
  non-(SQL-)standard MySQL features.
---------------------------------------------------------------------------
Version 1.0.0 (RGer), 2005-09-12
- changed install doc to cover daily cron scripts - a trouble source
- added rc script for slackware (provided by Chris Elvidge - thanks!) 
- fixed a really minor bug in usage() - the -r option was still
  reported as without the port parameter
---------------------------------------------------------------------------
Version 0.9.8 (RGer), 2005-09-05
- made startup and shutdown message more consistent and included the
  pid, so that they can be easier correlated. Used syslog-protocol
  structured data format for this purpose.
- improved config info in startup message, now tells not only
  if it is listening remote on udp, but also for tcp. Also includes
  the port numbers. The previous startup message was misleading, because
  it did not say "remote reception" if rsyslogd was only listening via
  tcp (but not via udp).
- added a "how can you help" document to the doc set
---------------------------------------------------------------------------
Version 0.9.7 (RGer), 2005-08-15
- some of the previous doc files (like INSTALL) did not properly
  reflect the changes to the build process and the new doc. Fixed
  that.
- changed syslogd.c so that when compiled without database support,
  an error message is displayed when a database action is detected
  in the config file (previously this was used as an user rule ;))
- fixed a bug in the os-specific Makefiles which caused MySQL
  support to not be compiled, even if selected
---------------------------------------------------------------------------
Version 0.9.6 (RGer), 2005-08-09
- greatly enhanced documentation. Now available in html format in
  the "doc" folder and FreeBSD. Finally includes an install howto.
- improved MySQL error messages a little - they now show up as log
  messages, too (formerly only in debug mode)
- added the ability to specify the listen port for udp syslog.
  WARNING: This introduces an incompatibility. Formerly, udp
  syslog was enabled by the -r command line option. Now, it is
  "-r [port]", which is consistent with the tcp listener. However,
  just -r will now return an error message.
- added sample startup scripts for Debian and FreeBSD
- added support for easy feature selection in the makefile. Un-
  fortunately, this also means I needed to spilt the make file
  for different OS and distros. There are some really bad syntax
  differences between FreeBSD and Linux make.
---------------------------------------------------------------------------
Version 0.9.5 (RGer), 2005-08-01
- the "semicolon bug" was actually not (fully) solved in 0.9.4. One
  part of the bug was solved, but another still existed. This one
  is fixed now, too.
- the "semicolon bug" actually turned out to be a more generic bug.
  It appeared whenever an invalid template name was given. With some
  selector actions, rsyslogd dumped core, with other it "just" had
  a small ressource leak with others all worked well. These anomalies
  are now fixed. Note that they only appeared during system initaliziation
  once the system was running, nothing bad happened.
- improved error reporting for template errors on startup. They are now
  shown on the console and the start-up tty. Formerly, they were only
  visible in debug mode.
- support for multiple instances of rsyslogd on a single machine added
- added new option "-o" --> omit local unix domain socket. This option
  enables rsyslogd NOT to listen to the local socket. This is most
  helpful when multiple instances of rsyslogd (or rsyslogd and another
  syslogd) shall run on a single system.
- added new option "-i <pidfile>" which allows to specify the pidfile.
  This is needed when multiple instances of rsyslogd are to be run.
- the new project home page is now online at www.rsyslog.com
---------------------------------------------------------------------------
Version 0.9.4 (RGer), 2005-07-25
- finally added the TCP sender. It now supports non-blocking mode, no
  longer disabling message reception during connect. As it is now, it
  is usable in production. The code could be more sophisticated, but
  I've kept it short in anticipation of the move to liblogging, which
  will lead to the removal of the code just written ;)
- the "exiting on signal..." message still had the "syslogd" name in 
  it. Changed this to "rsyslogd", as we do not have a large user base
  yet, this should pose no problem.
- fixed "the semiconlon" bug. rsyslogd dumped core if a write-db action
  was specified but no semicolon was given after the password (an empty
  template was ok, but the semicolon needed to be present).
- changed a default for traditional output format. During testing, it
  was seen that the timestamp written to file in default format was
  the time of message reception, not the time specified in the TIMESTAMP
  field of the message itself. Traditionally, the message TIMESTAMP is
  used and this has been changed now.
---------------------------------------------------------------------------
Version 0.9.3 (RGer), 2005-07-19
- fixed a bug in the message parser. In June, the RFC 3164 timestamp
  was not correctly parsed (yes, only in June and some other months,
  see the code comment to learn why...)
- added the ability to specify the destination port when forwarding
  syslog messages (both for TCP and UDP)
- added an very experimental TCP sender (activated by
  @@machine:port in config). This is not yet for production use. If
  the receiver is not alive, rsyslogd will wait quite some time until
  the connection request times out, which most probably leads to
  loss of incoming messages.

---------------------------------------------------------------------------
Version 0.9.2 (RGer), around 2005-07-06
- I intended to change the maxsupported message size to 32k to
  support IHE - but given the memory inefficiency in the usual use
  cases, I have not done this. I have, however, included very
  specific instructions on how to do this in the source code. I have
  also done some testing with 32k messages, so you can change the
  max size without taking too much risk.
- added a syslog/tcp receiver; we now can receive messages via
  plain tcp, but we can still send only via UDP. The syslog/tcp
  receiver is the primary enhancement of this release.
- slightly changed some error messages that contained a spurios \n at
  the end of the line (which gives empty lines in your log...)

---------------------------------------------------------------------------
Version 0.9.1 (RGer)
- fixed code so that it compiles without errors under FreeBSD
- removed now unused function "allocate_log()" from syslogd.c
- changed the make file so that it contains more defines for
  different environments (in the long term, we need a better
  system for disabling/enabling features...)
- changed some printf's printing off_t types to %lld and
  explicit (long long) casts. I tried to figure out the exact type,
  but did not succeed in this. In the worst case, ultra-large peta-
  byte files will now display funny informational messages on rollover,
  something I think we can live with for the next 10 years or so...

---------------------------------------------------------------------------
Version 0.9.0 (RGer)
- changed the filed structure to be a linked list. Previously, it
  was a table - well, for non-SYSV it was defined as linked list,
  but from what I see that code did no longer work after my
  modifications. I am now using a linked list in general because
  that is needed for other upcoming modifications.
- fixed a bug that caused rsyslogd not to listen to anything if
  the configuration file could not be read
- pervious versions disabled network logging (send/receive) if
  syslog/udp port was not in /etc/services. Now defaulting to
  port 514 in this case.
- internal error messages are now supported up to 256 bytes
- error message seen during config file read are now also displayed
  to the attached tty and not only the console
- changed some error messages during init to be sent to the console
  and/or emergency log. Previously, they were only seen if the
  -d (debug) option was present on the command line.
- fixed the "2gb file issue on 32bit systems". If a file grew to
  more than 2gb, the syslogd was aborted with "file size exceeded". 
  Now, defines have been added according to
  http://www.daimi.au.dk/~kasperd/comp.os.linux.development.faq.html#LARGEFILE
  Testing revealed that they work ;)
  HOWEVER, if your file system, glibc, kernel, whatever does not
  support files larger 2gb, you need to set a file size limit with
  the new output channel mechanism.
- updated man pages to reflect the changes

---------------------------------------------------------------------------
Version 0.8.4

- improved -d debug output (removed developer-only content)
- now compiles under FreeBSD and NetBSD (only quick testing done on NetBSD)
---------------------------------------------------------------------------
Version 0.8.3

- security model in "make install" changed
- minor doc updates
---------------------------------------------------------------------------
Version 0.8.2

- added man page for rsyslog.conf and rsyslogd
- gave up on the concept of rsyslog being a "drop in" replacement
  for syslogd. Now, the user installs rsyslogd and also needs to
  adjust his system settings to this specifically. This also lead
  to these changes:
  * changed Makefile so that install now installs rsyslogd instead
    of dealing with syslogd
  * changed the default config file name to rsyslog.conf
---------------------------------------------------------------------------
Version 0.8.1

- fixed a nasty memory leak (probably not the last one with this release)
- some enhancements to Makefile as suggested by Bennett Todd
- syslogd-internal messages (like restart) were missing the hostname
  this has been corrected
---------------------------------------------------------------------------
Version 0.8.0

Initial testing release. Based on the sysklogd package. Thanks to the
sysklogd maintainers for all their good work!
---------------------------------------------------------------------------

----------------------------------------------------------------------
The following comments were left in the syslogd source. While they provide
not too much detail, the help to date when Rainer started work on the
project (which was 2003, now even surprising for Rainer himself ;)).
 * \author Rainer Gerhards <rgerhards@adiscon.com>
 * \date 2003-10-17
 *       Some initial modifications on the sysklogd package to support
 *       liblogging. These have actually not yet been merged to the
 *       source you see currently (but they hopefully will)
 *
 * \date 2004-10-28
 *       Restarted the modifications of sysklogd. This time, we
 *       focus on a simpler approach first. The initial goal is to
 *       provide MySQL database support (so that syslogd can log
 *       to the database).
----------------------------------------------------------------------
The following comments are from the stock syslogd.c source. They provide
some insight into what happened to the source before we forked
rsyslogd. However, much of the code already has been replaced and more
is to be replaced. So over time, these comments become less valuable.
I have moved them out of the syslogd.c file to shrink it, especially
as a lot of them do no longer apply. For historical reasons and
understanding of how the daemon evolved, they are probably still
helpful.
 * Author: Eric Allman
 * extensive changes by Ralph Campbell
 * more extensive changes by Eric Allman (again)
 *
 * Steve Lord:	Fix UNIX domain socket code, added linux kernel logging
 *		change defines to
 *		SYSLOG_INET	- listen on a UDP socket
 *		SYSLOG_UNIXAF	- listen on unix domain socket
 *		SYSLOG_KERNEL	- listen to linux kernel
 *
 * Mon Feb 22 09:55:42 CST 1993:  Dr. Wettstein
 * 	Additional modifications to the source.  Changed priority scheme
 *	to increase the level of configurability.  In its stock configuration
 *	syslogd no longer logs all messages of a certain priority and above
 *	to a log file.  The * wildcard is supported to specify all priorities.
 *	Note that this is a departure from the BSD standard.
 *
 *	Syslogd will now listen to both the inetd and the unixd socket.  The
 *	strategy is to allow all local programs to direct their output to
 *	syslogd through the unixd socket while the program listens to the
 *	inetd socket to get messages forwarded from other hosts.
 *
 * Fri Mar 12 16:55:33 CST 1993:  Dr. Wettstein
 *	Thanks to Stephen Tweedie (dcs.ed.ac.uk!sct) for helpful bug-fixes
 *	and an enlightened commentary on the prioritization problem.
 *
 *	Changed the priority scheme so that the default behavior mimics the
 *	standard BSD.  In this scenario all messages of a specified priority
 *	and above are logged.
 *
 *	Add the ability to specify a wildcard (=) as the first character
 *	of the priority name.  Doing this specifies that ONLY messages with
 *	this level of priority are to be logged.  For example:
 *
 *		*.=debug			/usr/adm/debug
 *
 *	Would log only messages with a priority of debug to the /usr/adm/debug
 *	file.
 *
 *	Providing an * as the priority specifies that all messages are to be
 *	logged.  Note that this case is degenerate with specifying a priority
 *	level of debug.  The wildcard * was retained because I believe that
 *	this is more intuitive.
 *
 * Thu Jun 24 11:34:13 CDT 1993:  Dr. Wettstein
 *	Modified sources to incorporate changes in libc4.4.  Messages from
 *	syslog are now null-terminated, syslogd code now parses messages
 *	based on this termination scheme.  Linux as of libc4.4 supports the
 *	fsync system call.  Modified code to fsync after all writes to
 *	log files.
 *
 * Sat Dec 11 11:59:43 CST 1993:  Dr. Wettstein
 *	Extensive changes to the source code to allow compilation with no
 *	complaints with -Wall.
 *
 *	Reorganized the facility and priority name arrays so that they
 *	compatible with the syslog.h source found in /usr/include/syslog.h.
 *	NOTE that this should really be changed.  The reason I do not
 *	allow the use of the values defined in syslog.h is on account of
 *	the extensions made to allow the wildcard character in the
 *	priority field.  To fix this properly one should malloc an array,
 *	copy the contents of the array defined by syslog.h and then
 *	make whatever modifications that are desired.  Next round.
 *
 * Thu Jan  6 12:07:36 CST 1994:  Dr. Wettstein
 *	Added support for proper decomposition and re-assembly of
 *	fragment messages on UNIX domain sockets.  Lack of this capability
 *	was causing 'partial' messages to be output.  Since facility and
 *	priority information is encoded as a leader on the messages this
 *	was causing lines to be placed in erroneous files.
 *
 *	Also added a patch from Shane Alderton (shane@ion.apana.org.au) to
 *	correct a problem with syslogd dumping core when an attempt was made
 *	to write log messages to a logged-on user.  Thank you.
 *
 *	Many thanks to Juha Virtanen (jiivee@hut.fi) for a series of
 *	interchanges which lead to the fixing of problems with messages set
 *	to priorities of none and emerg.  Also thanks to Juha for a patch
 *	to exclude users with a class of LOGIN from receiving messages.
 *
 *	Shane Alderton provided an additional patch to fix zombies which
 *	were conceived when messages were written to multiple users.
 *
 * Mon Feb  6 09:57:10 CST 1995:  Dr. Wettstein
 *	Patch to properly reset the single priority message flag.  Thanks
 *	to Christopher Gori for spotting this bug and forwarding a patch.
 *
 * Wed Feb 22 15:38:31 CST 1995:  Dr. Wettstein
 *	Added version information to startup messages.
 *
 *	Added defines so that paths to important files are taken from
 *	the definitions in paths.h.  Hopefully this will insure that
 *	everything follows the FSSTND standards.  Thanks to Chris Metcalf
 *	for a set of patches to provide this functionality.  Also thanks
 *	Elias Levy for prompting me to get these into the sources.
 *
 * Wed Jul 26 18:57:23 MET DST 1995:  Martin Schulze
 *	Linux' gethostname only returns the hostname and not the fqdn as
 *	expected in the code. But if you call hostname with an fqdn then
 *	gethostname will return an fqdn, so we have to mention that. This
 *	has been changed.
 *
 *	The 'LocalDomain' and the hostname of a remote machine is
 *	converted to lower case, because the original caused some
 *	inconsistency, because the (at least my) nameserver did respond an
 *	fqdn containing of upper- _and_ lowercase letters while
 *	'LocalDomain' consisted only of lowercase letters and that didn't
 *	match.
 *
 * Sat Aug  5 18:59:15 MET DST 1995:  Martin Schulze
 *	Now no messages that were received from any remote host are sent
 *	out to another. At my domain this missing feature caused ugly
 *	syslog-loops, sometimes.
 *
 *	Remember that no message is sent out. I can't figure out any
 *	scenario where it might be useful to change this behavior and to
 *	send out messages to other hosts than the one from which we
 *	received the message, but I might be shortsighted. :-/
 *
 * Thu Aug 10 19:01:08 MET DST 1995:  Martin Schulze
 *	Added my pidfile.[ch] to it to perform a better handling with
 *	pidfiles. Now both, syslogd and klogd, can only be started
 *	once. They check the pidfile.
 *
 * Sun Aug 13 19:01:41 MET DST 1995:  Martin Schulze
 *	Add an addition to syslog.conf's interpretation. If a priority
 *	begins with an exclamation mark ('!') the normal interpretation
 *	of the priority is inverted: ".!*" is the same as ".none", ".!=info"
 *	don't logs the info priority, ".!crit" won't log any message with
 *	the priority crit or higher. For example:
 *
 *		mail.*;mail.!=info		/usr/adm/mail
 *
 *	Would log all messages of the facility mail except those with
 *	the priority info to /usr/adm/mail. This makes the syslogd
 *	much more flexible.
 *
 *	Defined TABLE_ALLPRI=255 and changed some occurrences.
 *
 * Sat Aug 19 21:40:13 MET DST 1995:  Martin Schulze
 *	Making the table of facilities and priorities while in debug
 *	mode more readable.
 *
 *	If debugging is turned on, printing the whole table of
 *	facilities and priorities every hexadecimal or 'X' entry is
 *	now 2 characters wide.
 *
 *	The number of the entry is prepended to each line of
 *	facilities and priorities, and F_UNUSED lines are not shown
 *	anymore.
 *
 *	Corrected some #ifdef SYSV's.
 *
 * Mon Aug 21 22:10:35 MET DST 1995:  Martin Schulze
 *	Corrected a strange behavior during parsing of configuration
 *	file. The original BSD syslogd doesn't understand spaces as
 *	separators between specifier and action. This syslogd now
 *	understands them. The old behavior caused some confusion over
 *	the Linux community.
 *
 * Thu Oct 19 00:02:07 MET 1995:  Martin Schulze
 *	The default behavior has changed for security reasons. The
 *	syslogd will not receive any remote message unless you turn
 *	reception on with the "-r" option.
 *
 *	Not defining SYSLOG_INET will result in not doing any network
 *	activity, i.e. not sending or receiving messages.  I changed
 *	this because the old idea is implemented with the "-r" option
 *	and the old thing didn't work anyway.
 *
 * Thu Oct 26 13:14:06 MET 1995:  Martin Schulze
 *	Added another logfile type F_FORW_UNKN.  The problem I ran into
 *	was a name server that runs on my machine and a forwarder of
 *	kern.crit to another host.  The hosts address can only be
 *	fetched using the nameserver.  But named is started after
 *	syslogd, so syslogd complained.
 *
 *	This logfile type will retry to get the address of the
 *	hostname ten times and then complain.  This should be enough to
 *	get the named up and running during boot sequence.
 *
 * Fri Oct 27 14:08:15 1995:  Dr. Wettstein
 *	Changed static array of logfiles to a dynamic array. This
 *	can grow during process.
 *
 * Fri Nov 10 23:08:18 1995:  Martin Schulze
 *	Inserted a new tabular sys_h_errlist that contains plain text
 *	for error codes that are returned from the net subsystem and
 *	stored in h_errno. I have also changed some wrong lookups to
 *	sys_errlist.
 *
 * Wed Nov 22 22:32:55 1995:  Martin Schulze
 *	Added the fabulous strip-domain feature that allows us to
 *	strip off (several) domain names from the fqdn and only log
 *	the simple hostname. This is useful if you're in a LAN that
 *	has a central log server and also different domains.
 *
 *	I have also also added the -l switch do define hosts as
 *	local. These will get logged with their simple hostname, too.
 *
 * Thu Nov 23 19:02:56 MET DST 1995:  Martin Schulze
 *	Added the possibility to omit fsyncing of logfiles after every
 *	write. This will give some performance back if you have
 *	programs that log in a very verbose manner (like innd or
 *	smartlist). Thanks to Stephen R. van den Berg <srb@cuci.nl>
 *	for the idea.
 *
 * Thu Jan 18 11:14:36 CST 1996:  Dr. Wettstein
 *	Added patche from beta-testers to stop compile error.  Also
 *	added removal of pid file as part of termination cleanup.
 *
 * Wed Feb 14 12:42:09 CST 1996:  Dr. Wettstein
 *	Allowed forwarding of messages received from remote hosts to
 *	be controlled by a command-line switch.  Specifying -h allows
 *	forwarding.  The default behavior is to disable forwarding of
 *	messages which were received from a remote host.
 *
 *	Parent process of syslogd does not exit until child process has
 *	finished initialization process.  This allows rc.* startup to
 *	pause until syslogd facility is up and operating.
 *
 *	Re-arranged the select code to move UNIX domain socket accepts
 *	to be processed later.  This was a contributed change which
 *	has been proposed to correct the delays sometimes encountered
 *	when syslogd starts up.
 *
 *	Minor code cleanups.
 *
 * Thu May  2 15:15:33 CDT 1996:  Dr. Wettstein
 *	Fixed bug in init function which resulted in file descripters
 *	being orphaned when syslogd process was re-initialized with SIGHUP
 *	signal.  Thanks to Edvard Tuinder
 *	(Edvard.Tuinder@praseodymium.cistron.nl) for putting me on the
 *	trail of this bug.  I am amazed that we didn't catch this one
 *	before now.
 *
 * Tue May 14 00:03:35 MET DST 1996:  Martin Schulze
 *	Corrected a mistake that causes the syslogd to stop logging at
 *	some virtual consoles under Linux. This was caused by checking
 *	the wrong error code. Thanks to Michael Nonweiler
 *	<mrn20@hermes.cam.ac.uk> for sending me a patch.
 *
 * Mon May 20 13:29:32 MET DST 1996:  Miquel van Smoorenburg <miquels@cistron.nl>
 *	Added continuation line supported and fixed a bug in
 *	the init() code.
 *
 * Tue May 28 00:58:45 MET DST 1996:  Martin Schulze
 *	Corrected behaviour of blocking pipes - i.e. the whole system
 *	hung.  Michael Nonweiler <mrn20@hermes.cam.ac.uk> has sent us
 *	a patch to correct this.  A new logfile type F_PIPE has been
 *	introduced.
 *
 * Mon Feb 3 10:12:15 MET DST 1997:  Martin Schulze
 *	Corrected behaviour of logfiles if the file can't be opened.
 *	There was a bug that causes syslogd to try to log into non
 *	existing files which ate cpu power.
 *
 * Sun Feb 9 03:22:12 MET DST 1997:  Martin Schulze
 *	Modified syslogd.c to not kill itself which confuses bash 2.0.
 *
 * Mon Feb 10 00:09:11 MET DST 1997:  Martin Schulze
 *	Improved debug code to decode the numeric facility/priority
 *	pair into textual information.
 *
 * Tue Jun 10 12:35:10 MET DST 1997:  Martin Schulze
 *	Corrected freeing of logfiles.  Thanks to Jos Vos <jos@xos.nl>
 *	for reporting the bug and sending an idea to fix the problem.
 *
 * Tue Jun 10 12:51:41 MET DST 1997:  Martin Schulze
 *	Removed sleep(10) from parent process.  This has caused a slow
 *	startup in former times - and I don't see any reason for this.
 *
 * Sun Jun 15 16:23:29 MET DST 1997: Michael Alan Dorman
 *	Some more glibc patches made by <mdorman@debian.org>.
 *
 * Thu Jan  1 16:04:52 CET 1998: Martin Schulze <joey@infodrom.north.de
 *	Applied patch from Herbert Thielen <Herbert.Thielen@lpr.e-technik.tu-muenchen.de>.
 *	This included some balance parentheses for emacs and a bug in
 *	the exclamation mark handling.
 *
 *	Fixed small bug which caused syslogd to write messages to the
 *	wrong logfile under some very rare conditions.  Thanks to
 *	Herbert Xu <herbert@gondor.apana.org.au> for fiddling this out.
 *
 * Thu Jan  8 22:46:35 CET 1998: Martin Schulze <joey@infodrom.north.de>
 *	Reworked one line of the above patch as it prevented syslogd
 *	from binding the socket with the result that no messages were
 *	forwarded to other hosts.
 *
 * Sat Jan 10 01:33:06 CET 1998: Martin Schulze <joey@infodrom.north.de>
 *	Fixed small bugs in F_FORW_UNKN meachanism.  Thanks to Torsten
 *	Neumann <torsten@londo.rhein-main.de> for pointing me to it.
 *
 * Mon Jan 12 19:50:58 CET 1998: Martin Schulze <joey@infodrom.north.de>
 *	Modified debug output concerning remote receiption.
 *
 * Mon Feb 23 23:32:35 CET 1998: Topi Miettinen <Topi.Miettinen@ml.tele.fi>
 *	Re-worked handling of Unix and UDP sockets to support closing /
 *	opening of them in order to have it open only if it is needed
 *	either for forwarding to a remote host or by receiption from
 *	the network.
 *
 * Wed Feb 25 10:54:09 CET 1998: Martin Schulze <joey@infodrom.north.de>
 *	Fixed little comparison mistake that prevented the MARK
 *	feature to work properly.
 *
 * Wed Feb 25 13:21:44 CET 1998: Martin Schulze <joey@infodrom.north.de>
 *	Corrected Topi's patch as it prevented forwarding during
 *	startup due to an unknown LogPort.
 *
 * Sat Oct 10 20:01:48 CEST 1998: Martin Schulze <joey@infodrom.north.de>
 *	Added support for TESTING define which will turn syslogd into
 *	stdio-mode used for debugging.
 *
 * Sun Oct 11 20:16:59 CEST 1998: Martin Schulze <joey@infodrom.north.de>
 *	Reworked the initialization/fork code.  Now the parent
 *	process activates a signal handler which the daughter process
 *	will raise if it is initialized.  Only after that one the
 *	parent process may exit.  Otherwise klogd might try to flush
 *	its log cache while syslogd can't receive the messages yet.
 *
 * Mon Oct 12 13:30:35 CEST 1998: Martin Schulze <joey@infodrom.north.de>
 *	Redirected some error output with regard to argument parsing to
 *	stderr.
 *
 * Mon Oct 12 14:02:51 CEST 1998: Martin Schulze <joey@infodrom.north.de>
 *	Applied patch provided vom Topi Miettinen with regard to the
 *	people from OpenBSD.  This provides the additional '-a'
 *	argument used for specifying additional UNIX domain sockets to
 *	listen to.  This is been used with chroot()'ed named's for
 *	example.  See for http://www.psionic.com/papers/dns.html
 *
 * Mon Oct 12 18:29:44 CEST 1998: Martin Schulze <joey@infodrom.north.de>
 *	Added `ftp' facility which was introduced in glibc version 2.
 *	It's #ifdef'ed so won't harm with older libraries.
 *
 * Mon Oct 12 19:59:21 MET DST 1998: Martin Schulze <joey@infodrom.north.de>
 *	Code cleanups with regard to bsd -> posix transition and
 *	stronger security (buffer length checking).  Thanks to Topi
 *	Miettinen <tom@medialab.sonera.net>
 *	. index() --> strchr()
 *	. sprintf() --> snprintf()
 *	. bcopy() --> memcpy()
 *	. bzero() --> memset()
 *	. UNAMESZ --> UT_NAMESIZE
 *	. sys_errlist --> strerror()
 *
 * Mon Oct 12 20:22:59 CEST 1998: Martin Schulze <joey@infodrom.north.de>
 *	Added support for setutent()/getutent()/endutend() instead of
 *	binary reading the UTMP file.  This is the the most portable
 *	way.  This allows /var/run/utmp format to change, even to a
 *	real database or utmp daemon. Also if utmp file locking is
 *	implemented in libc, syslog will use it immediately.  Thanks
 *	to Topi Miettinen <tom@medialab.sonera.net>.
 *
 * Mon Oct 12 20:49:18 MET DST 1998: Martin Schulze <joey@infodrom.north.de>
 *	Avoid logging of SIGCHLD when syslogd is in the process of
 *	exiting and closing its files.  Again thanks to Topi.
 *
 * Mon Oct 12 22:18:34 CEST 1998: Martin Schulze <joey@infodrom.north.de>
 *	Modified printline() to support 8bit characters - such as
 *	russion letters.  Thanks to Vladas Lapinskas <lapinskas@mail.iae.lt>.
 *
 * Sat Nov 14 02:29:37 CET 1998: Martin Schulze <joey@infodrom.north.de>
 *	``-m 0'' now turns of MARK logging entirely.
 *
 * Tue Jan 19 01:04:18 MET 1999: Martin Schulze <joey@infodrom.north.de>
 *	Finally fixed an error with `-a' processing, thanks to Topi
 *	Miettinen <tom@medialab.sonera.net>.
 *
 * Sun May 23 10:08:53 CEST 1999: Martin Schulze <joey@infodrom.north.de>
 *	Removed superflous call to utmpname().  The path to the utmp
 *	file is defined in the used libc and should not be hardcoded
 *	into the syslogd binary referring the system it was compiled on.
 *
 * Sun Sep 17 20:45:33 CEST 2000: Martin Schulze <joey@infodrom.ffis.de>
 *	Fixed some bugs in printline() code that did not escape
 *	control characters '\177' through '\237' and contained a
 *	single-byte buffer overflow.  Thanks to Solar Designer
 *	<solar@false.com>.
 *
 * Sun Sep 17 21:26:16 CEST 2000: Martin Schulze <joey@infodrom.ffis.de>
 *	Don't close open sockets upon reload.  Thanks to Bill
 *	Nottingham.
 *
 * Mon Sep 18 09:10:47 CEST 2000: Martin Schulze <joey@infodrom.ffis.de>
 *	Fixed bug in printchopped() that caused syslogd to emit
 *	kern.emerg messages when splitting long lines.  Thanks to
 *	Daniel Jacobowitz <dan@debian.org> for the fix.
 *
 * Mon Sep 18 15:33:26 CEST 2000: Martin Schulze <joey@infodrom.ffis.de>
 *	Removed unixm/unix domain sockets and switch to Datagram Unix
 *	Sockets.  This should remove one possibility to play DoS with
 *	syslogd.  Thanks to Olaf Kirch <okir@caldera.de> for the patch.
 *
 * Sun Mar 11 20:23:44 CET 2001: Martin Schulze <joey@infodrom.ffis.de>
 *	Don't return a closed fd if `-a' is called with a wrong path.
 *	Thanks to Bill Nottingham <notting@redhat.com> for providing
 *	a patch.<|MERGE_RESOLUTION|>--- conflicted
+++ resolved
@@ -1,5 +1,4 @@
 ---------------------------------------------------------------------------
-<<<<<<< HEAD
 Version 7.5.3 [devel] 2013-07-??
 - bugfix: stream compression in imptcp caused timestamp to be corrupted
 - imudp: add ability to specify SO_RCVBUF size (rcvbufSize parameter)
@@ -69,10 +68,7 @@
   connections
   Thanks to Axel Rau for the patch.
 ---------------------------------------------------------------------------
-Version 7.4.3  [v7.4-stable] 2013-07-??
-=======
 Version 7.4.3  [v7.4-stable] 2013-07-18
->>>>>>> 1207e1a7
 - bugfix: memory leak if disk queues were used and json data present
 - bugfix: CEE/json data was lost during disk queue operation
 - bugfix: potential segfault during startup on invalid config
