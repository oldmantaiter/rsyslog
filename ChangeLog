---------------------------------------------------------------------------
<<<<<<< HEAD
Version 7.5.8 [v7-release candidate] 2014-01-09
- add exec_template() RainerScript function
- add debug.onShutdown and debug.logFile global paramters
  These enebale the new "debug on shutdown" mode, which can be used to
  track hard to find problems that occur during system shutdown.
- Add directives for numerically specifying GIDs/UIDs
  The already present directives (FileOwner, FileGroup, DirOwner,
  DirGroup) translate names to numerical IDs, which depends on the user
  information being available during rsyslog's startup. This can fail if
  the information is obtained over a network or from a service such as
  SSSD. The new directives provide a way to specify the numerical IDs
  directly and bypass the lookup.
  Thanks to Tomas Heinrich for the patch.
- actions now report if they suspend and resume themselves
  this is by default on and controllable by the action.reportSuspension
  global parameter
- bugfix: omelasticsearch fail.es stats counter was improperly maintained
- bugfix: mmrfc5424addhmac: "key" parameter was not properly processed
- add new impstats action counters:
  * suspended
  * suspended.duration
  * resumed
---------------------------------------------------------------------------
Version 7.5.7 [v7-devel] 2013-11-25
- queue defaults have changed
  * high water mark is now dynamically 90% of queue size
  * low water makr is now dynamically 70% of queue size
  * queue.discardMark is now dynamically 98% of queue size
  * queue.workerThreadMinimumMessage set to queue.size / num workers
  For queues with very low queue.maxSize (< 100), "emergency" defaults
  will be used.
- worker thread pool handling has been improved
  Among others, permits pool to actually shrink (was quite hard with
  previous implementation. This will also improve performance and/or
  lower system overhead on busy systems.
  Thanks to Pavel Levshin for the enhancement.
- bugfix: mmpstrucdata generated inaccessible properties
- bugfix: RainerScript optimizer did not optimize PRI filters
  things like "if $syslogfacility-text == "local3"" were not converted
  to PRIFILT. This was a regression introduced in 7.5.6.
- bugfix: legacy directive $ActionQueueWorkerThreads was not honored
- bugfix: segfault on startup when certain script constructs are used
  e.g. "if not $msg ..."
- bugfix: ommysql lost configfile/section parameters after first close
  This means that when a connection was broken, it was probably
  re-instantiated with different parameters than configured.
- bugfix: regression in template processing with subtrees in templates
  Thanks to Pavel Levshin for the fix
- bugfix: regular worker threads are not properly (re)started if DA
  mode is active.
  This occurs only under rare conditions, but definitely is a bug that
  needed to be addressed. It probably is present since version 4.
  Note that this patch has not been applied to v7.4-stable, as it
  is very unlikely to happen and the fix itself has some regression
  potential (the fix looks very solid, but it addresses a core component).
  Thanks to Pavel Levshin for the fix
- now emit warning message if om with msg passing mode uses action queue
  These can modify the message, and this causes races.
- bugfix: $SystemLogUseSysTimeStamp/$SystemLogUsePIDFromSystem did not work
  Thanks to Tomas Heinrich for the patch.
---------------------------------------------------------------------------
Version 7.5.6 [devel] 2013-10-29
- impstats: add capability to bind to a ruleset
- improved performance of RainerScript variable access
  by refactoring the whole body of variable handling code. This also
  solves some of the anomalies experienced in some versions of rsyslog.
  All variable types are now handled in unified code, including
  access via templates.
- RainerScript: make use of 64 bit for numbers where available
  Thanks to Pavel Levshin for enhancement.
- slight performance optimization if GCC is used
  We give branch prediction hints for the frequent RETiRet macro which is
  used for error handling. Some slight performance gain is to be expected
  from that.
- removed global variable support
  The original idea was not well thought out and global variables, as
  implemented, worked far different from what anybody would expect. As
  such, we consider the current approach as an experiment that did not
  work out and opt to removing it, clearing the way for a better future
  solution. Note: global vars were introduced in 7.5.3 on Sept, 11th 2013.
- new module mmsequence, primarily used for action load balancing
  Thanks to Pavel Levshin for contributing this module.
- bugfix: unset statement always worked on message var, even if local
  var was given
- imudp: support for binding to ruleset added
- bugfix: segfault if variable was assigned to non-container subtree
  Thanks to Pavel Levshin for the fix
- bugfix: imuxsock did not suport addtl sockets if syssock was disabled
  Thanks to Pavel Levshin for the fix
- bugfix: running imupd on multiple threads lead to segfault if recvmmsg
  is available
- bugfix: imudp when using recvmmsg could report wrong sender IP
- bugfix: segfault if re_extract() function was used and no match found
- bugfix: omelasticsearch did not compile on platforms without atomic
  instructions
- bugfix: potential misadressing on startup if property-filter was used
  This could happen if the property name was longer than 127 chars, a case
  that would not happen in practice.
- bugfix: invalid property filter was not properly disabled in ruleset
  Note: the cosmetic memory leak introduced with that patch in 7.4.5 is
  now also fixed.
- imported bugfixes from 7.4.6 stable release
---------------------------------------------------------------------------
Version 7.5.5 [devel] 2013-10-16
- imfile: permit to monitor an unlimited number of files
- imptcp: add "defaultTZ" input parameter
- imudp: support for multiple receiver threads added
- imudp: add "dfltTZ" input config parameter
- bugfix: memory leak in mmnormalize
- bugfix: mmutf8fix did not properly handle invalid UTF-8 at END of message
  if the very last character sequence was too long, this was not detected
  Thanks to Risto Vaarandi for reporting this problem.
- mmanon: removed the check for specific "terminator characters" after 
  last octet. As it turned out, this didn't work in practice as there
  was an enormous set of potential terminator chars -- so removing
  them was the best thing to do. Note that this may change behaviour of
  existing installations. Yet, we still consider this an important
  bugfix, that should be applied to the stable branch.
  closes: http://bugzilla.adiscon.com/show_bug.cgi?id=477
  Thanks to Muri Cicanor for initiating the discussion
- now requires libestr 0.1.7 as early versions had a nasty bug in
  string comparisons
- bugfix: mmanon did not detect all IP addresses in rewrite mode
  The problem occured if two IPs were close to each other and the first one
  was shrunk.
  closes: http://bugzilla.adiscon.com/show_bug.cgi?id=485
  Thanks to micah-at-riseup.net for reporting this bug
- bugfix: mmanon sometimes used invalid replacement char in simple mode
  depending on configuration sequence, the replacement character was set
  to 's' instead of the correct value. Most importantly, it was set to
  's' if simple mode was selected and no replacement char set.
  closes: http://bugzilla.adiscon.com/show_bug.cgi?id=484
  Thanks to micah-at-riseup.net for reporting this bug
- bugfix: memory leak in mmnormalize
- bugfix: array-based ==/!= comparisions lead to invalid results
  This was a regression introduced in 7.3.5 bei the PRI optimizer
---------------------------------------------------------------------------
Version 7.5.4 [devel] 2013-10-07
- mmpstrucdata: new module to parse RFC5424 structured data into json
  message properties
- change main/ruleset queue defaults to be more enterprise-like
  new defaults are queue.size 100,000 max workers 2, worker
  activation after 40,000 msgs are queued, batch size 256. These settings
  are much more useful for enterprises and will not hurt low-end systems
  that much. This is part of our re-focus on enterprise needs.
- omfwd: new action parameter "maxErrorMessages" added
- omfile: new module parameters to set action defaults added
  * dirCreateMode
  * fileCreateMode
- mmutf8fix: new module to fix invalid UTF-8 sequences
- imuxsock: handle unlimited number of additional listen sockets
- doc: improve usability by linking to relevant web ressources
  The idea is to enable users to quickly find additional information,
  samples, HOWTOs and the like on the main site.
  At the same time, (very) slightly remove memory footprint when
  few listeners are monitored.
- bugfix: omfwd parameter streamdrivermmode was not properly handled
  it was always overwritten by whatever value was set via the 
  legacy directive $ActionSendStreamDriverMode
- imtcp: add streamdriver.name module parameter
  permits overriding the system default stream driver (gtls, ptcp)
- bugfix: build system: libgcrypt.h needed even if libgrcypt was disabled
  Thanks to Jonny Törnbom for reporting this problem
- imported bugfixes from 7.4.4
---------------------------------------------------------------------------
Version 7.5.3 [devel] 2013-09-11
- imfile: support for escaping LF characters added
  embedded LF in syslog messages cause a lot of trouble. imfile now has
  the capability to escape them to "#012" (just like the regular control
  character escape option). This requires new-style input statements to be
  used. If legacy configuration statements are used, LF escaping is always
  turned off to preserve compatibility.
  NOTE: if input() statements were already used, there is a CHANGE OF
        BEHAVIOUR: starting with this version, escaping is enabled by
	default. So if you do not want it, you need to add
	escapeLF="off"
	to the input statement. Given the trouble LFs cause and the fact
	that the majority of installations still use legacy config, we
	considered this behaviour change acceptable and useful.
  see also: http://blog.gerhards.net/2013/09/imfile-multi-line-messages.html
- add support for global and local variables
- bugfix: queue file size was not correctly processed
  this could lead to using one queue file per message for sizes >2GiB
  Thanks to Tomas Heinrich for the patch.
- add main_queue() configuration object to configure main message queue
- bugfix: stream compression in imptcp caused timestamp to be corrupted
- imudp: add ability to specify SO_RCVBUF size (rcvbufSize parameter)
- imudp: use inputname for statistics, if configured
- impstats: add process resource usage counters [via getrusage()]
- impstats: add paramter "resetCounters" to report delta values
  possible for most, but not all, counters. See doc for details.
- librelp 1.2.0 is now required
- make use of new librelp generic error reporting facility
  This leads to more error messages being passed to the user and
  thus simplified troubleshooting.
- bugfix: very small memory leak in imrelp
  more or less cosmetic, a single memory block was not freed, but this
  only happens immediately before termination (when the OS automatically
  frees all memory). Still an annoyance e.g. in valgrind.
- fix compile problem in debug build
- imported fixes from 7.4.4
---------------------------------------------------------------------------
Version 7.5.2 [devel] 2013-07-04
- librelp 1.1.4 is now required
  We use API extensions for better error reporting and higher performance.
- omrelp: use transactional mode to make imrelp emit bulk sends
- omrelp: add "windowSize" parameter to set custom RELP window size
- bugfix: double-free in omelasticsearch
  closes: http://bugzilla.adiscon.com/show_bug.cgi?id=461
  a security advisory for this bug is available at:
     http://www.lsexperts.de/advisories/lse-2013-07-03.txt
  CVE: CVE-2013-4758 
  PLEASE NOTE: This issue only existed if omelasticsearch was used
  in a non-default configuration, where the "errorfile" parameter
  was specified. Without that parameter set, the bug could not
  be triggered.
  Thanks to Markus Vervier and Marius Ionescu for providing a detailled
  bug report. Special thanks to Markus for coordinating his security
  advisory with us.
- doc: fixed various typos
  closes: http://bugzilla.adiscon.com/show_bug.cgi?id=391
  Thanks to Georgi Georgiev for the patch.
---------------------------------------------------------------------------
Version 7.5.1 [devel] 2013-06-26
- librelp 1.1.3 is required - older versions can lead to a segfault
- add mmfields, which among others supports easy parsing of CEF messages
- omrelp:
  * new parameter "compression.prioritystring" to control encryption
    parameters used by GnuTLS
- imrelp:
  * new parameter "compression.dhbits" to control the number of
    bits being used for Diffie-Hellman key generation
  * new parameter "compression.prioritystring" to control encryption
    parameters used by GnuTLS
  * support for impstats added
  * support for setting permitted peers (client authentication) added
  * bugfix: potential segfault at startup on invalid config parameters
- imjournal: imported patches from 7.4.1
- omprog: add support for command line parameters
- added experimental TCP stream compression (imptcp only, currently)
- added BSD-specific syslog facilities
  * "console"
  * "bsd_security" - this is called "security" under BSD, but that name
    was unfortunately already taken by some standard facility. So I 
    did the (hopefully) second-best thing and renamed it a little.
- imported fixes from 7.4.2 (especially build problems on FreeBSD)
- bugfix: imptcp did not properly initialize compression status variable
  could lead to segfault if stream:always compression mode was selected
---------------------------------------------------------------------------
Version 7.5.0 [devel] 2013-06-11
- imrelp: implement "ruleset" module parameter
- imrelp/omrelp: add TLS & compression (zip) support
- omrelp: add "rebindInterval" parameter
- add -S command line option to specify IP address to use for RELP client
  connections
  Thanks to Axel Rau for the patch.
=======
Version 7.4.9  [v7.4-stable] never released
- bugfix: potential double-free in RainerScript equal comparison
  happens if the left-hand operand is JSON object and the right-hand
  operand is a non-string that does not convert to a number (for
  example, it can be another JSON object, probably the only case that
  could happen in practice). This is very unlikely to be triggered.
- bugfix: some RainerScript Json(Variable)/string comparisons were wrong
>>>>>>> afac0d5d
---------------------------------------------------------------------------
Version 7.4.8  [v7.4-stable] 2014-01-08
- rsgtutil provides better error messages on unfinished signature blocks
- bugfix: guard against control characters in internal (error) messages
  Thanks to Ahto Truu for alerting us.
- bugfix: immark did emit messages under kern.=info instead of syslog.=info
  Note that his can potentially break exisiting configurations that
  rely on immark sending as kern.=info. Unfortunately, we cannot leave
  this unfixed as we never should emit messages under the kern facility.
---------------------------------------------------------------------------
Version 7.4.7  [v7.4-stable] 2013-12-10
- bugfix: limiting queue disk space did not work properly
  * queue.maxdiskspace actually initializes queue.maxfilesize
  * total size of queue files was not checked against
    queue.maxdiskspace for disk assisted queues.
  Thanks to Karol Jurak for the patch.
- bugfix: linux kernel-like ratelimiter did not work properly with all
  inputs (for example, it did not work with imdup). The reason was that
  the PRI value was used, but that needed parsing of the message, which
  was done too late.
- bugfix: disk queues created files in wrong working directory
  if the $WorkDirectory was changed multiple times, all queues only
  used the last value set.
- bugfix: legacy directive $ActionQueueWorkerThreads was not honored
- bugfix: segfault on startup when certain script constructs are used
  e.g. "if not $msg ..."
- bugfix: imuxsock: UseSysTimeStamp config parameter did not work correctly
  Thanks to Tomas Heinrich for alerting us and provinding a solution
  suggestion.
- bugfix: $SystemLogUseSysTimeStamp/$SystemLogUsePIDFromSystem did not work
  Thanks to Tomas Heinrich for the patch.
- improved checking of queue config parameters on startup
- bugfix: call to ruleset with async queue did not use the queue
  closes: http://bugzilla.adiscon.com/show_bug.cgi?id=443
- bugfix: if imtcp is loaded and no listeners are configured (which is
  uncommon), rsyslog crashes during shutdown.
---------------------------------------------------------------------------
Version 7.4.6  [v7.4-stable] 2013-10-31
- bugfix: potential abort during HUP
  This could happen when one of imklog, imzmq3, imkmsg, impstats,
  imjournal, or imuxsock were under heavy load during a HUP.
  closes: http://bugzilla.adiscon.com/show_bug.cgi?id=489
  Thanks to Guy Rozendorn for reporting the problem and Peval Levhshin for
  his analysis.
- bugfix: imtcp flowControl parameter incorrectly defaulted to "off"
  This could cause message loss on systems under heavy load and was
  a change-of-behaviour to previous version. This is a regression
  most probably introduced in 5.9.0 (but did not try hard to find the
  exact point of its introduction).
- now requires libestr 0.1.9 as earlier versions lead to problems with
  number handling in RainerScript
- bugfix: memory leak in strlen() RainerScript function
  Thanks to Gregoire Seux for reportig this bug.
  closes: http://bugzilla.adiscon.com/show_bug.cgi?id=486
- bugfix: buffer overrun if re_extract function was called for submatch 50
  Thanks to Pavel Levshin for reporting the problem and its location.
- bugfix: memleak in re_extract() function
  Thanks to Pavel Levshin for reporting this problem.
- bugfix: potential abort in RainerScript optimizer
  closes: http://bugzilla.adiscon.com/show_bug.cgi?id=488
  Thanks to Thomas Doll for reporting the problem and Pavel Levshin for
  fixing it.
- bugfix: memory leak in omhiredis
  Thanks to Pavel Levshin for the fix
- bugfix: segfault if variable was assigned to non-container subtree
  Thanks to Pavel Levshin for the fix
---------------------------------------------------------------------------
Version 7.4.5  [v7.4-stable] 2013-10-22
- mmanon: removed the check for specific "terminator characters" after 
  last octet. As it turned out, this didn't work in practice as there
  was an enormous set of potential terminator chars -- so removing
  them was the best thing to do. Note that this may change behaviour of
  existing installations. Yet, we still consider this an important
  bugfix, that should be applied to the stable branch.
  closes: http://bugzilla.adiscon.com/show_bug.cgi?id=477
  Thanks to Muri Cicanor for initiating the discussion
- now requires libestr 0.1.8 as early versions had a nasty bug in
  string comparisons
- omelasticsearch: add failed.httprequests stats counter
- bugfix: invalid property filter was not properly disabled in ruleset
  Note that this bugfix introduces a very slight memory leak, which is
  cosmetic, as it just holds data until termination that is no longer
  needed. It is just the part of the config that was invalid. We will
  "fix" this "issue" in the devel version first, as the fix is a bit
  too intrusive to do without hard need in the stable version.
- bugfix: segfault if re_extract() function was used and no match found
- bugfix: potential misadressing on startup if property-filter was used
  This could happen if the property name was longer than 127 chars, a case
  that would not happen in practice.
- bugfix: omelasticsearch: correct failed.http stats counter
- bugfix: omelasticsearch: did not correctly initialize stats counters
- bugfix: omelasticsearch: failed.es counter was only maintained in bulk mode
  This usually did not lead to any problems, because they are in static
  memory, which is initialized to zero by the OS when the plugin is
  loaded. But it may cause problems especially on systems that do not
  support atomic instructions - in this case the associated mutexes also
  did not get properly initialized.
- bugfix: mmanon did not detect all IP addresses in rewrite mode
  The problem occured if two IPs were close to each other and the first one
  was shrunk.
  closes: http://bugzilla.adiscon.com/show_bug.cgi?id=485
  Thanks to micah-at-riseup.net for reporting this bug
- bugfix: mmanon sometimes used invalid replacement char in simple mode
  depending on configuration sequence, the replacement character was set
  to 's' instead of the correct value. Most importantly, it was set to
  's' if simple mode was selected and no replacement char set.
  closes: http://bugzilla.adiscon.com/show_bug.cgi?id=484
  Thanks to micah-at-riseup.net for reporting this bug
- bugfix: memory leak in mmnormalize
- bugfix: array-based ==/!= comparisions lead to invalid results
  This was a regression introduced in 7.3.5 bei the PRI optimizer
- bugfix: omprog blocked signals to executed programs
  The made it impossible to send signals to programs executed via
  omprog.
  Thanks to Risto Vaarandi for the analysis and a patch.
- bugfix: doc: imuxsock legacy param $SystemLogSocketParseTrusted was
  misspelled
  Thanks to David Lang for alerting us
- bugfix: imfile "facility" input parameter improperly handled
  caused facility not to be set, and severity to be overwritten with
  the facility value.
  Thanks to forum user dmunny for reporting this bug.
- bugfix: small memory leak in imfile when $ResetConfigVariables was used
  Thanks to Grégory Nuyttens for reporting this bug and providig a fix
- bugfix: segfault on startup if TLS was used but no CA cert set
- bugfix: segfault on startup if TCP TLS was used but no cert or key set
- bugfix: some more build problems with newer json-c versions
  Thanks to Michael Biebl for mentioning the problem.
- bugfix: build system: libgcrypt.h needed even if libgrcypt was disabled
  Thanks to Jonny Törnbom for reporting this problem
---------------------------------------------------------------------------
Version 7.4.4  [v7.4-stable] 2013-09-03
- better error messages in GuardTime signature provider
  Thanks to Ahto Truu for providing the patch.
- make rsyslog use the new json-c pkgconfig file if available
  Thanks to the Gentoo team for the patches.
- bugfix: imfile parameter "persistStateInterval" was unusable
  due to a case typo in imfile; work-around was to use legacy config
  Thanks to Brandon Murphy for reporting this bug.
- bugfix: TLV16 flag encoding error in signature files from GT provider
  This fixes a problem where the TLV16 flag was improperly encoded.
  Unfortunately, existing files already have the bug and may not properly
  be processed. The fix uses constants from the GuardTime API lib to
  prevent such problems in the future.
  Thanks to Ahto Truu for providing the patch.
- bugfix: slightly malformed SMTP handling in ommail
- bugfix: segfault in omprog if no template was provided (now dflt is used)
- bugfix: segfault in ompipe if no template was provided (now dflt is used)
- bugfix: segfault in omsnmp if no template was provided (now dflt is used)
- bugfix: some omsnmp optional config params were flagged as mandatory
- bugfix: segfault in omelasticsearch when resuming queued messages
  after restarting Elasticsearch
  closes: http://bugzilla.adiscon.com/show_bug.cgi?id=464
- bugfix: imtcp addtlframedelimiter could not be set to zero
  Thanks to Chris Norton for alerting us.
- doc bugfix: remove no-longer existing omtemplate from developer doc
  was specifically mentioned as a sample for creating new plugins
  Thanks to Yannick Brosseau for alerting us of this problem.
  closes: http://bugzilla.adiscon.com/show_bug.cgi?id=473
---------------------------------------------------------------------------
Version 7.4.3  [v7.4-stable] 2013-07-18
- bugfix: queue file size was not correctly processed
  this could lead to using one queue file per message for sizes >2GiB
  Thanks to Tomas Heinrich for the patch.
- bugfix: $QHOUR/$HHOUR were always "00" or "01"
  regression some time between v5 and here
  Thanks to forum user rjmcinty for reporting this bug
- bugfix: testbench tool chkseq did improperly report invalid file
  This happened when permitted duplicate values existed in the very
  last lines, right before end-of-file.
  Thanks to Radu Gheorghe for reporting this bug.
---------------------------------------------------------------------------
Version 7.4.3  [v7.4-stable] 2013-07-18
- bugfix: memory leak if disk queues were used and json data present
- bugfix: CEE/json data was lost during disk queue operation
- bugfix: potential segfault during startup on invalid config
  could happen if invalid actions were present, which could lead
  to improper handling in optimizer.
- bugfix: 100% CPU utilization when DA queue became full
- bugfix: omlibdbi did not properly close connection on some errors
  This happened to errors occuring in Begin/End Transaction entry
  points.
- cosmetic bugfix: file name buffer was not freed on disk queue destruction
  This was an extremely small one-time per run memleak, so nothing of
  concern. However, it bugs under valgrind and similar memory debuggers.
- fix build on FreeBSD
  Thanks to Christiano Rolim for the patch
---------------------------------------------------------------------------
Version 7.4.2  [v7.4-stable] 2013-07-04
- bugfix: in RFC5425 TLS, multiple wildcards in auth could cause segfault
- bugfix: RainerScript object required parameters were not properly
  checked - this clould result to segfaults on startup if parameters
  were missing.
- bugfix: double-free in omelasticsearch
  closes: http://bugzilla.adiscon.com/show_bug.cgi?id=461
  a security advisory for this bug is available at:
     http://www.lsexperts.de/advisories/lse-2013-07-03.txt
  CVE: CVE-2013-4758 
  PLEASE NOTE: This issue only existed if omelasticsearch was used
  in a non-default configuration, where the "errorfile" parameter
  was specified. Without that parameter set, the bug could not
  be triggered.
  Thanks to Markus Vervier and Marius Ionescu for providing a detailled
  bug report. Special thanks to Markus for coordinating his security
  advisory with us.
- bugfix: omrelp potential segfault at startup on invalid config parameters
- bugfix: small memory leak when $uptime property was used
- bugfix: potential segfault on rsyslog termination in imudp
  closes: http://bugzilla.adiscon.com/show_bug.cgi?id=456
- bugfix: lmsig_gt abort on invalid configuration parameters
  closes: http://bugzilla.adiscon.com/show_bug.cgi?id=448
  Thanks to Risto Laanoja for the patch.
- imtcp: fix typo in "listner" parameter, which is "listener"
  Currently, both names are accepted.
- solved build problems on FreeBSD
  closes: http://bugzilla.adiscon.com/show_bug.cgi?id=457
  closes: http://bugzilla.adiscon.com/show_bug.cgi?id=458
  Thanks to Christiano for reproting and suggesting patches
- solved build problems on CENTOS5
---------------------------------------------------------------------------
Version 7.4.1  [v7.4-stable] 2013-06-17
- imjournal: add ratelimiting capability
  The original imjournal code did not support ratelimiting at all. We
  now have our own ratelimiter. This can mitigate against journal
  database corruption, when the journal re-sends old data. This is a
  current bug in systemd journal, but we won't outrule this to happen
  in the future again. So it is better to have a safeguard in place.
  By default, we permit 20,000 messages witin 10 minutes. This may
  be a bit restrictive, but given the risk potential it seems reasonable.
  Users requiring larger traffic flows can always adjust the value.
- bugfix: potential loop in rate limiting
  if the message that tells about rate-limiting gets rate-limited itself,
  it will potentially create and endless loop
- bugfix: potential segfault in imjournal if journal DB is corrupted
- bugfix: prevent a segfault in imjournal if state file is not defined
- bugfix imzmq3: potential segfault on startup
  if no problem happend at startup, everything went fine
  Thanks to Hongfei Cheng and Brian Knox for the patch
---------------------------------------------------------------------------
Version 7.4.0  [v7.4-stable] 2013-06-06
This starts a new stable branch based on 7.3.15 plus the following changes:
- add --enable-cached-man-pages ./configure option
  permits to build rsyslog on a system where rst2man is not installed. In
  that case, cached versions of the man pages are used (they were built
  during "make dist", so they should be current for the version in
  question.
- doc bugfix: ReadMode wrong in imfile doc, two values were swapped
  Thanks to jokajak@gmail.com for mentioning this
  closes: http://bugzilla.adiscon.com/show_bug.cgi?id=450
- imjournal: no longer do periodic wakeup
- bugfix: potential hang *in debug mode* on rsyslogd termination
  This ONLY affected rsyslogd if it were running with debug output
  enabled.
- bugfix: $template statement with multiple spaces lead to invalid tpl name
  If multiple spaces were used in front of the template name, all but one
  of them became actually part of the template name. So
  $template   a,"..." would be name "  a", and as such "a" was not
  available, e.g. in 
  *.* /var/log/file;a
  This is a legacy config problem. As it was unreported for many years,
  no backport of the fix to old versions will happen.
  This is a long-standing bug that was only recently reported by forum
  user mc-sim.
  Reference: http://kb.monitorware.com/post23448.html
- 0mq fixes; credits to Hongfei Cheng and Brian Knox
---------------------------------------------------------------------------
Version 7.3.15  [beta] 2013-05-15
- bugfix: problem in build system (especially when cross-compiling)
  Thanks to Tomas Heinrich and winfried_mb2@xmsnet.nl for the patch.
  closes: http://bugzilla.adiscon.com/show_bug.cgi?id=445
- bugfix: imjournal had problem with systemd journal API change
- imjournal: now obtain and include PID
- bugfix: .logsig files had tlv16 indicator bit at wrong offset
- bugfix: omrelp legacy config parameters set a timeout of zero
  which lead the legacy config to be unusable.
- bugfix: segfault on startup if a disk queue was configure without file
  name
  Now this triggers an error message and the queue is changed to
  linkedList type.
- bugfix: invalid addressing in string class (recent regression)
---------------------------------------------------------------------------
Version 7.3.14  [beta] 2013-05-06
- bugfix: some man pages were not properly installed
  either rscryutil or rsgtutil man was installed, but not both
  Thanks to Marius Tomaschewski for the patch.
- bugfix: potential segfault on startup when builtin module was specified
  in module() statement.
  Thanks to Marius Tomaschewski for reporting the bug.
- bugfix: segfault due to invalid dynafile cache handling
  Accidently, the old-style cache size parameter was used when the
  dynafile cache was created in a RainerScript action. If the old-style
  size was lower than the one actually set, this lead to misadressing
  when the size was overrun, and that could lead to all kinds of
  "interesting things", often in segfaults.
  closes: http://bugzilla.adiscon.com/show_bug.cgi?id=440
---------------------------------------------------------------------------
Version 7.3.13  [beta] 2013-04-29
- added omrabbitmq module (contributed, untested)
  Note: this is unsupported and as such was moved immediately into the
  beta version.
  Thanks to Vaclav Tomec for providing this module.
- bugfix: build problem when --enable-encryption was not selected
  Thanks to Michael Biebl for fixing this.
- doc bugfix: omfile parameter "VeryRobustZip" was documentas as
  "VeryReliableZip"
  closes: http://bugzilla.adiscon.com/show_bug.cgi?id=437
  Thanks to Thomas Doll for reporting this.
---------------------------------------------------------------------------
Version 7.3.12  [devel] 2013-04-25
- added doc for omelasticsearch
  Thanks to Radu Gheorghe for the doc contribution.
- omelasticsearch: _id field support for bulk operations
  closes: http://bugzilla.adiscon.com/show_bug.cgi?id=392
  Thanks to Jérôme Renard for the idea and patches.
- max number of templates for plugin use has been increased to five
- platform compatibility enhancement: solve compile issue with libgcrypt
  do not use GCRY_CIPHER_MODE_AESWRAP where not available
- fix compile on Solaris
  Thanks to Martin Carpenter for the patch.
- bugfix: off-by-one error in handling local FQDN name (regression)
  A remporary buffer was allocated one byte too small. Did only
  affect startup, not actual operations. Came up during routine tests,
  and can have no effect once the engine runs. Bug was introduced in
  7.3.11.
- bugfix: build problems on Solaris
  closes: http://bugzilla.adiscon.com/show_bug.cgi?id=436
- bugfix: block size limit was not properly honored
- bugfix: potential segfault in guardtime signature provider
  it could segfault if an error was reported by the GuardTime API, because
  an invalid free could happen then
---------------------------------------------------------------------------
Version 7.3.11  [devel] 2013-04-23
- added support for encrypting log files
- omhiredis: added support for redis pipeline support
  Thanks to Brian Knox for the patch.
- bugfix:  $PreserveFQDN is not properly working
  Thanks to Louis Bouchard for the patch
  closes: http://bugzilla.adiscon.com/show_bug.cgi?id=426
- bugfix: imuxsock aborted due to problem in ratelimiting code
  Thanks to Tomas Heinrich for the patch.
- bugfix: imuxsock aborted under some conditions
  regression from ratelimiting enhancements - this was a different one
  to the one Tomas Heinrich patched.
- bugfix: timestamp problems in imkmsg
---------------------------------------------------------------------------
Version 7.3.10  [devel] 2013-04-10
- added RainerScript re_extract() function
- omrelp: added support for RainerScript-based configuration
- omrelp: added ability to specify session timeout
- templates now permit substring extraction relative to end-of-string
- bugfix: failover/action suspend did not work correctly
  This was experienced if the retry action took more than one second
  to complete. For suspending, a cached timestamp was used, and if the
  retry took longer, that timestamp was already in the past. As a 
  result, the action never was kept in suspended state, and as such
  no failover happened. The suspend functionalit now does no longer use
  the cached timestamp (should not have any performance implication, as
  action suspend occurs very infrequently).
- bugfix: gnutls RFC5425 driver had some undersized buffers
  Thanks to Tomas Heinrich for the patch.
- bugfix: nested if/prifilt conditions did not work properly
  closes: http://bugzilla.adiscon.com/show_bug.cgi?id=415
- bugfix: imuxsock aborted under some conditions
  regression from ratelimiting enhancements
- bugfix: build problems on Solaris
  Thanks to Martin Carpenter for the patches.
---------------------------------------------------------------------------
Version 7.3.9  [devel] 2013-03-27
- support for signing logs added
- imudp: now supports user-selectable inputname
- omlibdbi: now supports transaction interface
  if recent enough lbdbi is present
- imuxsock: add ability to NOT create/delete sockets during startup and
  shutdown
  closes: http://bugzilla.adiscon.com/show_bug.cgi?id=259
- imfile: errors persisting state file are now reported
  closes: http://bugzilla.adiscon.com/show_bug.cgi?id=292
- imfile: now detects file change when rsyslog was inactive
  Previosly, this case could not be detected, so if a file was overwritten
  or rotated away while rsyslog was stopped, some data was missing. This
  is now detected and the new file being forwarded right from the
  beginning.
  closes: http://bugzilla.adiscon.com/show_bug.cgi?id=228
- updated systemd files to match current systemd source
- bugfix: imudp scheduling parameters did affect main thread, not imudp
  closes: http://bugzilla.adiscon.com/show_bug.cgi?id=409
- bugfix: build problem on platforms without GLOB_NOMAGIC
- bugfix: build problems on non-Linux platforms
- bugfix: stdout/stderr were not closed on forking
  but were closed when running in the forground - this was just reversed
  of what it should be. This is a regression of a recent change.
---------------------------------------------------------------------------
Version 7.3.8  [devel] 2013-03-18
- imrelp: now supports listening to IPv4/v6 only instead of always both
  build now requires librelp 1.0.2
  closes: http://bugzilla.adiscon.com/show_bug.cgi?id=378
- bugfix: mmanon did not build on some platforms (e.g. Ubuntu)
- bugfix: segfault in expression optimizer
  closes: http://bugzilla.adiscon.com/show_bug.cgi?id=423
- bugfix: imuxsock was missing SysSock.ParseTrusted module parameter
  To use that functionality, legacy rsyslog.conf syntax had to be used.
  Also, the doc was missing information on the "ParseTrusted" set of
  config directives.
- bugfix: include files got included in the wrong order
  closes: http://bugzilla.adiscon.com/show_bug.cgi?id=411
  This happens if an $IncludeConfig directive was done on multiple
  files (e.g. the distro default of $IncludeConfig /etc/rsyslog.d/*.conf).
  In that case, the order of include file processing is reversed, which
  could lead to all sorts of problems.
  Thanks to Nathan Stratton Treadway for his great analysis of the problem,
  which made bug fixing really easy.
---------------------------------------------------------------------------
Version 7.3.7  [devel] 2013-03-12
- add support for anonymizing IPv4 addresses
- add support for writing to the Linux Journal (omjournal)
- imuxsock: add capability to ignore messages from ourselfes
  This helps prevent message routing loops, and is vital to have
  if omjournal is used together with traditional syslog.
- field() function now supports a string as field delimiter
- added ability to configure debug system via rsyslog.conf
- bugfix: imuxsock segfault when system log socket was used
- bugfix: mmjsonparse segfault if new-style config was used
- bugfix: script == comparison did not work properly on JSON objects
- bugfix: field() function did never return "***FIELD NOT FOUND***"
  instead it returned "***ERROR in field() FUNCTION***" in that case
---------------------------------------------------------------------------
Version 7.3.6  [devel] 2013-01-28
- greatly improved speed of large-array  [N]EQ RainerScript comparisons
  Thanks to David Lang for a related discussion that inspired the idea
  to do this with a much simpler (yet sufficient) approach than orignally
  planned for.
- greatly improved speed of DNS cache for large cache sizes
- general performance improvements
- omfile: added stats counters for dynafile caches
- omfile: improved async writing, finally enabled full async write
  also fixed a couple of smaller issues along that way
- impstats: added ability to write stats records to local file
  and avoid going through the syslog log stream. syslog logging can now
  also be turned off (see doc for details).
- bugfix: imklog issued wrong facility in error messages
  ...what could lead to problems in other parts of the code
- fix compile problem in imklog
- added capability to output thread-id-to-function debug info
  This is a useful debug aid, but nothing of concern for regular users.
---------------------------------------------------------------------------
Version 7.3.5  [devel] 2012-12-19
- ommysql: addded batching/transaction support
- enhanced script optimizer to optimize common PRI-based comparisons
  These constructs are especially used in SUSE default config files,
  but also by many users (as they are more readable than the equivalent
  PRI-based filter).
- omudpspoof: add support for new config system
- omudpspoof: add support for packets larger than 1472 bytes
  On Ethernet, they need to be transmitted in multiple fragments. While
  it is known that fragmentation can cause issues, it is the best choice
  to be made in that case. Also improved debug output.
- bugfix: omudpspoof failed depending on the execution environment
  The v7 engine closes fds, and closed some of libnet's fds as well, what
  lead to problems (unfortunately, at least some libnet versions do not
  report a proper error state but still "success"...). The order of libnet
  calls has been adjusted to by in sync with what the core engine does.
- bugfix: segfault on imuxsock startup if system log socket is used
  and no ratelimiting supported. Happens only during initial config
  read phase, once this is over, everything works stable.
- bugfix: mmnormalize build problems
- bugfix: mmnormalize could abort rsyslog if config parameter was in error
- bugfix: no error message for invalid string template parameters
  rather a malformed template was generated, and error information emitted
  at runtime. However, this could be quite confusing. Note that with this
  "bugfix" user experience changes: formerly, rsyslog and the affected
  actions properly started up, but the actions did not produce proper
  data. Now, there are startup error messages and the actions are NOT
  executed (due to missing template due to template error).
- bugfix[minor]: invalid error code when mmnormalize could not access
  rulebase
- bugfix(kind of): script optimizer did not work for complex boolean
  expressions
- doc bugfix: corrections and improvements in mmnormalize html doc page
- bugfix: some message properties could be garbled due to race condition
  This happened only on very high volume systems, if the same message was
  being processed by two different actions. This was a regression caused
  by the new config processor, which did no longer properly enable msg
  locking in multithreaded cases. The bugfix is actually a refactoring of
  the msg locking code - we no longer do unlocked operations, as the use
  case for it has mostly gone away. It is potentially possible only at
  very low-end systems, and there the small additional overhead of doing
  the locking does not really hurt. Instead, the removal of that 
  capability can actually slightly improve performance in common cases,
  as the code path is smaller and requires slightly less memory writes.
  That probably outperforms the extra locking overhead (which in the 
  low-end case always happens in user space, without need for kernel
  support as we can always directly aquire the lock - there is no
  contention at all).
- build system cleanup (thanks to Michael Biebl for this!)
- bugfix: omelasticsearch did not properly compile on some platforms
  due to missing libmath. Thanks to Michael Biebl for the fix
---------------------------------------------------------------------------
Version 7.3.4  [devel] 2012-11-23
- further (and rather drastically) improved disk queue performance
  we now save one third of the IO calls
- imklog: added ParseKernelTimestamp parameter (import from 5.10.2)
  Thanks to Marius Tomaschewski for the patch.
- imklog: added KeepKernelTimestamp parameter (import from 5.10.2)
  Thanks to Marius Tomaschewski for the patch.
- bugfix: improper handling of backslash in string-type template()s
- bugfix: leading quote (") in string-type template() lead to thight loop
  on startup
- bugfix: no error msg on invalid field option in legacy/string template
- bugfix: imklog mistakenly took kernel timestamp subseconds as nanoseconds
  ... actually, they are microseconds. So the fractional part of the 
  timestamp was not properly formatted. (import from 5.10.2)
  Thanks to Marius Tomaschewski for the bug report and the patch idea.
---------------------------------------------------------------------------
Version 7.3.3  [devel] 2012-11-07
- improved disk queue performance
- bugfix: dynafile zip files could be corrupted
  This could happen if a dynafile was destructed before the first write.
  In practice, this could happen if few lines were written to a file and
  it then became evicted from the dynafile cache. This would probably
  look very random, because it depended on the timing in regard to 
  message volume and dynafile cache size.
---------------------------------------------------------------------------
Version 7.3.2  [devel] 2012-10-30
- mmnormalize: support for v6+ config interface added
- mmjsonparse: support for v6+ config interface added
---------------------------------------------------------------------------
Version 7.3.2  [devel] 2012-10-30
- totally reworked ratelimiting and "last message repeated n times"
  all over rsyslog code. Each of the supported inputs now supports 
  linux-like ratelimiting (formerly only imuxsock did). Also, the
  "last message repeated n times" is now processed at the input side
  and no longer at the output side of rsyslog processing. This 
  provides the basis for new future additions as well as usually more
  performance and a much simpler output part (which can be even further
  refactored).
- imtcp: support for Linux-Type ratelimiting added
- imptcp: support for Linux-Type ratelimiting added
- imudp enhancements:
  * support for input batching added (performance improvement)
  * support for Linux-Type ratelimiting added
- permited action-like statements (stop, call, ...) in action lists
- bugfix: segfault on startup when modules using MSG_PASSING mode are used
- omelasticsearch: support for writing data errors to local file added
- omelasticsearch: fix check for bulk processing status response
---------------------------------------------------------------------------
Version 7.3.1  [devel] 2012-10-19
- optimized template processing performance, especially for $NOW family
  of properties
- change lumberjack cookie to "@cee:" from "@cee: "
  CEE originally specified the cookie with SP, whereas other lumberjack
  tools used it without space. In order to keep interop with lumberjack,
  we now use the cookie without space as well. I hope this can be changed
  in CEE as well when it is released at a later time.
  Thanks to Miloslav Trmač for pointing this out and a similiar v7 patch.
- bugfix: imuxsock and imklog truncated head of received message
  This happened only under some circumstances. Thanks to Marius
  Tomaschewski, Florian Piekert and Milan Bartos for their help in
  solving this issue.
- bugfix: imuxsock did not properly honor $LocalHostIPIF
---------------------------------------------------------------------------
Version 7.3.0  [devel] 2012-10-09
- omlibdbi improvements, added
  * support for config load phases & module() parameters
  * support for default templates
  * driverdirectory is now cleanly a global parameter, but can no longer
    be specified as an action paramter. Note that in previous versions
    this parameter was ignored in all but the first action definition
- improved omfile zip writer to increase compression
  This was achieved by somewhat reducing the robustness of the zip archive.
  This is controlled by the new action parameter "VeryReliableZip".
----------------------------------------------------------------------------
Version 7.2.8  [v7-stable] 2013-0?-??
- bugfix: potential segfault on startup when builtin module was specified
  in module() statement.
  Thanks to Marius Tomaschewski for reporting the bug.
- bugfix: segfault due to invalid dynafile cache handling
  Accidently, the old-style cache size parameter was used when the
  dynafile cache was created in a RainerScript action. If the old-style
  size was lower than the one actually set, this lead to misadressing
  when the size was overrun, and that could lead to all kinds of
  "interesting things", often in segfaults.
  closes: http://bugzilla.adiscon.com/show_bug.cgi?id=440
----------------------------------------------------------------------------
Version 7.2.7  [v7-stable] 2013-04-17
- rsyslogd startup information is now properly conveyed back to init
  when privileges are beging dropped
  Actually, we have moved termination of the parent in front of the
  priv drop. So it shall work now in all cases. See code comments in
  commit for more details.
- If forking, the parent now waits for a maximum of 60 seconds for
  termination by the child
- improved debugging support in forked (auto-backgrounding) mode
  The rsyslog debug log file is now continued to be written across the
  fork.
- updated systemd files to match current systemd source
- bugfix: failover/action suspend did not work correctly
  This was experienced if the retry action took more than one second
  to complete. For suspending, a cached timestamp was used, and if the
  retry took longer, that timestamp was already in the past. As a 
  result, the action never was kept in suspended state, and as such
  no failover happened. The suspend functionalit now does no longer use
  the cached timestamp (should not have any performance implication, as
  action suspend occurs very infrequently).
- bugfix: nested if/prifilt conditions did not work properly
  closes: http://bugzilla.adiscon.com/show_bug.cgi?id=415
- bugfix: script == comparison did not work properly on JSON objects
  [backport from 7.3 branch]
- bugfix: imudp scheduling parameters did affect main thread, not imudp
  closes: http://bugzilla.adiscon.com/show_bug.cgi?id=409
- bugfix: imuxsock rate-limiting could not be configured via legacy conf
  Rate-limiting for the system socket could not be configured via legacy
  configuration directives. However, the new-style RainerScript config
  options worked.
  Thanks to Milan Bartos for the patch.
  closes: http://bugzilla.adiscon.com/show_bug.cgi?id=390
- bugfix: using group resolution could lead to endless loop
  Thanks to Tomas Heinrich for the patch.
  closes: http://bugzilla.adiscon.com/show_bug.cgi?id=310
- bugfix: $mmnormalizeuseramsg paramter was specified with wrong type
  Thank to Renzhong Zhang for alerting us of the problem.
  closes: http://bugzilla.adiscon.com/show_bug.cgi?id=420
- bugfix: RainerScript getenv() function caused segfault when var was
  not found.
  Thanks to Philippe Muller for the patch.
- bugfix: several issues in imkmsg
  see bug tracker: http://bugzilla.adiscon.com/show_bug.cgi?id=421#c8
- bugfix: imuxsock was missing SysSock.ParseTrusted module parameter
  To use that functionality, legacy rsyslog.conf syntax had to be used.
  Also, the doc was missing information on the "ParseTrusted" set of
  config directives.
- bugfix: parameter action.execOnlyWhenPreviousIsSuspended was accidently 
  of integer-type. For obvious reasons, it needs to be boolean. Note
  that this change can break existing configurations if they circumvented
  the problem by using 0/1 values.
- doc bugfix: rsyslog.conf man page had invalid file format info
  closes: http://bugzilla.adiscon.com/show_bug.cgi?id=418
----------------------------------------------------------------------------
Version 7.2.6  [v7-stable] 2013-03-05
- slightly improved config parser error messages when invalid escapes happen
- bugfix: include files got included in the wrong order
  closes: http://bugzilla.adiscon.com/show_bug.cgi?id=411
  This happens if an $IncludeConfig directive was done on multiple
  files (e.g. the distro default of $IncludeConfig /etc/rsyslog.d/*.conf).
  In that case, the order of include file processing is reversed, which
  could lead to all sorts of problems.
  Thanks to Nathan Stratton Treadway for his great analysis of the problem,
  which made bug fixing really easy.
- bugfix: omelasticsearch failed when authentication data was provided
  ... at least in most cases it emitted an error message:
  "snprintf failed when trying to build auth string"
  Thanks to Joerg Heinemann for alerting us.
  closes: http://bugzilla.adiscon.com/show_bug.cgi?id=404
- bugfix: some property-based filter were incorrectly parsed
  This usually lead to a syntax error on startup and rsyslogd not actually
  starting up. The problem was the regex, which did not care for double
  quote characters to follow in the action part - unfortunately something
  that can frequently happen with v6+ format. An example:
  :programname, isequal, "as" {action(type="omfile" ...) }
  Here, the part 
  :programname, isequal, "as" {action(type="omfile"
  was treated as the property filter, and the rest as action part.
  Obviously, this did not work out. Unfortunately, such situations usually
  resulted in very hard to understand error messages.
----------------------------------------------------------------------------
Version 7.2.5  [v7-stable] 2013-01-08
- build system cleanup (thanks to Michael Biebl for this!)
- bugfix: omelasticsearch did not properly compile on some platforms
  due to missing libmath. Thanks to Michael Biebl for the fix
- bugfix: invalid DST handling under Solaris
  Thanks to Scott Severtson for the patch.
- bugfix: on termination, actions were incorrectly called
  The problem was that incomplete fiter evaluation was done *during the
  shutdown phase*. This affected only the LAST batches being processed. No
  problem existed during the regular run. Could usually only happen on
  very busy systems, which were still busy during shutdown.
- bugfix: very large memory consumption (and probably out of memory) when
  FromPos was specified in template, but ToPos not.
  Thanks to Radu Gheorghe for alerting us of this bug.
- bugfix: timeval2syslogTime cause problems on some platforms
  due to invalid assumption on structure data types.
  closes: http://bugzilla.adiscon.com/show_bug.cgi?id=394
  Thanks to David Hill for the patch [under ASL2.0 as per email conversation
  2013-01-03].
- bugfix: compile errors in im3195
  Thanks to Martin Körper for the patch
- bugfix: doGetFileCreateMode() had invalid validity check ;)
  Thanks to Chandler Latour for the patch.
- bugfix: mmjsonparse errornously returned action error when no CEE cookie
  was present.
----------------------------------------------------------------------------
Version 7.2.4  [v7-stable] 2012-12-07
- enhance: permit RFC3339 timestamp in local log socket messages
  Thanks to Sebastien Ponce for the patch.
- imklog: added ParseKernelTimestamp parameter (import from 5.10.2)
  Thanks to Marius Tomaschewski for the patch.
- fix missing functionality: ruleset(){} could not specify ruleset queue
  The "queue.xxx" parameter set was not supported, and legacy ruleset
  config statements did not work (by intention). The fix introduces the
  "queue.xxx" parameter set. It has some regression potential, but only
  for the new functionality. Note that using that interface it is possible
  to specify duplicate queue file names, which will cause trouble. This
  will be solved in v7.3, because there is a too-large regression
  potential for the v7.2 stable branch.
- imklog: added KeepKernelTimestamp parameter (import from 5.10.2)
  Thanks to Marius Tomaschewski for the patch.
- bugfix: imklog mistakenly took kernel timestamp subseconds as nanoseconds
  ... actually, they are microseconds. So the fractional part of the 
  timestamp was not properly formatted. (import from 5.10.2)
  Thanks to Marius Tomaschewski for the bug report and the patch idea.
- bugfix: supportoctetcountedframing parameter did not work in imptcp
- bugfix: modules not (yet) supporting new conf format were not properly
  registered. This lead to a "module not found" error message instead of
  the to-be-expected "module does not support new style" error message.
  That invalid error message could be quite misleading and actually stop
  people from addressing the real problem (aka "go nuts" ;))
- bugfix: template "type" parameter is mandatory (but was not)
- bugfix: some message properties could be garbled due to race condition
  This happened only on very high volume systems, if the same message was
  being processed by two different actions. This was a regression caused
  by the new config processor, which did no longer properly enable msg
  locking in multithreaded cases. The bugfix is actually a refactoring of
  the msg locking code - we no longer do unlocked operations, as the use
  case for it has mostly gone away. It is potentially possible only at
  very low-end systems, and there the small additional overhead of doing
  the locking does not really hurt. Instead, the removal of that 
  capability can actually slightly improve performance in common cases,
  as the code path is smaller and requires slightly less memory writes.
  That probably outperforms the extra locking overhead (which in the 
  low-end case always happens in user space, without need for kernel
  support as we can always directly aquire the lock - there is no
  contention at all).
----------------------------------------------------------------------------
Version 7.2.3  [v7-stable] 2012-10-21
- regression fix: rsyslogd terminated when wild-card $IncludeConfig did not
  find actual include files. For example, if this directive is present:
  $IncludeConfig /etc/rsyslog.d/*.conf
  and there are no *.conf files in /etc/rsyslog.d (but rsyslog.d exists),
  rsyslogd will emit an error message and terminate. Previous (and expected)
  behaviour is that an empty file set is no problem. HOWEVER, if the
  directory itself does not exist, this is flagged as an error and will
  load to termination (no startup).
  Unfortunately, this is often the case by default in many distros, so this
  actually prevents rsyslog startup.
----------------------------------------------------------------------------
Version 7.2.2  [v7-stable] 2012-10-16
- doc improvements
- enabled to build without libuuid, at loss of uuid functionality
  this enables smoother builds on older systems that do not support
  libuuid. Loss of functionality should usually not matter too much as
  uuid support has only recently been added and is very seldom used.
- bugfix: omfwd did not properly support "template" parameter
- bugfix: potential segfault when re_match() function was used
  Thanks to oxpa for the patch.
  closes: http://bugzilla.adiscon.com/show_bug.cgi?id=371
- bugfix: potential abort of imtcp on rsyslogd shutdown
- bugfix: imzmq3 segfault with PULL subscription
  Thanks to Martin Nilsson for the patch.
- bugfix: improper handling of backslash in string-type template()s
- bugfix: leading quote (") in string-type template() lead to thight loop
  on startup
- bugfix: no error msg on invalid field option in legacy/string template
- bugfix: potential segfault due to invalid param handling in comparisons
  This could happen in RainerScript comparisons (like contains); in some
  cases an unitialized variable was accessed, which could lead to an
  invalid free and in turn to a segfault.
  closes: http://bugzilla.adiscon.com/show_bug.cgi?id=372
  Thanks to Georgi Georgiev for reporting this bug and his great help
  in solving it.
- bugfix: no error msg on unreadable $IncludeConfig path
- bugfix: $IncludeConfig did not correctly process directories
  closes: http://bugzilla.adiscon.com/show_bug.cgi?id=376
  The testbench was also enhanced to check for these cases.
  Thanks to Georgi Georgiev for the bug report.
- bugfix: make rsyslog compile on kfreebsd again
  closes: http://bugzilla.adiscon.com/show_bug.cgi?id=380
  Thanks to Guillem Jover for the patch.
- bugfix: garbled message if field name was used with jsonf property option
  The length for the field name was invalidly computed, resulting in either
  truncated field names or including extra random data. If the random data
  contained NULs, the rest of the message became unreadable.
  closes: http://bugzilla.adiscon.com/show_bug.cgi?id=374
- bugfix: potential segfault at startup with property-based filter
  If the property name was followed by a space before the comma, rsyslogd
  aborted on startup. Note that no segfault could happen if the initial
  startup went well (this was a problem with the config parser).
  closes: http://bugzilla.adiscon.com/show_bug.cgi?id=381
- bugfix: imfile discarded some file parts
  File lines that were incomplete (LF missing) *at the time imfile polled
  the file* were partially discarded. That part of the line that was read 
  without the LF was discarded, and the rest of the line was submitted in
  the next polling cycle. This is now changed so that the partial content
  is saved until the complete line is read. Note that the patch affects
  only read mode 0.
  Thanks to Milan Bartos for providing the base idea for the solution.
----------------------------------------------------------------------------
Version 7.2.1  [v7-stable] 2012-10-29
- bugfix: ruleset()-object did only support a single statement
- added -D rsyslogd option to enable config parser debug mode
- improved syntax error messages by outputting the error token
- the rsyslog core now suspeneds actions after 10 failures in a row
  This was former the case after 1,000 failures and could cause rsyslog
  to be spammed/ressources misused. See the v6 compatibility doc for more
  details.
- ommongodb rate-limits error messages to prevent spamming the syslog
  closes (for v7.2): http://bugzilla.adiscon.com/show_bug.cgi?id=366
----------------------------------------------------------------------------
Version 7.2.0  [v7-stable] 2012-10-22
This starts a new stable branch based on 7.1.12 plus the following changes:
- bugfix: imuxsock did not properly honor $LocalHostIPIF
- omruleset/omdiscard do no longer issue "deprecated" warings, as 7.1
  grammar does not permit to use the replacements under all circumstances
----------------------------------------------------------------------------
Version 7.1.12  [beta] 2012-10-18
- minor updates to better support newer systemd developments
  Thanks to Michael Biebl for the patches.
- build system cleanup
  Thanks to Michael Biebl for the patch series.
- cleanup: removed remains of -c option (compatibility mode)
  both from code & doc and emitted warning message if still used
  closes: http://bugzilla.adiscon.com/show_bug.cgi?id=361
  Thanks to Michael Biebl for reporting & suggestions
- bugfix: imklog truncated head of received message
  This happened only under some circumstances. Thanks to Marius
  Tomaschewski and Florian Piekert for their help in solving this issue.
----------------------------------------------------------------------------
Version 7.1.11  [beta] 2012-10-16
- bugfix: imuxsock truncated head of received message
  This happened only under some circumstances. Thanks to Marius
  Tomaschewski, Florian Piekert and Milan Bartos for their help in
  solving this issue.
- bugfix: do not crash if set statement is used with date field
  Thanks to Miloslav Trmač for the patch.
- change lumberjack cookie to "@cee:" from "@cee: "
  CEE originally specified the cookie with SP, whereas other lumberjack
  tools used it without space. In order to keep interop with lumberjack,
  we now use the cookie without space as well. I hope this can be changed
  in CEE as well when it is released at a later time.
  Thanks to Miloslav Trmač for pointing this out and a similiar v7 patch.
- added deprecated note to omruleset (plus clue to use "call")
- added deprecated note to discard action (plus clue to use "stop")
---------------------------------------------------------------------------
Version 7.1.10  [beta] 2012-10-11
 - bugfix: m4 directory was not present in release tarball
 - bugfix: small memory leak with string-type templates
 - bugfix: small memory leak when template was specified in omfile
 - bugfix: some config processing warning messages were treated as errors
 - bugfix: small memory leak when processing action() statements
 - bugfix: unknown action() parameters were not reported
---------------------------------------------------------------------------
Version 7.1.9  [beta] 2012-10-09
- bugfix: comments inside objects (e.g. action()) were not properly handled
- bugfix: in (non)equal comparisons the position of arrays influenced result
  This behaviour is OK for "contains"-type of comparisons (which have quite
  different semantics), but not for == and <>, which shall be commutative.
  This has been fixed now, so there is no difference any longer if the
  constant string array is the left or right hand operand. We solved this
  via the optimizer, as it keeps the actual script execution code small.
---------------------------------------------------------------------------
Version 7.1.8  [beta] 2012-10-02
- bugfix: ruleset(){} directive errornously changed default ruleset
  much like the $ruleset legacy conf statement. This potentially lead
  to statements being assigned to the wrong ruleset.
- improved module doc
- added "parser" parameter to ruleset(), so that parser chain can be
  configured
- implemented "continue" RainerScript statement
---------------------------------------------------------------------------
Version 7.1.7  [devel] 2012-10-01
- implemented RainerScript "call" statement
- implemented RainerScript array-based string comparison operations
- implemented imtcp "permittedPeers" module-global parameter
- imudp: support for specifying multiple ports via array added
---------------------------------------------------------------------------
Version 7.1.6  [devel] 2012-09-28
- implemented RainerScript input() statement, including support for it
  in major input plugins
- implemented RainerScript ruleset() statement
---------------------------------------------------------------------------
Version 7.1.5  [devel] 2012-09-25
- implemented RainerScript prifield() function
- implemented RainerScript field() function
- added new module imkmsg to process structured kernel log
  Thanks to Milan Bartos for contributing this module
- implemented basic RainerScript optimizer, which will speed up script
  operations
- bugfix: invalid free if function re_match() was incorrectly used
  if the config file parser detected that param 2 was not constant, some
  data fields were not initialized. The destructor did not care about that.
  This bug happened only if rsyslog startup was unclean.
---------------------------------------------------------------------------
Version 7.1.4  [devel] 2012-09-19
- implemented ability for CEE-based properties to be stored in disk queues
- implemented string concatenation in expressions via &-operator
- implemented json subtree copy in variable assignment
- implemented full JSON support for variable manipulation
- introduced "subtree"-type templates
- bugfix: omfile action did not respect "template" parameter
  ... and used default template in all cases
- bugfix: MsgDup() did not copy CEE structure
  This function was called at various places, most importantly during
  "last messages repeated n times" processing and omruleset. If CEE(JSON)
  data was present, it was lost as part of the copy process.
- bugfix: debug output indicated improper queue type
---------------------------------------------------------------------------
Version 7.1.3  [devel] 2012-09-17
- introduced "set" and "unset" config statements
- bugfix: missing support for escape sequences in RainerScript
  only \' was supported. Now the usual set is supported. Note that v5
  used \x as escape where x was any character (e.g. "\n" meant "n" and NOT
  LF). This also means there is some incompatibility to v5 for well-know
  sequences. Better break it now than later.
- bugfix: invalid property name in property-filter could cause abort
  if action chaining (& operator) was used
  http://bugzilla.adiscon.com/show_bug.cgi?id=355
  Thanks to pilou@gmx.com for the bug report
---------------------------------------------------------------------------
Version 7.1.2  [devel] 2012-09-12
- bugfix: messages were duplicated, sometimes massively
  regression from new code in 7.1.1 and reason for early release
- bugfix: remove invalid socket option call from imuxsock
  Thanks to Cristian Ionescu-Idbohrn and Jonny Törnbom 
- bugfix: abort when invalid property name was configured
  in property-based filter
- bugfix: multiple rulesets did no longer work correctly (7.1.1 regression)
---------------------------------------------------------------------------
Version 7.1.1  [devel] 2012-09-11
- MAJOR NEW FEATURE: rulengine now fully supports nesting
  including if ... then ... else ... constructs. This is a big change
  and it obviously has a lot of bug potential.
- BSD-style (filter) blocks are no longer supported
  see http://www.rsyslog.com/g/BSD for details and solution
- imuxsock now stores trusted properties by default in the CEE root
  This was done in order to keep compatible with other implementations of
  the lumberjack schema
  Thanks to Miloslav Trmač for pointing to this.
- bugfix: string-generating templates caused abort if CEE field could not
  be found
---------------------------------------------------------------------------
Version 7.1.0  [devel] 2012-09-06
- added support for hierarchical properties (CEE/lumberjack)
- added pure JSON output plugin parameter passing mode
- ommongodb now supports templates
- bugfix: imtcp could abort on exit due to invalid free()
- imported bugfixes from 6.4.1
---------------------------------------------------------------------------
Version 6.6.1  [v6-stable] 2012-10-??
- bugfix: build problems on some platforms
- bugfix: misaddressing of $mmnormalizeuserawmsg parameter
  On many platforms, this has no effect at all. At some, it may cause
  a segfault. The problem occurs only during config phase, no segfault
  happens when rsyslog has fully started.
- fix API "glitch" in some plugins
  This did not affect users, but could have caused trouble in the future
  for developers.
- bugfix: no error msg on invalid field option in legacy/string template
- bugfix: no error msg on unreadable $IncludeConfig path
- bugfix: $IncludeConfig did not correctly process directories
  closes: http://bugzilla.adiscon.com/show_bug.cgi?id=376
  The testbench was also enhanced to check for these cases.
  Thanks to Georgi Georgiev for the bug report.
- bugfix: spurios error messages from imuxsock about (non-error) EAGAIN
  Thanks to Marius Tomaschewski for the patch.
- imklog: added $klogParseKernelTimestamp option
  When enabled, kernel message [timestamp] is converted for message time.
  Default is to use receive time as in 5.8.x and before, because the clock
  used to create the timestamp is not supposed to be as accurate as the
  monotonic clock (depends on hardware and kernel) resulting in differences
  between kernel and system messages which occurred at same time.
  Thanks to Marius Tomaschewski for the patch.
- imklog: added $klogKeepKernelTimestamp option
  When enabled, the kernel [timestamp] remains at begin of
  each message, even it is used for the message time too.
  Thanks to Marius Tomaschewski for the patch.
- bugfix: imklog mistakenly took kernel timestamp subseconds as nanoseconds
  ... actually, they are microseconds. So the fractional part of the 
  timestamp was not properly formatted.
  Thanks to Marius Tomaschewski for the bug report and the patch idea.
- bugfix: hostname set in rsyslog.conf was not picked up until HUP
  which could also mean "never" or "not for a very long time".
  Thanks to oxpa for providing analysis and a patch
- bugfix: some message properties could be garbled due to race condition
  This happened only on very high volume systems, if the same message was
  being processed by two different actions. This was a regression caused
  by the new config processor, which did no longer properly enable msg
  locking in multithreaded cases. The bugfix is actually a refactoring of
  the msg locking code - we no longer do unlocked operations, as the use
  case for it has mostly gone away. It is potentially possible only at
  very low-end systems, and there the small additional overhead of doing
  the locking does not really hurt. Instead, the removal of that 
  capability can actually slightly improve performance in common cases,
  as the code path is smaller and requires slightly less memory writes.
  That probably outperforms the extra locking overhead (which in the 
  low-end case always happens in user space, without need for kernel
  support as we can always directly aquire the lock - there is no
  contention at all).
- bugfix: invalid DST handling under Solaris
  Thanks to Scott Severtson for the patch.
---------------------------------------------------------------------------
Version 6.6.0  [v6-stable] 2012-10-22
This starts a new stable branch, based on the 6.5.x series, plus:
- bugfix: imuxsock did not properly honor $LocalHostIPIF
---------------------------------------------------------------------------
Version 6.5.1  [beta] 2012-10-11
- added tool "logctl" to handle lumberjack logs in MongoDB
- imfile ported to new v6 config interface
- imfile now supports config parameter for maximum number of submits
  which is a fine-tuning parameter in regard to input baching
- added pure JSON output plugin parameter passing mode
- ommongodb now supports templates
- bugfix: imtcp could abort on exit due to invalid free()
- bugfix: remove invalid socket option call from imuxsock
  Thanks to Cristian Ionescu-Idbohrn and Jonny Törnbom 
- added pure JSON output plugin parameter passing mode
- ommongodb now supports templates
- bugfix: imtcp could abort on exit due to invalid free()
- bugfix: missing support for escape sequences in RainerScript
  only \' was supported. Now the usual set is supported. Note that v5
  used \x as escape where x was any character (e.g. "\n" meant "n" and NOT
  LF). This also means there is some incompatibility to v5 for well-know
  sequences. Better break it now than later.
- bugfix: small memory leaks in template() statements
  these were one-time memory leaks during startup, so they did NOT grow
  during runtime
- bugfix: config validation run did not always return correct return state
- bugfix: config errors did not always cause statement to fail
  This could lead to startup with invalid parameters.
---------------------------------------------------------------------------
Version 6.5.0  [devel] 2012-08-28
- imrelp now supports non-cancel thread termination
  (but now requires at least librelp 1.0.1)
- implemented freeCnf() module interface
  This was actually not present in older versions, even though some modules
  already used it. The implementation was now done, and not in 6.3/6.4 
  because the resulting memory leak was ultra-slim and the new interface
  handling has some potential to seriously break things. Not the kind of
  thing you want to add in late beta state, if avoidable.
- added --enable-debugless configure option for very high demanding envs
  This actually at compile time disables a lot of debug code, resulting
  in some speedup (but serious loss of debugging capabilities)
- added new 0mq plugins (via czmq lib)
  Thanks to David Kelly for contributing these modules
- bugfix: omhdfs did no longer compile
- bugfix: SystemLogSocketAnnotate did not work correctly
  Thanks to Miloslav Trmač for the patch
- $SystemLogParseTrusted config file option
  Thanks to Milan Bartos for the patch
- added template config directive
- added new uuid message property
  Thanks to Jérôme Renard for the idea and patches.
  Note: patches were released under ASL 2.0, see
  http://bugzilla.adiscon.com/show_bug.cgi?id=353
---------------------------------------------------------------------------
Version 6.4.3  [V6-STABLE/NEVER RELEASED] 2012-??-??
This version was never released as 6.6.0 came quickly enough. Note that
all these patches here are present in 6.6.0.
- cleanup: removed remains of -c option (compatibility mode)
  both from code & doc and emitted warning message if still used
  closes: http://bugzilla.adiscon.com/show_bug.cgi?id=361
  Thanks to Michael Biebl for reporting & suggestions
- bugfix: imuxsock and imklog truncated head of received message
  This happened only under some circumstances. Thanks to Marius
  Tomaschewski, Florian Piekert and Milan Bartos for their help in
  solving this issue.
- change lumberjack cookie to "@cee:" from "@cee: "
  CEE originally specified the cookie with SP, whereas other lumberjack
  tools used it without space. In order to keep interop with lumberjack,
  we now use the cookie without space as well. I hope this can be changed
  in CEE as well when it is released at a later time.
  Thanks to Miloslav Trmač for pointing this out and a similiar v7 patch.
- bugfix: comments inside objects (e.g. action()) were not properly handled
- bugfix: sysklogd-emulating standard template was no longer present in v6
  This was obviously lost during the transition to the new config format.
  Thanks to Milan Bartos for alerting us and a patch!
- bugfix: some valid legacy PRI filters were flagged as errornous
  closes: http://bugzilla.adiscon.com/show_bug.cgi?id=358
  This happend to filters of the style "local0,local1.*", where the 
  multiple facilities were comma-separated.
- bugfix: imuxsock did not properly honor $LocalHostIPIF
---------------------------------------------------------------------------
Version 6.4.2  [V6-STABLE] 2012-09-20
- bugfix: potential abort, if action queue could not be properly started
  This most importantly could happen due to configuration errors.
- bugfix: remove invalid socket option call from imuxsock
  Thanks to Cristian Ionescu-Idbohrn and Jonny Törnbom 
- bugfix: missing support for escape sequences in RainerScript
  only \' was supported. Now the usual set is supported. Note that v5
  used \x as escape where x was any character (e.g. "\n" meant "n" and NOT
  LF). This also means there is some incompatibility to v5 for well-know
  sequences. Better break it now than later.
- bugfix: config validation run did not always return correct return state
---------------------------------------------------------------------------
Version 6.4.1  [V6-STABLE] 2012-09-06
- bugfix: multiple main queues with same queue file name were not detected
  This lead to queue file corruption. While the root cause is a config
  error, it is a bug that this important and hard to find config error
  was not detected by rsyslog.
- bugfix: "jsonf" property replacer option did generate invalid JSON
  in JSON, we have "fieldname":"value", but the option emitted 
  "fieldname"="value". Interestingly, this was accepted by a couple
  of sinks, most importantly elasticsearch. Now the correct format is
  emitted, which causes a remote chance that some things that relied on
  the wrong format will break.
  Thanks to Miloslav Trmač for the patch
- change $!all-json did emit an empty (thus non-JSON) string if no libee
  data was present. It now emits {} and thus valid JSON. There is a
  small risk that this may break some things that relied on the previous
  inconsistency.
  Thanks to Miloslav Trmač for the patch
- bugfix: omusrsmsg incorrect return state & config warning handling
  During config file processing, Omusrmsg often incorrectly returned a
  warning status, even when no warning was present (caused by
  uninitialized variable). Also, the core handled warning messages
  incorrectly, and treated them as errors. As a result, omusrmsg
  (most often) could not properly be loaded. Note that this only
  occurs with legacy config action syntax. This was a regression
  caused by an incorrect merge in to the 6.3.x codebase.
  Thanks to Stefano Mason for alerting us of this bug.
- bugfix: Fixed TCP CheckConnection handling in omfwd.c. Interface needed 
  to be changed in lower stream classes. Syslog TCP Sending is now resumed
  properly. Unfixed, that lead to non-detection of downstate of remote
  hosts.
---------------------------------------------------------------------------
Version 6.4.0  [V6-STABLE] 2012-08-20
- THIS IS THE FIRST VERSION OF THE 6.4.x STABLE BRANCH
  It includes all enhancements made in 6.3.x plus what is written in the
  ChangeLog below. 
- omelasticsearch: support for parameters parent & dynparent added
- bugfix: imtcp aborted when more than 2 connections were used.
  Incremented pthread stack size to 4MB for imtcp, imptcp and imttcp
  closes: http://bugzilla.adiscon.com/show_bug.cgi?id=342
- bugfix: imptcp aborted when $InputPTCPServerBindRuleset was used
- bugfix: problem with cutting first 16 characters from message with
  bAnnotate
  Thanks to Milan Bartos for the patch.
---------------------------------------------------------------------------
Version 6.3.12  [BETA] 2012-07-02
- support for elasticsearch via omelasticsearch added
  Note that this module has been tested quite well by a number of folks,
  and this is why we merge in new functionality in a late beta stage.
  Even if problems would exist, only users of omelasticsearch would
  experience them, making it a pretty safe addition.
- bugfix: $ActionName was not properly honored
  Thanks to Abby Edwards for alerting us
---------------------------------------------------------------------------
Version 6.3.11  [BETA] 2012-06-18
- bugfix: expression-based filters with AND/OR could segfault
  due to a problem with boolean shortcut operations. From the user's
  perspective, the segfault is almost non-deterministic (it occurs when
  a shortcut is used).
  Thanks to Lars Peterson for providing the initial bug report and his
  support in solving it.
- bugfix: "last message repeated n times" message was missing hostname
  Thanks to Zdenek Salvet for finding this bug and to Bodik for reporting
---------------------------------------------------------------------------
Version 6.3.10  [BETA] 2012-06-04
- bugfix: delayble source could block action queue, even if there was
  a disk queue associated with it. The root cause of this problem was
  that it makes no sense to delay messages once they arrive in the 
  action queue - the "input" that is being held in that case is the main
  queue worker, what makes no sense.
  Thanks to Marcin for alerting us on this problem and providing 
  instructions to reproduce it.
- bugfix: invalid free in imptcp could lead to abort during startup
- bugfix: if debug message could end up in log file when forking
  if rsyslog was set to auto-background (thus fork, the default) and debug
  mode to stdout was enabled, debug messages ended up in the first log file
  opened. Currently, stdout logging is completely disabled in forking mode
  (but writing to the debug log file is still possible). This is a change 
  in behaviour, which is under review. If it causes problems to you,
  please let us know.
  Thanks to Tomas Heinrich for the patch.
- bugfix: --enable-smcustbindcdr configure directive did not work
  closes: http://bugzilla.adiscon.com/show_bug.cgi?id=330
  Thanks to Ultrabug for the patch.
- bugfix: made rsyslog compile when libestr ist not installed in /usr
  Thanks to Miloslav Trmač for providing patches and suggestions
---------------------------------------------------------------------------
Version 6.3.9  [BETA] 2012-05-22
- bugfix: imtcp could cause hang during reception
  this also applied to other users of core file tcpsrv.c, but imtcp was
  by far the most prominent and widely-used, the rest rather exotic
  (like imdiag)
- added capability to specify substrings for field extraction mode
- added the "jsonf" property replacer option (and fieldname)
- bugfix: omudpspoof did not work correctly if no spoof hostname was
  configured
- bugfix: property replacer option "json" could lead to content loss
  message was truncated if escaping was necessary
- bugfix: assigned ruleset was lost when using disk queues
  This looked quite hard to diagnose for disk-assisted queues, as the
  pure memory part worked well, but ruleset info was lost for messages
  stored inside the disk queue.
- bugfix/imuxsock: solving abort if hostname was not set; configured
  hostname was not used (both merge regressions)
 -bugfix/omfile: template action parameter was not accepted
  (and template name set to "??" if the parameter was used)
  Thanks to Brian Knox for alerting us on this bug.
- bugfix: ommysql did not properly init/exit the mysql runtime library
  this could lead to segfaults. Triggering condition: multiple action
  instances using ommysql.  Thanks to Tomas Heinrich for reporting this
  problem and providing an initial patch (which my solution is based on,
  I need to add more code to clean the mess up).
- bugfix: rsyslog did not terminate when delayable inputs were blocked
  due to unvailable sources. Fixes:
  http://bugzilla.adiscon.com/show_bug.cgi?id=299
  Thanks to Marcin M for bringing up this problem and Andre Lorbach
  for helping to reproduce and fix it.
- added capability to specify substrings for field extraction mode
- bugfix: disk queue was not persisted on shutdown, regression of fix to
  http://bugzilla.adiscon.com/show_bug.cgi?id=299
  The new code also handles the case of shutdown of blocking light and 
  full delayable sources somewhat smarter and permits, assuming sufficient
  timouts, to persist message up to the max queue capacity. Also some nits
  in debug instrumentation have been fixed.
---------------------------------------------------------------------------
Version 6.3.8  [DEVEL] 2012-04-16
- added $PStatJSON directive to permit stats records in JSON format
- added "date-unixtimestamp" property replacer option to format as a
  unix timestamp (seconds since epoch)
- added "json" property replacer option to support JSON encoding on a
  per-property basis
- added omhiredis (contributed module)
- added mmjsonparse to support recognizing and parsing JSON enhanced syslog
  messages
- upgraded more plugins to support the new v6 config format:
  - ommysql
  - omlibdbi
  - omsnmp
- added configuration directives to customize queue light delay marks
  $MainMsgQueueLightDelayMark, $ActionQueueLightDelayMark; both
  specify number of messages starting at which a delay happens.
- added message property parsesuccess to indicate if the last run
  higher-level parser could successfully parse the message or not
  (see property replacer html doc for details)
- bugfix: abort during startup when rsyslog.conf v6+ format was used in
  a certain way
- bugfix: property $!all-json made rsyslog abort if no normalized data
  was available
- bugfix: memory leak in array passing output module mode
- added configuration directives to customize queue light delay marks
- permit size modifiers (k,m,g,...) in integer config parameters
  Thanks to Jo Rhett for the suggestion.
- bugfix: hostname was not requeried on HUP
  Thanks to Per Jessen for reporting this bug and Marius Tomaschewski for
  his help in testing the fix.
- bugfix: imklog invalidly computed facility and severity
  closes: http://bugzilla.adiscon.com/show_bug.cgi?id=313
- added configuration directive to disable octet-counted framing
  for imtcp, directive is $InputTCPServerSupportOctetCountedFraming 
  for imptcp, directive is $InputPTCPServerSupportOctetCountedFraming 
- added capability to use a local interface IP address as fromhost-ip for
  locally originating messages. New directive $LocalHostIPIF
---------------------------------------------------------------------------
Version 6.3.7  [DEVEL] 2012-02-02
- imported refactored v5.9.6 imklog linux driver, now combined with BSD
  driver
- removed imtemplate/omtemplate template modules, as this was waste of time
  The actual input/output modules are better copy templates. Instead, the
  now-removed modules cost time for maintenance AND often caused confusion
  on what their role was.
- added a couple of new stats objects
- improved support for new v6 config system. The build-in output modules
  now all support the new config language
- bugfix: facility local<x> was not correctly interpreted in legacy filters
  Was only accepted if it was the first PRI in a multi-filter PRI.
  Thanks to forum user Mark for bringing this to our attention.
- bugfix: potential abort after reading invalid X.509 certificate
  closes: http://bugzilla.adiscon.com/show_bug.cgi?id=290
  Thanks to Tomas Heinrich for the patch
- bufgix: legacy parsing of some filters did not work correctly
- bugfix: rsyslog aborted during startup if there is an error in loading
  an action and legacy configuration mode is used
- bugfix: bsd klog driver did no longer compile
- relicensed larger parts of the code under Apache (ASL) 2.0
---------------------------------------------------------------------------
Version 6.3.6  [DEVEL] 2011-09-19
- added $InputRELPServerBindRuleset directive to specify rulesets for RELP
- bugfix: config parser did not support properties with dashes in them
  inside property-based filters. Thanks to Gerrit Seré for reporting this.
---------------------------------------------------------------------------
Version 6.3.5  [DEVEL] (rgerhards/al), 2011-09-01
- bugfix/security: off-by-two bug in legacy syslog parser, CVE-2011-3200
- bugfix: mark message processing did not work correctly
- imudp&imtcp now report error if no listener at all was defined
  Thanks to Marcin for suggesting this error message.
- bugfix: potential misadressing in property replacer
---------------------------------------------------------------------------
Version 6.3.4  [DEVEL] (rgerhards), 2011-08-02
- added support for action() config object
  * in rsyslog core engine
  * in omfile
  * in omusrmsg
- bugfix: omusrmsg format usr1,usr2 was no longer supported
- bugfix: misaddressing in config handler
  In theory, can cause segfault, in practice this is extremely unlikely
  Thanks to Marcin for alertig me.
---------------------------------------------------------------------------
Version 6.3.3  [DEVEL] (rgerhards), 2011-07-13
- rsyslog.conf format: now parsed by RainerScript parser
  this provides the necessary base for future enhancements as well as some
  minor immediate ones. For details see:
  http://blog.gerhards.net/2011/07/rsyslog-633-config-format-improvements.html
- performance of script-based filters notably increased
- removed compatibility mode as we expect people have adjusted their
  confs by now
- added support for the ":omfile:" syntax for actions
---------------------------------------------------------------------------
Version 6.3.2  [DEVEL] (rgerhards), 2011-07-06
- added support for the ":omusrmsg:" syntax in configuring user messages
- systemd support: set stdout/stderr to null - thx to Lennart for the patch
- added support for obtaining timestamp for kernel message from message
  If the kernel time-stamps messages, time is now take from that
  timestamp instead of the system time when the message was read. This
  provides much better accuracy. Thanks to Lennart Poettering for
  suggesting this feature and his help during implementation.
- added support for obtaining timestamp from system for imuxsock
  This permits to read the time a message was submitted to the system
  log socket. Most importantly, this is provided in microsecond resolution.
  So we are able to obtain high precision timestampis even for messages
  that were - as is usual - not formatted with them. This also simplifies
  things in regard to local time calculation in chroot environments.
  Many thanks to Lennart Poettering for suggesting this feature,
  providing some guidance on implementing it and coordinating getting the
  necessary support into the Linux kernel.
- bugfix: timestamp was incorrectly calculated for timezones with minute
  offset
  closes: http://bugzilla.adiscon.com/show_bug.cgi?id=271
- bugfix: memory leak in imtcp & subsystems under some circumstances
  This leak is tied to error conditions which lead to incorrect cleanup
  of some data structures.
---------------------------------------------------------------------------
Version 6.3.1  [DEVEL] (rgerhards), 2011-06-07
- added a first implementation of a DNS name cache
  this still has a couple of weaknesses, like no expiration of entries,
  suboptimal algorithms -- but it should perform much better than
  what we had previously. Implementation will be improved based on
  feedback during the next couple of releases
---------------------------------------------------------------------------
Version 6.3.0  [DEVEL] (rgerhards), 2011-06-01
- introduced new config system
  http://blog.gerhards.net/2011/06/new-rsyslog-config-system-materializes.html
---------------------------------------------------------------------------
Version 6.2.2  [v6-stable], 2012-06-13
- build system improvements and spec file templates
  Thanks to Abby Edwards for providing these enhancements
- bugfix: disk queue was not persisted on shutdown, regression of fix to
  http://bugzilla.adiscon.com/show_bug.cgi?id=299
  The new code also handles the case of shutdown of blocking light and 
  full delayable sources somewhat smarter and permits, assuming sufficient
  timouts, to persist message up to the max queue capacity. Also some nits
  in debug instrumentation have been fixed.
- bugfix: --enable-smcustbindcdr configure directive did not work
  closes: http://bugzilla.adiscon.com/show_bug.cgi?id=330
  Thanks to Ultrabug for the patch.
- add small delay (50ms) after sending shutdown message
  There seem to be cases where the shutdown message is otherwise not
  processed, not even on an idle system. Thanks to Marcin for
  bringing this problem up.
- support for resolving huge groups
  closes: http://bugzilla.adiscon.com/show_bug.cgi?id=310
  Thanks to Alec Warner for the patch
- bugfix: potential hang due to mutex deadlock
  closes: http://bugzilla.adiscon.com/show_bug.cgi?id=316
  Thanks to Andreas Piesk for reporting&analyzing this bug as well as
  providing patches and other help in resolving it.
- bugfix: property PROCID empty instead of proper nilvalue if not present
  If it is not present, it must have the nilvalue "-" as of RFC5424
  closes: http://bugzilla.adiscon.com/show_bug.cgi?id=332
  Thanks to John N for reporting this issue.
- bugfix: did not compile under solaris due to $uptime property code
  For the time being, $uptime is not supported on Solaris
- bugfix: "last message repeated n times" message was missing hostname
  Thanks to Zdenek Salvet for finding this bug and to Bodik for reporting
---------------------------------------------------------------------------
Version 6.2.1  [v6-stable], 2012-05-10
- change plugin config interface to be compatible with pre-v6.2 system
  The functionality was already removed (because it is superseeded by the
  v6.3+ config language), but code was still present. I have now removed
  those parts that affect interface. Full removal will happen in v6.3, in
  order to limit potential regressions. However, it was considered useful
  enough to do the interface change in v6-stable; this also eases merging
  branches!
- re-licensed larger parts of the codebase under the Apache license 2.0
- bugfix: omprog made rsyslog abort on startup if not binary to
  execute was configured
- bugfix: imklog invalidly computed facility and severity
  closes: http://bugzilla.adiscon.com/show_bug.cgi?id=313
- bugfix: stopped DA queue was never processed after a restart due to a
  regression from statistics module
- bugfix: memory leak in array passing output module mode
- bugfix: ommysql did not properly init/exit the mysql runtime library
  this could lead to segfaults. Triggering condition: multiple action
  instances using ommysql.  Thanks to Tomas Heinrich for reporting this
  problem and providing an initial patch (which my solution is based on,
  I need to add more code to clean the mess up).
- bugfix: rsyslog did not terminate when delayable inputs were blocked
  due to unvailable sources. Fixes:
  http://bugzilla.adiscon.com/show_bug.cgi?id=299
  Thanks to Marcin M for bringing up this problem and Andre Lorbach
  for helping to reproduce and fix it.
- bugfix/tcpflood: sending small test files did not work correctly
---------------------------------------------------------------------------
Version 6.2.0  [v6-stable], 2012-01-09
- bugfix (kind of): removed numerical part from pri-text
  see v6 compatibility document for reasons
- bugfix: race condition when extracting program name, APPNAME, structured
  data and PROCID (RFC5424 fields) could lead to invalid characters e.g.
  in dynamic file names or during forwarding (general malfunction of these
  fields in templates, mostly under heavy load)
- bugfix: imuxsock did no longer ignore message-provided timestamp, if
  so configured (the *default*). Lead to no longer sub-second timestamps.
  closes: http://bugzilla.adiscon.com/show_bug.cgi?id=281
- bugfix: omfile returns fatal error code for things that go really wrong
  previously, RS_RET_RESUME was returned, which lead to a loop inside the
  rule engine as omfile could not really recover.
- bugfix: rsyslogd -v always said 64 atomics were not present
  thanks to mono_matsuko for the patch
- bugfix: potential abort after reading invalid X.509 certificate
  closes: http://bugzilla.adiscon.com/show_bug.cgi?id=290
  Thanks to Tomas Heinrich for the patch
- enhanced module loader to not rely on PATH_MAX
- imuxsock: added capability to "annotate" messages with "trusted
  information", which contains some properties obtained from the system
  and as such sure to not be faked. This is inspired by the similiar idea
  introduced in systemd.
---------------------------------------------------------------------------
Version 6.1.12  [BETA], 2011-09-01
- bugfix/security: off-by-two bug in legacy syslog parser, CVE-2011-3200
- bugfix: mark message processing did not work correctly
- bugfix: potential misadressing in property replacer
- bugfix: memcpy overflow can occur in allowed sender checkig
  if a name is resolved to IPv4-mapped-on-IPv6 address
  Found by Ismail Dönmez at suse
- bugfix: The NUL-Byte for the syslogtag was not copied in MsgDup (msg.c)
- bugfix: fixed incorrect state handling for Discard Action (transactions)
  Note: This caused all messages in a batch to be set to COMMITTED, 
  even if they were discarded. 
---------------------------------------------------------------------------
Version 6.1.11  [BETA] (rgerhards), 2011-07-11
- systemd support: set stdout/stderr to null - thx to Lennart for the patch
- added support for the ":omusrmsg:" syntax in configuring user messages
- added support for the ":omfile:" syntax in configuring user messages
---------------------------------------------------------------------------
Version 6.1.10  [BETA] (rgerhards), 2011-06-22
- bugfix: problems in failover action handling
  closes: http://bugzilla.adiscon.com/show_bug.cgi?id=270
  closes: http://bugzilla.adiscon.com/show_bug.cgi?id=254
- bugfix: mutex was invalidly left unlocked during action processing
  At least one case where this can occur is during thread shutdown, which
  may be initiated by lower activity. In most cases, this is quite
  unlikely to happen. However, if it does, data structures may be 
  corrupted which could lead to fatal failure and segfault. I detected
  this via a testbench test, not a user report. But I assume that some
  users may have had unreproducable aborts that were cause by this bug.
---------------------------------------------------------------------------
Version 6.1.9  [BETA] (rgerhards), 2011-06-14
- bugfix: problems in failover action handling
  closes: http://bugzilla.adiscon.com/show_bug.cgi?id=270
  closes: http://bugzilla.adiscon.com/show_bug.cgi?id=254
- bugfix: mutex was invalidly left unlocked during action processing
  At least one case where this can occur is during thread shutdown, which
  may be initiated by lower activity. In most cases, this is quite
  unlikely to happen. However, if it does, data structures may be 
  corrupted which could lead to fatal failure and segfault. I detected
  this via a testbench test, not a user report. But I assume that some
  users may have had unreproducable aborts that were cause by this bug.
- bugfix/improvement:$WorkDirectory now gracefully handles trailing slashes
- bugfix: memory leak in imtcp & subsystems under some circumstances
  This leak is tied to error conditions which lead to incorrect cleanup
  of some data structures. [backport from v6.3]
- bugfix: $ActionFileDefaultTemplate did not work
  closes: http://bugzilla.adiscon.com/show_bug.cgi?id=262
---------------------------------------------------------------------------
Version 6.1.8  [BETA] (rgerhards), 2011-05-20
- official new beta version (note that in a sense 6.1.7 was already beta,
  so we may release the first stable v6 earlier than usual)
- new module mmsnmptrapd, a sample message modification module
- import of minor bug fixes from v4 & v5
---------------------------------------------------------------------------
Version 6.1.7  [DEVEL] (rgerhards), 2011-04-15
- added log classification capabilities (via mmnormalize & tags)
- speeded up tcp forwarding by reducing number of API calls
  this especially speeds up TLS processing
- somewhat improved documentation index
- bugfix: enhanced imudp config processing code disabled due to wrong
  merge (affected UDP realtime capabilities)
- bugfix (kind of): memory leak with tcp reception epoll handler
  This was an extremely unlikely leak and, if it happend, quite small.
  Still it is better to handle this border case.
- bugfix: IPv6-address could not be specified in omrelp
  this was due to improper parsing of ":"
  closes: http://bugzilla.adiscon.com/show_bug.cgi?id=250
- bugfix: do not open files with full privileges, if privs will be dropped
  This make the privilege drop code more bulletproof, but breaks Ubuntu's
  work-around for log files created by external programs with the wrong
  user and/or group. Note that it was long said that this "functionality"
  would break once we go for serious privilege drop code, so hopefully
  nobody still depends on it (and, if so, they lost...).
- bugfix: pipes not opened in full priv mode when privs are to be dropped
---------------------------------------------------------------------------
Version 6.1.6  [DEVEL] (rgerhards), 2011-03-14
- enhanced omhdfs to support batching mode. This permits to increase
  performance, as we now call the HDFS API with much larger message
  sizes and far more infrequently
- improved testbench
  among others, life tests for ommysql (against a test database) have
  been added, valgrind-based testing enhanced, ...
- bugfix: minor memory leak in omlibdbi (< 1k per instance and run)
- bugfix: (regression) omhdfs did no longer compile
- bugfix: omlibdbi did not use password from rsyslog.con
  closes: http://bugzilla.adiscon.com/show_bug.cgi?id=203
- systemd support somewhat improved (can now take over existing log sockt)
- bugfix: discard action did not work under some circumstances
  fixes: http://bugzilla.adiscon.com/show_bug.cgi?id=217
- bugfix: file descriptor leak in gnutls netstream driver
  fixes: http://bugzilla.adiscon.com/show_bug.cgi?id=222
- fixed compile problem in imtemplate
  fixes: http://bugzilla.adiscon.com/show_bug.cgi?id=235
---------------------------------------------------------------------------
Version 6.1.5  [DEVEL] (rgerhards), 2011-03-04
- improved testbench
- enhanced imtcp to use a pool of worker threads to process incoming
  messages. This enables higher processing rates, especially in the TLS
  case (where more CPU is needed for the crypto functions)
- added support for TLS (in anon mode) to tcpflood
- improved TLS error reporting
- improved TLS startup (Diffie-Hellman bits do not need to be generated,
  as we do not support full anon key exchange -- we always need certs)
- bugfix: fixed a memory leak and potential abort condition
  this could happen if multiple rulesets were used and some output batches
  contained messages belonging to more than one ruleset.
  fixes: http://bugzilla.adiscon.com/show_bug.cgi?id=226
  fixes: http://bugzilla.adiscon.com/show_bug.cgi?id=218
- bugfix: memory leak when $RepeatedMsgReduction on was used
  bug tracker: http://bugzilla.adiscon.com/show_bug.cgi?id=225
- bugfix: potential abort condition when $RepeatedMsgReduction set to on
  as well as potentially in a number of other places where MsgDup() was
  used. This only happened when the imudp input module was used and it
  depended on name resolution not yet had taken place. In other words,
  this was a strange problem that could lead to hard to diagnose 
  instability. So if you experience instability, chances are good that
  this fix will help.
---------------------------------------------------------------------------
Version 6.1.4  [DEVEL] (rgerhards), 2011-02-18
- bugfix/omhdfs: directive $OMHDFSFileName rendered unusable 
  due to a search and replace-induced bug ;)
- bugfix: minor race condition in action.c - considered cosmetic
  This is considered cosmetic as multiple threads tried to write exactly
  the same value into the same memory location without sync. The method
  has been changed so this can no longer happen.
- added pmsnare parser module (written by David Lang)
- enhanced imfile to support non-cancel input termination
- improved systemd socket activation thanks to Marius Tomaschewski
- improved error reporting for $WorkDirectory
  non-existance and other detectable problems are now reported,
  and the work directory is NOT set in this case
- bugfix: pmsnare causded abort under some conditions
- bugfix: abort if imfile reads file line of more than 64KiB
  Thanks to Peter Eisentraut for reporting and analysing this problem.
  bug tracker: http://bugzilla.adiscon.com/show_bug.cgi?id=221
- bugfix: queue engine did not properly slow down inputs in FULL_DELAY mode
  when in disk-assisted mode. This especially affected imfile, which
  created unnecessarily queue files if a large set of input file data was
  to process.
- bugfix: very long running actions could prevent shutdown under some
  circumstances. This has now been solved, at least for common
  situations.
- bugfix: fixed compile problem due to empty structs
  this occured only on some platforms/compilers. thanks to Dražen Kačar 
  for the fix
---------------------------------------------------------------------------
Version 6.1.3  [DEVEL] (rgerhards), 2011-02-01
- experimental support for monogodb added
- added $IMUDPSchedulingPolicy and $IMUDPSchedulingPriority config settings
- added $LocalHostName config directive
- improved tcpsrv performance by enabling multiple-entry epoll
  so far, we always pulled a single event from the epoll interface. 
  Now 128, what should result in performance improvement (less API
  calls) on busy systems. Most importantly affects imtcp.
- imptcp now supports non-cancel termination mode, a plus in stability
- imptcp speedup: multiple worker threads can now be used to read data
- new directive $InputIMPTcpHelperThreads added
- bugfix: fixed build problems on some platforms
  namely those that have 32bit atomic operations but not 64 bit ones
- bugfix: local hostname was pulled too-early, so that some config 
  directives (namely FQDN settings) did not have any effect
- enhanced tcpflood to support multiple sender threads
  this is required for some high-throughput scenarios (and necessary to
  run some performance tests, because otherwise the sender is too slow).
- added some new custom parsers (snare, aix, some Cisco "specialities")
  thanks to David Lang
---------------------------------------------------------------------------
Version 6.1.2  [DEVEL] (rgerhards), 2010-12-16
- added experimental support for log normalizaton (via liblognorm)
  support for normalizing log messages has been added in the form of
  mmnormalize. The core engine (property replacer, filter engine) has
  been enhanced to support properties from normalized events.
  Note: this is EXPERIMENTAL code. It is currently know that
  there are issues if the functionality is used with
  - disk-based queues
  - asynchronous action queues
  You can not use the new functionality together with these features.
  This limitation will be removed in later releases. However, we 
  preferred to release early, so that one can experiment with the new
  feature set and accepted the price that this means the full set of
  functionality is not yet available. If not used together with
  these features, log normalizing should be pretty stable.
- enhanced testing tool tcpflood
  now supports sending via UDP and the capability to run multiple
  iterations and generate statistics data records
- bugfix: potential abort when output modules with different parameter
  passing modes were used in configured output modules
---------------------------------------------------------------------------
Version 6.1.1  [DEVEL] (rgerhards), 2010-11-30
- bugfix(important): problem in TLS handling could cause rsyslog to loop
  in a tight loop, effectively disabling functionality and bearing the
  risk of unresponsiveness of the whole system.
  Bug tracker: http://bugzilla.adiscon.com/show_bug.cgi?id=194
- support for omhdfs officially added (import from 5.7.1)
- merged imuxsock improvements from 5.7.1 (see there)
- support for systemd officially added (import from 5.7.0)
- bugfix: a couple of problems that imfile had on some platforms, namely
  Ubuntu (not their fault, but occured there)
- bugfix: imfile utilizes 32 bit to track offset. Most importantly,
  this problem can not experienced on Fedora 64 bit OS (which has
  64 bit long's!)
- a number of other bugfixes from older versions imported
---------------------------------------------------------------------------
Version 6.1.0  [DEVEL] (rgerhards), 2010-08-12

*********************************** NOTE **********************************
The v6 versions of rsyslog feature a greatly redesigned config system 
which, among others, supports scoping. However, the initial version does
not contain the whole new system. Rather it will evolve. So it is
expected that interfaces, even new ones, break during the initial
6.x.y releases.
*********************************** NOTE **********************************

- added $Begin, $End and $ScriptScoping config scope statments
  (at this time for actions only).
- added imptcp, a simplified, Linux-specific and potentielly fast
  syslog plain tcp input plugin (NOT supporting TLS!)
  [ported from v4]
---------------------------------------------------------------------------
Version 5.10.2  [V5-STABLE], 201?-??-??
- bugfix: queue file size was not correctly processed
  this could lead to using one queue file per message for sizes >2GiB
  Thanks to Tomas Heinrich for the patch.
- updated systemd files to match current systemd source
- bugfix: spurios error messages from imuxsock about (non-error) EAGAIN
  Thanks to Marius Tomaschewski for the patch.
- imklog: added $klogParseKernelTimestamp option
  When enabled, kernel message [timestamp] is converted for message time.
  Default is to use receive time as in 5.8.x and before, because the clock
  used to create the timestamp is not supposed to be as accurate as the
  monotonic clock (depends on hardware and kernel) resulting in differences
  between kernel and system messages which occurred at same time.
  Thanks to Marius Tomaschewski for the patch.
- imklog: added $klogKeepKernelTimestamp option
  When enabled, the kernel [timestamp] remains at begin of
  each message, even it is used for the message time too.
  Thanks to Marius Tomaschewski for the patch.
- bugfix: imklog mistakenly took kernel timestamp subseconds as nanoseconds
  ... actually, they are microseconds. So the fractional part of the 
  timestamp was not properly formatted.
  Thanks to Marius Tomaschewski for the bug report and the patch idea.
- imklog: added $klogKeepKernelTimestamp option
  When enabled, the kernel [timestamp] remains at begin of
  each message, even it is used for the message time too.
  Thanks to Marius Tomaschewski for the patch.
- bugfix: imklog mistakenly took kernel timestamp subseconds as nanoseconds
  ... actually, they are microseconds. So the fractional part of the 
  timestamp was not properly formatted.
  Thanks to Marius Tomaschewski for the bug report and the patch idea.
- bugfix: invalid DST handling under Solaris
  Thanks to Scott Severtson for the patch.
- bugfix: invalid decrement in pm5424 could lead to log truncation
  Thanks to Tomas Heinrich for the patch.
- bugfix[kind of]: omudpspoof discarded messages >1472 bytes (MTU size)
  it now truncates these message, but ensures they are sent. Note that
  7.3.5+ will switch to fragmented UDP messages instead (up to 64K)
---------------------------------------------------------------------------
Version 5.10.1  [V5-STABLE], 2012-10-17
- bugfix: imuxsock and imklog truncated head of received message
  This happened only under some circumstances. Thanks to Marius
  Tomaschewski, Florian Piekert and Milan Bartos for their help in
  solving this issue.
- enable DNS resolution in imrelp
  Thanks to Apollon Oikonomopoulos for the patch
- bugfix: invalid property name in property-filter could cause abort
  if action chaining (& operator) was used
  http://bugzilla.adiscon.com/show_bug.cgi?id=355
  Thanks to pilou@gmx.com for the bug report
- bugfix: remove invalid socket option call from imuxsock
  Thanks to Cristian Ionescu-Idbohrn and Jonny Törnbom 
- bugfix: fixed wrong bufferlength for snprintf in tcpflood.c when using 
  the -f (dynafiles) option. 
- fixed issues in build system (namely related to cust1 dummy plugin)
---------------------------------------------------------------------------
Version 5.10.0  [V5-STABLE], 2012-08-23

NOTE: this is the new rsyslog v5-stable, incorporating all changes from the
      5.9.x series. In addition to that, it contains the fixes and
      enhancements listed below in this entry.

- bugfix: delayble source could block action queue, even if there was
  a disk queue associated with it. The root cause of this problem was
  that it makes no sense to delay messages once they arrive in the 
  action queue - the "input" that is being held in that case is the main
  queue worker, what makes no sense.
  Thanks to Marcin for alerting us on this problem and providing 
  instructions to reproduce it.
- bugfix: disk queue was not persisted on shutdown, regression of fix to
  http://bugzilla.adiscon.com/show_bug.cgi?id=299
  The new code also handles the case of shutdown of blocking light and 
  full delayable sources somewhat smarter and permits, assuming sufficient
  timouts, to persist message up to the max queue capacity. Also some nits
  in debug instrumentation have been fixed.
- add small delay (50ms) after sending shutdown message
  There seem to be cases where the shutdown message is otherwise not
  processed, not even on an idle system. Thanks to Marcin for
  bringing this problem up.
- support for resolving huge groups
  closes: http://bugzilla.adiscon.com/show_bug.cgi?id=310
  Thanks to Alec Warner for the patch
- bugfix: potential hang due to mutex deadlock
  closes: http://bugzilla.adiscon.com/show_bug.cgi?id=316
  Thanks to Andreas Piesk for reporting&analyzing this bug as well as
  providing patches and other help in resolving it.
- bugfix: property PROCID empty instead of proper nilvalue if not present
  If it is not present, it must have the nilvalue "-" as of RFC5424
  closes: http://bugzilla.adiscon.com/show_bug.cgi?id=332
  Thanks to John N for reporting this issue.
- bugfix: "last message repeated n times" message was missing hostname
  Thanks to Zdenek Salvet for finding this bug and to Bodik for reporting
- bugfix: multiple main queues with same queue file name was not detected
  This lead to queue file corruption. While the root cause is a config
  error, it is a bug that this important and hard to find config error
  was not detected by rsyslog.
---------------------------------------------------------------------------
Version 5.9.7  [V5-BETA], 2012-05-10
- added capability to specify substrings for field extraction mode
- bugfix: ommysql did not properly init/exit the mysql runtime library
  this could lead to segfaults. Triggering condition: multiple action
  instances using ommysql.  Thanks to Tomas Heinrich for reporting this
  problem and providing an initial patch (which my solution is based on,
  I need to add more code to clean the mess up).
- bugfix: rsyslog did not terminate when delayable inputs were blocked
  due to unvailable sources. Fixes:
  http://bugzilla.adiscon.com/show_bug.cgi?id=299
  Thanks to Marcin M for bringing up this problem and Andre Lorbach
  for helping to reproduce and fix it.
- bugfix/tcpflood: sending small test files did not work correctly
---------------------------------------------------------------------------
Version 5.9.6  [V5-BETA], 2012-04-12
- added configuration directives to customize queue light delay marks
- permit size modifiers (k,m,g,...) in integer config parameters
  Thanks to Jo Rhett for the suggestion.
- bugfix: hostname was not requeried on HUP
  Thanks to Per Jessen for reporting this bug and Marius Tomaschewski for
  his help in testing the fix.
- bugfix: imklog invalidly computed facility and severity
  closes: http://bugzilla.adiscon.com/show_bug.cgi?id=313
- bugfix: imptcp input name could not be set
  config directive was accepted, but had no effect
- added configuration directive to disable octet-counted framing
  for imtcp, directive is $InputTCPServerSupportOctetCountedFraming 
  for imptcp, directive is $InputPTCPServerSupportOctetCountedFraming 
- added capability to use a local interface IP address as fromhost-ip for
  locally originating messages. New directive $LocalHostIPIF
- added configuration directives to customize queue light delay marks
  $MainMsgQueueLightDelayMark, $ActionQueueLightDelayMark; both
  specify number of messages starting at which a delay happens.
---------------------------------------------------------------------------
Version 5.9.5  [V5-DEVEL], 2012-01-27
- improved impstats subsystem, added many new counters
- enhanced module loader to not rely on PATH_MAX
- refactored imklog linux driver, now combined with BSD driver
  The Linux driver no longer supports outdated kernel symbol resolution,
  which was disabled by default for very long. Also overall cleanup,
  resulting in much smaller code. Linux and BSD are now covered by a
  single small driver.
- $IMUXSockRateLimitInterval DEFAULT CHANGED, was 5, now 0
  The new default turns off rate limiting. This was chosen as people
  experienced problems with rate-limiting activated by default. Now it
  needs an explicit opt-in by setting this parameter.
  Thanks to Chris Gaffney for suggesting to make it opt-in; thanks to
  many unnamed others who already had complained at the time Chris made
  the suggestion ;-)
---------------------------------------------------------------------------
Version 5.9.4  [V5-DEVEL], 2011-11-29
- imuxsock: added capability to "annotate" messages with "trusted
  information", which contains some properties obtained from the system
  and as such sure to not be faked. This is inspired by the similiar idea
  introduced in systemd.
- removed dependency on gcrypt for recently-enough GnuTLS
  see: http://bugzilla.adiscon.com/show_bug.cgi?id=289
- bugfix: imuxsock did no longer ignore message-provided timestamp, if
  so configured (the *default*). Lead to no longer sub-second timestamps.
  closes: http://bugzilla.adiscon.com/show_bug.cgi?id=281
- bugfix: omfile returns fatal error code for things that go really wrong
  previously, RS_RET_RESUME was returned, which lead to a loop inside the
  rule engine as omfile could not really recover.
- bugfix: rsyslogd -v always said 64 atomics were not present
  thanks to mono_matsuko for the patch
---------------------------------------------------------------------------
Version 5.9.3  [V5-DEVEL], 2011-09-01
- bugfix/security: off-by-two bug in legacy syslog parser, CVE-2011-3200
- bugfix: mark message processing did not work correctly
- added capability to emit config error location info for warnings 
  otherwise, omusrmsg's warning about new config format was not
  accompanied by problem location.
- bugfix: potential misadressing in property replacer
- bugfix: MSGID corruption in RFC5424 parser under some circumstances
  closes: http://bugzilla.adiscon.com/show_bug.cgi?id=275
- bugfix: The NUL-Byte for the syslogtag was not copied in MsgDup (msg.c)
---------------------------------------------------------------------------
Version 5.9.2  [V5-DEVEL] (rgerhards), 2011-07-11
- systemd support: set stdout/stderr to null - thx to Lennart for the patch
- added support for the ":omusrmsg:" syntax in configuring user messages
- added support for the ":omfile:" syntax for actions
---------------------------------------------------------------------------
Version 5.9.1  [V5-DEVEL] (rgerhards), 2011-06-30
- added support for obtaining timestamp for kernel message from message
  If the kernel time-stamps messages, time is now take from that
  timestamp instead of the system time when the message was read. This
  provides much better accuracy. Thanks to Lennart Poettering for
  suggesting this feature and his help during implementation.
- added support for obtaining timestamp from system for imuxsock
  This permits to read the time a message was submitted to the system
  log socket. Most importantly, this is provided in microsecond resolution.
  So we are able to obtain high precision timestampis even for messages
  that were - as is usual - not formatted with them. This also simplifies
  things in regard to local time calculation in chroot environments.
  Many thanks to Lennart Poettering for suggesting this feature,
  providing some guidance on implementing it and coordinating getting the
  necessary support into the Linux kernel.
- bugfix: timestamp was incorrectly calculated for timezones with minute
  offset
  closes: http://bugzilla.adiscon.com/show_bug.cgi?id=271
- bugfix: problems in failover action handling
  closes: http://bugzilla.adiscon.com/show_bug.cgi?id=270
  closes: http://bugzilla.adiscon.com/show_bug.cgi?id=254
- bugfix: mutex was invalidly left unlocked during action processing
  At least one case where this can occur is during thread shutdown, which
  may be initiated by lower activity. In most cases, this is quite
  unlikely to happen. However, if it does, data structures may be 
  corrupted which could lead to fatal failure and segfault. I detected
  this via a testbench test, not a user report. But I assume that some
  users may have had unreproducable aborts that were cause by this bug.
- bugfix: memory leak in imtcp & subsystems under some circumstances
  This leak is tied to error conditions which lead to incorrect cleanup
  of some data structures. [backport from v6]
- bugfix/improvement:$WorkDirectory now gracefully handles trailing slashes
---------------------------------------------------------------------------
Version 5.9.0  [V5-DEVEL] (rgerhards), 2011-06-08
- imfile: added $InputFileMaxLinesAtOnce directive
- enhanced imfile to support input batching
- added capability for imtcp and imptcp to activate keep-alive packets
  at the socket layer. This has not been added to imttcp, as the latter is
  only an experimental module, and one which did not prove to be useful.
  reference: http://kb.monitorware.com/post20791.html
- added support to control KEEPALIVE settings in imptcp
  this has not yet been added to imtcp, but could be done on request.
- $ActionName is now also used for naming of queues in impstats
  as well as in the debug output
- bugfix: do not open files with full privileges, if privs will be dropped
  This make the privilege drop code more bulletproof, but breaks Ubuntu's
  work-around for log files created by external programs with the wrong
  user and/or group. Note that it was long said that this "functionality"
  would break once we go for serious privilege drop code, so hopefully
  nobody still depends on it (and, if so, they lost...).
- bugfix: pipes not opened in full priv mode when privs are to be dropped
- this begins a new devel branch for v5
- better handling of queue i/o errors in disk queues. This is kind of a
  bugfix, but a very intrusive one, this it goes into the devel version
  first. Right now, "file not found" is handled and leads to the new
  emergency mode, in which disk action is stopped and the queue run
  in direct mode. An error message is emited if this happens.
- added support for user-level PRI provided via systemd
- added new config directive $InputTCPFlowControl to select if tcp
  received messages shall be flagged as light delayable or not.
- enhanced omhdfs to support batching mode. This permits to increase
  performance, as we now call the HDFS API with much larger message
  sizes and far more infrequently
- bugfix: failover did not work correctly if repeated msg reduction was on
  affected directive was: $ActionExecOnlyWhenPreviousIsSuspended on
  closes: http://bugzilla.adiscon.com/show_bug.cgi?id=236
---------------------------------------------------------------------------
Version 5.8.13  [V5-stable] 2012-08-22
- bugfix: DA queue could cause abort
- bugfix: "last message repeated n times" message was missing hostname
  Thanks to Zdenek Salvet for finding this bug and to Bodik for reporting
- bugfix "$PreserveFQDN on" was not honored in some modules
  Thanks to bodik for reporting this bug.
- bugfix: randomized IP option header in omudpspoof caused problems
  closes: http://bugzilla.adiscon.com/show_bug.cgi?id=327
  Thanks to Rick Brown for helping to test out the patch.
- bugfix: potential abort if output plugin logged message during shutdown
  note that none of the rsyslog-provided plugins does this
  Thanks to bodik and Rohit Prasad for alerting us on this bug and
  analyzing it.
  fixes: http://bugzilla.adiscon.com/show_bug.cgi?id=347
- bugfix: multiple main queues with same queue file name was not detected
  This lead to queue file corruption. While the root cause is a config
  error, it is a bug that this important and hard to find config error
  was not detected by rsyslog.
---------------------------------------------------------------------------
Version 5.8.12  [V5-stable] 2012-06-06
- add small delay (50ms) after sending shutdown message
  There seem to be cases where the shutdown message is otherwise not
  processed, not even on an idle system. Thanks to Marcin for
  bringing this problem up.
- support for resolving huge groups
  closes: http://bugzilla.adiscon.com/show_bug.cgi?id=310
  Thanks to Alec Warner for the patch
- bugfix: delayble source could block action queue, even if there was
  a disk queue associated with it. The root cause of this problem was
  that it makes no sense to delay messages once they arrive in the 
  action queue - the "input" that is being held in that case is the main
  queue worker, what makes no sense.
  Thanks to Marcin for alerting us on this problem and providing 
  instructions to reproduce it.
- bugfix: disk queue was not persisted on shutdown, regression of fix to
  http://bugzilla.adiscon.com/show_bug.cgi?id=299
  The new code also handles the case of shutdown of blocking light and 
  full delayable sources somewhat smarter and permits, assuming sufficient
  timouts, to persist message up to the max queue capacity. Also some nits
  in debug instrumentation have been fixed.
- bugfix/omudpspoof: problems, including abort, happend when run on
  multiple threads. Root cause is that libnet is not thread-safe. 
  omudpspoof now guards libnet calls with their own mutex.
- bugfix: if debug message could end up in log file when forking
  if rsyslog was set to auto-background (thus fork, the default) and debug
  mode to stdout was enabled, debug messages ended up in the first log file
  opened. Currently, stdout logging is completely disabled in forking mode
  (but writing to the debug log file is still possible). This is a change 
  in behaviour, which is under review. If it causes problems to you,
  please let us know.
  Thanks to Tomas Heinrich for the patch.
- bugfix/tcpflood: sending small test files did not work correctly
- bugfix: potential hang due to mutex deadlock
  closes: http://bugzilla.adiscon.com/show_bug.cgi?id=316
  Thanks to Andreas Piesk for reporting&analyzing this bug as well as
  providing patches and other help in resolving it.
- bugfix: property PROCID empty instead of proper nilvalue if not present
  If it is not present, it must have the nilvalue "-" as of RFC5424
  closes: http://bugzilla.adiscon.com/show_bug.cgi?id=332
  Thanks to John N for reporting this issue.
---------------------------------------------------------------------------
Version 5.8.11  [V5-stable] 2012-05-03
- bugfix: ommysql did not properly init/exit the mysql runtime library
  this could lead to segfaults. Triggering condition: multiple action
  instances using ommysql.  Thanks to Tomas Heinrich for reporting this
  problem and providing an initial patch (which my solution is based on,
  I need to add more code to clean the mess up).
- bugfix: rsyslog did not terminate when delayable inputs were blocked
  due to unvailable sources. Fixes:
  http://bugzilla.adiscon.com/show_bug.cgi?id=299
  Thanks to Marcin M for bringing up this problem and Andre Lorbach
  for helping to reproduce and fix it.
- bugfix: active input in "light delay state" could block rsyslog
  termination, at least for prolonged period of time
- bugfix: imptcp input name could not be set
  config directive was accepted, but had no effect
- bugfix: assigned ruleset was lost when using disk queues
  This looked quite hard to diagnose for disk-assisted queues, as the
  pure memory part worked well, but ruleset info was lost for messages
  stored inside the disk queue.
- bugfix: hostname was not requeried on HUP
  Thanks to Per Jessen for reporting this bug and Marius Tomaschewski for
  his help in testing the fix.
- bugfix: inside queue.c, some thread cancel states were not correctly
  reset. While this is a bug, we assume it did have no practical effect
  because the reset as it was done was set to the state the code actually
  had at this point. But better fix this...
---------------------------------------------------------------------------
Version 5.8.10  [V5-stable] 2012-04-05
- bugfix: segfault on startup if $actionqueuefilename was missing for disk
  queue config
  Thanks to Tomas Heinrich for the patch.
- bugfix: segfault if disk-queue was started up with old queue file
  Thanks to Tomas Heinrich for the patch.
- bugfix: memory leak in array passing output module mode
---------------------------------------------------------------------------
Version 5.8.9  [V5-stable] 2012-03-15
- added tool to recover disk queue if .qi file is missing (recover_qi.pl)
  Thanks to Kaiwang Chen for contributing this tool
- bugfix: stopped DA queue was never processed after a restart due to a
  regression from statistics module
- added better doc for statsobj interface
  Thanks to Kaiwang Chen for his suggestions and analysis in regard to the
  stats subsystem.
---------------------------------------------------------------------------
Version 5.8.8  [V5-stable] 2012-03-05
- added capability to use a local interface IP address as fromhost-ip for
  imuxsock imklog
  new config directives: $IMUXSockLocalIPIF, $klogLocalIPIF
- added configuration directives to customize queue light delay marks
  $MainMsgQueueLightDelayMark, $ActionQueueLightDelayMark; both
  specify number of messages starting at which a delay happens.
- bugfix: omprog made rsyslog abort on startup if not binary to
  execute was configured
- bugfix: imklog invalidly computed facility and severity
  closes: http://bugzilla.adiscon.com/show_bug.cgi?id=313
---------------------------------------------------------------------------
Version 5.8.7  [V5-stable] 2012-01-17
- bugfix: instabilities when using RFC5424 header fields
  Thanks to Kaiwang Chen for the patch
- bugfix: imuxsock did truncate part of received message if it did not
  contain a proper date. The truncation occured because we removed that
  part of the messages that was expected to be the date.
  closes: http://bugzilla.adiscon.com/show_bug.cgi?id=295
- bugfix: potential abort after reading invalid X.509 certificate
  closes: http://bugzilla.adiscon.com/show_bug.cgi?id=290
  Thanks to Tomas Heinrich for the patch
- bugfix: stats counter were not properly initialized on creation
- FQDN hostname for multihomed host was not always set to the correct name
  if multiple aliases existed. Thanks to Tomas Heinreich for the patch.
- re-licensed larger parts of the codebase under the Apache license 2.0
---------------------------------------------------------------------------
Version 5.8.6  [V5-stable] 2011-10-21
- bugfix: missing whitespace after property-based filter was not detected
- bugfix: $OMFileFlushInterval period was doubled - now using correct value
- bugfix: ActionQueue could malfunction due to index error
  Thanks to Vlad Grigorescu for the patch
- bugfix: $ActionExecOnlyOnce interval did not work properly
  Thanks to Tomas Heinrich for the patch
- bugfix: race condition when extracting program name, APPNAME, structured
  data and PROCID (RFC5424 fields) could lead to invalid characters e.g.
  in dynamic file names or during forwarding (general malfunction of these
  fields in templates, mostly under heavy load)
- bugfix: imuxsock did no longer ignore message-provided timestamp, if
  so configured (the *default*). Lead to no longer sub-second timestamps.
  closes: http://bugzilla.adiscon.com/show_bug.cgi?id=281
- bugfix: omfile returns fatal error code for things that go really wrong
  previously, RS_RET_RESUME was returned, which lead to a loop inside the
  rule engine as omfile could not really recover.
- bugfix: imfile did invalid system call under some circumstances
  when a file that was to be monitored did not exist BUT the state file
  actually existed. Mostly a cosmetic issue. Root cause was incomplete
  error checking in stream.c; so patch may affect other code areas.
- bugfix: rsyslogd -v always said 64 atomics were not present
  thanks to mono_matsuko for the patch
---------------------------------------------------------------------------
Version 5.8.5  [V5-stable] (rgerhards/al), 2011-09-01
- bugfix/security: off-by-two bug in legacy syslog parser, CVE-2011-3200
- bugfix: mark message processing did not work correctly
- bugfix: potential hang condition during tag emulation
- bugfix: too-early string termination during tag emulation
- bugfix: The NUL-Byte for the syslogtag was not copied in MsgDup (msg.c)
- bugfix: fixed incorrect state handling for Discard Action (transactions)
  Note: This caused all messages in a batch to be set to COMMITTED, 
  even if they were discarded. 
---------------------------------------------------------------------------
Version 5.8.4  [V5-stable] (al), 2011-08-10
- bugfix: potential misadressing in property replacer
- bugfix: memcpy overflow can occur in allowed sender checkig
  if a name is resolved to IPv4-mapped-on-IPv6 address
  Found by Ismail Dönmez at suse
- bugfix: potential misadressing in property replacer
- bugfix: MSGID corruption in RFC5424 parser under some circumstances
  closes: http://bugzilla.adiscon.com/show_bug.cgi?id=275
---------------------------------------------------------------------------
Version 5.8.3  [V5-stable] (rgerhards), 2011-07-11
- systemd support: set stdout/stderr to null - thx to Lennart for the patch
- added support for the ":omusrmsg:" syntax in configuring user messages
- added support for the ":omfile:" syntax for actions
  Note: previous outchannel syntax will generate a warning message. This
  may be surprising to some users, but it is quite urgent to alert them
  of the new syntax as v6 can no longer support the previous one.
---------------------------------------------------------------------------
Version 5.8.2  [V5-stable] (rgerhards), 2011-06-21
- bugfix: problems in failover action handling
  closes: http://bugzilla.adiscon.com/show_bug.cgi?id=270
  closes: http://bugzilla.adiscon.com/show_bug.cgi?id=254
- bugfix: mutex was invalidly left unlocked during action processing
  At least one case where this can occur is during thread shutdown, which
  may be initiated by lower activity. In most cases, this is quite
  unlikely to happen. However, if it does, data structures may be 
  corrupted which could lead to fatal failure and segfault. I detected
  this via a testbench test, not a user report. But I assume that some
  users may have had unreproducable aborts that were cause by this bug.
- bugfix: memory leak in imtcp & subsystems under some circumstances
  This leak is tied to error conditions which lead to incorrect cleanup
  of some data structures. [backport from v6]
- bugfix/improvement:$WorkDirectory now gracefully handles trailing slashes
---------------------------------------------------------------------------
Version 5.8.1  [V5-stable] (rgerhards), 2011-05-19
- bugfix: invalid processing in QUEUE_FULL condition
  If the the multi-submit interface was used and a QUEUE_FULL condition
  occured, the failed message was properly destructed. However, the
  rest of the input batch, if it existed, was not processed. So this
  lead to potential loss of messages and a memory leak. The potential
  loss of messages was IMHO minor, because they would have been dropped
  in most cases due to the queue remaining full, but very few lucky ones
  from the batch may have made it. Anyhow, this has now been changed so
  that the rest of the batch is properly tried to be enqueued and, if
  not possible, destructed.
- new module mmsnmptrapd, a sample message modification module
  This can be useful to reformat snmptrapd messages and also serves as
  a sample for how to write message modification modules using the
  output module interface. Note that we introduced this new 
  functionality directly into the stable release, as it does not 
  modify the core and as such cannot have any side-effects if it is
  not used (and thus the risk is solely on users requiring that
  functionality).
- bugfix: rate-limiting inside imuxsock did not work 100% correct
  reason was that a global config variable was invalidly accessed where a
  listener variable should have been used.
  Also performance-improved the case when rate limiting is turned off (this
  is a very unintrusive change, thus done directly to the stable version).
- bugfix: $myhostname not available in RainerScript (and no error message)
  closes: http://bugzilla.adiscon.com/show_bug.cgi?id=233
- bugfix: memory and file descriptor leak in stream processing
  Leaks could occur under some circumstances if the file stream handler
  errored out during the open call. Among others, this could cause very
  big memory leaks if there were a problem with unreadable disk queue
  files. In regard to the memory leak, this
  closes: http://bugzilla.adiscon.com/show_bug.cgi?id=256
- bugfix: doc for impstats had wrong config statements
  also, config statements were named a bit inconsistent, resolved that
  problem by introducing an alias and only documenting the consistent
  statements
  Thanks to Marcin for bringing up this problem.
- bugfix: IPv6-address could not be specified in omrelp
  this was due to improper parsing of ":"
  closes: http://bugzilla.adiscon.com/show_bug.cgi?id=250
- bugfix: TCP connection invalidly aborted when messages needed to be
  discarded (due to QUEUE_FULL or similar problem)
- bugfix: $LocalHostName was not honored under all circumstances
  closes: http://bugzilla.adiscon.com/show_bug.cgi?id=258
- bugfix(minor): improper template function call in syslogd.c
---------------------------------------------------------------------------
Version 5.8.0  [V5-stable] (rgerhards), 2011-04-12

This is the new v5-stable branch, importing all feature from the 5.7.x
versions. To see what has changed in regard to the previous v5-stable,
check the Changelog for 5.7.x below.

- bugfix: race condition in deferred name resolution
  closes: http://bugzilla.adiscon.com/show_bug.cgi?id=238
  Special thanks to Marcin for his persistence in helping to solve this
  bug.
- bugfix: DA queue was never shutdown once it was started
  closes: http://bugzilla.adiscon.com/show_bug.cgi?id=241
---------------------------------------------------------------------------
Version 5.7.10  [V5-BETA] (rgerhards), 2011-03-29
- bugfix: ompgsql did not work properly with ANSI SQL strings
  closes: http://bugzilla.adiscon.com/show_bug.cgi?id=229
- bugfix: rsyslog did not build with --disable-regexp configure option
  closes: http://bugzilla.adiscon.com/show_bug.cgi?id=243
- bugfix: PRI was invalid on Solaris for message from local log socket
- enhance: added $BOM system property to ease writing byte order masks
- bugfix: RFC5424 parser confused by empty structured data
  closes: http://bugzilla.adiscon.com/show_bug.cgi?id=237
- bugfix: error return from strgen caused abort, now causes action to be
  ignored (just like a failed filter)
- new sample plugin for a strgen to generate sql statement consumable
  by a database plugin
- bugfix: strgen could not be used together with database outputs
  because the sql/stdsql option could not be specified. This has been
  solved by permitting the strgen to include the opton inside its name.
  closes: http://bugzilla.adiscon.com/show_bug.cgi?id=195
---------------------------------------------------------------------------
Version 5.7.9  [V5-BETA] (rgerhards), 2011-03-16
- improved testbench
  among others, life tests for ommysql (against a test database) have
  been added, valgrind-based testing enhanced, ...
- enhance: fallback *at runtime* to epoll_create if epoll_create1 is not
  available. Thanks to Michael Biebl for analysis and patch!
- bugfix: failover did not work correctly if repeated msg reduction was on
  closes: http://bugzilla.adiscon.com/show_bug.cgi?id=236
  affected directive was: $ActionExecOnlyWhenPreviousIsSuspended on
- bugfix: minor memory leak in omlibdbi (< 1k per instance and run)
- bugfix: (regression) omhdfs did no longer compile
- bugfix: omlibdbi did not use password from rsyslog.conf
  closes: http://bugzilla.adiscon.com/show_bug.cgi?id=203
---------------------------------------------------------------------------
Version 5.7.8  [V5-BETA] (rgerhards), 2011-03-09
- systemd support somewhat improved (can now take over existing log sockt)
- bugfix: discard action did not work under some circumstances
  fixes: http://bugzilla.adiscon.com/show_bug.cgi?id=217
- bugfix: file descriptor leak in gnutls netstream driver
  fixes: http://bugzilla.adiscon.com/show_bug.cgi?id=222
---------------------------------------------------------------------------
Version 5.7.7  [V5-BETA] (rgerhards), 2011-03-02
- bugfix: potential abort condition when $RepeatedMsgReduction set to on
  as well as potentially in a number of other places where MsgDup() was
  used. This only happened when the imudp input module was used and it
  depended on name resolution not yet had taken place. In other words,
  this was a strange problem that could lead to hard to diagnose 
  instability. So if you experience instability, chances are good that
  this fix will help.
---------------------------------------------------------------------------
Version 5.7.6  [V5-BETA] (rgerhards), 2011-02-25
- bugfix: fixed a memory leak and potential abort condition
  this could happen if multiple rulesets were used and some output batches
  contained messages belonging to more than one ruleset.
  fixes: http://bugzilla.adiscon.com/show_bug.cgi?id=226
  fixes: http://bugzilla.adiscon.com/show_bug.cgi?id=218
- bugfix: memory leak when $RepeatedMsgReduction on was used
  bug tracker: http://bugzilla.adiscon.com/show_bug.cgi?id=225
---------------------------------------------------------------------------
Version 5.7.5  [V5-BETA] (rgerhards), 2011-02-23
- enhance: imfile did not yet support multiple rulesets, now added
  we do this directly in the beta because a) it does not affect existing
  functionality and b) one may argue that this missing functionality is
  close to a bug.
- improved testbench, added tests for imuxsock
- bugfix: imuxsock did no longer sanitize received messages
  This was a regression from the imuxsock partial rewrite. Happened
  because the message is no longer run through the standard parsers. 
  bug tracker: http://bugzilla.adiscon.com/show_bug.cgi?id=224
- bugfix: minor race condition in action.c - considered cosmetic
  This is considered cosmetic as multiple threads tried to write exactly
  the same value into the same memory location without sync. The method
  has been changed so this can no longer happen.
---------------------------------------------------------------------------
Version 5.7.4  [V5-BETA] (rgerhards), 2011-02-17
- added pmsnare parser module (written by David Lang)
- enhanced imfile to support non-cancel input termination
- improved systemd socket activation thanks to Marius Tomaschewski
- improved error reporting for $WorkDirectory
  non-existance and other detectable problems are now reported,
  and the work directory is NOT set in this case
- bugfix: pmsnare causded abort under some conditions
- bugfix: abort if imfile reads file line of more than 64KiB
  Thanks to Peter Eisentraut for reporting and analysing this problem.
  bug tracker: http://bugzilla.adiscon.com/show_bug.cgi?id=221
- bugfix: queue engine did not properly slow down inputs in FULL_DELAY mode
  when in disk-assisted mode. This especially affected imfile, which
  created unnecessarily queue files if a large set of input file data was
  to process.
- bugfix: very long running actions could prevent shutdown under some
  circumstances. This has now been solved, at least for common
  situations.
- bugfix: fixed compile problem due to empty structs
  this occured only on some platforms/compilers. thanks to Dražen Kačar 
  for the fix
---------------------------------------------------------------------------
Version 5.7.3  [V5-BETA] (rgerhards), 2011-02-07
- added support for processing multi-line messages in imfile
- added $IMUDPSchedulingPolicy and $IMUDPSchedulingPriority config settings
- added $LocalHostName config directive
- bugfix: fixed build problems on some platforms
  namely those that have 32bit atomic operations but not 64 bit ones
- bugfix: local hostname was pulled too-early, so that some config 
  directives (namely FQDN settings) did not have any effect
- bugfix: imfile did duplicate messages under some circumstances
- added $OMMySQLConfigFile config directive
- added $OMMySQLConfigSection config directive
---------------------------------------------------------------------------
Version 5.7.2  [V5-DEVEL] (rgerhards), 2010-11-26
- bugfix(important): problem in TLS handling could cause rsyslog to loop
  in a tight loop, effectively disabling functionality and bearing the
  risk of unresponsiveness of the whole system.
  Bug tracker: http://bugzilla.adiscon.com/show_bug.cgi?id=194
- bugfix: imfile state file was not written when relative file name
  for it was specified
- bugfix: compile failed on systems without epoll_create1()
  Thanks to David Hill for providing a fix.
- bugfix: atomic increment for msg object may not work correct on all
  platforms. Thanks to Chris Metcalf for the patch
- bugfix: replacements for atomic operations for non-int sized types had
  problems. At least one instance of that problem could potentially lead
  to abort (inside omfile).
---------------------------------------------------------------------------
Version 5.7.1  [V5-DEVEL] (rgerhards), 2010-10-05
- support for Hadoop's HDFS added (via omhdfs)
- imuxsock now optionally use SCM_CREDENTIALS to pull the pid from the log
  socket itself
  (thanks to Lennart Poettering for the suggesting this feature)
- imuxsock now optionally uses per-process input rate limiting, guarding the
  user against processes spamming the system log
  (thanks to Lennart Poettering for suggesting this feature)
- added new config statements
  * $InputUnixListenSocketUsePIDFromSystem 
  * $SystemLogUsePIDFromSystem 
  * $SystemLogRateLimitInterval
  * $SystemLogRateLimitBurst
  * $SystemLogRateLimitSeverity
  * $IMUxSockRateLimitInterval
  * $IMUxSockRateLimitBurst
  * $IMUxSockRateLimitSeverity
- imuxsock now supports up to 50 different sockets for input
- some code cleanup in imuxsock (consider this a release a major
  modification, especially if problems show up)
- bugfix: /dev/log was unlinked even when passed in from systemd
  in which case it should be preserved as systemd owns it
---------------------------------------------------------------------------
Version 5.7.0  [V5-DEVEL] (rgerhards), 2010-09-16
- added module impstat to emit periodic statistics on rsyslog counters
- support for systemd officially added
  * acquire /dev/log socket optionally from systemd
    thanks to Lennart Poettering for this patch
  * sd-systemd API added as part of rsyslog runtime library
---------------------------------------------------------------------------
Version 5.6.5  [V5-STABLE] (rgerhards), 2011-03-22
- bugfix: failover did not work correctly if repeated msg reduction was on
  affected directive was: $ActionExecOnlyWhenPreviousIsSuspended on
  closes: http://bugzilla.adiscon.com/show_bug.cgi?id=236
- bugfix: omlibdbi did not use password from rsyslog.con
  closes: http://bugzilla.adiscon.com/show_bug.cgi?id=203
- bugfix(kind of): tell users that config graph can currently not be
  generated
  closes: http://bugzilla.adiscon.com/show_bug.cgi?id=232
- bugfix: discard action did not work under some circumstances
  fixes: http://bugzilla.adiscon.com/show_bug.cgi?id=217
  (backport from 5.7.8)
---------------------------------------------------------------------------
Version 5.6.4  [V5-STABLE] (rgerhards), 2011-03-03
- bugfix: potential abort condition when $RepeatedMsgReduction set to on
  as well as potentially in a number of other places where MsgDup() was
  used. This only happened when the imudp input module was used and it
  depended on name resolution not yet had taken place. In other words,
  this was a strange problem that could lead to hard to diagnose 
  instability. So if you experience instability, chances are good that
  this fix will help.
- bugfix: fixed a memory leak and potential abort condition
  this could happen if multiple rulesets were used and some output batches
  contained messages belonging to more than one ruleset.
  fixes: http://bugzilla.adiscon.com/show_bug.cgi?id=226
  fixes: http://bugzilla.adiscon.com/show_bug.cgi?id=218
- bugfix: memory leak when $RepeatedMsgReduction on was used
  bug tracker: http://bugzilla.adiscon.com/show_bug.cgi?id=225
---------------------------------------------------------------------------
Version 5.6.3  [V5-STABLE] (rgerhards), 2011-01-26
- bugfix: action processor released memory too early, resulting in
  potential issue in retry cases (but very unlikely due to another
  bug, which I also fixed -- only after the fix this problem here
  became actually visible).
- bugfix: batch processing flagged invalid message as "bad" under some
  circumstances
- bugfix: unitialized variable could cause issues under extreme conditions
  plus some minor nits. This was found after a clang static code analyzer
  analysis (great tool, and special thanks to Marcin for telling me about
  it!)
- bugfix: batches which had actions in error were not properly retried in
  all cases
- bugfix: imfile did duplicate messages under some circumstances
- bugfix: testbench was not activated if no Java was present on system
  ... what actually was a left-over. Java is no longer required.
---------------------------------------------------------------------------
Version 5.6.2  [V5-STABLE] (rgerhards), 2010-11-30
- bugfix: compile failed on systems without epoll_create1()
  Thanks to David Hill for providing a fix.
- bugfix: atomic increment for msg object may not work correct on all
  platforms. Thanks to Chris Metcalf for the patch
- bugfix: replacements for atomic operations for non-int sized types had
  problems. At least one instance of that problem could potentially lead
  to abort (inside omfile).
- added the $InputFilePersistStateInterval config directive to imfile
- changed imfile so that the state file is never deleted (makes imfile
  more robust in regard to fatal failures)
- bugfix: a slightly more informative error message when a TCP
  connections is aborted
---------------------------------------------------------------------------
Version 5.6.1  [V5-STABLE] (rgerhards), 2010-11-24
- bugfix(important): problem in TLS handling could cause rsyslog to loop
  in a tight loop, effectively disabling functionality and bearing the
  risk of unresponsiveness of the whole system.
  Bug tracker: http://bugzilla.adiscon.com/show_bug.cgi?id=194
- permitted imptcp to work on systems which support epoll(), but not
  epoll_create().
  Bug: http://bugzilla.adiscon.com/show_bug.cgi?id=204
  Thanks to Nicholas Brink for reporting this problem.
- bugfix: testbench failed if imptcp was not enabled
- bugfix: segfault when an *empty* template was used
  Bug: http://bugzilla.adiscon.com/show_bug.cgi?id=206
  Thanks to David Hill for alerting us.
- bugfix: compile failed with --enable-unlimited-select
  thanks varmojfekoj for the patch
---------------------------------------------------------------------------
Version 5.6.0  [V5-STABLE] (rgerhards), 2010-10-19

This release brings all changes and enhancements of the 5.5.x series
to the v5-stable branch.

- bugfix: a couple of problems that imfile had on some platforms, namely
  Ubuntu (not their fault, but occured there)
- bugfix: imfile utilizes 32 bit to track offset. Most importantly,
  this problem can not experienced on Fedora 64 bit OS (which has
  64 bit long's!)
---------------------------------------------------------------------------
Version 5.5.7  [V5-BETA] (rgerhards), 2010-08-09
- changed omudpspoof default spoof address to simplify typical use case
  thanks to David Lang for suggesting this
- doc bugfix: pmlastmsg doc samples had errors
- bugfix[minor]: pmrfc3164sd had invalid name (resided in rsyslog name 
  space, what should not be the case for a contributed module)
- added omuxsock, which permits to write message to local Unix sockets
  this is the counterpart to imuxsock, enabling fast local forwarding
---------------------------------------------------------------------------
Version 5.5.6  [DEVEL] (rgerhards), 2010-07-21
- added parser modules
  * pmlastmsg, which supports the notoriously malformed "last message
    repeated n times" messages from some syslogd's (namely sysklogd)
  * pmrfc3164sd (contributed), supports RFC5424 structured data in 
    RFC3164 messages [untested]
- added new module type "string generator", used to speed up output
  processing. Expected speedup for (typical) rsyslog processing is
  roughly 5 to 6 percent compared to using string-based templates.
  They may also be used to do more complex formatting with custom
  C code, what provided greater flexibility and probably far higher
  speed, for example if using multiple regular expressions within a 
  template.
- added 4 string generators for
  * RSYSLOG_FileFormat
  * RSYSLOG_TraditionalFileFormat
  * RSYSLOG_ForwardFormat
  * RSYSLOG_TraditionalForwardFormat
- bugfix: mutexes used to simulate atomic instructions were not destructed
- bugfix: regression caused more locking action in msg.c than necessary
- bugfix: "$ActionExecOnlyWhenPreviousIsSuspended on" was broken
- bugfix: segfault on HUP when "HUPIsRestart" was set to "on"
  thanks varmojfekoj for the patch
- bugfix: default for $OMFileFlushOnTXEnd was wrong ("off").
  This, in default mode, caused buffered writing to be used, what
  means that it looked like no output were written or partial
  lines. Thanks to Michael Biebl for pointing out this bug.
- bugfix: programname filter in ! configuration can not be reset
  Thanks to Kiss Gabor for the patch.
---------------------------------------------------------------------------
Version 5.5.5  [DEVEL] (rgerhards), 2010-05-20
- added new cancel-reduced action thread termination method
  We now manage to cancel threads that block inside a retry loop to
  terminate without the need to cancel the thread. Avoiding cancellation
  helps keep the system complexity minimal and thus provides for better
  stability. This also solves some issues with improper shutdown when
  inside an action retry loop.
---------------------------------------------------------------------------
Version 5.5.4  [DEVEL] (rgerhards), 2010-05-03
- This version offers full support for Solaris on Intel and Sparc
- bugfix: problems with atomic operations emulation
  replaced atomic operation emulation with new code. The previous code
  seemed to have some issue and also limited concurrency severely. The
  whole atomic operation emulation has been rewritten.
- bugfix: netstream ptcp support class was not correctly build on systems
  without epoll() support
- bugfix: segfault on Solaris/Sparc
---------------------------------------------------------------------------
Version 5.5.3  [DEVEL] (rgerhards), 2010-04-09
- added basic but functional support for Solaris
- imported many bugfixes from 3.6.2/4.6.1 (see ChangeLog below!)
- added new property replacer option "date-rfc3164-buggyday" primarily
  to ease migration from syslog-ng. See property replacer doc for
  details.
- added capability to turn off standard LF delimiter in TCP server
  via new directive "$InputTCPServerDisableLFDelimiter on"
- bugfix: failed to compile on systems without epoll support
- bugfix: comment char ('#') in literal terminated script parsing
  and thus could not be used.
  but tracker: http://bugzilla.adiscon.com/show_bug.cgi?id=119
  [merged in from v3.22.2]
- imported patches from 4.6.0:
  * improved testbench to contain samples for totally malformed messages
    which miss parts of the message content
  * bugfix: some malformed messages could lead to a missing LF inside files
    or some other missing parts of the template content.
  * bugfix: if a message ended immediately with a hostname, the hostname
    was mistakenly interpreted as TAG, and localhost be used as hostname
---------------------------------------------------------------------------
Version 5.5.2  [DEVEL] (rgerhards), 2010-02-05
- applied patches that make rsyslog compile under Apple OS X.
  Thanks to trey for providing these.
- replaced data type "bool" by "sbool" because this created some
  portability issues.
- added $Escape8BitCharactersOnReceive directive
  Thanks to David Lang for suggesting it.
- worked around an issue where omfile failed to compile on 32 bit platforms
  under some circumstances (this smells like a gcc problem, but a simple
  solution was available). Thanks to Kenneth Marshall for some advice.
- extended testbench
---------------------------------------------------------------------------
Version 5.5.1  [DEVEL] (rgerhards), 2009-11-27
- introduced the ablity for netstream drivers to utilize an epoll interface
  This offers increased performance and removes the select() FDSET size
  limit from imtcp. Note that we fall back to select() if there is no
  epoll netstream drivers. So far, an epoll driver has only been
  implemented for plain tcp syslog, the rest will follow once the code
  proves well in practice AND there is demand.
- re-implemented $EscapeControlCharacterTab config directive
  Based on Jonathan Bond-Caron's patch for v4. This now also includes some
  automatted tests.
- bugfix: enabling GSSServer crashes rsyslog startup
  Thanks to Tomas Kubina for the patch [imgssapi]
- bugfix (kind of): check if TCP connection is still alive if using TLS
  Thanks to Jonathan Bond-Caron for the patch.
---------------------------------------------------------------------------
Version 5.5.0  [DEVEL] (rgerhards), 2009-11-18
- moved DNS resolution code out of imudp and into the backend processing
  Most importantly, DNS resolution now never happens if the resolved name
  is not required. Note that this applies to imudp - for the other inputs,
  DNS resolution almost comes for free, so we do not do it there. However,
  the new method has been implemented in a generic way and as such may 
  also be used by other modules in the future.
- added option to use unlimited-size select() calls
  Thanks to varmjofekoj for the patch
  This is not done in imudp, as it natively supports epoll().
- doc: improved description of what loadable modules can do
---------------------------------------------------------------------------
Version 5.4.2  [v5-stable] (rgerhards), 2010-03-??
- bugfix(kind of): output plugin retry behaviour could cause engine to loop
  The rsyslog engine did not guard itself against output modules that do
  not properly convey back the tryResume() behaviour. This then leads to
  what looks like an endless loop. I consider this to be a bug of the 
  engine not only because it should be hardened against plugin misbehaviour,
  but also because plugins may not be totally able to avoid this situation
  (depending on the type of and processing done by the plugin).
- bugfix: testbench failed when not executed in UTC+1 timezone
  accidently, the time zone information was kept inside some
  to-be-checked-for responses
- temporary bugfix replaced by permanent one for
  message-induced off-by-one error (potential segfault) (see 4.6.2)
  The analysis has been completed and a better fix been crafted and 
  integrated.
- bugfix(minor): status variable was uninitialized
  However, this would have caused harm only if NO parser modules at
  all were loaded, which would lead to a defunctional configuration
  at all. And, even more important, this is impossible as two parser
  modules are built-in and thus can not be "not loaded", so we always
  have a minimum of two.
---------------------------------------------------------------------------
Version 5.4.1  [v5-stable] (rgerhards), 2010-03-??
- added new property replacer option "date-rfc3164-buggyday" primarily
  to ease migration from syslog-ng. See property replacer doc for
  details. [backport from 5.5.3 because urgently needed by some]
- imported all bugfixes vom 4.6.2 (see below)
---------------------------------------------------------------------------
Version 5.4.0  [v5-stable] (rgerhards), 2010-03-08
***************************************************************************
* This is a new stable v5 version. It contains all fixes and enhancements *
* made during the 5.3.x phase as well as those listed below.              *
* Note that the 5.2.x series was quite buggy and as such all users are    *
* strongly advised to upgrade to 5.4.0.                                   *
***************************************************************************
- bugfix: omruleset failed to work in many cases
  bug tracker: http://bugzilla.adiscon.com/show_bug.cgi?id=179
  Thanks to Ryan B. Lynch for reporting this issue.
- bugfix: comment char ('#') in literal terminated script parsing
  and thus could not be used.
  but tracker: http://bugzilla.adiscon.com/show_bug.cgi?id=119
  [merged in from v3.22.2]
---------------------------------------------------------------------------
Version 5.3.7  [BETA] (rgerhards), 2010-01-27
- bugfix: queues in direct mode could case a segfault, especially if an
  action failed for action queues. The issue was an invalid increment of
  a stack-based pointer which lead to destruction of the stack frame and
  thus a segfault on function return.
  Thanks to Michael Biebl for alerting us on this problem.
- bugfix: hostname accidently set to IP address for some message sources,
  for example imudp. Thanks to Anton for reporting this bug. [imported v4]
- bugfix: ompgsql had problems with transaction support, what actually 
  rendered it unsuable. Thanks to forum user "horhe" for alerting me
  on this bug and helping to debug/fix it! [imported from 5.3.6]
- bugfix: $CreateDirs variable not properly initialized, default thus
  was random (but most often "on") [imported from v3]
- bugfix: potential segfaults during queue shutdown
  (bugs require certain non-standard settings to appear)
  Thanks to varmojfekoj for the patch [imported from 4.5.8]
  [backport from 5.5.2]
- bugfix: wrong memory assignment for a config variable (probably
  without causing any harm) [backport from 5.2.2]
- bugfix: rsyslog hangs when writing to a named pipe which nobody was
  reading. Thanks to Michael Biebl for reporting this bug.
  Bugzilla entry: http://bugzilla.adiscon.com/show_bug.cgi?id=169
  [imported from 4.5.8]
---------------------------------------------------------------------------
Version 5.3.6  [BETA] (rgerhards), 2010-01-13
- bugfix: ompgsql did not properly check the server connection in
  tryResume(), which could lead to rsyslog running in a thight loop
- bugfix: suspension during beginTransaction() was not properly handled
  by rsyslog core
- bugfix: omfile output was only written when buffer was full, not at
  end of transaction
- bugfix: commit transaction was not properly conveyed to message layer,
  potentially resulting in non-message destruction and thus hangs
- bugfix: enabling GSSServer crashes rsyslog startup
  Thanks to Tomas Kubina for the patch [imgssapi]
- bugfix (kind of): check if TCP connection is still alive if using TLS
  Thanks to Jonathan Bond-Caron for the patch.
- bugfix: $CreateDirs variable not properly initialized, default thus
  was random (but most often "on") [imported from v3]
- bugfix: ompgsql had problems with transaction support, what actually 
  rendered it unsuable. Thanks to forum user "horhe" for alerting me
  on this bug and helping to debug/fix it!
- bugfix: memory leak when sending messages in zip-compressed format
  Thanks to Naoya Nakazawa for analyzing this issue and providing a patch.
- worked around an issue where omfile failed to compile on 32 bit platforms
  under some circumstances (this smells like a gcc problem, but a simple
  solution was available). Thanks to Kenneth Marshall for some advice.
  [backported from 5.5.x branch]
---------------------------------------------------------------------------
Version 5.3.5  [BETA] (rgerhards), 2009-11-13
- some light performance enhancement by replacing time() call with much
  faster (at least under linux) gettimeofday() calls.
- some improvement of omfile performance with dynafiles
  saved costly time() calls by employing a logical clock, which is 
  sufficient for the use case
- bugfix: omudpspoof miscalculated source and destination ports
  while this was probably not noticed for source ports, it resulted in
  almost all destination ports being wrong, except for the default port
  of 514, which by virtue of its binary representation was calculated 
  correct (and probably thus the bug not earlier detected).
- bugfixes imported from earlier releases
  * bugfix: named pipes did no longer work (they always got an open error)
    this was a regression from the omfile rewrite in 4.5.0
  * bugfix(testbench): sequence check was not always performed correctly,
    that could result in tests reporting success when they actually failed
- improved testbench: added tests for UDP forwarding and omudpspoof
- doc bugfix: omudpspoof had wrong config command names ("om" missing)
- bugfix [imported from 4.4.3]: $ActionExecOnlyOnceEveryInterval did
  not work.
- [inport v4] improved testbench, contains now tcp and gzip test cases
- [import v4] added a so-called "On Demand Debug" mode, in which debug
  output can be generated only after the process has started, but not right
  from the beginning. This is assumed to be useful for hard-to-find bugs.
  Also improved the doc on the debug system.
- bugfix: segfault on startup when -q or -Q option was given
  [imported from v3-stable]
---------------------------------------------------------------------------
Version 5.3.4  [DEVEL] (rgerhards), 2009-11-04
- added the ability to create custom message parsers
- added $RulesetParser config directive that permits to bind specific
  parsers to specific rulesets
- added omruleset output module, which provides great flexibility in 
  action processing. THIS IS A VERY IMPORTANT ADDITION, see its doc
  for why.
- added the capability to have ruleset-specific main message queues
  This offers considerable additional flexibility AND superior performance
  (in cases where multiple inputs now can avoid lock contention)
- bugfix: correct default for escape ('#') character restored
  This was accidently changed to '\\', thanks to David Lang for reporting
- bugfix(testbench): testcase did not properly wait for rsyslogd shutdown
  thus some unpredictable behavior and a false negative test result
  could occur.
---------------------------------------------------------------------------
Version 5.3.3  [DEVEL] (rgerhards), 2009-10-27
- simplified and thus speeded up the queue engine, also fixed some
  potential race conditions (in very unusual shutdown conditions)
  along the way. The threading model has seriously changes, so there may
  be some regressions.
- enhanced test environment (inlcuding testbench): support for enhancing
  probability of memory addressing failure by using non-NULL default
  value for malloced memory (optional, only if requested by configure
  option). This helps to track down some otherwise undetected issues
  within the testbench.
- bugfix: potential abort if inputname property was not set 
  primarily a problem of imdiag
- bugfix: message processing states were not set correctly in all cases
  however, this had no negative effect, as the message processing state
  was not evaluated when a batch was deleted, and that was the only case
  where the state could be wrong.
---------------------------------------------------------------------------
Version 5.3.2  [DEVEL] (rgerhards), 2009-10-21
- enhanced omfile to support transactional interface. This will increase
  performance in many cases.
- added multi-ruleset support to imudp
- re-enabled input thread termination handling that does avoid thread
  cancellation where possible. This provides a more reliable mode of
  rsyslogd termination (canceling threads my result in not properly
  freed resouces and potential later hangs, even though we perform
  proper cancel handling in our code). This is part of an effort to
  reduce thread cancellation as much as possible in rsyslog.
  NOTE: the code previously written code for this functionality had a
  subtle race condition. The new code solves that.
- enhanced immark to support non-cancel input module termination
- improved imudp so that epoll can be used in more environments,
  fixed potential compile time problem if EPOLL_CLOEXEC is not available.
- some cleanup/slight improvement:
  * changed imuxsock to no longer use deprecated submitAndParseMsg() IF
  * changed submitAndParseMsg() interface to be a wrapper around the new
    way of message creation/submission. This enables older plugins to be
    used together with the new interface. The removal also enables us to
    drop a lot of duplicate code, reducing complexity and increasing
    maintainability.
- bugfix: segfault when starting up with an invalid .qi file for a disk queue
  Failed for both pure disk as well as DA queues. Now, we emit an error
  message and disable disk queueing facility.
- bugfix: potential segfault on messages with empty MSG part. This was a
  recently introduced regression.
- bugfix: debug string larger than 1K were improperly displayed. Max size
  is now 32K, and if a string is even longer it is meaningfully truncated.
---------------------------------------------------------------------------
Version 5.3.1  [DEVEL] (rgerhards), 2009-10-05
- added $AbortOnUncleanConfig directive - permits to prevent startup when
  there are problems with the configuration file. See it's doc for
  details.
- included some important fixes from v4-stable:
  * bugfix: invalid handling of zero-sized messages
  * bugfix: zero-sized UDP messages are no longer processed
  * bugfix: random data could be appended to message
  * bugfix: reverse lookup reduction logic in imudp do DNS queries too often
- bugfixes imported from 4.5.4:
  * bugfix: potential segfault in stream writer on destruction
  * bugfix: potential race in object loader (obj.c) during use/release
  * bugfixes: potential problems in out file zip writer
---------------------------------------------------------------------------
Version 5.3.0  [DEVEL] (rgerhards), 2009-09-14
- begun to add simple GUI programs to gain insight into running rsyslogd
  instances and help setup and troubleshooting (active via the
  --enable-gui ./configure switch)
- changed imudp to utilize epoll(), where available. This shall provide
  slightly better performance (just slightly because we called select()
  rather infrequently on a busy system)
---------------------------------------------------------------------------
Version 5.2.2  [v5-stable] (rgerhards), 2009-11-??
- bugfix: enabling GSSServer crashes rsyslog startup
  Thanks to Tomas Kubina for the patch [imgssapi]
---------------------------------------------------------------------------
Version 5.2.1  [v5-stable] (rgerhards), 2009-11-02
- bugfix [imported from 4.4.3]: $ActionExecOnlyOnceEveryInterval did
  not work.
- bugfix: segfault on startup when -q or -Q option was given
  [imported from v3-stable]
---------------------------------------------------------------------------
Version 5.2.0  [v5-stable] (rgerhards), 2009-11-02
This is a re-release of version 5.1.6 as stable after we did not get any bug 
reports during the whole beta phase. Still, this first v5-stable may not be 
as stable as one hopes for, I am not sure if we did not get bug reports
just because nobody tried it. Anyhow, we need to go forward and so we
have the initial v5-stable.
---------------------------------------------------------------------------
Version 5.1.6  [v5-beta] (rgerhards), 2009-10-15
- feature imports from v4.5.6
- bugfix: potential race condition when queue worker threads were
  terminated
- bugfix: solved potential (temporary) stall of messages when the queue was
  almost empty and few new data added (caused testbench to sometimes hang!)
- fixed some race condition in testbench
- added more elaborate diagnostics to parts of the testbench
- bugfixes imported from 4.5.4:
  * bugfix: potential segfault in stream writer on destruction
  * bugfix: potential race in object loader (obj.c) during use/release
  * bugfixes: potential problems in out file zip writer
- included some important fixes from 4.4.2:
  * bugfix: invalid handling of zero-sized messages
  * bugfix: zero-sized UDP messages are no longer processed
  * bugfix: random data could be appended to message
  * bugfix: reverse lookup reduction logic in imudp do DNS queries too often
---------------------------------------------------------------------------
Version 5.1.5  [v5-beta] (rgerhards), 2009-09-11
- added new config option $ActionWriteAllMarkMessages
  this option permites to process mark messages under all circumstances,
  even if an action was recently called. This can be useful to use mark
  messages as a kind of heartbeat.
- added new config option $InputUnixListenSocketCreatePath
  to permit the auto-creation of pathes to additional log sockets. This
  turns out to be useful if they reside on temporary file systems and
  rsyslogd starts up before the daemons that create these sockets
  (rsyslogd always creates the socket itself if it does not exist).
- added $LogRSyslogStatusMessages configuration directive
  permitting to turn off rsyslog start/stop/HUP messages. See Debian
  ticket http://bugs.debian.org/cgi-bin/bugreport.cgi?bug=463793
- bugfix: hostnames with dashes in them were incorrectly treated as
  malformed, thus causing them to be treated as TAG (this was a regression
  introduced from the "rfc3164 strict" change in 4.5.0). Testbench has been
  updated to include a smaple message with a hostname containing a dash.
- bugfix: strings improperly reused, resulting in some message properties
  be populated with strings from previous messages. This was caused by
  an improper predicate check.
- added new config directive $omfileForceChown [import from 4.7.0]
---------------------------------------------------------------------------
Version 5.1.4  [DEVEL] (rgerhards), 2009-08-20
- legacy syslog parser changed so that it now accepts date stamps in
  wrong case. Some devices seem to create them and I do not see any harm
  in supporting that.
- added $InputTCPMaxListeners directive - permits to specify how many 
  TCP servers shall be possible (default is 20).
- bugfix: memory leak with some input modules. Those inputs that
  use parseAndSubmitMsg() leak two small memory blocks with every message.
  Typically, those process only relatively few messages, so the issue 
  does most probably not have any effect in practice.
- bugfix: if tcp listen port could not be created, no error message was
  emitted
- bugfix: discard action did not work (did not discard messages)
- bugfix: discard action caused segfault
- bugfix: potential segfault in output file writer (omfile)
  In async write mode, we use modular arithmetic to index the output
  buffer array. However, the counter variables accidently were signed,
  thus resulting in negative indizes after integer overflow. That in turn
  could lead to segfaults, but was depending on the memory layout of 
  the instance in question (which in turn depended on a number of
  variables, like compile settings but also configuration). The counters
  are now unsigned (as they always should have been) and so the dangling
  mis-indexing does no longer happen. This bug potentially affected all
  installations, even if only some may actually have seen a segfault.
---------------------------------------------------------------------------
Version 5.1.3  [DEVEL] (rgerhards), 2009-07-28
- architecture change: queue now always has at least one worker thread
  if not running in direct mode. Previous versions could run without 
  any active workers. This simplifies the code at a very small expense.
  See v5 compatibility note document for more in-depth discussion.
- enhance: UDP spoofing supported via new output module omudpspoof
  See the omudpspoof documentation for details and samples
- bugfix: message could be truncated after TAG, often when forwarding
  This was a result of an internal processing error if maximum field
  sizes had been specified in the property replacer.
- bugfix: minor static memory leak while reading configuration
  did NOT leak based on message volume
- internal: added ability to terminate input modules not via pthread_cancel
  but an alternate approach via pthread_kill. This is somewhat safer as we
  do not need to think about the cancel-safeness of all libraries we use.
  However, not all inputs can easily supported, so this now is a feature
  that can be requested by the input module (the most important ones
  request it).
---------------------------------------------------------------------------
Version 5.1.2  [DEVEL] (rgerhards), 2009-07-08
- bugfix: properties inputname, fromhost, fromhost-ip, msg were lost when
  working with disk queues
- some performance enhancements
- bugfix: abort condition when RecvFrom was not set and message reduction
  was on. Happend e.g. with imuxsock.
- added $klogConsoleLogLevel directive which permits to set a new
  console log level while rsyslog is active
- some internal code cleanup
---------------------------------------------------------------------------
Version 5.1.1  [DEVEL] (rgerhards), 2009-07-03
- bugfix: huge memory leak in queue engine (made rsyslogd unusable in
  production). Occured if at least one queue was in direct mode 
  (the default for action queues)
- imported many performance optimizations from v4-devel (4.5.0)
- bugfix: subtle (and usually irrelevant) issue in timout processing
  timeout could be one second too early if nanoseconds wrapped
- set a more sensible timeout for shutdow, now 1.5 seconds to complete
  processing (this also removes those cases where the shutdown message
  was not written because the termination happened before it)
---------------------------------------------------------------------------
Version 5.1.0  [DEVEL] (rgerhards), 2009-05-29

*********************************** NOTE **********************************
The v5 versions of rsyslog feature a greatly redesigned queue engine. The
major theme for the v5 release is twofold:

a) greatly improved performance
b) enable audit-grade processing

Here, audit-grade processing means that rsyslog, if used together with
audit-grade transports and configured correctly, will never lose messages
that already have been acknowledged, not even in fatal failure cases like
sudden loss of power.

Note that large parts of rsyslog's important core components have been
restructured to support these design goals. As such, early versions of
the engine will probably be less stable than the v3/v4 engine.

Also note that the initial versions do not cover all and everything. As
usual, the code will evolve toward the final goal as version numbers
increase.
*********************************** NOTE **********************************

- redesigned queue engine so that it supports ultra-reliable operations
  This resulted in a rewrite of large parts. The new capability can be
  used to build audit-grade systems on the basis of rsyslog.
- added $MainMsgQueueDequeueBatchSize and $ActionQueueDequeueBatchSize 
  configuration directives
- implemented a new transactional output module interface which provides
  superior performance (for databases potentially far superior performance)
- increased ompgsql performance by adapting to new transactional
  output module interface
---------------------------------------------------------------------------
Version 4.8.1  [v4-stable], 2011-09-??
- increased max config file line size to 64k
  We now also emit an error message if even 64k is not enough (not
  doing so previously may rightfully be considered as a bug)
- bugfix: omprog made rsyslog abort on startup if not binary to
  execute was configured
- bugfix: $ActionExecOnlyOnce interval did not work properly
  Thanks to Tomas Heinrich for the patch
- bugfix: potential abort if ultra-large file io buffers are used and
  dynafile cache exhausts address space (primarily a problem on 32 bit
  platforms)
- bugfix: potential abort after reading invalid X.509 certificate
  closes: http://bugzilla.adiscon.com/show_bug.cgi?id=290
  Thanks to Tomas Heinrich for the patch.
- bugfix: potential fatal abort in omgssapi
  Thanks to Tomas Heinrich for the patch.
- added doc for omprog
- FQDN hostname for multihomed host was not always set to the correct name
  if multiple aliases existed. Thanks to Tomas Heinreich for the patch.
- re-licensed larger parts of the codebase under the Apache license 2.0
---------------------------------------------------------------------------
Version 4.8.0  [v4-stable] (rgerhards), 2011-09-07
***************************************************************************
* This is a new stable v4 version. It contains all fixes and enhancements *
* made during the 4.7.x phase as well as those listed below.              *
* Note: major new development to v4 is concluded  and will only be done   *
*       for custom projects.                                              *
***************************************************************************
There are no changes compared to 4.7.5, just a re-release with the new
version number as new v4-stable. The most important new feature is Solaris
support.
---------------------------------------------------------------------------
Version 4.7.5  [v4-beta], 2011-09-01
- bugfix/security: off-by-two bug in legacy syslog parser, CVE-2011-3200
- bugfix: potential misadressing in property replacer
- bugfix: The NUL-Byte for the syslogtag was not copied in MsgDup (msg.c)
---------------------------------------------------------------------------
Version 4.7.4  [v4-beta] (rgerhards), 2011-07-11
- added support for the ":omusrmsg:" syntax in configuring user messages
- added support for the ":omfile:" syntax in configuring user messages
- added $LocalHostName config directive
- bugfix: PRI was invalid on Solaris for message from local log socket
Version 4.7.3  [v4-devel] (rgerhards), 2010-11-25
- added omuxsock, which permits to write message to local Unix sockets
  this is the counterpart to imuxsock, enabling fast local forwarding
- added imptcp, a simplified, Linux-specific and potentielly fast
  syslog plain tcp input plugin (NOT supporting TLS!)
- bugfix: a couple of problems that imfile had on some platforms, namely
  Ubuntu (not their fault, but occured there)
- bugfix: imfile utilizes 32 bit to track offset. Most importantly,
  this problem can not experienced on Fedora 64 bit OS (which has
  64 bit long's!)
- added the $InputFilePersistStateInterval config directive to imfile
- changed imfile so that the state file is never deleted (makes imfile
  more robust in regard to fatal failures)
---------------------------------------------------------------------------
Version 4.7.2  [v4-devel] (rgerhards), 2010-05-03
- bugfix: problems with atomic operations emulaton
  replaced atomic operation emulation with new code. The previous code
  seemed to have some issue and also limited concurrency severely. The
  whole atomic operation emulation has been rewritten.
- added new $Sleep directive to hold processing for a couple of seconds
  during startup
- bugfix: programname filter in ! configuration can not be reset
  Thanks to Kiss Gabor for the patch.
---------------------------------------------------------------------------
Version 4.7.1  [v4-devel] (rgerhards), 2010-04-22
- Solaris support much improved -- was not truely usable in 4.7.0
  Solaris is no longer supported in imklog, but rather there is a new
  plugin imsolaris, which is used to pull local log sources on a Solaris
  machine.
- testbench improvement: Java is no longer needed for testing tool creation
---------------------------------------------------------------------------
Version 4.7.0  [v4-devel] (rgerhards), 2010-04-14
- new: support for Solaris added (but not yet the Solaris door API)
- added function getenv() to RainerScript
- added new config option $InputUnixListenSocketCreatePath
  to permit the auto-creation of pathes to additional log sockets. This
  turns out to be useful if they reside on temporary file systems and
  rsyslogd starts up before the daemons that create these sockets
  (rsyslogd always creates the socket itself if it does not exist).
- added $LogRSyslogStatusMessages configuration directive
  permitting to turn off rsyslog start/stop/HUP messages. See Debian
  ticket http://bugs.debian.org/cgi-bin/bugreport.cgi?bug=463793
- added new config directive $omfileForceChown to (try to) fix some broken
  system configs.
  See ticket for details: http://bugzilla.adiscon.com/show_bug.cgi?id=150
- added $EscapeControlCharacterTab config directive
  Thanks to Jonathan Bond-Caron for the patch.
- added option to use unlimited-size select() calls
  Thanks to varmjofekoj for the patch
- debugondemand mode caused backgrounding to fail - close to a bug, but I'd
  consider the ability to background in this mode a new feature...
- bugfix (kind of): check if TCP connection is still alive if using TLS
  Thanks to Jonathan Bond-Caron for the patch.
- imported changes from 4.5.7 and below
- bugfix: potential segfault when -p command line option was used
  Thanks for varmojfekoj for pointing me at this bug.
- imported changes from 4.5.6 and below
---------------------------------------------------------------------------
Version 4.6.8  [v4-stable] (rgerhards), 2011-09-01
- bugfix/security: off-by-two bug in legacy syslog parser, CVE-2011-3200
- bugfix: potential misadressing in property replacer
- bugfix: memcpy overflow can occur in allowed sender checking
  if a name is resolved to IPv4-mapped-on-IPv6 address
  Found by Ismail Dönmez at suse
- bugfix: The NUL-Byte for the syslogtag was not copied in MsgDup (msg.c)
---------------------------------------------------------------------------
Version 4.6.7  [v4-stable] (rgerhards), 2011-07-11
- added support for the ":omusrmsg:" syntax in configuring user messages
- added support for the ":omfile:" syntax for actions
---------------------------------------------------------------------------
Version 4.6.6  [v4-stable] (rgerhards), 2011-06-24
- bugfix: memory leak in imtcp & subsystems under some circumstances
  This leak is tied to error conditions which lead to incorrect cleanup
  of some data structures. [backport from v6, limited testing under v4]
- bugfix: invalid processing in QUEUE_FULL condition
  If the the multi-submit interface was used and a QUEUE_FULL condition
  occured, the failed message was properly destructed. However, the
  rest of the input batch, if it existed, was not processed. So this
  lead to potential loss of messages and a memory leak. The potential
  loss of messages was IMHO minor, because they would have been dropped
  in most cases due to the queue remaining full, but very few lucky ones
  from the batch may have made it. Anyhow, this has now been changed so
  that the rest of the batch is properly tried to be enqueued and, if
  not possible, destructed.
- bugfix: invalid storage type for config variables
- bugfix: stream driver mode was not correctly set on tcp ouput on big
  endian systems.
  thanks varmojfekoj for the patch
- bugfix: IPv6-address could not be specified in omrelp
  this was due to improper parsing of ":"
  closes: http://bugzilla.adiscon.com/show_bug.cgi?id=250
- bugfix: memory and file descriptor leak in stream processing
  Leaks could occur under some circumstances if the file stream handler
  errored out during the open call. Among others, this could cause very
  big memory leaks if there were a problem with unreadable disk queue
  files. In regard to the memory leak, this
  closes: http://bugzilla.adiscon.com/show_bug.cgi?id=256
- bugfix: imfile potentially duplicates lines
  This can happen when 0 bytes are read from the input file, and some
  writer appends data to the file BEFORE we check if a rollover happens.
  The check for rollover uses the inode and size as a criterion. So far,
  we checked for equality of sizes, which is not given in this scenario,
  but that does not indicate a rollover. From the source code comments:
     Note that when we check the size, we MUST NOT check for equality.
     The reason is that the file may have been written right after we
     did try to read (so the file size has increased). That is NOT in
     indicator of a rollover (this is an actual bug scenario we 
     experienced). So we need to check if the new size is smaller than
     what we already have seen!
  Also, under some circumstances an invalid truncation was detected. This
  code has now been removed, a file change (and thus resent) is only
  detected if the inode number changes.
- bugfix: a couple of problems that imfile had on some platforms, namely
  Ubuntu (not their fault, but occured there)
- bugfix: imfile utilizes 32 bit to track offset. Most importantly,
  this problem can not experienced on Fedora 64 bit OS (which has
  64 bit long's!)
- bugfix: abort if imfile reads file line of more than 64KiB
  Thanks to Peter Eisentraut for reporting and analysing this problem.
  bug tracker: http://bugzilla.adiscon.com/show_bug.cgi?id=221
- bugfix: omlibdbi did not use password from rsyslog.con
  closes: http://bugzilla.adiscon.com/show_bug.cgi?id=203
- bugfix: TCP connection invalidly aborted when messages needed to be
  discarded (due to QUEUE_FULL or similar problem)
- bugfix: a slightly more informative error message when a TCP
  connections is aborted
- bugfix: timestamp was incorrectly calculated for timezones with minute
  offset
  closes: http://bugzilla.adiscon.com/show_bug.cgi?id=271
- some improvements thanks to clang's static code analyzer
  o overall cleanup (mostly unnecessary writes and otherwise unused stuff)
  o bugfix: fixed a very remote problem in msg.c which could occur when
    running under extremely low memory conditions
---------------------------------------------------------------------------
Version 4.6.5  [v4-stable] (rgerhards), 2010-11-24
- bugfix(important): problem in TLS handling could cause rsyslog to loop
  in a tight loop, effectively disabling functionality and bearing the
  risk of unresponsiveness of the whole system.
  Bug tracker: http://bugzilla.adiscon.com/show_bug.cgi?id=194
---------------------------------------------------------------------------
Version 4.6.4  [v4-stable] (rgerhards), 2010-08-05
- bugfix: zero-sized (empty) messages were processed by imtcp
  they are now dropped as they always should have been
- bugfix: programname filter in ! configuration can not be reset
  Thanks to Kiss Gabor for the patch.
---------------------------------------------------------------------------
Version 4.6.3  [v4-stable] (rgerhards), 2010-07-07
- improvded testbench
  - added test with truly random data received via syslog to test
    robustness
  - added new configure option that permits to disable and enable an
    extended testbench
- bugfix: segfault on HUP when "HUPIsRestart" was set to "on"
  thanks varmojfekoj for the patch
- bugfix: default for $OMFileFlushOnTXEnd was wrong ("off").
  This, in default mode, caused buffered writing to be used, what
  means that it looked like no output were written or partial
  lines. Thanks to Michael Biebl for pointing out this bug.
- bugfix: testbench failed when not executed in UTC+1 timezone
  accidently, the time zone information was kept inside some
  to-be-checked-for responses
- temporary bugfix replaced by permanent one for
  message-induced off-by-one error (potential segfault) (see 4.6.2)
  The analysis has been completed and a better fix been crafted and 
  integrated.
- bugfix: the T/P/E config size specifiers did not work properly under
  all 32-bit platforms
- bugfix: local unix system log socket was deleted even when it was
  not configured
- some doc fixes; incorrect config samples could cause confusion
  thanks to Anthony Edwards for pointing the problems out
---------------------------------------------------------------------------
Version 4.6.2  [v4-stable] (rgerhards), 2010-03-26
- new feature: "." action type added to support writing files to relative
  pathes (this is primarily meant as a debug aid)
- added replacements for atomic instructions on systems that do not
  support them. [backport of Stefen Sledz' patch for v5)
- new feature: $OMFileAsyncWriting directive added
  it permits to specifiy if asynchronous writing should be done or not
- bugfix(temporary): message-induced off-by-one error (potential segfault)
  Some types of malformed messages could trigger an off-by-one error
  (for example, \0 or \n as the last character, and generally control
  character escaption is questionable). This is due to not strictly
  following a the \0 or string counted string paradigm (during the last
  optimization on the cstring class). As a temporary fix, we have 
  introduced a proper recalculation of the size. However, a final
  patch is expected in the future. See bug tracker for further details
  and when the final patch will be available:
  http://bugzilla.adiscon.com/show_bug.cgi?id=184
  Note that the current patch is considered sufficient to solve the
  situation, but it requires a bit more runtime than desirable.
- bugfix: potential segfault in dynafile cache
  This bug was triggered by an open failure. The the cache was full and
  a new entry needed to be placed inside it, a victim for eviction was
  selected. That victim was freed, then the open of the new file tried. If
  the open failed, the victim entry was still freed, and the function
  exited. However, on next invocation and cache search, the victim entry
  was used as if it were populated, most probably resulting in a segfault.
- bugfix: race condition during directory creation
  If multiple files try to create a directory at (almost) the same time,
  some of them may fail. This is a data race and also exists with other
  processes that may create the same directory. We do now check for this
  condition and gracefully handle it.
- bugfix: potential re-use of free()ed file stream object in omfile
  when dynaCache is enabled, the cache is full, a new entry needs to
  be allocated, thus the LRU discarded, then a new entry is opend and that
  fails. In that case, it looks like the discarded stream may be reused
  improperly (based on code analysis, test case and confirmation pending)
- added new property replacer option "date-rfc3164-buggyday" primarily
  to ease migration from syslog-ng. See property replacer doc for
  details. [backport from 5.5.3 because urgently needed by some]
- improved testbench
- bugfix: invalid buffer write in (file) stream class
  currently being accessed buffer could be overwritten with new data.
  While this probably did not cause access violations, it could case loss
  and/or duplication of some data (definitely a race with no deterministic
  outcome)
- bugfix: potential hang condition during filestream close
  predicate was not properly checked when waiting for the background file
  writer
- bugfix: improper synchronization when "$OMFileFlushOnTXEnd on" was used
  Internal data structures were not properly protected due to missing
  mutex calls.
- bugfix: potential data loss during file stream shutdown
- bugfix: potential problems during file stream shutdown
  The shutdown/close sequence was not clean, what potentially (but
  unlikely) could lead to some issues. We have not been able to describe
  any fatal cases, but there was some bug potential. Sequence has now
  been straighted out.
- bugfix: potential problem (loop, abort) when file write error occured
  When a write error occured in stream.c, variable iWritten had the error
  code but this was handled as if it were the actual number of bytes
  written. That was used in pointer arithmetic later on, and thus could
  lead to all sorts of problems. However, this could only happen if the
  error was EINTR or the file in question was a tty. All other cases were
  handled properly. Now, iWritten is reset to zero in such cases, resulting
  in proper retries.
- bugfix: $omfileFlushOnTXEnd was turned on when set to off and vice
  versa due to an invalid check
- bugfix: recent patch to fix small memory leak could cause invalid free.
  This could only happen during config file parsing.
- bugfix(minor): handling of extremely large strings in dbgprintf() fixed
  Previously, it could lead to garbagge output and, in extreme cases, also
  to segfaults. Note: this was a problem only when debug output was 
  actually enabled, so it caused no problem in production use.
- bugfix(minor): BSD_SO_COMPAT query function had some global vars not
  properly initialized. However, in practice the loader initializes them 
  with zero, the desired value, so there were no actual issue in almost 
  all cases.
---------------------------------------------------------------------------
Version 4.6.1  [v4-stable] (rgerhards), 2010-03-04
- re-enabled old pipe output (using new module ompipe, built-in) after
  some problems with pipes (and especially in regard to xconsole) were
  discovered. Thanks to Michael Biebl for reporting the issues.
- bugfix: potential problems with large file support could cause segfault
  ... and other weird problems. This seemed to affect 32bit-platforms
  only, but I can not totally outrule there were issues on other
  platforms as well. The previous code could cause system data types
  to be defined inconsistently, and that could lead to various 
  troubles. Special thanks go to the Mandriva team for identifying
  an initial problem, help discussing it and ultimately a fix they
  contributed.
- bugfix: fixed problem that caused compilation on FreeBSD 9.0 to fail.
  bugtracker: http://bugzilla.adiscon.com/show_bug.cgi?id=181
  Thanks to Christiano for reporting.
- bugfix: potential segfault in omfile when a dynafile open failed
  In that case, a partial cache entry was written, and some internal
  pointers (iCurrElt) not correctly updated. In the next iteration, that
  could lead to a segfault, especially if iCurrElt then points to the
  then-partial record. Not very likely, but could happen in practice.
- bugfix (theoretical): potential segfault in omfile under low memory
  condition. This is only a theoretical bug, because it would only 
  happen when strdup() fails to allocate memory - which is highly 
  unlikely and will probably lead to all other sorts of errors.
- bugfix: comment char ('#') in literal terminated script parsing
  and thus could not be used.
  but tracker: http://bugzilla.adiscon.com/show_bug.cgi?id=119
  [merged in from v3.22.2]
---------------------------------------------------------------------------
Version 4.6.0  [v4-stable] (rgerhards), 2010-02-24
***************************************************************************
* This is a new stable v4 version. It contains all fixes and enhancements *
* made during the 4.5.x phase as well as those listed below.              *
* Note: this version is scheduled to conclude the v4 development process. *
*       Do not expect any more new developments in v4. The focus is now   *
*       on v5 (what also means we have a single devel branch again).      *
*       ("development" means new feature development, bug fixes are of    *
*       course provided for v4-stable)                                    *
***************************************************************************
- improved testbench to contain samples for totally malformed messages
  which miss parts of the message content
- bugfix: some malformed messages could lead to a missing LF inside files
  or some other missing parts of the template content.
- bugfix: if a message ended immediately with a hostname, the hostname
  was mistakenly interpreted as TAG, and localhost be used as hostname
- bugfix: message without MSG part could case a segfault
  [backported from v5 commit 98d1ed504ec001728955a5bcd7916f64cd85f39f]
  This actually was a "recent" regression, but I did not realize that it
  was introduced by the performance optimization in v4-devel. Shame on
  me for having two devel versions at the same time...
---------------------------------------------------------------------------
Version 4.5.8  [v4-beta] (rgerhards), 2010-02-10
- enhanced doc for using PostgreSQL
  Thanks to Marc Schiffbauer for the new/updated doc
- bugfix: property replacer returned invalid parameters under some (unusual)
  conditions. In extreme cases, this could lead to garbled logs and/or
  a system failure.
- bugfix: invalid length returned (often) when using regular expressions
  inside the property replacer
- bugfix: submatch regex in property replacer did not honor "return 0 on
  no match" config case
- bugfix: imuxsock incorrectly stated inputname "imudp"
  Thanks to Ryan Lynch for reporting this.
- (slightly) enhanced support for FreeBSD by setting _PATH_MODDIR to
  the correct value on FreeBSD.
  Thanks to Cristiano for the patch.
- bugfix: -d did not enable display of debug messages
  regression from introduction of "debug on demand" mode
  Thanks to Michael Biebl for reporting this bug
- bugfix: blanks inside file names did not terminate file name parsing.
  This could reslult in the whole rest of a line (including comments)
  to be treated as file name in "write to file" actions.
  Thanks to Jack for reporting this issue.
- bugfix: rsyslog hang when writing to a named pipe which nobody was
  reading. Thanks to Michael Biebl for reporting this bug.
  Bugzilla entry: http://bugzilla.adiscon.com/show_bug.cgi?id=169
- bugfix: potential segfaults during queue shutdown
  (bugs require certain non-standard settings to appear)
  Thanks to varmojfekoj for the patch
---------------------------------------------------------------------------
Version 4.5.7  [v4-beta] (rgerhards), 2009-11-18
- added a so-called "On Demand Debug" mode, in which debug output can
  be generated only after the process has started, but not right from
  the beginning. This is assumed to be useful for hard-to-find bugs.
  Also improved the doc on the debug system.
- bugfix (kind of): check if TCP connection is still alive if using TLS
  Thanks to Jonathan Bond-Caron for the patch.
- bugfix: hostname accidently set to IP address for some message sources,
  for example imudp. Thanks to Anton for reporting this bug.
- bugfix [imported from 4.4.3]: $ActionExecOnlyOnceEveryInterval did
  not work.
---------------------------------------------------------------------------
Version 4.5.6  [v4-beta] (rgerhards), 2009-11-05
- bugfix: named pipes did no longer work (they always got an open error)
  this was a regression from the omfile rewrite in 4.5.0
- bugfix(minor): diag function returned wrong queue memeber count
  for the main queue if an active DA queue existed. This had no relevance
  to real deployments (assuming they are not running the debug/diagnostic
  module...), but sometimes caused grief and false alerts in the 
  testbench.
- included some important fixes from v4-stable:
  * bugfix: invalid handling of zero-sized messages
  * bugfix: zero-sized UDP messages are no longer processed
  * bugfix: random data could be appended to message
  * bugfix: reverse lookup reduction logic in imudp do DNS queries too often
- bugfix(testbench): testcase did not properly wait for rsyslod shutdown
  thus some unpredictable behavior and a false negative test result
  could occur. [BACKPORTED from v5]
- bugfix(testbench): sequence check was not always performed correctly,
  that could result in tests reporting success when they actually failed
---------------------------------------------------------------------------
Version 4.5.5  [v4-beta] (rgerhards), 2009-10-21
- added $InputTCPServerNotifyOnConnectionClose config directive
  see doc for details
- bugfix: debug string larger than 1K were improperly displayed. Max size
  is now 32K
- bugfix: invalid storage class selected for some size config parameters.
  This resulted in wrong values. The most prominent victim was the
  directory creation mode, which was set to zero in some cases. For 
  details, see related blog post:
  http://blog.gerhards.net/2009/10/another-note-on-hard-to-find-bugs.html
---------------------------------------------------------------------------
Version 4.5.4  [v4-beta] (rgerhards), 2009-09-29
- bugfix: potential segfault in stream writer on destruction
  Most severely affected omfile. The problem was that some buffers were
  freed before the asynchronous writer thread was shut down. So the
  writer thread accessed invalid data, which may even already be
  overwritten. Symptoms (with omfile) were segfaults, grabled data
  and files with random names placed around the file system (most
  prominently into the root directory). Special thanks to Aaron for
  helping to track this down.
- bugfix: potential race in object loader (obj.c) during use/release
  of object interface
- bugfixes: potential problems in out file zip writer. Problems could
  lead to abort and/or memory leak. The module is now hardened in a very
  conservative way, which is sub-optimal from a performance point of view.
  This should be improved if it has proven reliable in practice.
---------------------------------------------------------------------------
Version 4.5.3  [v4-beta] (rgerhards), 2009-09-17
- bugfix: repeated messages were incorrectly processed
  this could lead to loss of the repeated message content. As a side-
  effect, it could probably also be possible that some segfault occurs
  (quite unlikely). The root cause was that some counters introduced
  during the malloc optimizations were not properly duplicated in
  MsgDup(). Note that repeated message processing is not enabled
  by default.
- bugfix: message sanitation had some issues:
  - control character DEL was not properly escaped
  - NUL and LF characters were not properly stripped if no control
    character replacement was to be done
  - NUL characters in the message body were silently dropped (this was
    a regeression introduced by some of the recent optimizations)
- bugfix: strings improperly reused, resulting in some message properties
  be populated with strings from previous messages. This was caused by
  an improper predicate check. [backported from v5]
- fixed some minor portability issues
- bugfix: reverse lookup reduction logic in imudp do DNS queries too often
  [imported from 4.4.2]
---------------------------------------------------------------------------
Version 4.5.2  [v4-beta] (rgerhards), 2009-08-21
- legacy syslog parser changed so that it now accepts date stamps in
  wrong case. Some devices seem to create them and I do not see any harm
  in supporting that.
- added $InputTCPMaxListeners directive - permits to specify how many 
  TCP servers shall be possible (default is 20).
- bugfix: memory leak with some input modules. Those inputs that
  use parseAndSubmitMsg() leak two small memory blocks with every message.
  Typically, those process only relatively few messages, so the issue 
  does most probably not have any effect in practice.
- bugfix: if tcp listen port could not be created, no error message was
  emitted
- bugfix: potential segfault in output file writer (omfile)
  In async write mode, we use modular arithmetic to index the output
  buffer array. However, the counter variables accidently were signed,
  thus resulting in negative indizes after integer overflow. That in turn
  could lead to segfaults, but was depending on the memory layout of 
  the instance in question (which in turn depended on a number of
  variables, like compile settings but also configuration). The counters
  are now unsigned (as they always should have been) and so the dangling
  mis-indexing does no longer happen. This bug potentially affected all
  installations, even if only some may actually have seen a segfault.
- bugfix: hostnames with dashes in them were incorrectly treated as
  malformed, thus causing them to be treated as TAG (this was a regression
  introduced from the "rfc3164 strict" change in 4.5.0).
---------------------------------------------------------------------------
Version 4.5.1  [DEVEL] (rgerhards), 2009-07-15
- CONFIG CHANGE: $HUPisRestart default is now "off". We are doing this
  to support removal of restart-type HUP in v5.
- bugfix: fromhost-ip was sometimes truncated
- bugfix: potential segfault when zip-compressed syslog records were
  received (double free)
- bugfix: properties inputname, fromhost, fromhost-ip, msg were lost when
  working with disk queues
- performance enhancement: much faster, up to twice as fast (depending
  on configuration)
- bugfix: abort condition when RecvFrom was not set and message reduction
  was on. Happend e.g. with imuxsock.
- added $klogConsoleLogLevel directive which permits to set a new
  console log level while rsyslog is active
- bugfix: message could be truncated after TAG, often when forwarding
  This was a result of an internal processing error if maximum field
  sizes had been specified in the property replacer.
- added ability for the TCP output action to "rebind" its send socket after
  sending n messages (actually, it re-opens the connection, the name is 
  used because this is a concept very similiar to $ActionUDPRebindInterval).
  New config directive $ActionSendTCPRebindInterval added for the purpose.
  By default, rebinding is disabled. This is considered useful for load
  balancers.
- testbench improvements
---------------------------------------------------------------------------
Version 4.5.0  [DEVEL] (rgerhards), 2009-07-02
- activation order of inputs changed, they are now activated only after
  privileges are dropped. Thanks to Michael Terry for the patch.
- greatly improved performance
- greatly reduced memory requirements of msg object
  to around half of the previous demand. This means that more messages can
  be stored in core! Due to fewer cache misses, this also means some
  performance improvement.
- improved config error messages: now contain a copy of the config line
  that (most likely) caused the error
- reduced max value for $DynaFileCacheSize to 1,000 (the former maximum
  of 10,000 really made no sense, even 1,000 is very high, but we like
  to keep the user in control ;)).
- added capability to fsync() queue disk files for enhanced reliability
  (also add's speed, because you do no longer need to run the whole file
  system in sync mode)
- more strict parsing of the hostname in rfc3164 mode, hopefully
  removes false positives (but may cause some trouble with hostname
  parsing). For details, see this bug tracker:
  http://bugzilla.adiscon.com/show_bug.cgi?id=126
- omfile rewrite to natively support zip files (includes large extension
  of the stream class)
- added configuration commands (see doc for explanations)
  * $OMFileZipLevel
  * $OMFileIOBufferSize
  * $OMFileFlushOnTXEnd
  * $MainMsgQueueSyncQueueFiles
  * $ActionQueueSyncQueueFiles
- done some memory accesses explicitely atomic
- bugfix: subtle (and usually irrelevant) issue in timout processing
  timeout could be one second too early if nanoseconds wrapped
- set a more sensible timeout for shutdow, now 1.5 seconds to complete
  processing (this also removes those cases where the shutdown message
  was not written because the termination happened before it)
- internal bugfix: object pointer was only reset to NULL when an object
  was actually destructed. This most likely had no effect to existing code,
  but it may also have caused trouble in remote cases. Similarly, the fix
  may also cause trouble...
- bugfix: missing initialization during timestamp creation
  This could lead to timestamps written in the wrong format, but not to
  an abort
---------------------------------------------------------------------------
Version 4.4.3  [v4-stable] (rgerhards), 2009-10-??
- bugfix: several smaller bugs resolved after flexelint review
  Thanks to varmojfekoj for the patch.
- bugfix: $ActionExecOnlyOnceEveryInterval did not work.
  This was a regression from the time() optimizations done in v4.
  Bug tracker: http://bugzilla.adiscon.com/show_bug.cgi?id=143
  Thanks to Klaus Tachtler for reporting this bug.
- bugfix: potential segfault on queue shutdown
  Thanks to varmojfekoj for the patch.
- bugfix: potential hang condition on queue shutdown
  [imported from v3-stable]
- bugfix: segfault on startup when -q or -Q option was given
  [imported from v3-stable]
---------------------------------------------------------------------------
Version 4.4.2  [v4-stable] (rgerhards), 2009-10-09
- bugfix: invalid handling of zero-sized messages, could lead to mis-
  addressing and potential memory corruption/segfault
- bugfix: zero-sized UDP messages are no longer processed
  until now, they were forwarded to processing, but this makes no sense
  Also, it looks like the system seems to provide a zero return code
  on a UDP recvfrom() from time to time for some internal reasons. These
  "receives" are now silently ignored.
- bugfix: random data could be appended to message, possibly causing
  segfaults
- bugfix: reverse lookup reduction logic in imudp do DNS queries too often
  A comparison was done between the current and the former source address.
  However, this was done on the full sockaddr_storage structure and not
  on the host address only. This has now been changed for IPv4 and IPv6.
  The end result of this bug could be a higher UDP message loss rate than
  necessary (note that UDP message loss can not totally be avoided due
  to the UDP spec)
---------------------------------------------------------------------------
Version 4.4.1  [v4-stable] (rgerhards), 2009-09-02
- features requiring Java are automatically disabled if Java is not
  present (thanks to Michael Biebl for his help!)
- bugfix: invalid double-quoted PRI, among others in outgoing messages
  This causes grief with all receivers.
  Bug tracker: http://bugzilla.adiscon.com/show_bug.cgi?id=147
- bugfix: Java testing tools were required, even if testbench was disabled
  This resulted in build errors if no Java was present on the build system,
  even though none of the selected option actually required Java.
  (I forgot to backport a similar fix to newer releases).
- bugfix (backport): omfwd segfault
  Note that the orginal (higher version) patch states this happens only
  when debugging mode is turned on. That statement is wrong: if debug
  mode is turned off, the message is not being emitted, but the division
  by zero in the actual parameters still happens.
---------------------------------------------------------------------------
Version 4.4.0  [v4-stable] (rgerhards), 2009-08-21
- bugfix: stderr/stdout were not closed to be able to emit error messages,
  but this caused ssh sessions to hang. Now we close them after the 
  initial initialization. See forum thread:
  http://kb.monitorware.com/controlling-terminal-issues-t9875.html
- bugfix: sending syslog messages with zip compression did not work
---------------------------------------------------------------------------
Version 4.3.2  [v4-beta] (rgerhards), 2009-06-24
- removed long-obsoleted property UxTradMsg
- added a generic network stream server (in addition to rather specific
  syslog tcp server)
- added ability for the UDP output action to rebind its send socket after
  sending n messages. New config directive $ActionSendUDPRebindInterval
  added for the purpose. By default, rebinding is disabled. This is 
  considered useful for load balancers.
- bugfix: imdiag/imtcp had a race condition
- improved testbench (now much better code design and reuse)
- added config switch --enable-testbench=no to turn off testbench
---------------------------------------------------------------------------
Version 4.3.1  [DEVEL] (rgerhards), 2009-05-25
- added capability to run multiple tcp listeners (on different ports)
- performance enhancement: imtcp calls parser no longer on input thread
  but rather inside on of the potentially many main msg queue worker
  threads (an enhancement scheduled for all input plugins where this is
  possible)
- added $GenerateConfigGraph configuration command which can be used
  to generate nice-looking (and very informative) rsyslog configuration
  graphs.
- added $ActionName configuration directive (currently only used for
  graph generation, but may find other uses)
- improved doc
  * added (hopefully) easier to grasp queue explanation
- improved testbench
  * added tests for queue disk-only mode (checks disk queue logic)
- bugfix: light and full delay watermarks had invalid values, badly
  affecting performance for delayable inputs
- build system improvements - thanks to Michael Biebl
- added new testing module imdiag, which enables to talk to the 
  rsyslog core at runtime. The current implementation is only a 
  beginning, but can be expanded over time
---------------------------------------------------------------------------
Version 4.3.0  [DEVEL] (rgerhards), 2009-04-17
- new feature: new output plugin omprog, which permits to start program
  and feed it (via its stdin) with syslog messages. If the program
  terminates, it is restarted.
- improved internal handling of RainerScript functions, building the
  necessary plumbing to support more functions with decent runtime
  performance. This is also necessary towards the long-term goal
  of loadable library modules.
- added new RainerScript function "tolower"
- improved testbench
  * added tests for tcp-based reception
  * added tcp-load test (1000 connections, 20,000 messages)
- added $MaxOpenFiles configuration directive
- bugfix: solved potential memory leak in msg processing, could manifest
  itself in imtcp
- bugfix: ompgsql did not detect problems in sql command execution
  this could cause loss of messages. The handling was correct if the
  connection broke, but not if there was a problem with statement
  execution. The most probable case for such a case would be invalid
  sql inside the template, and this is now much easier to diagnose.
---------------------------------------------------------------------------
Version 4.2.0  [v4-stable] (rgerhards), 2009-06-23
- bugfix: light and full delay watermarks had invalid values, badly
  affecting performance for delayable inputs
- imported all patches from 3.22.1 as of today (see below)
- bugfix: compile problems in im3195
---------------------------------------------------------------------------
Version 4.1.7  [BETA] (rgerhards), 2009-04-22
- bugfix: $InputTCPMaxSessions config directive was accepted, but not
  honored. This resulted in a fixed upper limit of 200 connections.
- bugfix: the default for $DirCreateMode was 0644, and as such wrong.
  It has now been changed to 0700. For some background, please see
  http://lists.adiscon.net/pipermail/rsyslog/2009-April/001986.html
- bugfix: ompgsql did not detect problems in sql command execution
  this could cause loss of messages. The handling was correct if the
  connection broke, but not if there was a problem with statement
  execution. The most probable case for such a case would be invalid
  sql inside the template, and this is now much easier to diagnose.
---------------------------------------------------------------------------
Version 4.1.6  [DEVEL] (rgerhards), 2009-04-07
- added new "csv" property replacer options to enable simple creation
  of CSV-formatted outputs (format from RFC4180 is used)
- implemented function support in RainerScript. That means the engine
  parses and compile functions, as well as executes a few build-in
  ones. Dynamic loading and registration of functions is not yet
  supported - but we now have a good foundation to do that later on.
- implemented the strlen() RainerScript function
- added a template output module
- added -T rsyslogd command line option, enables to specify a directory
  where to chroot() into on startup. This is NOT a security feature but
  introduced to support testing. Thus, -T does not make sure chroot()
  is used in a secure way. (may be removed later)
- added omstdout module for testing purposes. Spits out all messages to
  stdout - no config option, no other features
- added a parser testing suite (still needs to be extended, but a good
  start)
- modified $ModLoad statement so that for modules whom's name starts with
  a dot, no path is prepended (this enables relative-pathes and should
  not break any valid current config)
- fixed a bug that caused action retries not to work correctly
  situation was only cleared by a restart
- bugfix: closed dynafile was potentially never written until another
  dynafile name was generated - potential loss of messages
- improved omfile so that it properly suspends itself if there is an
  i/o or file name generation error. This enables it to be used with
  the full high availability features of rsyslog's engine
- bugfix: fixed some segaults on Solaris, where vsprintf() does not
  check for NULL pointers
- improved performance of regexp-based filters
  Thanks to Arnaud Cornet for providing the idea and initial patch.
- added a new way how output plugins may be passed parameters. This is
  more effcient for some outputs. They new can receive fields not only
  as a single string but rather in an array where each string is seperated.
- added (some) developer documentation for output plugin interface
- bugfix: potential abort with DA queue after high watermark is reached
  There exists a race condition that can lead to a segfault. Thanks
  go to vbernetr, who performed the analysis and provided patch, which
  I only tweaked a very little bit.
- bugfix: imtcp did incorrectly parse hostname/tag
  Thanks to Luis Fernando Muñoz Mejías for the patch.
---------------------------------------------------------------------------
Version 4.1.5  [DEVEL] (rgerhards), 2009-03-11
- bugfix: parser did not correctly parse fields in UDP-received messages
- added ERE support in filter conditions
  new comparison operation "ereregex"
- added new config directive $RepeatedMsgContainsOriginalMsg so that the
  "last message repeated n times" messages, if generated, may
  have an alternate format that contains the message that is being repeated
---------------------------------------------------------------------------
Version 4.1.4  [DEVEL] (rgerhards), 2009-01-29
- bugfix: inconsistent use of mutex/atomic operations could cause segfault
  details are too many, for full analysis see blog post at:
  http://blog.gerhards.net/2009/01/rsyslog-data-race-analysis.html
- bugfix: unitialized mutex was used in msg.c:getPRI
  This was subtle, because getPRI is called as part of the debugging code
  (always executed) in syslogd.c:logmsg.
- bufgix: $PreserveFQDN was not properly handled for locally emitted
  messages
---------------------------------------------------------------------------
Version 4.1.3  [DEVEL] (rgerhards), 2008-12-17
- added $InputTCPServerAddtlFrameDelimiter config directive, which
  enables to specify an additional, non-standard message delimiter
  for processing plain tcp syslog. This is primarily a fix for the invalid
  framing used in Juniper's NetScreen products. Credit to forum user
  Arv for suggesting this solution.
- added $InputTCPServerInputName property, which enables a name to be
  specified that will be available during message processing in the
  inputname property. This is considered useful for logic that treats
  messages differently depending on which input received them.
- added $PreserveFQDN config file directive
  Enables to use FQDNs in sender names where the legacy default
  would have stripped the domain part.
  Thanks to BlinkMind, Inc. http://www.blinkmind.com for sponsoring this
  development.
- bugfix: imudp went into an endless loop under some circumstances
  (but could also leave it under some other circumstances...)
  Thanks to David Lang and speedfox for reporting this issue.
---------------------------------------------------------------------------
Version 4.1.2  [DEVEL] (rgerhards), 2008-12-04
- bugfix: code did not compile without zlib
- security bugfix: $AllowedSender was not honored, all senders were
  permitted instead (see http://www.rsyslog.com/Article322.phtml)
- security fix: imudp emitted a message when a non-permitted sender
  tried to send a message to it. This behaviour is operator-configurable.
  If enabled, a message was emitted each time. That way an attacker could
  effectively fill the disk via this facility. The message is now
  emitted only once in a minute (this currently is a hard-coded limit,
  if someone comes up with a good reason to make it configurable, we
  will probably do that).
- doc bugfix: typo in v3 compatibility document directive syntax
  thanks to Andrej for reporting
- imported other changes from 3.21.8 and 3.20.1 (see there)
---------------------------------------------------------------------------
Version 4.1.1  [DEVEL] (rgerhards), 2008-11-26
- added $PrivDropToGroup, $PrivDropToUser, $PrivDropToGroupID,
  $PrivDropToUserID config directives to enable dropping privileges.
  This is an effort to provide a security enhancement. For the limits of this
  approach, see http://wiki.rsyslog.com/index.php/Security
- re-enabled imklog to compile on FreeBSD (brought in from beta)
---------------------------------------------------------------------------
Version 4.1.0  [DEVEL] (rgerhards), 2008-11-18

********************************* WARNING *********************************
This version has a slightly different on-disk format for message entries.
As a consequence, old queue files being read by this version may have
an invalid output timestamp, which could result to some malfunction inside
the output driver. It is recommended to drain queues with the previous
version before switching to this one.
********************************* WARNING *********************************

- greatly enhanced performance when compared to v3.
- added configuration directive "HUPisRestart" which enables to configure
  HUP to be either a full restart or "just" a leightweight way to
  close open files.
- enhanced legacy syslog parser to detect year if part of the timestamp
  the format is based on what Cisco devices seem to emit.
- added a setting "$OptimizeForUniprocessor" to enable users to turn off
  pthread_yield calls which are counter-productive on multiprocessor 
  machines (but have been shown to be useful on uniprocessors)
- reordered imudp processing. Message parsing is now done as part of main
  message queue worker processing (was part of the input thread)
  This should also improve performance, as potentially more work is
  done in parallel.
- bugfix: compressed syslog messages could be slightly mis-uncompressed
  if the last byte of the compressed record was a NUL
- added $UDPServerTimeRequery option which enables to work with
  less acurate timestamps in favor of performance. This enables querying
  of the time only every n-th time if imudp is running in the tight
  receive loop (aka receiving messsages at a high rate)
- doc bugfix: queue doc had wrong parameter name for setting controlling
  worker thread shutdown period
- restructured rsyslog.conf documentation
- bugfix: memory leak in ompgsql
  Thanks to Ken for providing the patch
---------------------------------------------------------------------------
Version 3.22.4 [v3-stable] (rgerhards), 2010-??-??
- bugfix: action resume interval incorrectly handled, thus took longer to
  resume
- bugfix: cosmetic: proper constant used instead of number in open call
- bugfix: timestamp was incorrectly calculated for timezones with minute
  offset
  closes: http://bugzilla.adiscon.com/show_bug.cgi?id=271
- improved some code based on clang static analyzer results
- bugfix: potential misadressing in property replacer
---------------------------------------------------------------------------
Version 3.22.3 [v3-stable] (rgerhards), 2010-11-24
- bugfix(important): problem in TLS handling could cause rsyslog to loop
  in a tight loop, effectively disabling functionality and bearing the
  risk of unresponsiveness of the whole system.
  Bug tracker: http://bugzilla.adiscon.com/show_bug.cgi?id=194
---------------------------------------------------------------------------
Version 3.22.2 [v3-stable] (rgerhards), 2010-08-05
- bugfix: comment char ('#') in literal terminated script parsing
  and thus could not be used.
  but tracker: http://bugzilla.adiscon.com/show_bug.cgi?id=119
- enhance: imrelp now also provides remote peer's IP address 
  [if librelp != 1.0.0 is used]
- bugfix: sending syslog messages with zip compression did not work
- bugfix: potential hang condition on queue shutdown
- bugfix: segfault on startup when -q or -Q option was given
  bug tracker: http://bugzilla.adiscon.com/show_bug.cgi?id=157
  Thanks to Jonas Nogueira for reporting this bug.
- clarified use of $ActionsSendStreamDriver[AuthMode/PermittedPeers]
  in doc set (require TLS drivers)
- bugfix: $CreateDirs variable not properly initialized, default thus
  was random (but most often "on")
- bugfix: potential segfault when -p command line option was used
  thanks to varmojfekoj for pointing me at this bug
- bugfix: programname filter in ! configuration can not be reset
  Thanks to Kiss Gabor for the patch.
---------------------------------------------------------------------------
Version 3.22.1 [v3-stable] (rgerhards), 2009-07-02
- bugfix: invalid error message issued if $inlcudeConfig was on an empty
  set of files (e.g. *.conf, where none such files existed)
  thanks to Michael Biebl for reporting this bug
- bugfix: when run in foreground (but not in debug mode), a 
  debug message ("DoDie called") was emitted at shutdown. Removed.
  thanks to Michael Biebl for reporting this bug
- bugfix: some garbagge was emitted to stderr on shutdown. This
  garbage consisted of file names, which were written during 
  startup (key point: not a pointer error)
  thanks to Michael Biebl for reporting this bug
- bugfix: startup and shutdown message were emitted to stdout
  thanks to Michael Biebl for reporting this bug
- bugfix: error messages were not emitted to stderr in forked mode
  (stderr and stdo are now kept open across forks)
- bugfix: internal messages were emitted to whatever file had fd2 when
  rsyslogd ran in forked mode (as usual!)
  Thanks to varmojfekoj for the patch
- small enhancement: config validation run now exits with code 1 if an
  error is detected. This change is considered important but small enough
  to apply it directly to the stable version. [But it is a border case,
  the change requires more code than I had hoped. Thus I have NOT tried
  to actually catch all cases, this is left for the current devel
  releases, if necessary]
- bugfix: light and full delay watermarks had invalid values, badly
  affecting performance for delayable inputs
- bugfix: potential segfault issue when multiple $UDPServerRun directives
  are specified. Thanks to Michael Biebl for helping to debug this one.
- relaxed GnuTLS version requirement to 1.4.0 after confirmation from the
  field that this version is sufficient
- bugfix: parser did not properly handle empty structured data
- bugfix: invalid mutex release in msg.c (detected under thread debugger,
  seems not to have any impact on actual deployments)
---------------------------------------------------------------------------
Version 3.22.0 [v3-stable] (rgerhards), 2009-04-21
This is the first stable release that includes the full functionality
of the 3.21.x version tree.
- bugfix: $InputTCPMaxSessions config directive was accepted, but not
  honored. This resulted in a fixed upper limit of 200 connections.
- bugfix: the default for $DirCreateMode was 0644, and as such wrong.
  It has now been changed to 0700. For some background, please see
  http://lists.adiscon.net/pipermail/rsyslog/2009-April/001986.html
- bugfix: ompgsql did not detect problems in sql command execution
  this could cause loss of messages. The handling was correct if the
  connection broke, but not if there was a problem with statement
  execution. The most probable case for such a case would be invalid
  sql inside the template, and this is now much easier to diagnose.
---------------------------------------------------------------------------
Version 3.21.11 [BETA] (rgerhards), 2009-04-03
- build system improvements contributed by Michael Biebl - thx!
- all patches from 3.20.5 incorporated (see it's ChangeLog entry)
---------------------------------------------------------------------------
Version 3.21.10 [BETA] (rgerhards), 2009-02-02
- bugfix: inconsistent use of mutex/atomic operations could cause segfault
  details are too many, for full analysis see blog post at:
  http://blog.gerhards.net/2009/01/rsyslog-data-race-analysis.html
- the string "Do Die" was accidently emited upon exit in non-debug mode
  This has now been corrected. Thanks to varmojfekoj for the patch.
- some legacy options were not correctly processed.
  Thanks to varmojfekoj for the patch.
- doc bugfix: v3-compatiblity document had typo in config directive
  thanks to Andrej for reporting this
---------------------------------------------------------------------------
Version 3.21.9 [BETA] (rgerhards), 2008-12-04
- re-release of 3.21.8 with an additional fix, that could also lead
  to DoS; 3.21.8 has been removed from the official download archives
- security fix: imudp emitted a message when a non-permitted sender
  tried to send a message to it. This behaviour is operator-configurable.
  If enabled, a message was emitted each time. That way an attacker could
  effectively fill the disk via this facility. The message is now
  emitted only once in a minute (this currently is a hard-coded limit,
  if someone comes up with a good reason to make it configurable, we
  will probably do that).
---------------------------------------------------------------------------
Version 3.21.8  [BETA] (rgerhards), 2008-12-04
- bugfix: imklog did not compile on FreeBSD
- security bugfix: $AllowedSender was not honored, all senders were
  permitted instead (see http://www.rsyslog.com/Article322.phtml)
- merged in all other changes from 3.20.1 (see there)
---------------------------------------------------------------------------
Version 3.21.7  [BETA] (rgerhards), 2008-11-11
- this is the new beta branch, based on the former 3.21.6 devel
- new functionality: ZERO property replacer nomatch option (from v3-stable)
---------------------------------------------------------------------------
Version 3.21.6  [DEVEL] (rgerhards), 2008-10-22
- consolidated time calls during msg object creation, improves performance
  and consistency
- bugfix: solved a segfault condition
- bugfix: subsecond time properties generated by imfile, imklog and
  internal messages could be slightly inconsistent
- bugfix: (potentially big) memory leak on HUP if queues could not be
  drained before timeout - thanks to David Lang for pointing this out
- added capability to support multiple module search pathes. Thank
  to Marius Tomaschewski for providing the patch.
- bugfix: im3195 did no longer compile
- improved "make distcheck" by ensuring everything relevant is recompiled
---------------------------------------------------------------------------
Version 3.21.5  [DEVEL] (rgerhards), 2008-09-30
- performance optimization: unnecessary time() calls during message
  parsing removed - thanks to David Lang for his excellent performance
  analysis
- added new capability to property replacer: multiple immediately
  successive field delimiters are treated as a single one.
  Thanks to Zhuang Yuyao for the patch.
- added message property "inputname", which contains the name of the
  input (module) that generated it. Presence is depending on suport in
  each input module (else it is blank).
- added system property "$myhostname", which contains the name of the
  local host as it knows itself.
- imported a number of fixes and enhancements from the stable and
  devel branches, including a fix to a potential segfault on HUP
  when using UDP listners
- re-enabled gcc builtin atomic operations and added a proper
  ./configure check
- bugfix: potential race condition when adding messages to queue
  There was a wrong order of mutex lock operations. It is hard to
  believe that really caused problems, but in theory it could and with
  threading we often see that theory becomes practice if something is only
  used long enough on a fast enough machine with enough CPUs ;)
- cleaned up internal debug system code and made it behave better
  in regard to multi-threading
---------------------------------------------------------------------------
Version 3.21.4  [DEVEL] (rgerhards), 2008-09-04
- removed compile time fixed message size limit (was 2K), limit can now
  be set via $MaxMessageSize global config directive (finally gotten rid
  of MAXLINE ;))
- enhanced doc for $ActionExecOnlyEveryNthTimeTimeout
- integrated a number of patches from 3.18.4, namely
  - bugfix: order-of magnitude issue with base-10 size definitions
    in config file parser. Could lead to invalid sizes, constraints
    etc for e.g. queue files and any other object whose size was specified
    in base-10 entities. Did not apply to binary entities. Thanks to
    RB for finding this bug and providing a patch.
  - bugfix: action was not called when system time was set backwards
    (until the previous time was reached again). There are still some
    side-effects when time is rolled back (A time rollback is really a bad
    thing to do, ideally the OS should issue pseudo time (like NetWare did)
    when the user tries to roll back time). Thanks to varmojfekoj for this
    patch.
  - doc bugfix: rsyslog.conf man page improved and minor nit fixed
    thanks to Lukas Kuklinek for the patch.
---------------------------------------------------------------------------
Version 3.21.3  [DEVEL] (rgerhards), 2008-08-13
- added ability to specify flow control mode for imuxsock
- added ability to execute actions only after the n-th call of the action
  This also lead to the addition of two new config directives:
  $ActionExecOnlyEveryNthTime and $ActionExecOnlyEveryNthTimeTimeout
  This feature is useful, for example, for alerting: it permits you to
  send an alert only after at least n occurences of a specific message
  have been seen by rsyslogd. This protectes against false positives
  due to waiting for additional confirmation.
- bugfix: IPv6 addresses could not be specified in forwarding actions
  New syntax @[addr]:port introduced to enable that. Root problem was IPv6
  addresses contain colons.
- somewhat enhanced debugging messages
- imported from 3.18.3:
  - enhanced ommysql to support custom port to connect to server
    Port can be set via new $ActionOmmysqlServerPort config directive
    Note: this was a very minor change and thus deemed appropriate to be
    done in the stable release.
  - bugfix: misspelled config directive, previously was
    $MainMsgQueueWorkeTimeoutrThreadShutdown, is now
    $MainMsgQueueWorkerTimeoutThreadShutdown. Note that the misspelled
    directive is not preserved - if the misspelled directive was used
    (which I consider highly unlikely), the config file must be changed.
    Thanks to lperr for reporting the bug.
---------------------------------------------------------------------------
Version 3.21.2  [DEVEL] (rgerhards), 2008-08-04
- added $InputUnixListenSocketHostName config directive, which permits to
  override the hostname being used on a local unix socket. This is useful
  for differentiating "hosts" running in several jails. Feature was
  suggested by David Darville, thanks for the suggestion.
- enhanced ommail to support multiple email recipients. This is done by
  specifying $ActionMailTo multiple times. Note that this introduces a
  small incompatibility to previous config file syntax: the recipient
  list is now reset for each action (we honestly believe that will
  not cause any problem - apologies if it does).
- enhanced troubleshooting documentation
---------------------------------------------------------------------------
Version 3.21.1  [DEVEL] (rgerhards), 2008-07-30
- bugfix: no error was reported if the target of a $IncludeConfig
  could not be accessed.
- added testbed for common config errors
- added doc for -u option to rsyslogd man page
- enhanced config file checking - no active actions are detected
- added -N rsyslogd command line option for a config validation run
  (which does not execute actual syslogd code and does not interfere
  with a running instance)
- somewhat improved emergency configuration. It is now also selected
  if the config contains no active actions
- rsyslogd error messages are now reported to stderr by default. can be
  turned off by the new "$ErrorMessagesToStderr off" directive
 Thanks to HKS for suggesting the new features.
---------------------------------------------------------------------------
Version 3.21.0  [DEVEL] (rgerhards), 2008-07-18
- starts a new devel branch
- added a generic test driver for RainerScript plus some test cases
  to the testbench
- added a small diagnostic tool to obtain result of gethostname() API
- imported all changes from 3.18.1 until today (some quite important,
  see below)
---------------------------------------------------------------------------
Version 3.20.6 [v3-stable] (rgerhards), 2009-04-16
- this is the last v3-stable for the 3.20.x series
- bugfix: $InputTCPMaxSessions config directive was accepted, but not
  honored. This resulted in a fixed upper limit of 200 connections.
- bugfix: the default for $DirCreateMode was 0644, and as such wrong.
  It has now been changed to 0700. For some background, please see
  http://lists.adiscon.net/pipermail/rsyslog/2009-April/001986.html
---------------------------------------------------------------------------
Version 3.20.5 [v3-stable] (rgerhards), 2009-04-02
- bugfix: potential abort with DA queue after high watermark is reached
  There exists a race condition that can lead to a segfault. Thanks
  go to vbernetr, who performed the analysis and provided patch, which
  I only tweaked a very little bit.
- fixed bugs in RainerScript:
  o when converting a number and a string to a common type, both were 
    actually converted to the other variable's type.
  o the value of rsCStrConvertToNumber() was miscalculated.
  Thanks to varmojfekoj for the patch
- fixed a bug in configure.ac which resulted in problems with
  environment detection - thanks to Michael Biebl for the patch
- fixed a potential segfault problem in gssapi code
  thanks to varmojfekoj for the patch
- doc enhance: provide standard template for MySQL module and instructions
  on how to modify schema
---------------------------------------------------------------------------
Version 3.20.4 [v3-stable] (rgerhards), 2009-02-09
- bugfix: inconsistent use of mutex/atomic operations could cause segfault
  details are too many, for full analysis see blog post at:
  http://blog.gerhards.net/2009/01/rsyslog-data-race-analysis.html
- bugfix: invalid ./configure settings for RFC3195
  thanks to Michael Biebl for the patch
- bugfix: invalid mutex access in msg.c
- doc bugfix: dist tarball missed 2 files, had one extra file that no
  longer belongs into it. Thanks to Michael Biebl for pointing this out.
---------------------------------------------------------------------------
Version 3.20.3 [v3-stable] (rgerhards), 2009-01-19
- doc bugfix: v3-compatiblity document had typo in config directive
  thanks to Andrej for reporting this
- fixed a potential segfault condition with $AllowedSender directive
  On HUP, the root pointers were not properly cleaned up. Thanks to
  Michael Biebel, olgoat, and Juha Koho for reporting and analyzing
  the bug.
---------------------------------------------------------------------------
Version 3.20.2 [v3-stable] (rgerhards), 2008-12-04
- re-release of 3.20.1 with an additional fix, that could also lead
  to DoS; 3.20.1 has been removed from the official download archives
- security fix: imudp emitted a message when a non-permitted sender
  tried to send a message to it. This behaviour is operator-configurable.
  If enabled, a message was emitted each time. That way an attacker could
  effectively fill the disk via this facility. The message is now
  emitted only once in a minute (this currently is a hard-coded limit,
  if someone comes up with a good reason to make it configurable, we
  will probably do that).
---------------------------------------------------------------------------
Version 3.20.1 [v3-stable] (rgerhards), 2008-12-04
- security bugfix: $AllowedSender was not honored, all senders were
  permitted instead
- enhance: regex nomatch option "ZERO" has been added
  This allows to return the string 0 if a regular expression is
  not found. This is probably useful for storing numerical values into
  database columns.
- bugfix: memory leak in gtls netstream driver fixed
  memory was lost each time a TLS session was torn down. This could 
  result in a considerable memory leak if it happened quite frequently
  (potential system crash condition)
- doc update: documented how to specify multiple property replacer
  options + link to new online regex generator tool added
- minor bufgfix: very small memory leak in gtls netstream driver
  around a handful of bytes (< 20) for each HUP
- improved debug output for regular expressions inside property replacer
  RE's seem to be a big trouble spot and I would like to have more
  information inside the debug log. So I decided to add some additional
  debug strings permanently.
---------------------------------------------------------------------------
Version 3.20.0 [v3-stable] (rgerhards), 2008-11-05
- this is the inital release of the 3.19.x branch as a stable release
- bugfix: double-free in pctp netstream driver. Thank to varmojfeko
  for the patch
---------------------------------------------------------------------------
Version 3.19.12 [BETA] (rgerhards), 2008-10-16
- bugfix: subseconds where not correctly extracted from a timestamp
  if that timestamp did not contain any subsecond information (the
  resulting string was garbagge but should have been "0", what it
  now is).
- increased maximum size of a configuration statement to 4K (was 1K)
- imported all fixes from the stable branch (quite a lot)
- bugfix: (potentially big) memory leak on HUP if queues could not be
  drained before timeout - thanks to David Lang for pointing this out
---------------------------------------------------------------------------
Version 3.19.11 [BETA] (rgerhards), 2008-08-25
This is a refresh of the beta. No beta-specific fixes have been added.
- included fixes from v3-stable (most importantly 3.18.3)
---------------------------------------------------------------------------
Version 3.19.10 [BETA] (rgerhards), 2008-07-15
- start of a new beta branch based on former 3.19 devel branch
- bugfix: bad memory leak in disk-based queue modes
- bugfix: UDP syslog forwarding did not work on all platforms
  the ai_socktype was incorrectly set to 1. On some platforms, this
  lead to failing name resolution (e.g. FreeBSD 7). Thanks to HKS for
  reporting the bug.
- bugfix: priority was incorrectly calculated on FreeBSD 7,
  because the LOG_MAKEPRI() C macro has a different meaning there (it
  is just a simple addition of faciltity and severity). I have changed
  this to use own, consistent, code for PRI calculation. Thank to HKS
  for reporting this bug.
- bugfix (cosmetical): authorization was not checked when gtls handshake
  completed immediately. While this sounds scary, the situation can not
  happen in practice. We use non-blocking IO only for server-based gtls
  session setup. As TLS requires the exchange of multiple frames before
  the handshake completes, it simply is impossible to do this in one
  step. However, it is useful to have the code path correct even for 
  this case - otherwise, we may run into problems if the code is changed
  some time later (e.g. to use blocking sockets). Thanks to varmojfekoj
  for providing the patch.
- important queue bugfix from 3.18.1 imported (see below)
- cleanup of some debug messages
---------------------------------------------------------------------------
Version 3.19.9 (rgerhards), 2008-07-07
- added tutorial for creating a TLS-secured syslog infrastructure
- rewritten omusrmsg to no longer fork() a new process for sending messages
  this caused some problems with the threading model, e.g. zombies. Also,
  it was far less optimal than it is now.
- bugfix: machine certificate was required for client even in TLS anon mode
  Reference: http://bugzilla.adiscon.com/show_bug.cgi?id=85
  The fix also slightly improves performance by not storing certificates in
  client sessions when there is no need to do so.
- bugfix: RainerScript syntax error was not always detected
---------------------------------------------------------------------------
Version 3.19.8 (rgerhards), 2008-07-01
- bugfix: gtls module did not correctly handle EGAIN (and similar) recv()
  states. This has been fixed by introducing a new abstraction layer inside
  gtls.
- added (internal) error codes to error messages; added redirector to
  web description of error codes
  closes bug http://bugzilla.adiscon.com/show_bug.cgi?id=20
- disabled compile warnings caused by third-party libraries
- reduced number of compile warnings in gcc's -pedantic mode
- some minor documentation improvements
- included all fixes from beta 3.17.5
---------------------------------------------------------------------------
Version 3.19.7 (rgerhards), 2008-06-11
- added new property replacer option "date-subseconds" that enables
  to query just the subsecond part of a high-precision timestamp
- somewhat improved plain tcp syslog reliability by doing a connection
  check before sending. Credits to Martin Schuette for providing the
  idea. Details are available at
  http://blog.gerhards.net/2008/06/reliable-plain-tcp-syslog-once-again.html
- made rsyslog tickless in the (usual and default) case that repeated
  message reduction is turned off. More info:
  http://blog.gerhards.net/2008/06/coding-to-save-environment.html
- some build system cleanup, thanks to Michael Biebl
- bugfix: compile under (Free)BSD failed due to some invalid library
  definitions - this is fixed now. Thanks to Michael Biebl for the patch.
---------------------------------------------------------------------------
Version 3.19.6 (rgerhards), 2008-06-06
- enhanced property replacer to support multiple regex matches
- bugfix: part of permittedPeer structure was not correctly initialized
  thanks to varmojfekoj for spotting this
- bugfix: off-by-one bug during certificate check
- bugfix: removed some memory leaks in TLS code
---------------------------------------------------------------------------
Version 3.19.5 (rgerhards), 2008-05-30
- enabled Posix ERE expressions inside the property replacer
  (previously BRE was permitted only)
- provided ability to specify that a regular expression submatch shall
  be used inside the property replacer
- implemented in property replacer: if a regular expression does not match,
  it can now either return "**NO MATCH** (default, as before), a blank
  property or the full original property text
- enhanced property replacer to support multiple regex matches
---------------------------------------------------------------------------
Version 3.19.4 (rgerhards), 2008-05-27
- implemented x509/certvalid gtls auth mode
- implemented x509/name gtls auth mode (including wildcards)
- changed fingerprint gtls auth mode to new format fingerprint
- protected gtls error string function by a mutex. Without it, we
  could have a race condition in extreme cases. This was very remote,
  but now can no longer happen.
- changed config directive name to reflect different use
  $ActionSendStreamDriverCertFingerprint is now
  $ActionSendStreamDriverPermittedPeer and can be used both for
  fingerprint and name authentication (similar to the input side)
- bugfix: sender information (fromhost et al) was missing in imudp
  thanks to sandiso for reporting this bug
- this release fully inplements IETF's syslog-transport-tls-12 plus
  the latest text changes Joe Salowey provided via email. Not included
  is ipAddress subjectAltName authentication, which I think will be
  dropped from the draft. I don't think there is any real need for it.
This release also includes all bug fix up to today from the beta
and stable branches. Most importantly, this means the bugfix for
100% CPU utilization by imklog.
---------------------------------------------------------------------------
Version 3.19.3 (rgerhards), 2008-05-21
- added ability to authenticate the server against its certificate
  fingerprint
- added ability for client to provide its fingerprint
- added ability for server to obtain client cert's fingerprint
- bugfix: small mem leak in omfwd on exit (strmdriver name was not freed)
- bugfix: $ActionSendStreamDriver had no effect
- bugfix: default syslog port was no longer used if none was
  configured. Thanks to varmojfekoj for the patch
- bugfix: missing linker options caused build to fail on some
  systems. Thanks to Tiziano Mueller for the patch.
---------------------------------------------------------------------------
Version 3.19.2 (rgerhards), 2008-05-16
- bugfix: TCP input modules did incorrectly set fromhost property
  (always blank)
- bugfix: imklog did not set fromhost property
- added "fromhost-ip" property
  Note that adding this property changes the on-disk format for messages.
  However, that should not have any bad effect on existing spool files.
  But you will run into trouble if you create a spool file with this
  version and then try to process it with an older one (after a downgrade).
  Don't do that ;)
- added "RSYSLOG_DebugFormat" canned template
- bugfix: hostname and fromhost were swapped when a persisted message
  (in queued mode) was read in
- bugfix: lmtcpclt, lmtcpsrv and lmgssutil did all link to the static
  runtime library, resulting in a large size increase (and potential
  "interesting" effects). Thanks to Michael Biebel for reporting the size
  issue.
- bugfix: TLS server went into an endless loop in some situations.
  Thanks to Michael Biebl for reporting the problem.
- fixed potential segfault due to invalid call to cfsysline
  thanks to varmojfekoj for the patch
---------------------------------------------------------------------------
Version 3.19.1 (rgerhards), 2008-05-07
- configure help for --enable-gnutls wrong - said default is "yes" but
  default actually is "no" - thanks to darix for pointing this out
- file dirty.h was missing - thanks to darix for pointing this out
- bugfix: man files were not properly distributed - thanks to
  darix for reporting and to Michael Biebl for help with the fix
- some minor cleanup
---------------------------------------------------------------------------
Version 3.19.0 (rgerhards), 2008-05-06
- begins new devel branch version
- implemented TLS for plain tcp syslog (this is also the world's first
  implementation of IETF's upcoming syslog-transport-tls draft)
- partly rewritten and improved omfwd among others, now loads TCP
  code only if this is actually necessary
- split of a "runtime library" for rsyslog - this is not yet a clean
  model, because some modularization is still outstanding. In theory,
  this shall enable other utilities but rsyslogd to use the same
  runtime
- implemented im3195, the RFC3195 input as a plugin
- changed directory structure, files are now better organized
- a lot of cleanup in regard to modularization
- -c option no longer must be the first option - thanks to varmjofekoj
  for the patch
---------------------------------------------------------------------------
Version 3.18.7 (rgerhards), 2008-12-??
- bugfix: the default for $DirCreateMode was 0644, and as such wrong.
  It has now been changed to 0700. For some background, please see
  http://lists.adiscon.net/pipermail/rsyslog/2009-April/001986.html
- fixed a potential segfault condition with $AllowedSender directive
  On HUP, the root pointers were not properly cleaned up. Thanks to
  Michael Biebel, olgoat, and Juha Koho for reporting and analyzing
  the bug.
- some legacy options were not correctly processed.
  Thanks to varmojfekoj for the patch.
- doc bugfix: some spelling errors in man pages corrected. Thanks to
  Geoff Simmons for the patch.
---------------------------------------------------------------------------
Version 3.18.6 (rgerhards), 2008-12-08
- security bugfix: $AllowedSender was not honored, all senders were
  permitted instead (see http://www.rsyslog.com/Article322.phtml)
  (backport from v3-stable, v3.20.9)
- minor bugfix: dual close() call on tcp session closure
---------------------------------------------------------------------------
Version 3.18.5 (rgerhards), 2008-10-09
- bugfix: imudp input module could cause segfault on HUP
  It did not properly de-init a variable acting as a linked list head.
  That resulted in trying to access freed memory blocks after the HUP.
- bugfix:  rsyslogd could hang on HUP
  because getnameinfo() is not cancel-safe, but was not guarded against
  being cancelled. pthread_cancel() is routinely being called during
  HUP processing.
- bugfix[minor]: if queue size reached light_delay mark, enqueuing
  could potentially be blocked for a longer period of time, which
  was not the behaviour desired.
- doc bugfix: $ActionExecOnlyWhenPreviousIsSuspended was still misspelled
  as $...OnlyIfPrev... in some parts of the documentation. Thanks to 
  Lorenzo M. Catucci for reporting this bug.
- added doc on malformed messages, cause and how to work-around, to the
  doc set
- added doc on how to build from source repository
---------------------------------------------------------------------------
Version 3.18.4 (rgerhards), 2008-09-18
- bugfix: order-of magnitude issue with base-10 size definitions
  in config file parser. Could lead to invalid sizes, constraints
  etc for e.g. queue files and any other object whose size was specified
  in base-10 entities. Did not apply to binary entities. Thanks to
  RB for finding this bug and providing a patch.
- bugfix: action was not called when system time was set backwards
  (until the previous time was reached again). There are still some
  side-effects when time is rolled back (A time rollback is really a bad
  thing to do, ideally the OS should issue pseudo time (like NetWare did)
  when the user tries to roll back time). Thanks to varmojfekoj for this
  patch.
- doc bugfix: rsyslog.conf man page improved and minor nit fixed
  thanks to Lukas Kuklinek for the patch.
- bugfix: error code -2025 was used for two different errors. queue full
  is now -2074 and -2025 is unique again. (did cause no real problem
  except for troubleshooting)
- bugfix: default discard severity was incorrectly set to 4, which lead
  to discard-on-queue-full to be enabled by default. That could cause
  message loss where non was expected.  The default has now been changed
  to the correct value of 8, which disables the functionality. This
  problem applied both to the main message queue and the action queues.
  Thanks to Raoul Bhatia for pointing out this problem.
- bugfix: option value for legacy -a option could not be specified,
  resulting in strange operations. Thanks to Marius Tomaschewski
  for the patch.
- bugfix: colon after date should be ignored, but was not. This has
  now been corrected. Required change to the internal ParseTIMESTAMP3164()
  interface.
---------------------------------------------------------------------------
Version 3.18.3 (rgerhards), 2008-08-18
- bugfix: imfile could cause a segfault upon rsyslogd HUP and termination
  Thanks to lperr for an excellent bug report that helped detect this
  problem.
- enhanced ommysql to support custom port to connect to server
  Port can be set via new $ActionOmmysqlServerPort config directive
  Note: this was a very minor change and thus deemed appropriate to be
  done in the stable release.
- bugfix: misspelled config directive, previously was
  $MainMsgQueueWorkeTimeoutrThreadShutdown, is now
  $MainMsgQueueWorkerTimeoutThreadShutdown. Note that the misspelled
  directive is not preserved - if the misspelled directive was used
  (which I consider highly unlikely), the config file must be changed.
  Thanks to lperr for reporting the bug.
- disabled flow control for imuxsock, as it could cause system hangs
  under some circumstances. The devel (3.21.3 and above) will
  re-enable it and provide enhanced configurability to overcome the
  problems if they occur.
---------------------------------------------------------------------------
Version 3.18.2 (rgerhards), 2008-08-08
- merged in IPv6 forwarding address bugfix from v2-stable
---------------------------------------------------------------------------
Version 3.18.1 (rgerhards), 2008-07-21
- bugfix: potential segfault in creating message mutex in non-direct queue
  mode. rsyslogd segfaults on freeeBSD 7.0 (an potentially other platforms)
  if an action queue is running in any other mode than non-direct. The
  same problem can potentially be triggered by some main message queue
  settings. In any case, it will manifest during rsylog's startup. It is
  unlikely to happen after a successful startup (the only window of
  exposure may be a relatively seldom executed action running in queued
  mode). This has been corrected. Thank to HKS for point out the problem.
- bugfix: priority was incorrectly calculated on FreeBSD 7,
  because the LOG_MAKEPRI() C macro has a different meaning there (it
  is just a simple addition of faciltity and severity). I have changed
  this to use own, consistent, code for PRI calculation. [Backport from
  3.19.10]
- bugfix: remove PRI part from kernel message if it is present
  Thanks to Michael Biebl for reporting this bug
- bugfix: mark messages were not correctly written to text log files
  the markmessageinterval was not correctly propagated to all places
  where it was needed. This resulted in rsyslog using the default
  (20 minutes) in some code pathes, what looked to the user like mark
  messages were never written.
- added a new property replacer option "sp-if-no-1st-sp" to cover
  a problem with RFC 3164 based interpreation of tag separation. While
  it is a generic approach, it fixes a format problem introduced in
  3.18.0, where kernel messages no longer had a space after the tag.
  This is done by a modifcation of the default templates.
  Please note that this may affect some messages where there intentionally
  is no space between the tag and the first character of the message
  content. If so, this needs to be worked around via a specific
  template. However, we consider this scenario to be quite remote and,
  even if it exists, it is not expected that it will actually cause
  problems with log parsers (instead, we assume the new default template
  behaviour may fix previous problems with log parsers due to the 
  missing space).
- bugfix: imklog module was not correctly compiled for GNU/kFreeBSD.
  Thanks to Petr Salinger for the patch
- doc bugfix: property replacer options secpath-replace and
  secpath-drop were not documented
- doc bugfix: fixed some typos in rsyslog.conf man page
- fixed typo in source comment  - thanks to Rio Fujita
- some general cleanup (thanks to Michael Biebl)
---------------------------------------------------------------------------
Version 3.18.0 (rgerhards), 2008-07-11
- begun a new v3-stable based on former 3.17.4 beta plus patches to
  previous v3-stable
- bugfix in RainerScript: syntax error was not always detected
---------------------------------------------------------------------------
Version 3.17.5 (rgerhards), 2008-06-27
- added doc: howto set up a reliable connection to remote server via
  queued mode (and plain tcp protocol)
- bugfix: comments after actions were not properly treated. For some
  actions (e.g. forwarding), this could also lead to invalid configuration
---------------------------------------------------------------------------
Version 3.17.4 (rgerhards), 2008-06-16
- changed default for $KlogSymbolLookup to "off". The directive is
  also scheduled for removal in a later version. This was necessary
  because on kernels >= 2.6, the kernel does the symbol lookup itself. The
  imklog lookup logic then breaks the log message and makes it unusable.
---------------------------------------------------------------------------
Version 3.17.3 (rgerhards), 2008-05-28
- bugfix: imklog went into an endless loop if a PRI value was inside
  a kernel log message (unusual case under Linux, frequent under BSD)
---------------------------------------------------------------------------
Version 3.17.2 (rgerhards), 2008-05-04
- this version is the new beta, based on 3.17.1 devel feature set
- merged in imklog bug fix from v3-stable (3.16.1)
---------------------------------------------------------------------------
Version 3.17.1 (rgerhards), 2008-04-15
- removed dependency on MAXHOSTNAMELEN as much as it made sense.
  GNU/Hurd does not define it (because it has no limit), and we have taken
  care for cases where it is undefined now. However, some very few places
  remain where IMHO it currently is not worth fixing the code. If it is
  not defined, we have used a generous value of 1K, which is above IETF
  RFC's on hostname length at all. The memory consumption is no issue, as
  there are only a handful of this buffers allocated *per run* -- that's
  also the main reason why we consider it not worth to be fixed any further.
- enhanced legacy syslog parser to handle slightly malformed messages
  (with a space in front of the timestamp) - at least HP procurve is
  known to do that and I won't outrule that others also do it. The 
  change looks quite unintrusive and so we added it to the parser.
- implemented klogd functionality for BSD
- implemented high precision timestamps for the kernel log. Thanks to
  Michael Biebl for pointing out that the kernel log did not have them.
- provided ability to discard non-kernel messages if they are present
  in the kernel log (seems to happen on BSD)
- implemented $KLogInternalMsgFacility config directive
- implemented $KLogPermitNonKernelFacility config directive
Plus a number of bugfixes that were applied to v3-stable and beta
branches (not mentioned here in detail).
---------------------------------------------------------------------------
Version 3.17.0 (rgerhards), 2008-04-08
- added native ability to send mail messages
- removed no longer needed file relptuil.c/.h
- added $ActionExecOnlyOnceEveryInterval config directive
- bugfix: memory leaks in script engine
- bugfix: zero-length strings were not supported in object
  deserializer
- properties are now case-insensitive everywhere (script, filters,
  templates)
- added the capability to specify a processing (actually dequeue)
  timeframe with queues - so things can be configured to be done
  at off-peak hours
- We have removed the 32 character size limit (from RFC3164) on the
  tag. This had bad effects on existing envrionments, as sysklogd didn't
  obey it either (probably another bug in RFC3164...). We now receive
  the full size, but will modify the outputs so that only 32 characters
  max are used by default. If you need large tags in the output, you need
  to provide custom templates.
- changed command line processing. -v, -M, -c options are now parsed
  and processed before all other options. Inter-option dependencies
  have been relieved. Among others, permits to specify intial module
  load path via -M only (not the environment) which makes it much
  easier to work with non-standard module library locations. Thanks
  to varmojfekoj for suggesting this change. Matches bugzilla bug 55.
- bugfix: some messages were emited without hostname
Plus a number of bugfixes that were applied to v3-stable and beta
branches (not mentioned here in detail).
---------------------------------------------------------------------------
Version 3.16.3 (rgerhards), 2008-07-11
- updated information on rsyslog packages
- bugfix: memory leak in disk-based queue modes
---------------------------------------------------------------------------
Version 3.16.2 (rgerhards), 2008-06-25
- fixed potential segfault due to invalid call to cfsysline
  thanks to varmojfekoj for the patch
- bugfix: some whitespaces where incorrectly not ignored when parsing
  the config file. This is now corrected. Thanks to Michael Biebl for
  pointing out the problem.
---------------------------------------------------------------------------
Version 3.16.1 (rgerhards), 2008-05-02
- fixed a bug in imklog which lead to startup problems (including
  segfault) on some platforms under some circumsances. Thanks to
  Vieri for reporting this bug and helping to troubleshoot it.
---------------------------------------------------------------------------
Version 3.16.0 (rgerhards), 2008-04-24
- new v3-stable (3.16.x) based on beta 3.15.x (RELP support)
- bugfix: omsnmp had a too-small sized buffer for hostname+port. This
  could not lead to a segfault, as snprintf() was used, but could cause
  some trouble with extensively long hostnames.
- applied patch from Tiziano Müller to remove some compiler warnings
- added gssapi overview/howto thanks to Peter Vrabec
- changed some files to grant LGPLv3 extended persmissions on top of GPLv3
  this also is the first sign of something that will evolve into a
  well-defined "rsyslog runtime library"
---------------------------------------------------------------------------
Version 3.15.1 (rgerhards), 2008-04-11
- bugfix: some messages were emited without hostname
- disabled atomic operations for the time being because they introduce some
  cross-platform trouble - need to see how to fix this in the best 
  possible way
- bugfix: zero-length strings were not supported in object
  deserializer
- added librelp check via PKG_CHECK thanks to Michael Biebl's patch
- file relputil.c deleted, is not actually needed
- added more meaningful error messages to rsyslogd (when some errors
  happens during startup)
- bugfix: memory leaks in script engine
- bugfix: $hostname and $fromhost in RainerScript did not work
This release also includes all changes applied to the stable versions
up to today.
---------------------------------------------------------------------------
Version 3.15.0 (rgerhards), 2008-04-01
- major new feature: imrelp/omrelp support reliable delivery of syslog
  messages via the RELP protocol and librelp (http://www.librelp.com).
  Plain tcp syslog, so far the best reliability solution, can lose
  messages when something goes wrong or a peer goes down. With RELP,
  this can no longer happen. See imrelp.html for more details.
- bugfix: rsyslogd was no longer build by default; man pages are 
  only installed if corresponding option is selected. Thanks to
  Michael Biebl for pointing these problems out.
---------------------------------------------------------------------------
Version 3.14.2 (rgerhards), 2008-04-09
- bugfix: segfault with expression-based filters
- bugfix: omsnmp did not deref errmsg object on exit (no bad effects caused)
- some cleanup
- bugfix: imklog did not work well with kernel 2.6+. Thanks to Peter
  Vrabec for patching it based on the development in sysklogd - and thanks
  to the sysklogd project for upgrading klogd to support the new
  functionality
- some cleanup in imklog
- bugfix: potential segfault in imklog when kernel is compiled without
  /proc/kallsyms and the file System.map is missing. Thanks to
  Andrea Morandi for pointing it out and suggesting a fix.
- bugfixes, credits to varmojfekoj:
  * reset errno before printing a warning message
  * misspelled directive name in code processing legacy options
- bugfix: some legacy options not correctly interpreted - thanks to
  varmojfekoj for the patch
- improved detection of modules being loaded more than once
  thanks to varmojfekoj for the patch
---------------------------------------------------------------------------
Version 3.14.1 (rgerhards), 2008-04-04
- bugfix: some messages were emited without hostname
- bugfix: rsyslogd was no longer build by default; man pages are 
  only installed if corresponding option is selected. Thanks to
  Michael Biebl for pointing these problems out.
- bugfix: zero-length strings were not supported in object
  deserializer
- disabled atomic operations for this stable build as it caused
  platform problems
- bugfix: memory leaks in script engine
- bugfix: $hostname and $fromhost in RainerScript did not work
- bugfix: some memory leak when queue is runing in disk mode
- man pages improved thanks to varmofekoj and Peter Vrabec
- We have removed the 32 character size limit (from RFC3164) on the
  tag. This had bad effects on existing envrionments, as sysklogd didn't
  obey it either (probably another bug in RFC3164...). We now receive
  the full size, but will modify the outputs so that only 32 characters
  max are used by default. If you need large tags in the output, you need
  to provide custom templates.
- bugfix: some memory leak when queue is runing in disk mode
---------------------------------------------------------------------------
Version 3.14.0 (rgerhards), 2008-04-02
An interim version was accidently released to the web. It was named 3.14.0.
To avoid confusion, we have not assigned this version number to any
official release. If you happen to use 3.14.0, please update to 3.14.1.
---------------------------------------------------------------------------
Version 3.13.0-dev0 (rgerhards), 2008-03-31
- bugfix: accidently set debug option in 3.12.5 reset to production
  This option prevented dlclose() to be called. It had no real bad effects,
  as the modules were otherwise correctly deinitialized and dlopen()
  supports multiple opens of the same module without any memory footprint.
- removed --enable-mudflap, added --enable-valgrind ./configure setting
- bugfix: tcp receiver could segfault due to uninitialized variable
- docfix: queue doc had a wrong directive name that prevented max worker
  threads to be correctly set
- worked a bit on atomic memory operations to support problem-free
  threading (only at non-intrusive places)
- added a --enable/disable-rsyslogd configure option so that
  source-based packaging systems can build plugins without the need
  to compile rsyslogd
- some cleanup
- test of potential new version number scheme
---------------------------------------------------------------------------
Version 3.12.5 (rgerhards), 2008-03-28
- changed default for "last message repeated n times", which is now
  off by default
- implemented backward compatibility commandline option parsing
- automatically generated compatibility config lines are now also
  logged so that a user can diagnose problems with them
- added compatibility mode for -a, -o and -p options
- compatibility mode processing finished
- changed default file output format to include high-precision timestamps
- added a buid-in template for previous syslogd file format
- added new $ActionFileDefaultTemplate directive
- added support for high-precision timestamps when receiving legacy
  syslog messages
- added new $ActionForwardDefaultTemplate directive
- added new $ActionGSSForwardDefaultTemplate directive
- added build-in templates for easier configuration
- bugfix: fixed small memory leak in tcpclt.c
- bugfix: fixed small memory leak in template regular expressions
- bugfix: regular expressions inside property replacer did not work
  properly
- bugfix: QHOUR and HHOUR properties were wrongly calculated
- bugfix: fixed memory leaks in stream class and imfile
- bugfix: $ModDir did invalid bounds checking, potential overlow in
  dbgprintf() - thanks to varmojfekoj for the patch
- bugfix: -t and -g legacy options max number of sessions had a wrong
  and much too high value
---------------------------------------------------------------------------
Version 3.12.4 (rgerhards), 2008-03-25
- Greatly enhanced rsyslogd's file write performance by disabling
  file syncing capability of output modules by default. This
  feature is usually not required, not useful and an extreme performance
  hit (both to rsyslogd as well as the system at large). Unfortunately,
  most users enable it by default, because it was most intuitive to enable
  it in plain old sysklogd syslog.conf format. There is now the
  $ActionFileEnableSync config setting which must be enabled in order to
  support syncing. By default it is off. So even if the old-format config
  lines request syncing, it is not done unless explicitely enabled. I am
  sure this is a very useful change and not a risk at all. I need to think
  if I undo it under compatibility mode, but currently this does not
  happen (I fear a lot of lazy users will run rsyslogd in compatibility
  mode, again bringing up this performance problem...).
- added flow control options to other input sources
- added $HHOUR and $QHOUR system properties - can be used for half- and
  quarter-hour logfile rotation
- changed queue's discard severities default value to 8 (do not discard)
  to prevent unintentional message loss
- removed a no-longer needed callback from the output module 
  interface. Results in reduced code complexity.
- bugfix/doc: removed no longer supported -h option from man page
- bugfix: imklog leaked several hundered KB on each HUP. Thanks to
  varmojfekoj for the patch
- bugfix: potential segfault on module unload. Thanks to varmojfekoj for
  the patch
- bugfix: fixed some minor memory leaks
- bugfix: fixed some slightly invalid memory accesses
- bugfix: internally generated messages had "FROMHOST" property not set
---------------------------------------------------------------------------
Version 3.12.3 (rgerhards), 2008-03-18
- added advanced flow control for congestion cases (mode depending on message
  source and its capablity to be delayed without bad side effects)
- bugfix: $ModDir should not be reset on $ResetConfig - this can cause a lot
  of confusion and there is no real good reason to do so. Also conflicts with
  the new -M option and environment setting.
- bugfix: TCP and GSSAPI framing mode variable was uninitialized, leading to
  wrong framing (caused, among others, interop problems)
- bugfix: TCP (and GSSAPI) octet-counted frame did not work correctly in all
  situations. If the header was split across two packet reads, it was invalidly
  processed, causing loss or modification of messages.
- bugfix: memory leak in imfile
- bugfix: duplicate public symbol in omfwd and omgssapi could lead to
  segfault. thanks to varmojfekoj for the patch.
- bugfix: rsyslogd aborted on sigup - thanks to varmojfekoj for the patch
- some more internal cleanup ;)
- begun relp modules, but these are not functional yet
- Greatly enhanced rsyslogd's file write performance by disabling
  file syncing capability of output modules by default. This
  feature is usually not required, not useful and an extreme performance
  hit (both to rsyslogd as well as the system at large). Unfortunately,
  most users enable it by default, because it was most intuitive to enable
  it in plain old sysklogd syslog.conf format. There is now a new config
  setting which must be enabled in order to support syncing. By default it
  is off. So even if the old-format config lines request syncing, it is
  not done unless explicitely enabled. I am sure this is a very useful
  change and not a risk at all. I need to think if I undo it under
  compatibility mode, but currently this does not happen (I fear a lot of
  lazy users will run rsyslogd in compatibility mode, again bringing up
  this performance problem...).
---------------------------------------------------------------------------
Version 3.12.2 (rgerhards), 2008-03-13
- added RSYSLOGD_MODDIR environment variable
- added -M rsyslogd option (allows to specify module directory location)
- converted net.c into a loadable library plugin
- bugfix: debug module now survives unload of loadable module when
  printing out function call data
- bugfix: not properly initialized data could cause several segfaults if
  there were errors in the config file - thanks to varmojfekoj for the patch
- bugfix: rsyslogd segfaulted when imfile read an empty line - thanks
  to Johnny Tan for an excellent bug report
- implemented dynamic module unload capability (not visible to end user)
- some more internal cleanup
- bugfix: imgssapi segfaulted under some conditions; this fix is actually
  not just a fix but a change in the object model. Thanks to varmojfekoj
  for providing the bug report, an initial fix and lots of good discussion
  that lead to where we finally ended up.
- improved session recovery when outbound tcp connection breaks, reduces
  probability of message loss at the price of a highly unlikely potential
  (single) message duplication
---------------------------------------------------------------------------
Version 3.12.1 (rgerhards), 2008-03-06
- added library plugins, which can be automatically loaded
- bugfix: actions were not correctly retried; caused message loss
- changed module loader to automatically add ".so" suffix if not
  specified (over time, this shall also ease portability of config
  files)
- improved debugging support; debug runtime options can now be set via
  an environment variable
- bugfix: removed debugging code that I forgot to remove before releasing
  3.12.0 (does not cause harm and happened only during startup)
- added support for the MonitorWare syslog MIB to omsnmp
- internal code improvements (more code converted into classes)
- internal code reworking of the imtcp/imgssapi module
- added capability to ignore client-provided timestamp on unix sockets and
  made this mode the default; this was needed, as some programs (e.g. sshd)
  log with inconsistent timezone information, what messes up the local
  logs (which by default don't even contain time zone information). This
  seems to be consistent with what sysklogd did for the past four years.
  Alternate behaviour may be desirable if gateway-like processes send
  messages via the local log slot - in this case, it can be enabled
  via the $InputUnixListenSocketIgnoreMsgTimestamp and
  $SystemLogSocketIgnoreMsgTimestamp config directives
- added ability to compile on HP UX; verified that imudp worked on HP UX;
  however, we are still in need of people trying out rsyslogd on HP UX,
  so it can not yet be assumed it runs there
- improved session recovery when outbound tcp connection breaks, reduces
  probability of message loss at the price of a highly unlikely potential
  (single) message duplication
---------------------------------------------------------------------------
Version 3.12.0 (rgerhards), 2008-02-28
- added full expression support for filters; filters can now contain
  arbitrary complex boolean, string and arithmetic expressions
---------------------------------------------------------------------------
Version 3.11.6 (rgerhards), 2008-02-27
- bugfix: gssapi libraries were still linked to rsyslog core, what should
  no longer be necessary. Applied fix by Michael Biebl to solve this.
- enabled imgssapi to be loaded side-by-side with imtcp
- added InputGSSServerPermitPlainTCP config directive
- split imgssapi source code somewhat from imtcp
- bugfix: queue cancel cleanup handler could be called with
  invalid pointer if dequeue failed
- bugfix: rsyslogd segfaulted on second SIGHUP
  tracker: http://bugzilla.adiscon.com/show_bug.cgi?id=38
- improved stability of queue engine
- bugfix: queue disk file were not properly persisted when 
  immediately after closing an output file rsyslog was stopped
  or huped (the new output file open must NOT have happend at
  that point) - this lead to a sparse and invalid queue file
  which could cause several problems to the engine (unpredictable
  results). This situation should have happened only in very
  rare cases. tracker: http://bugzilla.adiscon.com/show_bug.cgi?id=40
- bugfix: during queue shutdown, an assert invalidly triggered when
  the primary queue's DA worker was terminated while the DA queue's
  regular worker was still executing. This could result in a segfault
  during shutdown.
  tracker: http://bugzilla.adiscon.com/show_bug.cgi?id=41
- bugfix: queue properties sizeOnDisk, bytesRead were persisted to 
  disk with wrong data type (long instead of int64) - could cause
  problems on 32 bit machines
- bugfix: queue aborted when it was shut down, DA-enabled, DA mode
  was just initiated but not fully initialized (a race condition)
- bugfix: imfile could abort under extreme stress conditions
  (when it was terminated before it could open all of its
  to be monitored files)
- applied patch from varmojfekoj to fix an issue with compatibility 
  mode and default module directories (many thanks!):
  I've also noticed a bug in the compatibility code; the problem is that 
  options are parsed before configuration file so options which need a 
  module to be loaded will currently ignore any $moddir directive. This 
  can be fixed by moving legacyOptsHook() after config file parsing. 
  (see the attached patch) This goes against the logical order of 
  processing, but the legacy options are only few and it doesn't seem to 
  be a problem.
- bugfix: object property deserializer did not handle negative numbers
---------------------------------------------------------------------------
Version 3.11.5 (rgerhards), 2008-02-25
- new imgssapi module, changed imtcp module - this enables to load/package
  GSSAPI support separately - thanks to varmojfekoj for the patch
- compatibility mode (the -c option series) is now at least partly
  completed - thanks to varmojfekoj for the patch
- documentation for imgssapi and imtcp added
- duplicate $ModLoad's for the same module are now detected and
  rejected -- thanks to varmojfekoj for the patch
---------------------------------------------------------------------------
Version 3.11.4 (rgerhards), 2008-02-21
- bugfix: debug.html was missing from release tarball - thanks to Michael
  Biebl for bringing this to my attention
- some internal cleanup on the stringbuf object calling interface
- general code cleanup and further modularization
- $MainMessageQueueDiscardSeverity can now also handle textual severities
  (previously only integers)
- bugfix: message object was not properly synchronized when the 
  main queue had a single thread and non-direct action queues were used
- some documentation improvements
---------------------------------------------------------------------------
Version 3.11.3 (rgerhards), 2008-02-18
- fixed a bug in imklog which lead to duplicate message content in
  kernel logs
- added support for better plugin handling in libdbi (we contributed
  a patch to do that, we just now need to wait for the next libdbi
  version)
- bugfix: fixed abort when invalid template was provided to an action
  bug http://bugzilla.adiscon.com/show_bug.cgi?id=4
- re-instantiated SIGUSR1 function; added SIGUSR2 to generate debug
  status output
- added some documentation on runtime-debug settings
- slightly improved man pages for novice users
---------------------------------------------------------------------------
Version 3.11.2 (rgerhards), 2008-02-15
- added the capability to monitor text files and process their content
  as syslog messages (including forwarding)
- added support for libdbi, a database abstraction layer. rsyslog now
  also supports the following databases via dbi drivers:
  * Firebird/Interbase
  * FreeTDS (access to MS SQL Server and Sybase)
  * SQLite/SQLite3
  * Ingres (experimental)
  * mSQL (experimental)
  * Oracle (experimental)
  Additional drivers may be provided by the libdbi-drivers project, which
  can be used by rsyslog as soon as they become available.
- removed some left-over unnecessary dbgprintf's (cluttered screen,
  cosmetic)
- doc bugfix: html documentation for omsnmp was missing
---------------------------------------------------------------------------
Version 3.11.1 (rgerhards), 2008-02-12
- SNMP trap sender added thanks to Andre Lorbach (omsnmp)
- added input-plugin interface specification in form of a (copy) template
  input module
- applied documentation fix by Michael Biebl -- many thanks!
- bugfix: immark did not have MARK flags set...
- added x-info field to rsyslogd startup/shutdown message. Hopefully
  points users to right location for further info (many don't even know
  they run rsyslog ;))
- bugfix: trailing ":" of tag was lost while parsing legacy syslog messages
  without timestamp - thanks to Anders Blomdell for providing a patch!
- fixed a bug in stringbuf.c related to STRINGBUF_TRIM_ALLOCSIZE, which
  wasn't supposed to be used with rsyslog. Put a warning message up that
  tells this feature is not tested and probably not worth the effort.
  Thanks to Anders Blomdell fro bringing this to our attention
- somewhat improved performance of string buffers
- fixed bug that caused invalid treatment of tabs (HT) in rsyslog.conf
- bugfix: setting for $EscapeCopntrolCharactersOnReceive was not 
  properly initialized
- clarified usage of space-cc property replacer option
- improved abort diagnostic handler
- some initial effort for malloc/free runtime debugging support
- bugfix: using dynafile actions caused rsyslogd abort
- fixed minor man errors thanks to Michael Biebl
---------------------------------------------------------------------------
Version 3.11.0 (rgerhards), 2008-01-31
- implemented queued actions
- implemented simple rate limiting for actions
- implemented deliberate discarding of lower priority messages over higher
  priority ones when a queue runs out of space
- implemented disk quotas for disk queues
- implemented the $ActionResumeRetryCount config directive
- added $ActionQueueFilename config directive
- added $ActionQueueSize config directive
- added $ActionQueueHighWaterMark config directive
- added $ActionQueueLowWaterMark config directive
- added $ActionQueueDiscardMark config directive
- added $ActionQueueDiscardSeverity config directive
- added $ActionQueueCheckpointInterval config directive
- added $ActionQueueType config directive
- added $ActionQueueWorkerThreads config directive
- added $ActionQueueTimeoutshutdown config directive
- added $ActionQueueTimeoutActionCompletion config directive
- added $ActionQueueTimeoutenQueue config directive
- added $ActionQueueTimeoutworkerThreadShutdown config directive
- added $ActionQueueWorkerThreadMinimumMessages config directive
- added $ActionQueueMaxFileSize config directive
- added $ActionQueueSaveonShutdown config directive
- addded $ActionQueueDequeueSlowdown config directive
- addded $MainMsgQueueDequeueSlowdown config directive
- bugfix: added forgotten docs to package
- improved debugging support
- fixed a bug that caused $MainMsgQueueCheckpointInterval to work incorrectly
- when a long-running action needs to be cancelled on shutdown, the message
  that was processed by it is now preserved. This finishes support for
  guaranteed delivery of messages (if the output supports it, of course)
- fixed bug in output module interface, see
  http://sourceforge.net/tracker/index.php?func=detail&aid=1881008&group_id=123448&atid=696552
- changed the ommysql output plugin so that the (lengthy) connection
  initialization now takes place in message processing. This works much
  better with the new queued action mode (fast startup)
- fixed a bug that caused a potential hang in file and fwd output module
  varmojfekoj provided the patch - many thanks!
- bugfixed stream class offset handling on 32bit platforms
---------------------------------------------------------------------------
Version 3.10.3 (rgerhards), 2008-01-28
- fixed a bug with standard template definitions (not a big deal) - thanks
  to varmojfekoj for spotting it
- run-time instrumentation added
- implemented disk-assisted queue mode, which enables on-demand disk
  spooling if the queue's in-memory queue is exhausted
- implemented a dynamic worker thread pool for processing incoming
  messages; workers are started and shut down as need arises
- implemented a run-time instrumentation debug package
- implemented the $MainMsgQueueSaveOnShutdown config directive
- implemented the $MainMsgQueueWorkerThreadMinimumMessages config directive
- implemented the $MainMsgQueueTimeoutWorkerThreadShutdown config directive
---------------------------------------------------------------------------
Version 3.10.2 (rgerhards), 2008-01-14
- added the ability to keep stop rsyslogd without the need to drain
  the main message queue. In disk queue mode, rsyslog continues to
  run from the point where it stopped. In case of a system failure, it
  continues to process messages from the last checkpoint.
- fixed a bug that caused a segfault on startup when no $WorkDir directive
  was specified in rsyslog.conf
- provided more fine-grain control over shutdown timeouts and added a
  way to specify the enqueue timeout when the main message queue is full
- implemented $MainMsgQueueCheckpointInterval config directive
- implemented $MainMsgQueueTimeoutActionCompletion config directive
- implemented $MainMsgQueueTimeoutEnqueue config directive
- implemented $MainMsgQueueTimeoutShutdown config directive
---------------------------------------------------------------------------
Version 3.10.1 (rgerhards), 2008-01-10
- implemented the "disk" queue mode. However, it currently is of very
  limited use, because it does not support persistence over rsyslogd
  runs. So when rsyslogd is stopped, the queue is drained just as with
  the in-memory queue modes. Persistent queues will be a feature of
  the next release.
- performance-optimized string class, should bring an overall improvement
- fixed a memory leak in imudp -- thanks to varmojfekoj for the patch
- fixed a race condition that could lead to a rsyslogd hang when during
  HUP or termination
- done some doc updates
- added $WorkDirectory config directive
- added $MainMsgQueueFileName config directive
- added $MainMsgQueueMaxFileSize config directive
---------------------------------------------------------------------------
Version 3.10.0 (rgerhards), 2008-01-07
- implemented input module interface and initial input modules
- enhanced threading for input modules (each on its own thread now)
- ability to bind UDP listeners to specific local interfaces/ports and
  ability to run multiple of them concurrently
- added ability to specify listen IP address for UDP syslog server
- license changed to GPLv3
- mark messages are now provided by loadble module immark
- rklogd is no longer provided. Its functionality has now been taken over
  by imklog, a loadable input module. This offers a much better integration
  into rsyslogd and makes sure that the kernel logger process is brought
  up and down at the appropriate times
- enhanced $IncludeConfig directive to support wildcard characters
  (thanks to Michael Biebl)
- all inputs are now implemented as loadable plugins
- enhanced threading model: each input module now runs on its own thread
- enhanced message queue which now supports different queueing methods
  (among others, this can be used for performance fine-tuning)
- added a large number of new configuration directives for the new
  input modules
- enhanced multi-threading utilizing a worker thread pool for the
  main message queue
- compilation without pthreads is no longer supported
- much cleaner code due to new objects and removal of single-threading
  mode
---------------------------------------------------------------------------
Version 2.0.8 V2-STABLE (rgerhards), 2008-??-??
- bugfix: ompgsql did not detect problems in sql command execution
  this could cause loss of messages. The handling was correct if the
  connection broke, but not if there was a problem with statement
  execution. The most probable case for such a case would be invalid
  sql inside the template, and this is now much easier to diagnose.
- doc bugfix: default for $DirCreateMode incorrectly stated
---------------------------------------------------------------------------
Version 2.0.7 V2-STABLE (rgerhards), 2008-04-14
- bugfix: the default for $DirCreateMode was 0644, and as such wrong.
  It has now been changed to 0700. For some background, please see
  http://lists.adiscon.net/pipermail/rsyslog/2009-April/001986.html
- bugfix: "$CreateDirs off" also disabled file creation
  Thanks to William Tisater for analyzing this bug and providing a patch.
  The actual code change is heavily based on William's patch.
- bugfix: memory leak in ompgsql
  Thanks to Ken for providing the patch
- bugfix: potential memory leak in msg.c
  This one did not surface yet and the issue was actually found due to
  a problem in v4 - but better fix it here, too
---------------------------------------------------------------------------
Version 2.0.6 V2-STABLE (rgerhards), 2008-08-07
- bugfix: memory leaks in rsyslogd, primarily in singlethread mode
  Thanks to Frederico Nunez for providing the fix
- bugfix: copy&paste error lead to dangling if - this caused a very minor
  issue with re-formatting a RFC3164 date when the message was invalidly
  formatted and had a colon immediately after the date. This was in the
  code for some years (even v1 had it) and I think it never had any
  effect at all in practice. Though, it should be fixed - but definitely
  nothing to worry about.
---------------------------------------------------------------------------
Version 2.0.6 V2-STABLE (rgerhards), 2008-08-07
- bugfix: IPv6 addresses could not be specified in forwarding actions
  New syntax @[addr]:port introduced to enable that. Root problem was IPv6
  addresses contain colons. (backport from 3.21.3)
---------------------------------------------------------------------------
Version 2.0.5 STABLE (rgerhards), 2008-05-15
- bugfix: regular expressions inside property replacer did not work
  properly
- adapted to liblogging 0.7.1+
---------------------------------------------------------------------------
Version 2.0.4 STABLE (rgerhards), 2008-03-27
- bugfix: internally generated messages had "FROMHOST" property not set
- bugfix: continue parsing if tag is oversize (discard oversize part) - thanks
  to mclaughlin77@gmail.com for the patch
- added $HHOUR and $QHOUR system properties - can be used for half- and
  quarter-hour logfile rotation
---------------------------------------------------------------------------
Version 2.0.3 STABLE (rgerhards), 2008-03-12
- bugfix: setting for $EscapeCopntrolCharactersOnReceive was not 
  properly initialized
- bugfix: resolved potential segfault condition on HUP (extremely
  unlikely to happen in practice), for details see tracker:
  http://bugzilla.adiscon.com/show_bug.cgi?id=38
- improved the man pages a bit - thanks to Michael Biebl for the patch
- bugfix: not properly initialized data could cause several segfaults if
  there were errors in the config file - thanks to varmojfekoj for the patch
---------------------------------------------------------------------------
Version 2.0.2 STABLE (rgerhards), 2008-02-12
- fixed a bug that could cause invalid string handling via strerror_r
  varmojfekoj provided the patch - many thanks!
- added x-info field to rsyslogd startup/shutdown message. Hopefully
  points users to right location for further info (many don't even know
  they run rsyslog ;))
- bugfix: suspended actions were not always properly resumed
  varmojfekoj provided the patch - many thanks!
- bugfix: errno could be changed during mark processing, leading to
  invalid error messages when processing inputs. Thank to varmojfekoj for
  pointing out this problem.
- bugfix: trailing ":" of tag was lost while parsing legacy syslog messages
  without timestamp - thanks to Anders Blomdell for providing a patch!
- bugfix (doc): misspelled config directive, invalid signal info
- applied some doc fixes from Michel Biebl and cleaned up some no longer
  needed files suggested by him
- cleaned up stringbuf.c to fix an annoyance reported by Anders Blomdell
- fixed bug that caused invalid treatment of tabs (HT) in rsyslog.conf
---------------------------------------------------------------------------
Version 2.0.1 STABLE (rgerhards), 2008-01-24
- fixed a bug in integer conversion - but this function was never called,
  so it is not really a useful bug fix ;)
- fixed a bug with standard template definitions (not a big deal) - thanks
  to varmojfekoj for spotting it
- fixed a bug that caused a potential hang in file and fwd output module
  varmojfekoj provided the patch - many thanks!
---------------------------------------------------------------------------
Version 2.0.0 STABLE (rgerhards), 2008-01-02
- re-release of 1.21.2 as STABLE with no modifications except some
  doc updates
---------------------------------------------------------------------------
Version 1.21.2 (rgerhards), 2007-12-28
- created a gss-api output module. This keeps GSS-API code and
  TCP/UDP code separated. It is also important for forward-
  compatibility with v3. Please note that this change breaks compatibility
  with config files created for 1.21.0 and 1.21.1 - this was considered
  acceptable.
- fixed an error in forwarding retry code (could lead to message corruption
  but surfaced very seldom)
- increased portability for older platforms (AI_NUMERICSERV moved)
- removed socket leak in omfwd.c
- cross-platform patch for GSS-API compile problem on some platforms
  thanks to darix for the patch!
---------------------------------------------------------------------------
Version 1.21.1 (rgerhards), 2007-12-23
- small doc fix for $IncludeConfig
- fixed a bug in llDestroy()
- bugfix: fixing memory leak when message queue is full and during
  parsing. Thanks to varmojfekoj for the patch.
- bugfix: when compiled without network support, unix sockets were
  not properply closed
- bugfix: memory leak in cfsysline.c/doGetWord() fixed
---------------------------------------------------------------------------
Version 1.21.0 (rgerhards), 2007-12-19
- GSS-API support for syslog/TCP connections was added. Thanks to
  varmojfekoj for providing the patch with this functionality
- code cleanup
- enhanced $IncludeConfig directive to support wildcard filenames
- changed some multithreading synchronization
---------------------------------------------------------------------------
Version 1.20.1 (rgerhards), 2007-12-12
- corrected a debug setting that survived release. Caused TCP connections
  to be retried unnecessarily often.
- When a hostname ACL was provided and DNS resolution for that name failed,
  ACL processing was stopped at that point. Thanks to mildew for the patch.
  Fedora Bugzilla: http://bugzilla.redhat.com/show_bug.cgi?id=395911
- fixed a potential race condition, see link for details:
  http://rgerhards.blogspot.com/2007/12/rsyslog-race-condition.html
  Note that the probability of problems from this bug was very remote
- fixed a memory leak that happend when PostgreSQL date formats were
  used
---------------------------------------------------------------------------
Version 1.20.0 (rgerhards), 2007-12-07
- an output module for postgres databases has been added. Thanks to
  sur5r for contributing this code
- unloading dynamic modules has been cleaned up, we now have a
  real implementation and not just a dummy "good enough for the time
  being".
- enhanced platform independence - thanks to Bartosz Kuzma and Michael
  Biebl for their very useful contributions
- some general code cleanup (including warnings on 64 platforms, only)
---------------------------------------------------------------------------
Version 1.19.12 (rgerhards), 2007-12-03
- cleaned up the build system (thanks to Michael Biebl for the patch)
- fixed a bug where ommysql was still not compiled with -pthread option
---------------------------------------------------------------------------
Version 1.19.11 (rgerhards), 2007-11-29
- applied -pthread option to build when building for multi-threading mode
  hopefully solves an issue with segfaulting
---------------------------------------------------------------------------
Version 1.19.10 (rgerhards), 2007-10-19
- introdcued the new ":modulename:" syntax for calling module actions
  in selector lines; modified ommysql to support it. This is primarily
  an aid for further modules and a prequisite to actually allow third
  party modules to be created.
- minor fix in slackware startup script, "-r 0" is now "-r0"
- updated rsyslogd doc set man page; now in html format
- undid creation of a separate thread for the main loop -- this did not
  turn out to be needed or useful, so reduce complexity once again.
- added doc fixes provided by Michael Biebl - thanks
---------------------------------------------------------------------------
Version 1.19.9 (rgerhards), 2007-10-12
- now packaging system which again contains all components in a single
  tarball
- modularized main() a bit more, resulting in less complex code
- experimentally added an additional thread - will see if that affects
  the segfault bug we experience on some platforms. Note that this change
  is scheduled to be removed again later.
---------------------------------------------------------------------------
Version 1.19.8 (rgerhards), 2007-09-27
- improved repeated message processing
- applied patch provided by varmojfekoj to support building ommysql
  in its own way (now also resides in a plugin subdirectory);
  ommysql is now a separate package
- fixed a bug in cvthname() that lead to message loss if part
  of the source hostname would have been dropped
- created some support for distributing ommysql together with the
  main rsyslog package. I need to re-think it in the future, but
  for the time being the current mode is best. I now simply include
  one additional tarball for ommysql inside the main distribution.
  I look forward to user feedback on how this should be done best. In the
  long term, a separate project should be spawend for ommysql, but I'd
  like to do that only after the plugin interface is fully stable (what
  it is not yet).
---------------------------------------------------------------------------
Version 1.19.7 (rgerhards), 2007-09-25
- added code to handle situations where senders send us messages ending with
  a NUL character. It is now simply removed. This also caused trailing LF
  reduction to fail, when it was followed by such a NUL. This is now also
  handled.
- replaced some non-thread-safe function calls by their thread-safe
  counterparts
- fixed a minor memory leak that occured when the %APPNAME% property was
  used (I think nobody used that in practice)
- fixed a bug that caused signal handlers in cvthname() not to be restored when
  a malicious pointer record was detected and processing of the message been
  stopped for that reason (this should be really rare and can not be related
  to the segfault bug we are hunting).
- fixed a bug in cvthname that lead to passing a wrong parameter - in
  practice, this had no impact.
- general code cleanup (e.g. compiler warnings, comments)
---------------------------------------------------------------------------
Version 1.19.6 (rgerhards), 2007-09-11
- applied patch by varmojfekoj to change signal handling to the new
  sigaction API set (replacing the depreciated signal() calls and its
  friends.
- fixed a bug that in --enable-debug mode caused an assertion when the
  discard action was used
- cleaned up compiler warnings
- applied patch by varmojfekoj to FIX a bug that could cause 
  segfaults if empty properties were processed using modifying
  options (e.g. space-cc, drop-cc)
- fixed man bug: rsyslogd supports -l option
---------------------------------------------------------------------------
Version 1.19.5 (rgerhards), 2007-09-07
- changed part of the CStr interface so that better error tracking
  is provided and the calling sequence is more intuitive (there were
  invalid calls based on a too-weired interface)
- (hopefully) fixed some remaining bugs rooted in wrong use of 
  the CStr class. These could lead to program abort.
- applied patch by varmojfekoj two fix two potential segfault situations
- added $ModDir config directive
- modified $ModLoad so that an absolute path may be specified as
  module name (e.g. /rsyslog/ommysql.so)
---------------------------------------------------------------------------
Version 1.19.4 (rgerhards/varmojfekoj), 2007-09-04
- fixed a number of small memory leaks - thanks varmojfekoj for patching
- fixed an issue with CString class that could lead to rsyslog abort
  in tplToString() - thanks varmojfekoj for patching
- added a man-version of the config file documenation - thanks to Michel
  Samia for providing the man file
- fixed bug: a template like this causes an infinite loop:
  $template opts,"%programname:::a,b%"
  thanks varmojfekoj for the patch
- fixed bug: case changing options crash freeing the string pointer
  because they modify it: $template opts2,"%programname::1:lowercase%"
  thanks varmojfekoj for the patch
---------------------------------------------------------------------------
Version 1.19.3 (mmeckelein/varmojfekoj), 2007-08-31
- small mem leak fixed (after calling parseSelectorAct) - Thx varmojkekoj
- documentation section "Regular File" und "Blocks" updated
- solved an issue with dynamic file generation - Once again many thanks
  to varmojfekoj
- the negative selector for program name filter (Blocks) does not work as
  expected - Thanks varmojfekoj for patching
- added forwarding information to sysklogd (requires special template)
  to config doc
---------------------------------------------------------------------------
Version 1.19.2 (mmeckelein/varmojfekoj), 2007-08-28
- a specifically formed message caused a segfault - Many thanks varmojfekoj
  for providing a patch
- a typo and a weird condition are fixed in msg.c - Thanks again
  varmojfekoj 
- on file creation the file was always owned by root:root. This is fixed
  now - Thanks ypsa for solving this issue
---------------------------------------------------------------------------
Version 1.19.1 (mmeckelein), 2007-08-22
- a bug that caused a high load when a TCP/UDP connection was closed is 
  fixed now - Thanks mildew for solving this issue
- fixed a bug which caused a segfault on reinit - Thx varmojfekoj for the
  patch
- changed the hardcoded module path "/lib/rsyslog" to $(pkglibdir) in order
  to avoid trouble e.g. on 64 bit platforms (/lib64) - many thanks Peter
  Vrabec and darix, both provided a patch for solving this issue
- enhanced the unloading of modules - thanks again varmojfekoj
- applied a patch from varmojfekoj which fixes various little things in
  MySQL output module
---------------------------------------------------------------------------
Version 1.19.0 (varmojfekoj/rgerhards), 2007-08-16
- integrated patch from varmojfekoj to make the mysql module a loadable one
  many thanks for the patch, MUCH appreciated
---------------------------------------------------------------------------
Version 1.18.2 (rgerhards), 2007-08-13
- fixed a bug in outchannel code that caused templates to be incorrectly
  parsed
- fixed a bug in ommysql that caused a wrong ";template" missing message
- added some code for unloading modules; not yet fully complete (and we do
  not yet have loadable modules, so this is no problem)
- removed debian subdirectory by request of a debian packager (this is a special
  subdir for debian and there is also no point in maintaining it when there
  is a debian package available - so I gladly did this) in some cases
- improved overall doc quality (some pages were quite old) and linked to
  more of the online resources.
- improved /contrib/delete_mysql script by adding a host option and some
  other minor modifications
---------------------------------------------------------------------------
Version 1.18.1 (rgerhards), 2007-08-08
- applied a patch from varmojfekoj which solved a potential segfault
  of rsyslogd on HUP
- applied patch from Michel Samia to fix compilation when the pthreads
  feature is disabled
- some code cleanup (moved action object to its own file set)
- add config directive $MainMsgQueueSize, which now allows to configure the
  queue size dynamically
- all compile-time settings are now shown in rsyslogd -v, not just the
  active ones
- enhanced performance a little bit more
- added config file directive $ActionResumeInterval
- fixed a bug that prevented compilation under debian sid
- added a contrib directory for user-contributed useful things
---------------------------------------------------------------------------
Version 1.18.0 (rgerhards), 2007-08-03
- rsyslog now supports fallback actions when an action did not work. This
  is a great feature e.g. for backup database servers or backup syslog
  servers
- modified rklogd to only change the console log level if -c is specified
- added feature to use multiple actions inside a single selector
- implemented $ActionExecOnlyWhenPreviousIsSuspended config directive
- error messages during startup are now spit out to the configured log
  destinations
---------------------------------------------------------------------------
Version 1.17.6 (rgerhards), 2007-08-01
- continued to work on output module modularization - basic stage of
  this work is now FINISHED
- fixed bug in OMSRcreate() - always returned SR_RET_OK
- fixed a bug that caused ommysql to always complain about missing
  templates
- fixed a mem leak in OMSRdestruct - freeing the object itself was
  forgotten - thanks to varmojfekoj for the patch
- fixed a memory leak in syslogd/init() that happend when the config
  file could not be read - thanks to varmojfekoj for the patch
- fixed insufficient memory allocation in addAction() and its helpers.
  The initial fix and idea was developed by mildew, I fine-tuned
  it a bit. Thanks a lot for the fix, I'd probably had pulled out my
  hair to find the bug...
- added output of config file line number when a parsing error occured
- fixed bug in objomsr.c that caused program to abort in debug mode with
  an invalid assertion (in some cases)
- fixed a typo that caused the default template for MySQL to be wrong.
  thanks to mildew for catching this.
- added configuration file command $DebugPrintModuleList and
  $DebugPrintCfSysLineHandlerList
- fixed an invalid value for the MARK timer - unfortunately, there was
  a testing aid left in place. This resulted in quite frequent MARK messages
- added $IncludeConfig config directive
- applied a patch from mildew to prevent rsyslogd from freezing under heavy
  load. This could happen when the queue was full. Now, we drop messages
  but rsyslogd remains active.
---------------------------------------------------------------------------
Version 1.17.5 (rgerhards), 2007-07-30
- continued to work on output module modularization
- fixed a missing file bug - thanks to Andrea Montanari for reporting
  this problem
- fixed a problem with shutting down the worker thread and freeing the
  selector_t list - this caused messages to be lost, because the
  message queue was not properly drained before the selectors got
  destroyed.
---------------------------------------------------------------------------
Version 1.17.4 (rgerhards), 2007-07-27
- continued to work on output module modularization
- fixed a situation where rsyslogd could create zombie processes
  thanks to mildew for the patch
- applied patch from Michel Samia to fix compilation when NOT
  compiled for pthreads
---------------------------------------------------------------------------
Version 1.17.3 (rgerhards), 2007-07-25
- continued working on output module modularization
- fixed a bug that caused rsyslogd to segfault on exit (and
  probably also on HUP), when there was an unsent message in a selector
  that required forwarding and the dns lookup failed for that selector
  (yes, it was pretty unlikely to happen;))
  thanks to varmojfekoj <varmojfekoj@gmail.com> for the patch
- fixed a memory leak in config file parsing and die()
  thanks to varmojfekoj <varmojfekoj@gmail.com> for the patch
- rsyslogd now checks on startup if it is capable to performa any work
  at all. If it cant, it complains and terminates
  thanks to Michel Samia for providing the patch!
- fixed a small memory leak when HUPing syslogd. The allowed sender
  list now gets freed. thanks to mildew for the patch.
- changed the way error messages in early startup are logged. They
  now do no longer use the syslogd code directly but are rather
  send to stderr.
---------------------------------------------------------------------------
Version 1.17.2 (rgerhards), 2007-07-23
- made the port part of the -r option optional. Needed for backward
  compatibility with sysklogd
- replaced system() calls with something more reasonable. Please note that
  this might break compatibility with some existing configuration files.
  We accept this in favour of the gained security.
- removed a memory leak that could occur if timegenerated was used in
  RFC 3164 format in templates
- did some preparation in msg.c for advanced multithreading - placed the
  hooks, but not yet any active code
- worked further on modularization
- added $ModLoad MySQL (dummy) config directive
- added DropTrailingLFOnReception config directive
---------------------------------------------------------------------------
Version 1.17.1 (rgerhards), 2007-07-20
- fixed a bug that caused make install to install rsyslogd and rklogd under
  the wrong names
- fixed bug that caused $AllowedSenders to handle IPv6 scopes incorrectly;
  also fixed but that could grabble $AllowedSender wildcards. Thanks to
  mildew@gmail.com for the patch
- minor code cleanup - thanks to Peter Vrabec for the patch
- fixed minimal memory leak on HUP (caused by templates)
  thanks to varmojfekoj <varmojfekoj@gmail.com> for the patch
- fixed another memory leak on HUPing and on exiting rsyslogd
  again thanks to varmojfekoj <varmojfekoj@gmail.com> for the patch
- code cleanup (removed compiler warnings)
- fixed portability bug in configure.ac - thanks to Bartosz Kuźma for patch
- moved msg object into its own file set
- added the capability to continue trying to write log files when the
  file system is full. Functionality based on patch by Martin Schulze
  to sysklogd package.
---------------------------------------------------------------------------
Version 1.17.0 (RGer), 2007-07-17
- added $RepeatedLineReduction config parameter
- added $EscapeControlCharactersOnReceive config parameter
- added $ControlCharacterEscapePrefix config parameter
- added $DirCreateMode config parameter
- added $CreateDirs config parameter
- added $DebugPrintTemplateList config parameter
- added $ResetConfigVariables config parameter
- added $FileOwner config parameter
- added $FileGroup config parameter
- added $DirOwner config parameter
- added $DirGroup config parameter
- added $FailOnChownFailure config parameter
- added regular expression support to the filter engine
  thanks to Michel Samia for providing the patch!
- enhanced $AllowedSender functionality. Credits to mildew@gmail.com for
  the patch doing that
  - added IPv6 support
  - allowed DNS hostnames
  - allowed DNS wildcard names
- added new option $DropMsgsWithMaliciousDnsPTRRecords
- added autoconf so that rfc3195d, rsyslogd and klogd are stored to /sbin
- added capability to auto-create directories with dynaFiles
---------------------------------------------------------------------------
Version 1.16.0 (RGer/Peter Vrabec), 2007-07-13 - The Friday, 13th Release ;)
- build system switched to autotools
- removed SYSV preprocessor macro use, replaced with autotools equivalents
- fixed a bug that caused rsyslogd to segfault when TCP listening was
  disabled and it terminated
- added new properties "syslogfacility-text" and "syslogseverity-text"
  thanks to varmojfekoj <varmojfekoj@gmail.com> for the patch
- added the -x option to disable hostname dns reslution
  thanks to varmojfekoj <varmojfekoj@gmail.com> for the patch
- begun to better modularize syslogd.c - this is an ongoing project; moved
  type definitions to a separate file
- removed some now-unused fields from struct filed
- move file size limit fields in struct field to the "right spot" (the file
  writing part of the union - f_un.f_file)
- subdirectories linux and solaris are no longer part of the distribution
  package. This is not because we cease support for them, but there are no
  longer any files in them after the move to autotools
---------------------------------------------------------------------------
Version 1.15.1 (RGer), 2007-07-10
- fixed a bug that caused a dynaFile selector to stall when there was
  an open error with one file 
- improved template processing for dynaFiles; templates are now only
  looked up during initialization - speeds up processing
- optimized memory layout in struct filed when compiled with MySQL
  support
- fixed a bug that caused compilation without SYSLOG_INET to fail
- re-enabled the "last message repeated n times" feature. This
  feature was not taken care of while rsyslogd evolved from sysklogd
  and it was more or less defunct. Now it is fully functional again.
- added system properties: $NOW, $YEAR, $MONTH, $DAY, $HOUR, $MINUTE
- fixed a bug in iovAsString() that caused a memory leak under stress
  conditions (most probably memory shortage). This was unlikely to
  ever happen, but it doesn't hurt doing it right
- cosmetic: defined type "uchar", change all unsigned chars to uchar
---------------------------------------------------------------------------
Version 1.15.0 (RGer), 2007-07-05
- added ability to dynamically generate file names based on templates
  and thus properties. This was a much-requested feature. It makes
  life easy when it e.g. comes to splitting files based on the sender
  address.
- added $umask and $FileCreateMode config file directives
- applied a patch from Bartosz Kuzma to compile cleanly under NetBSD
- checks for extra (unexpected) characters in system config file lines
  have been added
- added IPv6 documentation - was accidently missing from CVS
- begun to change char to unsigned char
---------------------------------------------------------------------------
Version 1.14.2 (RGer), 2007-07-03
** this release fixes all known nits with IPv6 **
- restored capability to do /etc/service lookup for "syslog"
  service when -r 0 was given
- documented IPv6 handling of syslog messages
- integrate patch from Bartosz Kuźma to make rsyslog compile under
  Solaris again (the patch replaced a strndup() call, which is not
  available under Solaris
- improved debug logging when waiting on select
- updated rsyslogd man page with new options (-46A)
---------------------------------------------------------------------------
Version 1.14.1 (RGer/Peter Vrabec), 2007-06-29
- added Peter Vrabec's patch for IPv6 TCP
- prefixed all messages send to stderr in rsyslogd with "rsyslogd: "
---------------------------------------------------------------------------
Version 1.14.0 (RGer/Peter Vrabec), 2007-06-28
- Peter Vrabec provided IPv6 for rsyslog, so we are now IPv6 enabled
  IPv6 Support is currently for UDP only, TCP is to come soon.
  AllowedSender configuration does not yet work for IPv6.
- fixed code in iovCreate() that broke C's strict aliasing rules 
- fixed some char/unsigned char differences that forced the compiler
  to spit out warning messages
- updated the Red Hat init script to fix a known issue (thanks to
  Peter Vrabec)
---------------------------------------------------------------------------
Version 1.13.5 (RGer), 2007-06-22
- made the TCP session limit configurable via command line switch
  now -t <port>,<max sessions>
- added man page for rklogd(8) (basically a copy from klogd, but now
  there is one...)
- fixed a bug that caused internal messages (e.g. rsyslogd startup) to
  appear without a tag.
- removed a minor memory leak that occurred when TAG processing requalified
  a HOSTNAME to be a TAG (and a TAG already was set).
- removed potential small memory leaks in MsgSet***() functions. There
  would be a leak if a property was re-set, something that happened
  extremely seldom.
---------------------------------------------------------------------------
Version 1.13.4 (RGer), 2007-06-18
- added a new property "PRI-text", which holds the PRI field in
  textual form (e.g. "syslog.info")
- added alias "syslogseverity" for "syslogpriority", which is a
  misleading property name that needs to stay for historical
  reasons (and backward-compatility)
- added doc on how to record PRI value in log file
- enhanced signal handling in klogd, including removal of an unsafe
  call to the logging system during signal handling
---------------------------------------------------------------------------
Version 1.13.3 (RGer), 2007-06-15
- create a version of syslog.c from scratch. This is now
  - highly optimized for rsyslog
  - removes an incompatible license problem as the original
    version had a BSD license with advertising clause
  - fixed in the regard that rklogd will continue to work when
    rsysogd has been restarted (the original version, as well
    as sysklogd, will remain silent then)
  - solved an issue with an extra NUL char at message end that the
    original version had
- applied some changes to klogd to care for the new interface
- fixed a bug in syslogd.c which prevented compiling under debian
---------------------------------------------------------------------------
Version 1.13.2 (RGer), 2007-06-13
- lib order in makefile patched to facilitate static linking - thanks
  to Bennett Todd for providing the patch
- Integrated a patch from Peter Vrabec (pvrabec@redheat.com):
  - added klogd under the name of rklogd (remove dependency on
    original sysklogd package
  - createDB.sql now in UTF
  - added additional config files for use on Red Hat
---------------------------------------------------------------------------
Version 1.13.1 (RGer), 2007-02-05
- changed the listen backlog limit to a more reasonable value based on
  the maximum number of TCP connections configurd (10% + 5) - thanks to Guy
  Standen for the hint (actually, the limit was 5 and that was a 
  left-over from early testing).
- fixed a bug in makefile which caused DB-support to be disabled when
  NETZIP support was enabled
- added the -e option to allow transmission of every message to remote
  hosts (effectively turns off duplicate message suppression)
- (somewhat) improved memory consumption when compiled with MySQL support
- looks like we fixed an incompatibility with MySQL 5.x and above software
  At least in one case, the remote server name was destroyed, leading to 
  a connection failure. The new, improved code does not have this issue and
  so we see this as solved (the new code is generally somewhat better, so
  there is a good chance we fixed this incompatibility).
---------------------------------------------------------------------------
Version 1.13.0 (RGer), 2006-12-19
- added '$' as ToPos proptery replacer specifier - means "up to the
  end of the string"
- property replacer option "escape-cc", "drop-cc" and "space-cc"  added
- changed the handling of \0 characters inside syslog messages. We now
  consistently escape them to "#000". This is somewhat recommended in
  the draft-ietf-syslog-protocol-19 draft. While the real recomendation
  is to not escape any characters at all, we can not do this without
  considerable modification of the code. So we escape it to "#000", which
  is consistent with a sample found in the Internet-draft.
- removed message glue logic (see printchopped() comment for details)
  Also caused removal of parts table and thus some improvements in
  memory usage.
- changed the default MAXLINE to 2048 to take care of recent syslog
  standardization efforts (can easily be changed in syslogd.c)
- added support for byte-counted TCP syslog messages (much like
  syslog-transport-tls-05 Internet Draft). This was necessary to
  support compression over TCP.
- added support for receiving compressed syslog messages
- added support for sending compressed syslog messages
- fixed a bug where the last message in a syslog/tcp stream was
  lost if it was not properly terminated by a LF character
---------------------------------------------------------------------------
Version 1.12.3 (RGer), 2006-10-04
- implemented some changes to support Solaris (but support is not
  yet complete)
- commented out (via #if 0) some methods that are currently not being use
  but should be kept for further us
- added (interim) -u 1 option to turn off hostname and tag parsing
- done some modifications to better support Fedora
- made the field delimiter inside property replace configurable via
  template
- fixed a bug in property replacer: if fields were used, the delimitor
  became part of the field. Up until now, this was barely noticable as 
  the delimiter as TAB only and thus invisible to a human. With other
  delimiters available now, it quickly showed up. This bug fix might cause
  some grief to existing installations if they used the extra TAB for
  whatever reasons - sorry folks... Anyhow, a solution is easy: just add
  a TAB character contstant into your template. Thus, there has no attempt
  been made to do this in a backwards-compatible way.
---------------------------------------------------------------------------
Version 1.12.2 (RGer), 2006-02-15
- fixed a bug in the RFC 3339 date formatter. An extra space was added
  after the actual timestamp
- added support for providing high-precision RFC3339 timestamps for
  (rsyslogd-)internally-generated messages
- very (!) experimental support for syslog-protocol internet draft
  added (the draft is experimental, the code is solid ;))
- added support for field-extracting in the property replacer
- enhanced the legacy-syslog parser so that it can interpret messages
  that do not contain a TIMESTAMP
- fixed a bug that caused the default socket (usually /dev/log) to be
  opened even when -o command line option was given
- fixed a bug in the Debian sample startup script - it caused rsyslogd
  to listen to remote requests, which it shouldn't by default
---------------------------------------------------------------------------
Version 1.12.1 (RGer), 2005-11-23
- made multithreading work with BSD. Some signal-handling needed to be
  restructured. Also, there might be a slight delay of up to 10 seconds
  when huping and terminating rsyslogd under BSD
- fixed a bug where a NULL-pointer was passed to printf() in logmsg().
- fixed a bug during "make install" where rc3195d was not installed
  Thanks to Bennett Todd for spotting this.
- fixed a bug where rsyslogd dumped core when no TAG was found in the
  received message
- enhanced message parser so that it can deal with missing hostnames
  in many cases (may not be totally fail-safe)
- fixed a bug where internally-generated messages did not have the correct
  TAG
---------------------------------------------------------------------------
Version 1.12.0 (RGer), 2005-10-26
- moved to a multi-threaded design. single-threading is still optionally
  available. Multi-threading is experimental!
- fixed a potential race condition. In the original code, marking was done
  by an alarm handler, which could lead to all sorts of bad things. This
  has been changed now. See comments in syslogd.c/domark() for details.
- improved debug output for property-based filters
- not a code change, but: I have checked all exit()s to make sure that
  none occurs once rsyslogd has started up. Even in unusual conditions
  (like low-memory conditions) rsyslogd somehow remains active. Of course,
  it might loose a message or two, but at least it does not abort and it
  can also recover when the condition no longer persists.
- fixed a bug that could cause loss of the last message received
  immediately before rsyslogd was terminated.
- added comments on thread-safety of global variables in syslogd.c
- fixed a small bug: spurios printf() when TCP syslog was used
- fixed a bug that causes rsyslogd to dump core on termination when one
  of the selector lines did not receive a message during the run (very
  unlikely)
- fixed an one-too-low memory allocation in the TCP sender. Could result
  in rsyslogd dumping core.
- fixed a bug with regular expression support (thanks to Andres Riancho)
- a little bit of code restructuring (especially main(), which was
  horribly large)
---------------------------------------------------------------------------
Version 1.11.1 (RGer), 2005-10-19
- support for BSD-style program name and host blocks
- added a new property "programname" that can be used in templates
- added ability to specify listen port for rfc3195d
- fixed a bug that rendered the "startswith" comparison operation
  unusable.
- changed more functions to "static" storage class to help compiler
  optimize (should have been static in the first place...)
- fixed a potential memory leak in the string buffer class destructor.
  As the destructur was previously never called, the leak did not actually
  appear.
- some internal restructuring in anticipation/preparation of minimal
  multi-threading support
- rsyslogd still shares some code with the sysklogd project. Some patches
  for this shared code have been brought over from the sysklogd CVS.
---------------------------------------------------------------------------
Version 1.11.0 (RGer), 2005-10-12
- support for receiving messages via RFC 3195; added rfc3195d for that
  purpose
- added an additional guard to prevent rsyslogd from aborting when the
  2gb file size limit is hit. While a user can configure rsyslogd to
  handle such situations, it would abort if that was not done AND large
  file support was not enabled (ok, this is hopefully an unlikely scenario)
- fixed a bug that caused additional Unix domain sockets to be incorrectly
  processed - could lead to message loss in extreme cases
---------------------------------------------------------------------------
Version 1.10.2 (RGer), 2005-09-27
- added comparison operations in property-based filters:
  * isequal
  * startswith
- added ability to negate all property-based filter comparison operations
  by adding a !-sign right in front of the operation name
- added the ability to specify remote senders for UDP and TCP
  received messages. Allows to block all but well-known hosts
- changed the $-config line directives to be case-INsensitive
- new command line option -w added: "do not display warnings if messages
  from disallowed senders are received"
- fixed a bug that caused rsyslogd to dump core when the compare value
  was not quoted in property-based filters
- fixed a bug in the new CStr compare function which lead to invalid
  results (fortunately, this function was not yet used widely)
- added better support for "debugging" rsyslog.conf property filters
  (only if -d switch is given)
- changed some function definitions to static, which eventually enables
  some compiler optimizations
- fixed a bug in MySQL code; when a SQL error occured, rsyslogd could
  run in a tight loop. This was due to invalid sequence of error reporting
  and is now fixed.
---------------------------------------------------------------------------
Version 1.10.1 (RGer), 2005-09-23
- added the ability to execute a shell script as an action.
  Thanks to Bjoern Kalkbrenner for providing the code!
- fixed a bug in the MySQL code; due to the bug the automatic one-time
  retry after an error did not happen - this lead to error message in
  cases where none should be seen (e.g. after a MySQL restart)
- fixed a security issue with SQL-escaping in conjunction with
  non-(SQL-)standard MySQL features.
---------------------------------------------------------------------------
Version 1.10.0 (RGer), 2005-09-20
  REMINDER: 1.10 is the first unstable version if the 1.x series!
- added the capability to filter on any property in selector lines
  (not just facility and priority)
- changed stringbuf into a new counted string class
- added support for a "discard" action. If a selector line with
  discard (~ character) is found, no selector lines *after* that
  line will be processed.
- thanks to Andres Riancho, regular expression support has been
  added to the template engine
- added the FROMHOST property in the template processor, which could
  previously not be obtained. Thanks to Cristian Testa for pointing
  this out and even providing a fix.
- added display of compile-time options to -v output
- performance improvement for production build - made some checks
  to happen only during debug mode
- fixed a problem with compiling on SUSE and - while doing so - removed
  the socket call to set SO_BSDCOMPAT in cases where it is obsolete.
---------------------------------------------------------------------------
Version 1.0.4 (RGer), 2006-02-01
- a small but important fix: the tcp receiver had two forgotten printf's
  in it that caused a lot of unnecessary output to stdout. This was
  important enough to justify a new release
---------------------------------------------------------------------------
Version 1.0.3 (RGer), 2005-11-14
- added an additional guard to prevent rsyslogd from aborting when the
  2gb file size limit is hit. While a user can configure rsyslogd to
  handle such situations, it would abort if that was not done AND large
  file support was not enabled (ok, this is hopefully an unlikely scenario)
- fixed a bug that caused additional Unix domain sockets to be incorrectly
  processed - could lead to message loss in extreme cases
- applied some patches available from the sysklogd project to code
  shared from there
- fixed a bug that causes rsyslogd to dump core on termination when one
  of the selector lines did not receive a message during the run (very
  unlikely)
- fixed an one-too-low memory allocation in the TCP sender. Could result
  in rsyslogd dumping core.
- fixed a bug in the TCP sender that caused the retry logic to fail
  after an error or receiver overrun
- fixed a bug in init() that could lead to dumping core
- fixed a bug that could lead to dumping core when no HOSTNAME or no TAG
  was present in the syslog message
---------------------------------------------------------------------------
Version 1.0.2 (RGer), 2005-10-05
- fixed an issue with MySQL error reporting. When an error occured,
  the MySQL driver went into an endless loop (at least in most cases).
---------------------------------------------------------------------------
Version 1.0.1 (RGer), 2005-09-23
- fixed a security issue with SQL-escaping in conjunction with
  non-(SQL-)standard MySQL features.
---------------------------------------------------------------------------
Version 1.0.0 (RGer), 2005-09-12
- changed install doc to cover daily cron scripts - a trouble source
- added rc script for slackware (provided by Chris Elvidge - thanks!) 
- fixed a really minor bug in usage() - the -r option was still
  reported as without the port parameter
---------------------------------------------------------------------------
Version 0.9.8 (RGer), 2005-09-05
- made startup and shutdown message more consistent and included the
  pid, so that they can be easier correlated. Used syslog-protocol
  structured data format for this purpose.
- improved config info in startup message, now tells not only
  if it is listening remote on udp, but also for tcp. Also includes
  the port numbers. The previous startup message was misleading, because
  it did not say "remote reception" if rsyslogd was only listening via
  tcp (but not via udp).
- added a "how can you help" document to the doc set
---------------------------------------------------------------------------
Version 0.9.7 (RGer), 2005-08-15
- some of the previous doc files (like INSTALL) did not properly
  reflect the changes to the build process and the new doc. Fixed
  that.
- changed syslogd.c so that when compiled without database support,
  an error message is displayed when a database action is detected
  in the config file (previously this was used as an user rule ;))
- fixed a bug in the os-specific Makefiles which caused MySQL
  support to not be compiled, even if selected
---------------------------------------------------------------------------
Version 0.9.6 (RGer), 2005-08-09
- greatly enhanced documentation. Now available in html format in
  the "doc" folder and FreeBSD. Finally includes an install howto.
- improved MySQL error messages a little - they now show up as log
  messages, too (formerly only in debug mode)
- added the ability to specify the listen port for udp syslog.
  WARNING: This introduces an incompatibility. Formerly, udp
  syslog was enabled by the -r command line option. Now, it is
  "-r [port]", which is consistent with the tcp listener. However,
  just -r will now return an error message.
- added sample startup scripts for Debian and FreeBSD
- added support for easy feature selection in the makefile. Un-
  fortunately, this also means I needed to spilt the make file
  for different OS and distros. There are some really bad syntax
  differences between FreeBSD and Linux make.
---------------------------------------------------------------------------
Version 0.9.5 (RGer), 2005-08-01
- the "semicolon bug" was actually not (fully) solved in 0.9.4. One
  part of the bug was solved, but another still existed. This one
  is fixed now, too.
- the "semicolon bug" actually turned out to be a more generic bug.
  It appeared whenever an invalid template name was given. With some
  selector actions, rsyslogd dumped core, with other it "just" had
  a small ressource leak with others all worked well. These anomalies
  are now fixed. Note that they only appeared during system initaliziation
  once the system was running, nothing bad happened.
- improved error reporting for template errors on startup. They are now
  shown on the console and the start-up tty. Formerly, they were only
  visible in debug mode.
- support for multiple instances of rsyslogd on a single machine added
- added new option "-o" --> omit local unix domain socket. This option
  enables rsyslogd NOT to listen to the local socket. This is most
  helpful when multiple instances of rsyslogd (or rsyslogd and another
  syslogd) shall run on a single system.
- added new option "-i <pidfile>" which allows to specify the pidfile.
  This is needed when multiple instances of rsyslogd are to be run.
- the new project home page is now online at www.rsyslog.com
---------------------------------------------------------------------------
Version 0.9.4 (RGer), 2005-07-25
- finally added the TCP sender. It now supports non-blocking mode, no
  longer disabling message reception during connect. As it is now, it
  is usable in production. The code could be more sophisticated, but
  I've kept it short in anticipation of the move to liblogging, which
  will lead to the removal of the code just written ;)
- the "exiting on signal..." message still had the "syslogd" name in 
  it. Changed this to "rsyslogd", as we do not have a large user base
  yet, this should pose no problem.
- fixed "the semiconlon" bug. rsyslogd dumped core if a write-db action
  was specified but no semicolon was given after the password (an empty
  template was ok, but the semicolon needed to be present).
- changed a default for traditional output format. During testing, it
  was seen that the timestamp written to file in default format was
  the time of message reception, not the time specified in the TIMESTAMP
  field of the message itself. Traditionally, the message TIMESTAMP is
  used and this has been changed now.
---------------------------------------------------------------------------
Version 0.9.3 (RGer), 2005-07-19
- fixed a bug in the message parser. In June, the RFC 3164 timestamp
  was not correctly parsed (yes, only in June and some other months,
  see the code comment to learn why...)
- added the ability to specify the destination port when forwarding
  syslog messages (both for TCP and UDP)
- added an very experimental TCP sender (activated by
  @@machine:port in config). This is not yet for production use. If
  the receiver is not alive, rsyslogd will wait quite some time until
  the connection request times out, which most probably leads to
  loss of incoming messages.

---------------------------------------------------------------------------
Version 0.9.2 (RGer), around 2005-07-06
- I intended to change the maxsupported message size to 32k to
  support IHE - but given the memory inefficiency in the usual use
  cases, I have not done this. I have, however, included very
  specific instructions on how to do this in the source code. I have
  also done some testing with 32k messages, so you can change the
  max size without taking too much risk.
- added a syslog/tcp receiver; we now can receive messages via
  plain tcp, but we can still send only via UDP. The syslog/tcp
  receiver is the primary enhancement of this release.
- slightly changed some error messages that contained a spurios \n at
  the end of the line (which gives empty lines in your log...)

---------------------------------------------------------------------------
Version 0.9.1 (RGer)
- fixed code so that it compiles without errors under FreeBSD
- removed now unused function "allocate_log()" from syslogd.c
- changed the make file so that it contains more defines for
  different environments (in the long term, we need a better
  system for disabling/enabling features...)
- changed some printf's printing off_t types to %lld and
  explicit (long long) casts. I tried to figure out the exact type,
  but did not succeed in this. In the worst case, ultra-large peta-
  byte files will now display funny informational messages on rollover,
  something I think we can live with for the neersion 3.11.2 (rgerhards), 2008-02-??
---------------------------------------------------------------------------
Version 3.11.1 (rgerhards), 2008-02-12
- SNMP trap sender added thanks to Andre Lorbach (omsnmp)
- added input-plugin interface specification in form of a (copy) template
  input module
- applied documentation fix by Michael Biebl -- many thanks!
- bugfix: immark did not have MARK flags set...
- added x-info field to rsyslogd startup/shutdown message. Hopefully
  points users to right location for further info (many don't even know
  they run rsyslog ;))
- bugfix: trailing ":" of tag was lost while parsing legacy syslog messages
  without timestamp - thanks to Anders Blomdell for providing a patch!
- fixed a bug in stringbuf.c related to STRINGBUF_TRIM_ALLOCSIZE, which
  wasn't supposed to be used with rsyslog. Put a warning message up that
  tells this feature is not tested and probably not worth the effort.
  Thanks to Anders Blomdell fro bringing this to our attention
- somewhat improved performance of string buffers
- fixed bug that caused invalid treatment of tabs (HT) in rsyslog.conf
- bugfix: setting for $EscapeCopntrolCharactersOnReceive was not 
  properly initialized
- clarified usage of space-cc property replacer option
- improved abort diagnostic handler
- some initial effort for malloc/free runtime debugging support
- bugfix: using dynafile actions caused rsyslogd abort
- fixed minor man errors thanks to Michael Biebl
---------------------------------------------------------------------------
Version 3.11.0 (rgerhards), 2008-01-31
- implemented queued actions
- implemented simple rate limiting for actions
- implemented deliberate discarding of lower priority messages over higher
  priority ones when a queue runs out of space
- implemented disk quotas for disk queues
- implemented the $ActionResumeRetryCount config directive
- added $ActionQueueFilename config directive
- added $ActionQueueSize config directive
- added $ActionQueueHighWaterMark config directive
- added $ActionQueueLowWaterMark config directive
- added $ActionQueueDiscardMark config directive
- added $ActionQueueDiscardSeverity config directive
- added $ActionQueueCheckpointInterval config directive
- added $ActionQueueType config directive
- added $ActionQueueWorkerThreads config directive
- added $ActionQueueTimeoutshutdown config directive
- added $ActionQueueTimeoutActionCompletion config directive
- added $ActionQueueTimeoutenQueue config directive
- added $ActionQueueTimeoutworkerThreadShutdown config directive
- added $ActionQueueWorkerThreadMinimumMessages config directive
- added $ActionQueueMaxFileSize config directive
- added $ActionQueueSaveonShutdown config directive
- addded $ActionQueueDequeueSlowdown config directive
- addded $MainMsgQueueDequeueSlowdown config directive
- bugfix: added forgotten docs to package
- improved debugging support
- fixed a bug that caused $MainMsgQueueCheckpointInterval to work incorrectly
- when a long-running action needs to be cancelled on shutdown, the message
  that was processed by it is now preserved. This finishes support for
  guaranteed delivery of messages (if the output supports it, of course)
- fixed bug in output module interface, see
  http://sourceforge.net/tracker/index.php?func=detail&aid=1881008&group_id=123448&atid=696552
- changed the ommysql output plugin so that the (lengthy) connection
  initialization now takes place in message processing. This works much
  better with the new queued action mode (fast startup)
- fixed a bug that caused a potential hang in file and fwd output module
  varmojfekoj provided the patch - many thanks!
- bugfixed stream class offset handling on 32bit platforms
---------------------------------------------------------------------------
Version 3.10.3 (rgerhards), 2008-01-28
- fixed a bug with standard template definitions (not a big deal) - thanks
  to varmojfekoj for spotting it
- run-time instrumentation added
- implemented disk-assisted queue mode, which enables on-demand disk
  spooling if the queue's in-memory queue is exhausted
- implemented a dynamic worker thread pool for processing incoming
  messages; workers are started and shut down as need arises
- implemented a run-time instrumentation debug package
- implemented the $MainMsgQueueSaveOnShutdown config directive
- implemented the $MainMsgQueueWorkerThreadMinimumMessages config directive
- implemented the $MainMsgQueueTimeoutWorkerThreadShutdown config directive
---------------------------------------------------------------------------
Version 3.10.2 (rgerhards), 2008-01-14
- added the ability to keep stop rsyslogd without the need to drain
  the main message queue. In disk queue mode, rsyslog continues to
  run from the point where it stopped. In case of a system failure, it
  continues to process messages from the last checkpoint.
- fixed a bug that caused a segfault on startup when no $WorkDir directive
  was specified in rsyslog.conf
- provided more fine-grain control over shutdown timeouts and added a
  way to specify the enqueue timeout when the main message queue is full
- implemented $MainMsgQueueCheckpointInterval config directive
- implemented $MainMsgQueueTimeoutActionCompletion config directive
- implemented $MainMsgQueueTimeoutEnqueue config directive
- implemented $MainMsgQueueTimeoutShutdown config directive
---------------------------------------------------------------------------
Version 3.10.1 (rgerhards), 2008-01-10
- implemented the "disk" queue mode. However, it currently is of very
  limited use, because it does not support persistence over rsyslogd
  runs. So when rsyslogd is stopped, the queue is drained just as with
  the in-memory queue modes. Persistent queues will be a feature of
  the next release.
- performance-optimized string class, should bring an overall improvement
- fixed a memory leak in imudp -- thanks to varmojfekoj for the patch
- fixed a race condition that could lead to a rsyslogd hang when during
  HUP or termination
- done some doc updates
- added $WorkDirectory config directive
- added $MainMsgQueueFileName config directive
- added $MainMsgQueueMaxFileSize config directive
---------------------------------------------------------------------------
Version 3.10.0 (rgerhards), 2008-01-07
- implemented input module interface and initial input modules
- enhanced threading for input modules (each on its own thread now)
- ability to bind UDP listeners to specific local interfaces/ports and
  ability to run multiple of them concurrently
- added ability to specify listen IP address for UDP syslog server
- license changed to GPLv3
- mark messages are now provided by loadble module immark
- rklogd is no longer provided. Its functionality has now been taken over
  by imklog, a loadable input module. This offers a much better integration
  into rsyslogd and makes sure that the kernel logger process is brought
  up and down at the appropriate times
- enhanced $IncludeConfig directive to support wildcard characters
  (thanks to Michael Biebl)
- all inputs are now implemented as loadable plugins
- enhanced threading model: each input module now runs on its own thread
- enhanced message queue which now supports different queueing methods
  (among others, this can be used for performance fine-tuning)
- added a large number of new configuration directives for the new
  input modules
- enhanced multi-threading utilizing a worker thread pool for the
  main message queue
- compilation without pthreads is no longer supported
- much cleaner code due to new objects and removal of single-threading
  mode
---------------------------------------------------------------------------
Version 2.0.1 STABLE (rgerhards), 2008-01-24
- fixed a bug in integer conversion - but this function was never called,
  so it is not really a useful bug fix ;)
- fixed a bug with standard template definitions (not a big deal) - thanks
  to varmojfekoj for spotting it
- fixed a bug that caused a potential hang in file and fwd output module
  varmojfekoj provided the patch - many thanks!
---------------------------------------------------------------------------
Version 2.0.0 STABLE (rgerhards), 2008-01-02
- re-release of 1.21.2 as STABLE with no modifications except some
  doc updates
---------------------------------------------------------------------------
Version 1.21.2 (rgerhards), 2007-12-28
- created a gss-api output module. This keeps GSS-API code and
  TCP/UDP code separated. It is also important for forward-
  compatibility with v3. Please note that this change breaks compatibility
  with config files created for 1.21.0 and 1.21.1 - this was considered
  acceptable.
- fixed an error in forwarding retry code (could lead to message corruption
  but surfaced very seldom)
- increased portability for older platforms (AI_NUMERICSERV moved)
- removed socket leak in omfwd.c
- cross-platform patch for GSS-API compile problem on some platforms
  thanks to darix for the patch!
---------------------------------------------------------------------------
Version 1.21.1 (rgerhards), 2007-12-23
- small doc fix for $IncludeConfig
- fixed a bug in llDestroy()
- bugfix: fixing memory leak when message queue is full and during
  parsing. Thanks to varmojfekoj for the patch.
- bugfix: when compiled without network support, unix sockets were
  not properply closed
- bugfix: memory leak in cfsysline.c/doGetWord() fixed
---------------------------------------------------------------------------
Version 1.21.0 (rgerhards), 2007-12-19
- GSS-API support for syslog/TCP connections was added. Thanks to
  varmojfekoj for providing the patch with this functionality
- code cleanup
- enhanced $IncludeConfig directive to support wildcard filenames
- changed some multithreading synchronization
---------------------------------------------------------------------------
Version 1.20.1 (rgerhards), 2007-12-12
- corrected a debug setting that survived release. Caused TCP connections
  to be retried unnecessarily often.
- When a hostname ACL was provided and DNS resolution for that name failed,
  ACL processing was stopped at that point. Thanks to mildew for the patch.
  Fedora Bugzilla: http://bugzilla.redhat.com/show_bug.cgi?id=395911
- fixed a potential race condition, see link for details:
  http://rgerhards.blogspot.com/2007/12/rsyslog-race-condition.html
  Note that the probability of problems from this bug was very remote
- fixed a memory leak that happend when PostgreSQL date formats were
  used
---------------------------------------------------------------------------
Version 1.20.0 (rgerhards), 2007-12-07
- an output module for postgres databases has been added. Thanks to
  sur5r for contributing this code
- unloading dynamic modules has been cleaned up, we now have a
  real implementation and not just a dummy "good enough for the time
  being".
- enhanced platform independence - thanks to Bartosz Kuzma and Michael
  Biebl for their very useful contributions
- some general code cleanup (including warnings on 64 platforms, only)
---------------------------------------------------------------------------
Version 1.19.12 (rgerhards), 2007-12-03
- cleaned up the build system (thanks to Michael Biebl for the patch)
- fixed a bug where ommysql was still not compiled with -pthread option
---------------------------------------------------------------------------
Version 1.19.11 (rgerhards), 2007-11-29
- applied -pthread option to build when building for multi-threading mode
  hopefully solves an issue with segfaulting
---------------------------------------------------------------------------
Version 1.19.10 (rgerhards), 2007-10-19
- introdcued the new ":modulename:" syntax for calling module actions
  in selector lines; modified ommysql to support it. This is primarily
  an aid for further modules and a prequisite to actually allow third
  party modules to be created.
- minor fix in slackware startup script, "-r 0" is now "-r0"
- updated rsyslogd doc set man page; now in html format
- undid creation of a separate thread for the main loop -- this did not
  turn out to be needed or useful, so reduce complexity once again.
- added doc fixes provided by Michael Biebl - thanks
---------------------------------------------------------------------------
Version 1.19.9 (rgerhards), 2007-10-12
- now packaging system which again contains all components in a single
  tarball
- modularized main() a bit more, resulting in less complex code
- experimentally added an additional thread - will see if that affects
  the segfault bug we experience on some platforms. Note that this change
  is scheduled to be removed again later.
---------------------------------------------------------------------------
Version 1.19.8 (rgerhards), 2007-09-27
- improved repeated message processing
- applied patch provided by varmojfekoj to support building ommysql
  in its own way (now also resides in a plugin subdirectory);
  ommysql is now a separate package
- fixed a bug in cvthname() that lead to message loss if part
  of the source hostname would have been dropped
- created some support for distributing ommysql together with the
  main rsyslog package. I need to re-think it in the future, but
  for the time being the current mode is best. I now simply include
  one additional tarball for ommysql inside the main distribution.
  I look forward to user feedback on how this should be done best. In the
  long term, a separate project should be spawend for ommysql, but I'd
  like to do that only after the plugin interface is fully stable (what
  it is not yet).
---------------------------------------------------------------------------
Version 1.19.7 (rgerhards), 2007-09-25
- added code to handle situations where senders send us messages ending with
  a NUL character. It is now simply removed. This also caused trailing LF
  reduction to fail, when it was followed by such a NUL. This is now also
  handled.
- replaced some non-thread-safe function calls by their thread-safe
  counterparts
- fixed a minor memory leak that occured when the %APPNAME% property was
  used (I think nobody used that in practice)
- fixed a bug that caused signal handlers in cvthname() not to be restored when
  a malicious pointer record was detected and processing of the message been
  stopped for that reason (this should be really rare and can not be related
  to the segfault bug we are hunting).
- fixed a bug in cvthname that lead to passing a wrong parameter - in
  practice, this had no impact.
- general code cleanup (e.g. compiler warnings, comments)
---------------------------------------------------------------------------
Version 1.19.6 (rgerhards), 2007-09-11
- applied patch by varmojfekoj to change signal handling to the new
  sigaction API set (replacing the depreciated signal() calls and its
  friends.
- fixed a bug that in --enable-debug mode caused an assertion when the
  discard action was used
- cleaned up compiler warnings
- applied patch by varmojfekoj to FIX a bug that could cause 
  segfaults if empty properties were processed using modifying
  options (e.g. space-cc, drop-cc)
- fixed man bug: rsyslogd supports -l option
---------------------------------------------------------------------------
Version 1.19.5 (rgerhards), 2007-09-07
- changed part of the CStr interface so that better error tracking
  is provided and the calling sequence is more intuitive (there were
  invalid calls based on a too-weired interface)
- (hopefully) fixed some remaining bugs rooted in wrong use of 
  the CStr class. These could lead to program abort.
- applied patch by varmojfekoj two fix two potential segfault situations
- added $ModDir config directive
- modified $ModLoad so that an absolute path may be specified as
  module name (e.g. /rsyslog/ommysql.so)
---------------------------------------------------------------------------
Version 1.19.4 (rgerhards/varmojfekoj), 2007-09-04
- fixed a number of small memory leaks - thanks varmojfekoj for patching
- fixed an issue with CString class that could lead to rsyslog abort
  in tplToString() - thanks varmojfekoj for patching
- added a man-version of the config file documenation - thanks to Michel
  Samia for providing the man file
- fixed bug: a template like this causes an infinite loop:
  $template opts,"%programname:::a,b%"
  thanks varmojfekoj for the patch
- fixed bug: case changing options crash freeing the string pointer
  because they modify it: $template opts2,"%programname::1:lowercase%"
  thanks varmojfekoj for the patch
---------------------------------------------------------------------------
Version 1.19.3 (mmeckelein/varmojfekoj), 2007-08-31
- small mem leak fixed (after calling parseSelectorAct) - Thx varmojkekoj
- documentation section "Regular File" und "Blocks" updated
- solved an issue with dynamic file generation - Once again many thanks
  to varmojfekoj
- the negative selector for program name filter (Blocks) does not work as
  expected - Thanks varmojfekoj for patching
- added forwarding information to sysklogd (requires special template)
  to config doc
---------------------------------------------------------------------------
Version 1.19.2 (mmeckelein/varmojfekoj), 2007-08-28
- a specifically formed message caused a segfault - Many thanks varmojfekoj
  for providing a patch
- a typo and a weird condition are fixed in msg.c - Thanks again
  varmojfekoj 
- on file creation the file was always owned by root:root. This is fixed
  now - Thanks ypsa for solving this issue
---------------------------------------------------------------------------
Version 1.19.1 (mmeckelein), 2007-08-22
- a bug that caused a high load when a TCP/UDP connection was closed is 
  fixed now - Thanks mildew for solving this issue
- fixed a bug which caused a segfault on reinit - Thx varmojfekoj for the
  patch
- changed the hardcoded module path "/lib/rsyslog" to $(pkglibdir) in order
  to avoid trouble e.g. on 64 bit platforms (/lib64) - many thanks Peter
  Vrabec and darix, both provided a patch for solving this issue
- enhanced the unloading of modules - thanks again varmojfekoj
- applied a patch from varmojfekoj which fixes various little things in
  MySQL output module
---------------------------------------------------------------------------
Version 1.19.0 (varmojfekoj/rgerhards), 2007-08-16
- integrated patch from varmojfekoj to make the mysql module a loadable one
  many thanks for the patch, MUCH appreciated
---------------------------------------------------------------------------
Version 1.18.2 (rgerhards), 2007-08-13
- fixed a bug in outchannel code that caused templates to be incorrectly
  parsed
- fixed a bug in ommysql that caused a wrong ";template" missing message
- added some code for unloading modules; not yet fully complete (and we do
  not yet have loadable modules, so this is no problem)
- removed debian subdirectory by request of a debian packager (this is a special
  subdir for debian and there is also no point in maintaining it when there
  is a debian package available - so I gladly did this) in some cases
- improved overall doc quality (some pages were quite old) and linked to
  more of the online resources.
- improved /contrib/delete_mysql script by adding a host option and some
  other minor modifications
---------------------------------------------------------------------------
Version 1.18.1 (rgerhards), 2007-08-08
- applied a patch from varmojfekoj which solved a potential segfault
  of rsyslogd on HUP
- applied patch from Michel Samia to fix compilation when the pthreads
  feature is disabled
- some code cleanup (moved action object to its own file set)
- add config directive $MainMsgQueueSize, which now allows to configure the
  queue size dynamically
- all compile-time settings are now shown in rsyslogd -v, not just the
  active ones
- enhanced performance a little bit more
- added config file directive $ActionResumeInterval
- fixed a bug that prevented compilation under debian sid
- added a contrib directory for user-contributed useful things
---------------------------------------------------------------------------
Version 1.18.0 (rgerhards), 2007-08-03
- rsyslog now supports fallback actions when an action did not work. This
  is a great feature e.g. for backup database servers or backup syslog
  servers
- modified rklogd to only change the console log level if -c is specified
- added feature to use multiple actions inside a single selector
- implemented $ActionExecOnlyWhenPreviousIsSuspended config directive
- error messages during startup are now spit out to the configured log
  destinations
---------------------------------------------------------------------------
Version 1.17.6 (rgerhards), 2007-08-01
- continued to work on output module modularization - basic stage of
  this work is now FINISHED
- fixed bug in OMSRcreate() - always returned SR_RET_OK
- fixed a bug that caused ommysql to always complain about missing
  templates
- fixed a mem leak in OMSRdestruct - freeing the object itself was
  forgotten - thanks to varmojfekoj for the patch
- fixed a memory leak in syslogd/init() that happend when the config
  file could not be read - thanks to varmojfekoj for the patch
- fixed insufficient memory allocation in addAction() and its helpers.
  The initial fix and idea was developed by mildew, I fine-tuned
  it a bit. Thanks a lot for the fix, I'd probably had pulled out my
  hair to find the bug...
- added output of config file line number when a parsing error occured
- fixed bug in objomsr.c that caused program to abort in debug mode with
  an invalid assertion (in some cases)
- fixed a typo that caused the default template for MySQL to be wrong.
  thanks to mildew for catching this.
- added configuration file command $DebugPrintModuleList and
  $DebugPrintCfSysLineHandlerList
- fixed an invalid value for the MARK timer - unfortunately, there was
  a testing aid left in place. This resulted in quite frequent MARK messages
- added $IncludeConfig config directive
- applied a patch from mildew to prevent rsyslogd from freezing under heavy
  load. This could happen when the queue was full. Now, we drop messages
  but rsyslogd remains active.
---------------------------------------------------------------------------
Version 1.17.5 (rgerhards), 2007-07-30
- continued to work on output module modularization
- fixed a missing file bug - thanks to Andrea Montanari for reporting
  this problem
- fixed a problem with shutting down the worker thread and freeing the
  selector_t list - this caused messages to be lost, because the
  message queue was not properly drained before the selectors got
  destroyed.
---------------------------------------------------------------------------
Version 1.17.4 (rgerhards), 2007-07-27
- continued to work on output module modularization
- fixed a situation where rsyslogd could create zombie processes
  thanks to mildew for the patch
- applied patch from Michel Samia to fix compilation when NOT
  compiled for pthreads
---------------------------------------------------------------------------
Version 1.17.3 (rgerhards), 2007-07-25
- continued working on output module modularization
- fixed a bug that caused rsyslogd to segfault on exit (and
  probably also on HUP), when there was an unsent message in a selector
  that required forwarding and the dns lookup failed for that selector
  (yes, it was pretty unlikely to happen;))
  thanks to varmojfekoj <varmojfekoj@gmail.com> for the patch
- fixed a memory leak in config file parsing and die()
  thanks to varmojfekoj <varmojfekoj@gmail.com> for the patch
- rsyslogd now checks on startup if it is capable to performa any work
  at all. If it cant, it complains and terminates
  thanks to Michel Samia for providing the patch!
- fixed a small memory leak when HUPing syslogd. The allowed sender
  list now gets freed. thanks to mildew for the patch.
- changed the way error messages in early startup are logged. They
  now do no longer use the syslogd code directly but are rather
  send to stderr.
---------------------------------------------------------------------------
Version 1.17.2 (rgerhards), 2007-07-23
- made the port part of the -r option optional. Needed for backward
  compatibility with sysklogd
- replaced system() calls with something more reasonable. Please note that
  this might break compatibility with some existing configuration files.
  We accept this in favour of the gained security.
- removed a memory leak that could occur if timegenerated was used in
  RFC 3164 format in templates
- did some preparation in msg.c for advanced multithreading - placed the
  hooks, but not yet any active code
- worked further on modularization
- added $ModLoad MySQL (dummy) config directive
- added DropTrailingLFOnReception config directive
---------------------------------------------------------------------------
Version 1.17.1 (rgerhards), 2007-07-20
- fixed a bug that caused make install to install rsyslogd and rklogd under
  the wrong names
- fixed bug that caused $AllowedSenders to handle IPv6 scopes incorrectly;
  also fixed but that could grabble $AllowedSender wildcards. Thanks to
  mildew@gmail.com for the patch
- minor code cleanup - thanks to Peter Vrabec for the patch
- fixed minimal memory leak on HUP (caused by templates)
  thanks to varmojfekoj <varmojfekoj@gmail.com> for the patch
- fixed another memory leak on HUPing and on exiting rsyslogd
  again thanks to varmojfekoj <varmojfekoj@gmail.com> for the patch
- code cleanup (removed compiler warnings)
- fixed portability bug in configure.ac - thanks to Bartosz Kuźma for patch
- moved msg object into its own file set
- added the capability to continue trying to write log files when the
  file system is full. Functionality based on patch by Martin Schulze
  to sysklogd package.
---------------------------------------------------------------------------
Version 1.17.0 (RGer), 2007-07-17
- added $RepeatedLineReduction config parameter
- added $EscapeControlCharactersOnReceive config parameter
- added $ControlCharacterEscapePrefix config parameter
- added $DirCreateMode config parameter
- added $CreateDirs config parameter
- added $DebugPrintTemplateList config parameter
- added $ResetConfigVariables config parameter
- added $FileOwner config parameter
- added $FileGroup config parameter
- added $DirOwner config parameter
- added $DirGroup config parameter
- added $FailOnChownFailure config parameter
- added regular expression support to the filter engine
  thanks to Michel Samia for providing the patch!
- enhanced $AllowedSender functionality. Credits to mildew@gmail.com for
  the patch doing that
  - added IPv6 support
  - allowed DNS hostnames
  - allowed DNS wildcard names
- added new option $DropMsgsWithMaliciousDnsPTRRecords
- added autoconf so that rfc3195d, rsyslogd and klogd are stored to /sbin
- added capability to auto-create directories with dynaFiles
---------------------------------------------------------------------------
Version 1.16.0 (RGer/Peter Vrabec), 2007-07-13 - The Friday, 13th Release ;)
- build system switched to autotools
- removed SYSV preprocessor macro use, replaced with autotools equivalents
- fixed a bug that caused rsyslogd to segfault when TCP listening was
  disabled and it terminated
- added new properties "syslogfacility-text" and "syslogseverity-text"
  thanks to varmojfekoj <varmojfekoj@gmail.com> for the patch
- added the -x option to disable hostname dns reslution
  thanks to varmojfekoj <varmojfekoj@gmail.com> for the patch
- begun to better modularize syslogd.c - this is an ongoing project; moved
  type definitions to a separate file
- removed some now-unused fields from struct filed
- move file size limit fields in struct field to the "right spot" (the file
  writing part of the union - f_un.f_file)
- subdirectories linux and solaris are no longer part of the distribution
  package. This is not because we cease support for them, but there are no
  longer any files in them after the move to autotools
---------------------------------------------------------------------------
Version 1.15.1 (RGer), 2007-07-10
- fixed a bug that caused a dynaFile selector to stall when there was
  an open error with one file 
- improved template processing for dynaFiles; templates are now only
  looked up during initialization - speeds up processing
- optimized memory layout in struct filed when compiled with MySQL
  support
- fixed a bug that caused compilation without SYSLOG_INET to fail
- re-enabled the "last message repeated n times" feature. This
  feature was not taken care of while rsyslogd evolved from sysklogd
  and it was more or less defunct. Now it is fully functional again.
- added system properties: $NOW, $YEAR, $MONTH, $DAY, $HOUR, $MINUTE
- fixed a bug in iovAsString() that caused a memory leak under stress
  conditions (most probably memory shortage). This was unlikely to
  ever happen, but it doesn't hurt doing it right
- cosmetic: defined type "uchar", change all unsigned chars to uchar
---------------------------------------------------------------------------
Version 1.15.0 (RGer), 2007-07-05
- added ability to dynamically generate file names based on templates
  and thus properties. This was a much-requested feature. It makes
  life easy when it e.g. comes to splitting files based on the sender
  address.
- added $umask and $FileCreateMode config file directives
- applied a patch from Bartosz Kuzma to compile cleanly under NetBSD
- checks for extra (unexpected) characters in system config file lines
  have been added
- added IPv6 documentation - was accidently missing from CVS
- begun to change char to unsigned char
---------------------------------------------------------------------------
Version 1.14.2 (RGer), 2007-07-03
** this release fixes all known nits with IPv6 **
- restored capability to do /etc/service lookup for "syslog"
  service when -r 0 was given
- documented IPv6 handling of syslog messages
- integrate patch from Bartosz Kuźma to make rsyslog compile under
  Solaris again (the patch replaced a strndup() call, which is not
  available under Solaris
- improved debug logging when waiting on select
- updated rsyslogd man page with new options (-46A)
---------------------------------------------------------------------------
Version 1.14.1 (RGer/Peter Vrabec), 2007-06-29
- added Peter Vrabec's patch for IPv6 TCP
- prefixed all messages send to stderr in rsyslogd with "rsyslogd: "
---------------------------------------------------------------------------
Version 1.14.0 (RGer/Peter Vrabec), 2007-06-28
- Peter Vrabec provided IPv6 for rsyslog, so we are now IPv6 enabled
  IPv6 Support is currently for UDP only, TCP is to come soon.
  AllowedSender configuration does not yet work for IPv6.
- fixed code in iovCreate() that broke C's strict aliasing rules 
- fixed some char/unsigned char differences that forced the compiler
  to spit out warning messages
- updated the Red Hat init script to fix a known issue (thanks to
  Peter Vrabec)
---------------------------------------------------------------------------
Version 1.13.5 (RGer), 2007-06-22
- made the TCP session limit configurable via command line switch
  now -t <port>,<max sessions>
- added man page for rklogd(8) (basically a copy from klogd, but now
  there is one...)
- fixed a bug that caused internal messages (e.g. rsyslogd startup) to
  appear without a tag.
- removed a minor memory leak that occurred when TAG processing requalified
  a HOSTNAME to be a TAG (and a TAG already was set).
- removed potential small memory leaks in MsgSet***() functions. There
  would be a leak if a property was re-set, something that happened
  extremely seldom.
---------------------------------------------------------------------------
Version 1.13.4 (RGer), 2007-06-18
- added a new property "PRI-text", which holds the PRI field in
  textual form (e.g. "syslog.info")
- added alias "syslogseverity" for "syslogpriority", which is a
  misleading property name that needs to stay for historical
  reasons (and backward-compatility)
- added doc on how to record PRI value in log file
- enhanced signal handling in klogd, including removal of an unsafe
  call to the logging system during signal handling
---------------------------------------------------------------------------
Version 1.13.3 (RGer), 2007-06-15
- create a version of syslog.c from scratch. This is now
  - highly optimized for rsyslog
  - removes an incompatible license problem as the original
    version had a BSD license with advertising clause
  - fixed in the regard that rklogd will continue to work when
    rsysogd has been restarted (the original version, as well
    as sysklogd, will remain silent then)
  - solved an issue with an extra NUL char at message end that the
    original version had
- applied some changes to klogd to care for the new interface
- fixed a bug in syslogd.c which prevented compiling under debian
---------------------------------------------------------------------------
Version 1.13.2 (RGer), 2007-06-13
- lib order in makefile patched to facilitate static linking - thanks
  to Bennett Todd for providing the patch
- Integrated a patch from Peter Vrabec (pvrabec@redheat.com):
  - added klogd under the name of rklogd (remove dependency on
    original sysklogd package
  - createDB.sql now in UTF
  - added additional config files for use on Red Hat
---------------------------------------------------------------------------
Version 1.13.1 (RGer), 2007-02-05
- changed the listen backlog limit to a more reasonable value based on
  the maximum number of TCP connections configurd (10% + 5) - thanks to Guy
  Standen for the hint (actually, the limit was 5 and that was a 
  left-over from early testing).
- fixed a bug in makefile which caused DB-support to be disabled when
  NETZIP support was enabled
- added the -e option to allow transmission of every message to remote
  hosts (effectively turns off duplicate message suppression)
- (somewhat) improved memory consumption when compiled with MySQL support
- looks like we fixed an incompatibility with MySQL 5.x and above software
  At least in one case, the remote server name was destroyed, leading to 
  a connection failure. The new, improved code does not have this issue and
  so we see this as solved (the new code is generally somewhat better, so
  there is a good chance we fixed this incompatibility).
---------------------------------------------------------------------------
Version 1.13.0 (RGer), 2006-12-19
- added '$' as ToPos proptery replacer specifier - means "up to the
  end of the string"
- property replacer option "escape-cc", "drop-cc" and "space-cc"  added
- changed the handling of \0 characters inside syslog messages. We now
  consistently escape them to "#000". This is somewhat recommended in
  the draft-ietf-syslog-protocol-19 draft. While the real recomendation
  is to not escape any characters at all, we can not do this without
  considerable modification of the code. So we escape it to "#000", which
  is consistent with a sample found in the Internet-draft.
- removed message glue logic (see printchopped() comment for details)
  Also caused removal of parts table and thus some improvements in
  memory usage.
- changed the default MAXLINE to 2048 to take care of recent syslog
  standardization efforts (can easily be changed in syslogd.c)
- added support for byte-counted TCP syslog messages (much like
  syslog-transport-tls-05 Internet Draft). This was necessary to
  support compression over TCP.
- added support for receiving compressed syslog messages
- added support for sending compressed syslog messages
- fixed a bug where the last message in a syslog/tcp stream was
  lost if it was not properly terminated by a LF character
---------------------------------------------------------------------------
Version 1.12.3 (RGer), 2006-10-04
- implemented some changes to support Solaris (but support is not
  yet complete)
- commented out (via #if 0) some methods that are currently not being use
  but should be kept for further us
- added (interim) -u 1 option to turn off hostname and tag parsing
- done some modifications to better support Fedora
- made the field delimiter inside property replace configurable via
  template
- fixed a bug in property replacer: if fields were used, the delimitor
  became part of the field. Up until now, this was barely noticable as 
  the delimiter as TAB only and thus invisible to a human. With other
  delimiters available now, it quickly showed up. This bug fix might cause
  some grief to existing installations if they used the extra TAB for
  whatever reasons - sorry folks... Anyhow, a solution is easy: just add
  a TAB character contstant into your template. Thus, there has no attempt
  been made to do this in a backwards-compatible way.
---------------------------------------------------------------------------
Version 1.12.2 (RGer), 2006-02-15
- fixed a bug in the RFC 3339 date formatter. An extra space was added
  after the actual timestamp
- added support for providing high-precision RFC3339 timestamps for
  (rsyslogd-)internally-generated messages
- very (!) experimental support for syslog-protocol internet draft
  added (the draft is experimental, the code is solid ;))
- added support for field-extracting in the property replacer
- enhanced the legacy-syslog parser so that it can interpret messages
  that do not contain a TIMESTAMP
- fixed a bug that caused the default socket (usually /dev/log) to be
  opened even when -o command line option was given
- fixed a bug in the Debian sample startup script - it caused rsyslogd
  to listen to remote requests, which it shouldn't by default
---------------------------------------------------------------------------
Version 1.12.1 (RGer), 2005-11-23
- made multithreading work with BSD. Some signal-handling needed to be
  restructured. Also, there might be a slight delay of up to 10 seconds
  when huping and terminating rsyslogd under BSD
- fixed a bug where a NULL-pointer was passed to printf() in logmsg().
- fixed a bug during "make install" where rc3195d was not installed
  Thanks to Bennett Todd for spotting this.
- fixed a bug where rsyslogd dumped core when no TAG was found in the
  received message
- enhanced message parser so that it can deal with missing hostnames
  in many cases (may not be totally fail-safe)
- fixed a bug where internally-generated messages did not have the correct
  TAG
---------------------------------------------------------------------------
Version 1.12.0 (RGer), 2005-10-26
- moved to a multi-threaded design. single-threading is still optionally
  available. Multi-threading is experimental!
- fixed a potential race condition. In the original code, marking was done
  by an alarm handler, which could lead to all sorts of bad things. This
  has been changed now. See comments in syslogd.c/domark() for details.
- improved debug output for property-based filters
- not a code change, but: I have checked all exit()s to make sure that
  none occurs once rsyslogd has started up. Even in unusual conditions
  (like low-memory conditions) rsyslogd somehow remains active. Of course,
  it might loose a message or two, but at least it does not abort and it
  can also recover when the condition no longer persists.
- fixed a bug that could cause loss of the last message received
  immediately before rsyslogd was terminated.
- added comments on thread-safety of global variables in syslogd.c
- fixed a small bug: spurios printf() when TCP syslog was used
- fixed a bug that causes rsyslogd to dump core on termination when one
  of the selector lines did not receive a message during the run (very
  unlikely)
- fixed an one-too-low memory allocation in the TCP sender. Could result
  in rsyslogd dumping core.
- fixed a bug with regular expression support (thanks to Andres Riancho)
- a little bit of code restructuring (especially main(), which was
  horribly large)
---------------------------------------------------------------------------
Version 1.11.1 (RGer), 2005-10-19
- support for BSD-style program name and host blocks
- added a new property "programname" that can be used in templates
- added ability to specify listen port for rfc3195d
- fixed a bug that rendered the "startswith" comparison operation
  unusable.
- changed more functions to "static" storage class to help compiler
  optimize (should have been static in the first place...)
- fixed a potential memory leak in the string buffer class destructor.
  As the destructur was previously never called, the leak did not actually
  appear.
- some internal restructuring in anticipation/preparation of minimal
  multi-threading support
- rsyslogd still shares some code with the sysklogd project. Some patches
  for this shared code have been brought over from the sysklogd CVS.
---------------------------------------------------------------------------
Version 1.11.0 (RGer), 2005-10-12
- support for receiving messages via RFC 3195; added rfc3195d for that
  purpose
- added an additional guard to prevent rsyslogd from aborting when the
  2gb file size limit is hit. While a user can configure rsyslogd to
  handle such situations, it would abort if that was not done AND large
  file support was not enabled (ok, this is hopefully an unlikely scenario)
- fixed a bug that caused additional Unix domain sockets to be incorrectly
  processed - could lead to message loss in extreme cases
---------------------------------------------------------------------------
Version 1.10.2 (RGer), 2005-09-27
- added comparison operations in property-based filters:
  * isequal
  * startswith
- added ability to negate all property-based filter comparison operations
  by adding a !-sign right in front of the operation name
- added the ability to specify remote senders for UDP and TCP
  received messages. Allows to block all but well-known hosts
- changed the $-config line directives to be case-INsensitive
- new command line option -w added: "do not display warnings if messages
  from disallowed senders are received"
- fixed a bug that caused rsyslogd to dump core when the compare value
  was not quoted in property-based filters
- fixed a bug in the new CStr compare function which lead to invalid
  results (fortunately, this function was not yet used widely)
- added better support for "debugging" rsyslog.conf property filters
  (only if -d switch is given)
- changed some function definitions to static, which eventually enables
  some compiler optimizations
- fixed a bug in MySQL code; when a SQL error occured, rsyslogd could
  run in a tight loop. This was due to invalid sequence of error reporting
  and is now fixed.
---------------------------------------------------------------------------
Version 1.10.1 (RGer), 2005-09-23
- added the ability to execute a shell script as an action.
  Thanks to Bjoern Kalkbrenner for providing the code!
- fixed a bug in the MySQL code; due to the bug the automatic one-time
  retry after an error did not happen - this lead to error message in
  cases where none should be seen (e.g. after a MySQL restart)
- fixed a security issue with SQL-escaping in conjunction with
  non-(SQL-)standard MySQL features.
---------------------------------------------------------------------------
Version 1.10.0 (RGer), 2005-09-20
  REMINDER: 1.10 is the first unstable version if the 1.x series!
- added the capability to filter on any property in selector lines
  (not just facility and priority)
- changed stringbuf into a new counted string class
- added support for a "discard" action. If a selector line with
  discard (~ character) is found, no selector lines *after* that
  line will be processed.
- thanks to Andres Riancho, regular expression support has been
  added to the template engine
- added the FROMHOST property in the template processor, which could
  previously not be obtained. Thanks to Cristian Testa for pointing
  this out and even providing a fix.
- added display of compile-time options to -v output
- performance improvement for production build - made some checks
  to happen only during debug mode
- fixed a problem with compiling on SUSE and - while doing so - removed
  the socket call to set SO_BSDCOMPAT in cases where it is obsolete.
---------------------------------------------------------------------------
Version 1.0.4 (RGer), 2006-02-01
- a small but important fix: the tcp receiver had two forgotten printf's
  in it that caused a lot of unnecessary output to stdout. This was
  important enough to justify a new release
---------------------------------------------------------------------------
Version 1.0.3 (RGer), 2005-11-14
- added an additional guard to prevent rsyslogd from aborting when the
  2gb file size limit is hit. While a user can configure rsyslogd to
  handle such situations, it would abort if that was not done AND large
  file support was not enabled (ok, this is hopefully an unlikely scenario)
- fixed a bug that caused additional Unix domain sockets to be incorrectly
  processed - could lead to message loss in extreme cases
- applied some patches available from the sysklogd project to code
  shared from there
- fixed a bug that causes rsyslogd to dump core on termination when one
  of the selector lines did not receive a message during the run (very
  unlikely)
- fixed an one-too-low memory allocation in the TCP sender. Could result
  in rsyslogd dumping core.
- fixed a bug in the TCP sender that caused the retry logic to fail
  after an error or receiver overrun
- fixed a bug in init() that could lead to dumping core
- fixed a bug that could lead to dumping core when no HOSTNAME or no TAG
  was present in the syslog message
---------------------------------------------------------------------------
Version 1.0.2 (RGer), 2005-10-05
- fixed an issue with MySQL error reporting. When an error occured,
  the MySQL driver went into an endless loop (at least in most cases).
---------------------------------------------------------------------------
Version 1.0.1 (RGer), 2005-09-23
- fixed a security issue with SQL-escaping in conjunction with
  non-(SQL-)standard MySQL features.
---------------------------------------------------------------------------
Version 1.0.0 (RGer), 2005-09-12
- changed install doc to cover daily cron scripts - a trouble source
- added rc script for slackware (provided by Chris Elvidge - thanks!) 
- fixed a really minor bug in usage() - the -r option was still
  reported as without the port parameter
---------------------------------------------------------------------------
Version 0.9.8 (RGer), 2005-09-05
- made startup and shutdown message more consistent and included the
  pid, so that they can be easier correlated. Used syslog-protocol
  structured data format for this purpose.
- improved config info in startup message, now tells not only
  if it is listening remote on udp, but also for tcp. Also includes
  the port numbers. The previous startup message was misleading, because
  it did not say "remote reception" if rsyslogd was only listening via
  tcp (but not via udp).
- added a "how can you help" document to the doc set
---------------------------------------------------------------------------
Version 0.9.7 (RGer), 2005-08-15
- some of the previous doc files (like INSTALL) did not properly
  reflect the changes to the build process and the new doc. Fixed
  that.
- changed syslogd.c so that when compiled without database support,
  an error message is displayed when a database action is detected
  in the config file (previously this was used as an user rule ;))
- fixed a bug in the os-specific Makefiles which caused MySQL
  support to not be compiled, even if selected
---------------------------------------------------------------------------
Version 0.9.6 (RGer), 2005-08-09
- greatly enhanced documentation. Now available in html format in
  the "doc" folder and FreeBSD. Finally includes an install howto.
- improved MySQL error messages a little - they now show up as log
  messages, too (formerly only in debug mode)
- added the ability to specify the listen port for udp syslog.
  WARNING: This introduces an incompatibility. Formerly, udp
  syslog was enabled by the -r command line option. Now, it is
  "-r [port]", which is consistent with the tcp listener. However,
  just -r will now return an error message.
- added sample startup scripts for Debian and FreeBSD
- added support for easy feature selection in the makefile. Un-
  fortunately, this also means I needed to spilt the make file
  for different OS and distros. There are some really bad syntax
  differences between FreeBSD and Linux make.
---------------------------------------------------------------------------
Version 0.9.5 (RGer), 2005-08-01
- the "semicolon bug" was actually not (fully) solved in 0.9.4. One
  part of the bug was solved, but another still existed. This one
  is fixed now, too.
- the "semicolon bug" actually turned out to be a more generic bug.
  It appeared whenever an invalid template name was given. With some
  selector actions, rsyslogd dumped core, with other it "just" had
  a small ressource leak with others all worked well. These anomalies
  are now fixed. Note that they only appeared during system initaliziation
  once the system was running, nothing bad happened.
- improved error reporting for template errors on startup. They are now
  shown on the console and the start-up tty. Formerly, they were only
  visible in debug mode.
- support for multiple instances of rsyslogd on a single machine added
- added new option "-o" --> omit local unix domain socket. This option
  enables rsyslogd NOT to listen to the local socket. This is most
  helpful when multiple instances of rsyslogd (or rsyslogd and another
  syslogd) shall run on a single system.
- added new option "-i <pidfile>" which allows to specify the pidfile.
  This is needed when multiple instances of rsyslogd are to be run.
- the new project home page is now online at www.rsyslog.com
---------------------------------------------------------------------------
Version 0.9.4 (RGer), 2005-07-25
- finally added the TCP sender. It now supports non-blocking mode, no
  longer disabling message reception during connect. As it is now, it
  is usable in production. The code could be more sophisticated, but
  I've kept it short in anticipation of the move to liblogging, which
  will lead to the removal of the code just written ;)
- the "exiting on signal..." message still had the "syslogd" name in 
  it. Changed this to "rsyslogd", as we do not have a large user base
  yet, this should pose no problem.
- fixed "the semiconlon" bug. rsyslogd dumped core if a write-db action
  was specified but no semicolon was given after the password (an empty
  template was ok, but the semicolon needed to be present).
- changed a default for traditional output format. During testing, it
  was seen that the timestamp written to file in default format was
  the time of message reception, not the time specified in the TIMESTAMP
  field of the message itself. Traditionally, the message TIMESTAMP is
  used and this has been changed now.
---------------------------------------------------------------------------
Version 0.9.3 (RGer), 2005-07-19
- fixed a bug in the message parser. In June, the RFC 3164 timestamp
  was not correctly parsed (yes, only in June and some other months,
  see the code comment to learn why...)
- added the ability to specify the destination port when forwarding
  syslog messages (both for TCP and UDP)
- added an very experimental TCP sender (activated by
  @@machine:port in config). This is not yet for production use. If
  the receiver is not alive, rsyslogd will wait quite some time until
  the connection request times out, which most probably leads to
  loss of incoming messages.

---------------------------------------------------------------------------
Version 0.9.2 (RGer), around 2005-07-06
- I intended to change the maxsupported message size to 32k to
  support IHE - but given the memory inefficiency in the usual use
  cases, I have not done this. I have, however, included very
  specific instructions on how to do this in the source code. I have
  also done some testing with 32k messages, so you can change the
  max size without taking too much risk.
- added a syslog/tcp receiver; we now can receive messages via
  plain tcp, but we can still send only via UDP. The syslog/tcp
  receiver is the primary enhancement of this release.
- slightly changed some error messages that contained a spurios \n at
  the end of the line (which gives empty lines in your log...)

---------------------------------------------------------------------------
Version 0.9.1 (RGer)
- fixed code so that it compiles without errors under FreeBSD
- removed now unused function "allocate_log()" from syslogd.c
- changed the make file so that it contains more defines for
  different environments (in the long term, we need a better
  system for disabling/enabling features...)
- changed some printf's printing off_t types to %lld and
  explicit (long long) casts. I tried to figure out the exact type,
  but did not succeed in this. In the worst case, ultra-large peta-
  byte files will now display funny informational messages on rollover,
  something I think we can live with for the neersion 3.11.2 (rgerhards), 2008-02-??
---------------------------------------------------------------------------
Version 3.11.1 (rgerhards), 2008-02-12
- SNMP trap sender added thanks to Andre Lorbach (omsnmp)
- added input-plugin interface specification in form of a (copy) template
  input module
- applied documentation fix by Michael Biebl -- many thanks!
- bugfix: immark did not have MARK flags set...
- added x-info field to rsyslogd startup/shutdown message. Hopefully
  points users to right location for further info (many don't even know
  they run rsyslog ;))
- bugfix: trailing ":" of tag was lost while parsing legacy syslog messages
  without timestamp - thanks to Anders Blomdell for providing a patch!
- fixed a bug in stringbuf.c related to STRINGBUF_TRIM_ALLOCSIZE, which
  wasn't supposed to be used with rsyslog. Put a warning message up that
  tells this feature is not tested and probably not worth the effort.
  Thanks to Anders Blomdell fro bringing this to our attention
- somewhat improved performance of string buffers
- fixed bug that caused invalid treatment of tabs (HT) in rsyslog.conf
- bugfix: setting for $EscapeCopntrolCharactersOnReceive was not 
  properly initialized
- clarified usage of space-cc property replacer option
- improved abort diagnostic handler
- some initial effort for malloc/free runtime debugging support
- bugfix: using dynafile actions caused rsyslogd abort
- fixed minor man errors thanks to Michael Biebl
---------------------------------------------------------------------------
Version 3.11.0 (rgerhards), 2008-01-31
- implemented queued actions
- implemented simple rate limiting for actions
- implemented deliberate discarding of lower priority messages over higher
  priority ones when a queue runs out of space
- implemented disk quotas for disk queues
- implemented the $ActionResumeRetryCount config directive
- added $ActionQueueFilename config directive
- added $ActionQueueSize config directive
- added $ActionQueueHighWaterMark config directive
- added $ActionQueueLowWaterMark config directive
- added $ActionQueueDiscardMark config directive
- added $ActionQueueDiscardSeverity config directive
- added $ActionQueueCheckpointInterval config directive
- added $ActionQueueType config directive
- added $ActionQueueWorkerThreads config directive
- added $ActionQueueTimeoutshutdown config directive
- added $ActionQueueTimeoutActionCompletion config directive
- added $ActionQueueTimeoutenQueue config directive
- added $ActionQueueTimeoutworkerThreadShutdown config directive
- added $ActionQueueWorkerThreadMinimumMessages config directive
- added $ActionQueueMaxFileSize config directive
- added $ActionQueueSaveonShutdown config directive
- addded $ActionQueueDequeueSlowdown config directive
- addded $MainMsgQueueDequeueSlowdown config directive
- bugfix: added forgotten docs to package
- improved debugging support
- fixed a bug that caused $MainMsgQueueCheckpointInterval to work incorrectly
- when a long-running action needs to be cancelled on shutdown, the message
  that was processed by it is now preserved. This finishes support for
  guaranteed delivery of messages (if the output supports it, of course)
- fixed bug in output module interface, see
  http://sourceforge.net/tracker/index.php?func=detail&aid=1881008&group_id=123448&atid=696552
- changed the ommysql output plugin so that the (lengthy) connection
  initialization now takes place in message processing. This works much
  better with the new queued action mode (fast startup)
- fixed a bug that caused a potential hang in file and fwd output module
  varmojfekoj provided the patch - many thanks!
- bugfixed stream class offset handling on 32bit platforms
---------------------------------------------------------------------------
Version 3.10.3 (rgerhards), 2008-01-28
- fixed a bug with standard template definitions (not a big deal) - thanks
  to varmojfekoj for spotting it
- run-time instrumentation added
- implemented disk-assisted queue mode, which enables on-demand disk
  spooling if the queue's in-memory queue is exhausted
- implemented a dynamic worker thread pool for processing incoming
  messages; workers are started and shut down as need arises
- implemented a run-time instrumentation debug package
- implemented the $MainMsgQueueSaveOnShutdown config directive
- implemented the $MainMsgQueueWorkerThreadMinimumMessages config directive
- implemented the $MainMsgQueueTimeoutWorkerThreadShutdown config directive
---------------------------------------------------------------------------
Version 3.10.2 (rgerhards), 2008-01-14
- added the ability to keep stop rsyslogd without the need to drain
  the main message queue. In disk queue mode, rsyslog continues to
  run from the point where it stopped. In case of a system failure, it
  continues to process messages from the last checkpoint.
- fixed a bug that caused a segfault on startup when no $WorkDir directive
  was specified in rsyslog.conf
- provided more fine-grain control over shutdown timeouts and added a
  way to specify the enqueue timeout when the main message queue is full
- implemented $MainMsgQueueCheckpointInterval config directive
- implemented $MainMsgQueueTimeoutActionCompletion config directive
- implemented $MainMsgQueueTimeoutEnqueue config directive
- implemented $MainMsgQueueTimeoutShutdown config directive
---------------------------------------------------------------------------
Version 3.10.1 (rgerhards), 2008-01-10
- implemented the "disk" queue mode. However, it currently is of very
  limited use, because it does not support persistence over rsyslogd
  runs. So when rsyslogd is stopped, the queue is drained just as with
  the in-memory queue modes. Persistent queues will be a feature of
  the next release.
- performance-optimized string class, should bring an overall improvement
- fixed a memory leak in imudp -- thanks to varmojfekoj for the patch
- fixed a race condition that could lead to a rsyslogd hang when during
  HUP or termination
- done some doc updates
- added $WorkDirectory config directive
- added $MainMsgQueueFileName config directive
- added $MainMsgQueueMaxFileSize config directive
---------------------------------------------------------------------------
Version 3.10.0 (rgerhards), 2008-01-07
- implemented input module interface and initial input modules
- enhanced threading for input modules (each on its own thread now)
- ability to bind UDP listeners to specific local interfaces/ports and
  ability to run multiple of them concurrently
- added ability to specify listen IP address for UDP syslog server
- license changed to GPLv3
- mark messages are now provided by loadble module immark
- rklogd is no longer provided. Its functionality has now been taken over
  by imklog, a loadable input module. This offers a much better integration
  into rsyslogd and makes sure that the kernel logger process is brought
  up and down at the appropriate times
- enhanced $IncludeConfig directive to support wildcard characters
  (thanks to Michael Biebl)
- all inputs are now implemented as loadable plugins
- enhanced threading model: each input module now runs on its own thread
- enhanced message queue which now supports different queueing methods
  (among others, this can be used for performance fine-tuning)
- added a large number of new configuration directives for the new
  input modules
- enhanced multi-threading utilizing a worker thread pool for the
  main message queue
- compilation without pthreads is no longer supported
- much cleaner code due to new objects and removal of single-threading
  mode
---------------------------------------------------------------------------
Version 2.0.1 STABLE (rgerhards), 2008-01-24
- fixed a bug in integer conversion - but this function was never called,
  so it is not really a useful bug fix ;)
- fixed a bug with standard template definitions (not a big deal) - thanks
  to varmojfekoj for spotting it
- fixed a bug that caused a potential hang in file and fwd output module
  varmojfekoj provided the patch - many thanks!
---------------------------------------------------------------------------
Version 2.0.0 STABLE (rgerhards), 2008-01-02
- re-release of 1.21.2 as STABLE with no modifications except some
  doc updates
---------------------------------------------------------------------------
Version 1.21.2 (rgerhards), 2007-12-28
- created a gss-api output module. This keeps GSS-API code and
  TCP/UDP code separated. It is also important for forward-
  compatibility with v3. Please note that this change breaks compatibility
  with config files created for 1.21.0 and 1.21.1 - this was considered
  acceptable.
- fixed an error in forwarding retry code (could lead to message corruption
  but surfaced very seldom)
- increased portability for older platforms (AI_NUMERICSERV moved)
- removed socket leak in omfwd.c
- cross-platform patch for GSS-API compile problem on some platforms
  thanks to darix for the patch!
---------------------------------------------------------------------------
Version 1.21.1 (rgerhards), 2007-12-23
- small doc fix for $IncludeConfig
- fixed a bug in llDestroy()
- bugfix: fixing memory leak when message queue is full and during
  parsing. Thanks to varmojfekoj for the patch.
- bugfix: when compiled without network support, unix sockets were
  not properply closed
- bugfix: memory leak in cfsysline.c/doGetWord() fixed
---------------------------------------------------------------------------
Version 1.21.0 (rgerhards), 2007-12-19
- GSS-API support for syslog/TCP connections was added. Thanks to
  varmojfekoj for providing the patch with this functionality
- code cleanup
- enhanced $IncludeConfig directive to support wildcard filenames
- changed some multithreading synchronization
---------------------------------------------------------------------------
Version 1.20.1 (rgerhards), 2007-12-12
- corrected a debug setting that survived release. Caused TCP connections
  to be retried unnecessarily often.
- When a hostname ACL was provided and DNS resolution for that name failed,
  ACL processing was stopped at that point. Thanks to mildew for the patch.
  Fedora Bugzilla: http://bugzilla.redhat.com/show_bug.cgi?id=395911
- fixed a potential race condition, see link for details:
  http://rgerhards.blogspot.com/2007/12/rsyslog-race-condition.html
  Note that the probability of problems from this bug was very remote
- fixed a memory leak that happend when PostgreSQL date formats were
  used
---------------------------------------------------------------------------
Version 1.20.0 (rgerhards), 2007-12-07
- an output module for postgres databases has been added. Thanks to
  sur5r for contributing this code
- unloading dynamic modules has been cleaned up, we now have a
  real implementation and not just a dummy "good enough for the time
  being".
- enhanced platform independence - thanks to Bartosz Kuzma and Michael
  Biebl for their very useful contributions
- some general code cleanup (including warnings on 64 platforms, only)
---------------------------------------------------------------------------
Version 1.19.12 (rgerhards), 2007-12-03
- cleaned up the build system (thanks to Michael Biebl for the patch)
- fixed a bug where ommysql was still not compiled with -pthread option
---------------------------------------------------------------------------
Version 1.19.11 (rgerhards), 2007-11-29
- applied -pthread option to build when building for multi-threading mode
  hopefully solves an issue with segfaulting
---------------------------------------------------------------------------
Version 1.19.10 (rgerhards), 2007-10-19
- introdcued the new ":modulename:" syntax for calling module actions
  in selector lines; modified ommysql to support it. This is primarily
  an aid for further modules and a prequisite to actually allow third
  party modules to be created.
- minor fix in slackware startup script, "-r 0" is now "-r0"
- updated rsyslogd doc set man page; now in html format
- undid creation of a separate thread for the main loop -- this did not
  turn out to be needed or useful, so reduce complexity once again.
- added doc fixes provided by Michael Biebl - thanks
---------------------------------------------------------------------------
Version 1.19.9 (rgerhards), 2007-10-12
- now packaging system which again contains all components in a single
  tarball
- modularized main() a bit more, resulting in less complex code
- experimentally added an additional thread - will see if that affects
  the segfault bug we experience on some platforms. Note that this change
  is scheduled to be removed again later.
---------------------------------------------------------------------------
Version 1.19.8 (rgerhards), 2007-09-27
- improved repeated message processing
- applied patch provided by varmojfekoj to support building ommysql
  in its own way (now also resides in a plugin subdirectory);
  ommysql is now a separate package
- fixed a bug in cvthname() that lead to message loss if part
  of the source hostname would have been dropped
- created some support for distributing ommysql together with the
  main rsyslog package. I need to re-think it in the future, but
  for the time being the current mode is best. I now simply include
  one additional tarball for ommysql inside the main distribution.
  I look forward to user feedback on how this should be done best. In the
  long term, a separate project should be spawend for ommysql, but I'd
  like to do that only after the plugin interface is fully stable (what
  it is not yet).
---------------------------------------------------------------------------
Version 1.19.7 (rgerhards), 2007-09-25
- added code to handle situations where senders send us messages ending with
  a NUL character. It is now simply removed. This also caused trailing LF
  reduction to fail, when it was followed by such a NUL. This is now also
  handled.
- replaced some non-thread-safe function calls by their thread-safe
  counterparts
- fixed a minor memory leak that occured when the %APPNAME% property was
  used (I think nobody used that in practice)
- fixed a bug that caused signal handlers in cvthname() not to be restored when
  a malicious pointer record was detected and processing of the message been
  stopped for that reason (this should be really rare and can not be related
  to the segfault bug we are hunting).
- fixed a bug in cvthname that lead to passing a wrong parameter - in
  practice, this had no impact.
- general code cleanup (e.g. compiler warnings, comments)
---------------------------------------------------------------------------
Version 1.19.6 (rgerhards), 2007-09-11
- applied patch by varmojfekoj to change signal handling to the new
  sigaction API set (replacing the depreciated signal() calls and its
  friends.
- fixed a bug that in --enable-debug mode caused an assertion when the
  discard action was used
- cleaned up compiler warnings
- applied patch by varmojfekoj to FIX a bug that could cause 
  segfaults if empty properties were processed using modifying
  options (e.g. space-cc, drop-cc)
- fixed man bug: rsyslogd supports -l option
---------------------------------------------------------------------------
Version 1.19.5 (rgerhards), 2007-09-07
- changed part of the CStr interface so that better error tracking
  is provided and the calling sequence is more intuitive (there were
  invalid calls based on a too-weired interface)
- (hopefully) fixed some remaining bugs rooted in wrong use of 
  the CStr class. These could lead to program abort.
- applied patch by varmojfekoj two fix two potential segfault situations
- added $ModDir config directive
- modified $ModLoad so that an absolute path may be specified as
  module name (e.g. /rsyslog/ommysql.so)
---------------------------------------------------------------------------
Version 1.19.4 (rgerhards/varmojfekoj), 2007-09-04
- fixed a number of small memory leaks - thanks varmojfekoj for patching
- fixed an issue with CString class that could lead to rsyslog abort
  in tplToString() - thanks varmojfekoj for patching
- added a man-version of the config file documenation - thanks to Michel
  Samia for providing the man file
- fixed bug: a template like this causes an infinite loop:
  $template opts,"%programname:::a,b%"
  thanks varmojfekoj for the patch
- fixed bug: case changing options crash freeing the string pointer
  because they modify it: $template opts2,"%programname::1:lowercase%"
  thanks varmojfekoj for the patch
---------------------------------------------------------------------------
Version 1.19.3 (mmeckelein/varmojfekoj), 2007-08-31
- small mem leak fixed (after calling parseSelectorAct) - Thx varmojkekoj
- documentation section "Regular File" und "Blocks" updated
- solved an issue with dynamic file generation - Once again many thanks
  to varmojfekoj
- the negative selector for program name filter (Blocks) does not work as
  expected - Thanks varmojfekoj for patching
- added forwarding information to sysklogd (requires special template)
  to config doc
---------------------------------------------------------------------------
Version 1.19.2 (mmeckelein/varmojfekoj), 2007-08-28
- a specifically formed message caused a segfault - Many thanks varmojfekoj
  for providing a patch
- a typo and a weird condition are fixed in msg.c - Thanks again
  varmojfekoj 
- on file creation the file was always owned by root:root. This is fixed
  now - Thanks ypsa for solving this issue
---------------------------------------------------------------------------
Version 1.19.1 (mmeckelein), 2007-08-22
- a bug that caused a high load when a TCP/UDP connection was closed is 
  fixed now - Thanks mildew for solving this issue
- fixed a bug which caused a segfault on reinit - Thx varmojfekoj for the
  patch
- changed the hardcoded module path "/lib/rsyslog" to $(pkglibdir) in order
  to avoid trouble e.g. on 64 bit platforms (/lib64) - many thanks Peter
  Vrabec and darix, both provided a patch for solving this issue
- enhanced the unloading of modules - thanks again varmojfekoj
- applied a patch from varmojfekoj which fixes various little things in
  MySQL output module
---------------------------------------------------------------------------
Version 1.19.0 (varmojfekoj/rgerhards), 2007-08-16
- integrated patch from varmojfekoj to make the mysql module a loadable one
  many thanks for the patch, MUCH appreciated
---------------------------------------------------------------------------
Version 1.18.2 (rgerhards), 2007-08-13
- fixed a bug in outchannel code that caused templates to be incorrectly
  parsed
- fixed a bug in ommysql that caused a wrong ";template" missing message
- added some code for unloading modules; not yet fully complete (and we do
  not yet have loadable modules, so this is no problem)
- removed debian subdirectory by request of a debian packager (this is a special
  subdir for debian and there is also no point in maintaining it when there
  is a debian package available - so I gladly did this) in some cases
- improved overall doc quality (some pages were quite old) and linked to
  more of the online resources.
- improved /contrib/delete_mysql script by adding a host option and some
  other minor modifications
---------------------------------------------------------------------------
Version 1.18.1 (rgerhards), 2007-08-08
- applied a patch from varmojfekoj which solved a potential segfault
  of rsyslogd on HUP
- applied patch from Michel Samia to fix compilation when the pthreads
  feature is disabled
- some code cleanup (moved action object to its own file set)
- add config directive $MainMsgQueueSize, which now allows to configure the
  queue size dynamically
- all compile-time settings are now shown in rsyslogd -v, not just the
  active ones
- enhanced performance a little bit more
- added config file directive $ActionResumeInterval
- fixed a bug that prevented compilation under debian sid
- added a contrib directory for user-contributed useful things
---------------------------------------------------------------------------
Version 1.18.0 (rgerhards), 2007-08-03
- rsyslog now supports fallback actions when an action did not work. This
  is a great feature e.g. for backup database servers or backup syslog
  servers
- modified rklogd to only change the console log level if -c is specified
- added feature to use multiple actions inside a single selector
- implemented $ActionExecOnlyWhenPreviousIsSuspended config directive
- error messages during startup are now spit out to the configured log
  destinations
---------------------------------------------------------------------------
Version 1.17.6 (rgerhards), 2007-08-01
- continued to work on output module modularization - basic stage of
  this work is now FINISHED
- fixed bug in OMSRcreate() - always returned SR_RET_OK
- fixed a bug that caused ommysql to always complain about missing
  templates
- fixed a mem leak in OMSRdestruct - freeing the object itself was
  forgotten - thanks to varmojfekoj for the patch
- fixed a memory leak in syslogd/init() that happend when the config
  file could not be read - thanks to varmojfekoj for the patch
- fixed insufficient memory allocation in addAction() and its helpers.
  The initial fix and idea was developed by mildew, I fine-tuned
  it a bit. Thanks a lot for the fix, I'd probably had pulled out my
  hair to find the bug...
- added output of config file line number when a parsing error occured
- fixed bug in objomsr.c that caused program to abort in debug mode with
  an invalid assertion (in some cases)
- fixed a typo that caused the default template for MySQL to be wrong.
  thanks to mildew for catching this.
- added configuration file command $DebugPrintModuleList and
  $DebugPrintCfSysLineHandlerList
- fixed an invalid value for the MARK timer - unfortunately, there was
  a testing aid left in place. This resulted in quite frequent MARK messages
- added $IncludeConfig config directive
- applied a patch from mildew to prevent rsyslogd from freezing under heavy
  load. This could happen when the queue was full. Now, we drop messages
  but rsyslogd remains active.
---------------------------------------------------------------------------
Version 1.17.5 (rgerhards), 2007-07-30
- continued to work on output module modularization
- fixed a missing file bug - thanks to Andrea Montanari for reporting
  this problem
- fixed a problem with shutting down the worker thread and freeing the
  selector_t list - this caused messages to be lost, because the
  message queue was not properly drained before the selectors got
  destroyed.
---------------------------------------------------------------------------
Version 1.17.4 (rgerhards), 2007-07-27
- continued to work on output module modularization
- fixed a situation where rsyslogd could create zombie processes
  thanks to mildew for the patch
- applied patch from Michel Samia to fix compilation when NOT
  compiled for pthreads
---------------------------------------------------------------------------
Version 1.17.3 (rgerhards), 2007-07-25
- continued working on output module modularization
- fixed a bug that caused rsyslogd to segfault on exit (and
  probably also on HUP), when there was an unsent message in a selector
  that required forwarding and the dns lookup failed for that selector
  (yes, it was pretty unlikely to happen;))
  thanks to varmojfekoj <varmojfekoj@gmail.com> for the patch
- fixed a memory leak in config file parsing and die()
  thanks to varmojfekoj <varmojfekoj@gmail.com> for the patch
- rsyslogd now checks on startup if it is capable to performa any work
  at all. If it cant, it complains and terminates
  thanks to Michel Samia for providing the patch!
- fixed a small memory leak when HUPing syslogd. The allowed sender
  list now gets freed. thanks to mildew for the patch.
- changed the way error messages in early startup are logged. They
  now do no longer use the syslogd code directly but are rather
  send to stderr.
---------------------------------------------------------------------------
Version 1.17.2 (rgerhards), 2007-07-23
- made the port part of the -r option optional. Needed for backward
  compatibility with sysklogd
- replaced system() calls with something more reasonable. Please note that
  this might break compatibility with some existing configuration files.
  We accept this in favour of the gained security.
- removed a memory leak that could occur if timegenerated was used in
  RFC 3164 format in templates
- did some preparation in msg.c for advanced multithreading - placed the
  hooks, but not yet any active code
- worked further on modularization
- added $ModLoad MySQL (dummy) config directive
- added DropTrailingLFOnReception config directive
---------------------------------------------------------------------------
Version 1.17.1 (rgerhards), 2007-07-20
- fixed a bug that caused make install to install rsyslogd and rklogd under
  the wrong names
- fixed bug that caused $AllowedSenders to handle IPv6 scopes incorrectly;
  also fixed but that could grabble $AllowedSender wildcards. Thanks to
  mildew@gmail.com for the patch
- minor code cleanup - thanks to Peter Vrabec for the patch
- fixed minimal memory leak on HUP (caused by templates)
  thanks to varmojfekoj <varmojfekoj@gmail.com> for the patch
- fixed another memory leak on HUPing and on exiting rsyslogd
  again thanks to varmojfekoj <varmojfekoj@gmail.com> for the patch
- code cleanup (removed compiler warnings)
- fixed portability bug in configure.ac - thanks to Bartosz Kuźma for patch
- moved msg object into its own file set
- added the capability to continue trying to write log files when the
  file system is full. Functionality based on patch by Martin Schulze
  to sysklogd package.
---------------------------------------------------------------------------
Version 1.17.0 (RGer), 2007-07-17
- added $RepeatedLineReduction config parameter
- added $EscapeControlCharactersOnReceive config parameter
- added $ControlCharacterEscapePrefix config parameter
- added $DirCreateMode config parameter
- added $CreateDirs config parameter
- added $DebugPrintTemplateList config parameter
- added $ResetConfigVariables config parameter
- added $FileOwner config parameter
- added $FileGroup config parameter
- added $DirOwner config parameter
- added $DirGroup config parameter
- added $FailOnChownFailure config parameter
- added regular expression support to the filter engine
  thanks to Michel Samia for providing the patch!
- enhanced $AllowedSender functionality. Credits to mildew@gmail.com for
  the patch doing that
  - added IPv6 support
  - allowed DNS hostnames
  - allowed DNS wildcard names
- added new option $DropMsgsWithMaliciousDnsPTRRecords
- added autoconf so that rfc3195d, rsyslogd and klogd are stored to /sbin
- added capability to auto-create directories with dynaFiles
---------------------------------------------------------------------------
Version 1.16.0 (RGer/Peter Vrabec), 2007-07-13 - The Friday, 13th Release ;)
- build system switched to autotools
- removed SYSV preprocessor macro use, replaced with autotools equivalents
- fixed a bug that caused rsyslogd to segfault when TCP listening was
  disabled and it terminated
- added new properties "syslogfacility-text" and "syslogseverity-text"
  thanks to varmojfekoj <varmojfekoj@gmail.com> for the patch
- added the -x option to disable hostname dns reslution
  thanks to varmojfekoj <varmojfekoj@gmail.com> for the patch
- begun to better modularize syslogd.c - this is an ongoing project; moved
  type definitions to a separate file
- removed some now-unused fields from struct filed
- move file size limit fields in struct field to the "right spot" (the file
  writing part of the union - f_un.f_file)
- subdirectories linux and solaris are no longer part of the distribution
  package. This is not because we cease support for them, but there are no
  longer any files in them after the move to autotools
---------------------------------------------------------------------------
Version 1.15.1 (RGer), 2007-07-10
- fixed a bug that caused a dynaFile selector to stall when there was
  an open error with one file 
- improved template processing for dynaFiles; templates are now only
  looked up during initialization - speeds up processing
- optimized memory layout in struct filed when compiled with MySQL
  support
- fixed a bug that caused compilation without SYSLOG_INET to fail
- re-enabled the "last message repeated n times" feature. This
  feature was not taken care of while rsyslogd evolved from sysklogd
  and it was more or less defunct. Now it is fully functional again.
- added system properties: $NOW, $YEAR, $MONTH, $DAY, $HOUR, $MINUTE
- fixed a bug in iovAsString() that caused a memory leak under stress
  conditions (most probably memory shortage). This was unlikely to
  ever happen, but it doesn't hurt doing it right
- cosmetic: defined type "uchar", change all unsigned chars to uchar
---------------------------------------------------------------------------
Version 1.15.0 (RGer), 2007-07-05
- added ability to dynamically generate file names based on templates
  and thus properties. This was a much-requested feature. It makes
  life easy when it e.g. comes to splitting files based on the sender
  address.
- added $umask and $FileCreateMode config file directives
- applied a patch from Bartosz Kuzma to compile cleanly under NetBSD
- checks for extra (unexpected) characters in system config file lines
  have been added
- added IPv6 documentation - was accidently missing from CVS
- begun to change char to unsigned char
---------------------------------------------------------------------------
Version 1.14.2 (RGer), 2007-07-03
** this release fixes all known nits with IPv6 **
- restored capability to do /etc/service lookup for "syslog"
  service when -r 0 was given
- documented IPv6 handling of syslog messages
- integrate patch from Bartosz Kuźma to make rsyslog compile under
  Solaris again (the patch replaced a strndup() call, which is not
  available under Solaris
- improved debug logging when waiting on select
- updated rsyslogd man page with new options (-46A)
---------------------------------------------------------------------------
Version 1.14.1 (RGer/Peter Vrabec), 2007-06-29
- added Peter Vrabec's patch for IPv6 TCP
- prefixed all messages send to stderr in rsyslogd with "rsyslogd: "
---------------------------------------------------------------------------
Version 1.14.0 (RGer/Peter Vrabec), 2007-06-28
- Peter Vrabec provided IPv6 for rsyslog, so we are now IPv6 enabled
  IPv6 Support is currently for UDP only, TCP is to come soon.
  AllowedSender configuration does not yet work for IPv6.
- fixed code in iovCreate() that broke C's strict aliasing rules 
- fixed some char/unsigned char differences that forced the compiler
  to spit out warning messages
- updated the Red Hat init script to fix a known issue (thanks to
  Peter Vrabec)
---------------------------------------------------------------------------
Version 1.13.5 (RGer), 2007-06-22
- made the TCP session limit configurable via command line switch
  now -t <port>,<max sessions>
- added man page for rklogd(8) (basically a copy from klogd, but now
  there is one...)
- fixed a bug that caused internal messages (e.g. rsyslogd startup) to
  appear without a tag.
- removed a minor memory leak that occurred when TAG processing requalified
  a HOSTNAME to be a TAG (and a TAG already was set).
- removed potential small memory leaks in MsgSet***() functions. There
  would be a leak if a property was re-set, something that happened
  extremely seldom.
---------------------------------------------------------------------------
Version 1.13.4 (RGer), 2007-06-18
- added a new property "PRI-text", which holds the PRI field in
  textual form (e.g. "syslog.info")
- added alias "syslogseverity" for "syslogpriority", which is a
  misleading property name that needs to stay for historical
  reasons (and backward-compatility)
- added doc on how to record PRI value in log file
- enhanced signal handling in klogd, including removal of an unsafe
  call to the logging system during signal handling
---------------------------------------------------------------------------
Version 1.13.3 (RGer), 2007-06-15
- create a version of syslog.c from scratch. This is now
  - highly optimized for rsyslog
  - removes an incompatible license problem as the original
    version had a BSD license with advertising clause
  - fixed in the regard that rklogd will continue to work when
    rsysogd has been restarted (the original version, as well
    as sysklogd, will remain silent then)
  - solved an issue with an extra NUL char at message end that the
    original version had
- applied some changes to klogd to care for the new interface
- fixed a bug in syslogd.c which prevented compiling under debian
---------------------------------------------------------------------------
Version 1.13.2 (RGer), 2007-06-13
- lib order in makefile patched to facilitate static linking - thanks
  to Bennett Todd for providing the patch
- Integrated a patch from Peter Vrabec (pvrabec@redheat.com):
  - added klogd under the name of rklogd (remove dependency on
    original sysklogd package
  - createDB.sql now in UTF
  - added additional config files for use on Red Hat
---------------------------------------------------------------------------
Version 1.13.1 (RGer), 2007-02-05
- changed the listen backlog limit to a more reasonable value based on
  the maximum number of TCP connections configurd (10% + 5) - thanks to Guy
  Standen for the hint (actually, the limit was 5 and that was a 
  left-over from early testing).
- fixed a bug in makefile which caused DB-support to be disabled when
  NETZIP support was enabled
- added the -e option to allow transmission of every message to remote
  hosts (effectively turns off duplicate message suppression)
- (somewhat) improved memory consumption when compiled with MySQL support
- looks like we fixed an incompatibility with MySQL 5.x and above software
  At least in one case, the remote server name was destroyed, leading to 
  a connection failure. The new, improved code does not have this issue and
  so we see this as solved (the new code is generally somewhat better, so
  there is a good chance we fixed this incompatibility).
---------------------------------------------------------------------------
Version 1.13.0 (RGer), 2006-12-19
- added '$' as ToPos proptery replacer specifier - means "up to the
  end of the string"
- property replacer option "escape-cc", "drop-cc" and "space-cc"  added
- changed the handling of \0 characters inside syslog messages. We now
  consistently escape them to "#000". This is somewhat recommended in
  the draft-ietf-syslog-protocol-19 draft. While the real recomendation
  is to not escape any characters at all, we can not do this without
  considerable modification of the code. So we escape it to "#000", which
  is consistent with a sample found in the Internet-draft.
- removed message glue logic (see printchopped() comment for details)
  Also caused removal of parts table and thus some improvements in
  memory usage.
- changed the default MAXLINE to 2048 to take care of recent syslog
  standardization efforts (can easily be changed in syslogd.c)
- added support for byte-counted TCP syslog messages (much like
  syslog-transport-tls-05 Internet Draft). This was necessary to
  support compression over TCP.
- added support for receiving compressed syslog messages
- added support for sending compressed syslog messages
- fixed a bug where the last message in a syslog/tcp stream was
  lost if it was not properly terminated by a LF character
---------------------------------------------------------------------------
Version 1.12.3 (RGer), 2006-10-04
- implemented some changes to support Solaris (but support is not
  yet complete)
- commented out (via #if 0) some methods that are currently not being use
  but should be kept for further us
- added (interim) -u 1 option to turn off hostname and tag parsing
- done some modifications to better support Fedora
- made the field delimiter inside property replace configurable via
  template
- fixed a bug in property replacer: if fields were used, the delimitor
  became part of the field. Up until now, this was barely noticable as 
  the delimiter as TAB only and thus invisible to a human. With other
  delimiters available now, it quickly showed up. This bug fix might cause
  some grief to existing installations if they used the extra TAB for
  whatever reasons - sorry folks... Anyhow, a solution is easy: just add
  a TAB character contstant into your template. Thus, there has no attempt
  been made to do this in a backwards-compatible way.
---------------------------------------------------------------------------
Version 1.12.2 (RGer), 2006-02-15
- fixed a bug in the RFC 3339 date formatter. An extra space was added
  after the actual timestamp
- added support for providing high-precision RFC3339 timestamps for
  (rsyslogd-)internally-generated messages
- very (!) experimental support for syslog-protocol internet draft
  added (the draft is experimental, the code is solid ;))
- added support for field-extracting in the property replacer
- enhanced the legacy-syslog parser so that it can interpret messages
  that do not contain a TIMESTAMP
- fixed a bug that caused the default socket (usually /dev/log) to be
  opened even when -o command line option was given
- fixed a bug in the Debian sample startup script - it caused rsyslogd
  to listen to remote requests, which it shouldn't by default
---------------------------------------------------------------------------
Version 1.12.1 (RGer), 2005-11-23
- made multithreading work with BSD. Some signal-handling needed to be
  restructured. Also, there might be a slight delay of up to 10 seconds
  when huping and terminating rsyslogd under BSD
- fixed a bug where a NULL-pointer was passed to printf() in logmsg().
- fixed a bug during "make install" where rc3195d was not installed
  Thanks to Bennett Todd for spotting this.
- fixed a bug where rsyslogd dumped core when no TAG was found in the
  received message
- enhanced message parser so that it can deal with missing hostnames
  in many cases (may not be totally fail-safe)
- fixed a bug where internally-generated messages did not have the correct
  TAG
---------------------------------------------------------------------------
Version 1.12.0 (RGer), 2005-10-26
- moved to a multi-threaded design. single-threading is still optionally
  available. Multi-threading is experimental!
- fixed a potential race condition. In the original code, marking was done
  by an alarm handler, which could lead to all sorts of bad things. This
  has been changed now. See comments in syslogd.c/domark() for details.
- improved debug output for property-based filters
- not a code change, but: I have checked all exit()s to make sure that
  none occurs once rsyslogd has started up. Even in unusual conditions
  (like low-memory conditions) rsyslogd somehow remains active. Of course,
  it might loose a message or two, but at least it does not abort and it
  can also recover when the condition no longer persists.
- fixed a bug that could cause loss of the last message received
  immediately before rsyslogd was terminated.
- added comments on thread-safety of global variables in syslogd.c
- fixed a small bug: spurios printf() when TCP syslog was used
- fixed a bug that causes rsyslogd to dump core on termination when one
  of the selector lines did not receive a message during the run (very
  unlikely)
- fixed an one-too-low memory allocation in the TCP sender. Could result
  in rsyslogd dumping core.
- fixed a bug with regular expression support (thanks to Andres Riancho)
- a little bit of code restructuring (especially main(), which was
  horribly large)
---------------------------------------------------------------------------
Version 1.11.1 (RGer), 2005-10-19
- support for BSD-style program name and host blocks
- added a new property "programname" that can be used in templates
- added ability to specify listen port for rfc3195d
- fixed a bug that rendered the "startswith" comparison operation
  unusable.
- changed more functions to "static" storage class to help compiler
  optimize (should have been static in the first place...)
- fixed a potential memory leak in the string buffer class destructor.
  As the destructur was previously never called, the leak did not actually
  appear.
- some internal restructuring in anticipation/preparation of minimal
  multi-threading support
- rsyslogd still shares some code with the sysklogd project. Some patches
  for this shared code have been brought over from the sysklogd CVS.
---------------------------------------------------------------------------
Version 1.11.0 (RGer), 2005-10-12
- support for receiving messages via RFC 3195; added rfc3195d for that
  purpose
- added an additional guard to prevent rsyslogd from aborting when the
  2gb file size limit is hit. While a user can configure rsyslogd to
  handle such situations, it would abort if that was not done AND large
  file support was not enabled (ok, this is hopefully an unlikely scenario)
- fixed a bug that caused additional Unix domain sockets to be incorrectly
  processed - could lead to message loss in extreme cases
---------------------------------------------------------------------------
Version 1.10.2 (RGer), 2005-09-27
- added comparison operations in property-based filters:
  * isequal
  * startswith
- added ability to negate all property-based filter comparison operations
  by adding a !-sign right in front of the operation name
- added the ability to specify remote senders for UDP and TCP
  received messages. Allows to block all but well-known hosts
- changed the $-config line directives to be case-INsensitive
- new command line option -w added: "do not display warnings if messages
  from disallowed senders are received"
- fixed a bug that caused rsyslogd to dump core when the compare value
  was not quoted in property-based filters
- fixed a bug in the new CStr compare function which lead to invalid
  results (fortunately, this function was not yet used widely)
- added better support for "debugging" rsyslog.conf property filters
  (only if -d switch is given)
- changed some function definitions to static, which eventually enables
  some compiler optimizations
- fixed a bug in MySQL code; when a SQL error occured, rsyslogd could
  run in a tight loop. This was due to invalid sequence of error reporting
  and is now fixed.
---------------------------------------------------------------------------
Version 1.10.1 (RGer), 2005-09-23
- added the ability to execute a shell script as an action.
  Thanks to Bjoern Kalkbrenner for providing the code!
- fixed a bug in the MySQL code; due to the bug the automatic one-time
  retry after an error did not happen - this lead to error message in
  cases where none should be seen (e.g. after a MySQL restart)
- fixed a security issue with SQL-escaping in conjunction with
  non-(SQL-)standard MySQL features.
---------------------------------------------------------------------------
Version 1.10.0 (RGer), 2005-09-20
  REMINDER: 1.10 is the first unstable version if the 1.x series!
- added the capability to filter on any property in selector lines
  (not just facility and priority)
- changed stringbuf into a new counted string class
- added support for a "discard" action. If a selector line with
  discard (~ character) is found, no selector lines *after* that
  line will be processed.
- thanks to Andres Riancho, regular expression support has been
  added to the template engine
- added the FROMHOST property in the template processor, which could
  previously not be obtained. Thanks to Cristian Testa for pointing
  this out and even providing a fix.
- added display of compile-time options to -v output
- performance improvement for production build - made some checks
  to happen only during debug mode
- fixed a problem with compiling on SUSE and - while doing so - removed
  the socket call to set SO_BSDCOMPAT in cases where it is obsolete.
---------------------------------------------------------------------------
Version 1.0.4 (RGer), 2006-02-01
- a small but important fix: the tcp receiver had two forgotten printf's
  in it that caused a lot of unnecessary output to stdout. This was
  important enough to justify a new release
---------------------------------------------------------------------------
Version 1.0.3 (RGer), 2005-11-14
- added an additional guard to prevent rsyslogd from aborting when the
  2gb file size limit is hit. While a user can configure rsyslogd to
  handle such situations, it would abort if that was not done AND large
  file support was not enabled (ok, this is hopefully an unlikely scenario)
- fixed a bug that caused additional Unix domain sockets to be incorrectly
  processed - could lead to message loss in extreme cases
- applied some patches available from the sysklogd project to code
  shared from there
- fixed a bug that causes rsyslogd to dump core on termination when one
  of the selector lines did not receive a message during the run (very
  unlikely)
- fixed an one-too-low memory allocation in the TCP sender. Could result
  in rsyslogd dumping core.
- fixed a bug in the TCP sender that caused the retry logic to fail
  after an error or receiver overrun
- fixed a bug in init() that could lead to dumping core
- fixed a bug that could lead to dumping core when no HOSTNAME or no TAG
  was present in the syslog message
---------------------------------------------------------------------------
Version 1.0.2 (RGer), 2005-10-05
- fixed an issue with MySQL error reporting. When an error occured,
  the MySQL driver went into an endless loop (at least in most cases).
---------------------------------------------------------------------------
Version 1.0.1 (RGer), 2005-09-23
- fixed a security issue with SQL-escaping in conjunction with
  non-(SQL-)standard MySQL features.
---------------------------------------------------------------------------
Version 1.0.0 (RGer), 2005-09-12
- changed install doc to cover daily cron scripts - a trouble source
- added rc script for slackware (provided by Chris Elvidge - thanks!) 
- fixed a really minor bug in usage() - the -r option was still
  reported as without the port parameter
---------------------------------------------------------------------------
Version 0.9.8 (RGer), 2005-09-05
- made startup and shutdown message more consistent and included the
  pid, so that they can be easier correlated. Used syslog-protocol
  structured data format for this purpose.
- improved config info in startup message, now tells not only
  if it is listening remote on udp, but also for tcp. Also includes
  the port numbers. The previous startup message was misleading, because
  it did not say "remote reception" if rsyslogd was only listening via
  tcp (but not via udp).
- added a "how can you help" document to the doc set
---------------------------------------------------------------------------
Version 0.9.7 (RGer), 2005-08-15
- some of the previous doc files (like INSTALL) did not properly
  reflect the changes to the build process and the new doc. Fixed
  that.
- changed syslogd.c so that when compiled without database support,
  an error message is displayed when a database action is detected
  in the config file (previously this was used as an user rule ;))
- fixed a bug in the os-specific Makefiles which caused MySQL
  support to not be compiled, even if selected
---------------------------------------------------------------------------
Version 0.9.6 (RGer), 2005-08-09
- greatly enhanced documentation. Now available in html format in
  the "doc" folder and FreeBSD. Finally includes an install howto.
- improved MySQL error messages a little - they now show up as log
  messages, too (formerly only in debug mode)
- added the ability to specify the listen port for udp syslog.
  WARNING: This introduces an incompatibility. Formerly, udp
  syslog was enabled by the -r command line option. Now, it is
  "-r [port]", which is consistent with the tcp listener. However,
  just -r will now return an error message.
- added sample startup scripts for Debian and FreeBSD
- added support for easy feature selection in the makefile. Un-
  fortunately, this also means I needed to spilt the make file
  for different OS and distros. There are some really bad syntax
  differences between FreeBSD and Linux make.
---------------------------------------------------------------------------
Version 0.9.5 (RGer), 2005-08-01
- the "semicolon bug" was actually not (fully) solved in 0.9.4. One
  part of the bug was solved, but another still existed. This one
  is fixed now, too.
- the "semicolon bug" actually turned out to be a more generic bug.
  It appeared whenever an invalid template name was given. With some
  selector actions, rsyslogd dumped core, with other it "just" had
  a small ressource leak with others all worked well. These anomalies
  are now fixed. Note that they only appeared during system initaliziation
  once the system was running, nothing bad happened.
- improved error reporting for template errors on startup. They are now
  shown on the console and the start-up tty. Formerly, they were only
  visible in debug mode.
- support for multiple instances of rsyslogd on a single machine added
- added new option "-o" --> omit local unix domain socket. This option
  enables rsyslogd NOT to listen to the local socket. This is most
  helpful when multiple instances of rsyslogd (or rsyslogd and another
  syslogd) shall run on a single system.
- added new option "-i <pidfile>" which allows to specify the pidfile.
  This is needed when multiple instances of rsyslogd are to be run.
- the new project home page is now online at www.rsyslog.com
---------------------------------------------------------------------------
Version 0.9.4 (RGer), 2005-07-25
- finally added the TCP sender. It now supports non-blocking mode, no
  longer disabling message reception during connect. As it is now, it
  is usable in production. The code could be more sophisticated, but
  I've kept it short in anticipation of the move to liblogging, which
  will lead to the removal of the code just written ;)
- the "exiting on signal..." message still had the "syslogd" name in 
  it. Changed this to "rsyslogd", as we do not have a large user base
  yet, this should pose no problem.
- fixed "the semiconlon" bug. rsyslogd dumped core if a write-db action
  was specified but no semicolon was given after the password (an empty
  template was ok, but the semicolon needed to be present).
- changed a default for traditional output format. During testing, it
  was seen that the timestamp written to file in default format was
  the time of message reception, not the time specified in the TIMESTAMP
  field of the message itself. Traditionally, the message TIMESTAMP is
  used and this has been changed now.
---------------------------------------------------------------------------
Version 0.9.3 (RGer), 2005-07-19
- fixed a bug in the message parser. In June, the RFC 3164 timestamp
  was not correctly parsed (yes, only in June and some other months,
  see the code comment to learn why...)
- added the ability to specify the destination port when forwarding
  syslog messages (both for TCP and UDP)
- added an very experimental TCP sender (activated by
  @@machine:port in config). This is not yet for production use. If
  the receiver is not alive, rsyslogd will wait quite some time until
  the connection request times out, which most probably leads to
  loss of incoming messages.

---------------------------------------------------------------------------
Version 0.9.2 (RGer), around 2005-07-06
- I intended to change the maxsupported message size to 32k to
  support IHE - but given the memory inefficiency in the usual use
  cases, I have not done this. I have, however, included very
  specific instructions on how to do this in the source code. I have
  also done some testing with 32k messages, so you can change the
  max size without taking too much risk.
- added a syslog/tcp receiver; we now can receive messages via
  plain tcp, but we can still send only via UDP. The syslog/tcp
  receiver is the primary enhancement of this release.
- slightly changed some error messages that contained a spurios \n at
  the end of the line (which gives empty lines in your log...)

---------------------------------------------------------------------------
Version 0.9.1 (RGer)
- fixed code so that it compiles without errors under FreeBSD
- removed now unused function "allocate_log()" from syslogd.c
- changed the make file so that it contains more defines for
  different environments (in the long term, we need a better
  system for disabling/enabling features...)
- changed some printf's printing off_t types to %lld and
  explicit (long long) casts. I tried to figure out the exact type,
  but did not succeed in this. In the worst case, ultra-large peta-
  byte files will now display funny informational messages on rollover,
  something I think we can live with for the next 10 years or so...

---------------------------------------------------------------------------
Version 0.9.0 (RGer)
- changed the filed structure to be a linked list. Previously, it
  was a table - well, for non-SYSV it was defined as linked list,
  but from what I see that code did no longer work after my
  modifications. I am now using a linked list in general because
  that is needed for other upcoming modifications.
- fixed a bug that caused rsyslogd not to listen to anything if
  the configuration file could not be read
- pervious versions disabled network logging (send/receive) if
  syslog/udp port was not in /etc/services. Now defaulting to
  port 514 in this case.
- internal error messages are now supported up to 256 bytes
- error message seen during config file read are now also displayed
  to the attached tty and not only the console
- changed some error messages during init to be sent to the console
  and/or emergency log. Previously, they were only seen if the
  -d (debug) option was present on the command line.
- fixed the "2gb file issue on 32bit systems". If a file grew to
  more than 2gb, the syslogd was aborted with "file size exceeded". 
  Now, defines have been added according to
  http://www.daimi.au.dk/~kasperd/comp.os.linux.development.faq.html#LARGEFILE
  Testing revealed that they work ;)
  HOWEVER, if your file system, glibc, kernel, whatever does not
  support files larger 2gb, you need to set a file size limit with
  the new output channel mechanism.
- updated man pages to reflect the changes

---------------------------------------------------------------------------
Version 0.8.4

- improved -d debug output (removed developer-only content)
- now compiles under FreeBSD and NetBSD (only quick testing done on NetBSD)
---------------------------------------------------------------------------
Version 0.8.3

- security model in "make install" changed
- minor doc updates
---------------------------------------------------------------------------
Version 0.8.2

- added man page for rsyslog.conf and rsyslogd
- gave up on the concept of rsyslog being a "drop in" replacement
  for syslogd. Now, the user installs rsyslogd and also needs to
  adjust his system settings to this specifically. This also lead
  to these changes:
  * changed Makefile so that install now installs rsyslogd instead
    of dealing with syslogd
  * changed the default config file name to rsyslog.conf
---------------------------------------------------------------------------
Version 0.8.1

- fixed a nasty memory leak (probably not the last one with this release)
- some enhancements to Makefile as suggested by Bennett Todd
- syslogd-internal messages (like restart) were missing the hostname
  this has been corrected
---------------------------------------------------------------------------
Version 0.8.0

Initial testing release. Based on the sysklogd package. Thanks to the
sysklogd maintainers for all their good work!
---------------------------------------------------------------------------

----------------------------------------------------------------------
The following comments were left in the syslogd source. While they provide
not too much detail, the help to date when Rainer started work on the
project (which was 2003, now even surprising for Rainer himself ;)).
 * \author Rainer Gerhards <rgerhards@adiscon.com>
 * \date 2003-10-17
 *       Some initial modifications on the sysklogd package to support
 *       liblogging. These have actually not yet been merged to the
 *       source you see currently (but they hopefully will)
 *
 * \date 2004-10-28
 *       Restarted the modifications of sysklogd. This time, we
 *       focus on a simpler approach first. The initial goal is to
 *       provide MySQL database support (so that syslogd can log
 *       to the database).
----------------------------------------------------------------------
The following comments are from the stock syslogd.c source. They provide
some insight into what happened to the source before we forked
rsyslogd. However, much of the code already has been replaced and more
is to be replaced. So over time, these comments become less valuable.
I have moved them out of the syslogd.c file to shrink it, especially
as a lot of them do no longer apply. For historical reasons and
understanding of how the daemon evolved, they are probably still
helpful.
 * Author: Eric Allman
 * extensive changes by Ralph Campbell
 * more extensive changes by Eric Allman (again)
 *
 * Steve Lord:	Fix UNIX domain socket code, added linux kernel logging
 *		change defines to
 *		SYSLOG_INET	- listen on a UDP socket
 *		SYSLOG_UNIXAF	- listen on unix domain socket
 *		SYSLOG_KERNEL	- listen to linux kernel
 *
 * Mon Feb 22 09:55:42 CST 1993:  Dr. Wettstein
 * 	Additional modifications to the source.  Changed priority scheme
 *	to increase the level of configurability.  In its stock configuration
 *	syslogd no longer logs all messages of a certain priority and above
 *	to a log file.  The * wildcard is supported to specify all priorities.
 *	Note that this is a departure from the BSD standard.
 *
 *	Syslogd will now listen to both the inetd and the unixd socket.  The
 *	strategy is to allow all local programs to direct their output to
 *	syslogd through the unixd socket while the program listens to the
 *	inetd socket to get messages forwarded from other hosts.
 *
 * Fri Mar 12 16:55:33 CST 1993:  Dr. Wettstein
 *	Thanks to Stephen Tweedie (dcs.ed.ac.uk!sct) for helpful bug-fixes
 *	and an enlightened commentary on the prioritization problem.
 *
 *	Changed the priority scheme so that the default behavior mimics the
 *	standard BSD.  In this scenario all messages of a specified priority
 *	and above are logged.
 *
 *	Add the ability to specify a wildcard (=) as the first character
 *	of the priority name.  Doing this specifies that ONLY messages with
 *	this level of priority are to be logged.  For example:
 *
 *		*.=debug			/usr/adm/debug
 *
 *	Would log only messages with a priority of debug to the /usr/adm/debug
 *	file.
 *
 *	Providing an * as the priority specifies that all messages are to be
 *	logged.  Note that this case is degenerate with specifying a priority
 *	level of debug.  The wildcard * was retained because I believe that
 *	this is more intuitive.
 *
 * Thu Jun 24 11:34:13 CDT 1993:  Dr. Wettstein
 *	Modified sources to incorporate changes in libc4.4.  Messages from
 *	syslog are now null-terminated, syslogd code now parses messages
 *	based on this termination scheme.  Linux as of libc4.4 supports the
 *	fsync system call.  Modified code to fsync after all writes to
 *	log files.
 *
 * Sat Dec 11 11:59:43 CST 1993:  Dr. Wettstein
 *	Extensive changes to the source code to allow compilation with no
 *	complaints with -Wall.
 *
 *	Reorganized the facility and priority name arrays so that they
 *	compatible with the syslog.h source found in /usr/include/syslog.h.
 *	NOTE that this should really be changed.  The reason I do not
 *	allow the use of the values defined in syslog.h is on account of
 *	the extensions made to allow the wildcard character in the
 *	priority field.  To fix this properly one should malloc an array,
 *	copy the contents of the array defined by syslog.h and then
 *	make whatever modifications that are desired.  Next round.
 *
 * Thu Jan  6 12:07:36 CST 1994:  Dr. Wettstein
 *	Added support for proper decomposition and re-assembly of
 *	fragment messages on UNIX domain sockets.  Lack of this capability
 *	was causing 'partial' messages to be output.  Since facility and
 *	priority information is encoded as a leader on the messages this
 *	was causing lines to be placed in erroneous files.
 *
 *	Also added a patch from Shane Alderton (shane@ion.apana.org.au) to
 *	correct a problem with syslogd dumping core when an attempt was made
 *	to write log messages to a logged-on user.  Thank you.
 *
 *	Many thanks to Juha Virtanen (jiivee@hut.fi) for a series of
 *	interchanges which lead to the fixing of problems with messages set
 *	to priorities of none and emerg.  Also thanks to Juha for a patch
 *	to exclude users with a class of LOGIN from receiving messages.
 *
 *	Shane Alderton provided an additional patch to fix zombies which
 *	were conceived when messages were written to multiple users.
 *
 * Mon Feb  6 09:57:10 CST 1995:  Dr. Wettstein
 *	Patch to properly reset the single priority message flag.  Thanks
 *	to Christopher Gori for spotting this bug and forwarding a patch.
 *
 * Wed Feb 22 15:38:31 CST 1995:  Dr. Wettstein
 *	Added version information to startup messages.
 *
 *	Added defines so that paths to important files are taken from
 *	the definitions in paths.h.  Hopefully this will insure that
 *	everything follows the FSSTND standards.  Thanks to Chris Metcalf
 *	for a set of patches to provide this functionality.  Also thanks
 *	Elias Levy for prompting me to get these into the sources.
 *
 * Wed Jul 26 18:57:23 MET DST 1995:  Martin Schulze
 *	Linux' gethostname only returns the hostname and not the fqdn as
 *	expected in the code. But if you call hostname with an fqdn then
 *	gethostname will return an fqdn, so we have to mention that. This
 *	has been changed.
 *
 *	The 'LocalDomain' and the hostname of a remote machine is
 *	converted to lower case, because the original caused some
 *	inconsistency, because the (at least my) nameserver did respond an
 *	fqdn containing of upper- _and_ lowercase letters while
 *	'LocalDomain' consisted only of lowercase letters and that didn't
 *	match.
 *
 * Sat Aug  5 18:59:15 MET DST 1995:  Martin Schulze
 *	Now no messages that were received from any remote host are sent
 *	out to another. At my domain this missing feature caused ugly
 *	syslog-loops, sometimes.
 *
 *	Remember that no message is sent out. I can't figure out any
 *	scenario where it might be useful to change this behavior and to
 *	send out messages to other hosts than the one from which we
 *	received the message, but I might be shortsighted. :-/
 *
 * Thu Aug 10 19:01:08 MET DST 1995:  Martin Schulze
 *	Added my pidfile.[ch] to it to perform a better handling with
 *	pidfiles. Now both, syslogd and klogd, can only be started
 *	once. They check the pidfile.
 *
 * Sun Aug 13 19:01:41 MET DST 1995:  Martin Schulze
 *	Add an addition to syslog.conf's interpretation. If a priority
 *	begins with an exclamation mark ('!') the normal interpretation
 *	of the priority is inverted: ".!*" is the same as ".none", ".!=info"
 *	don't logs the info priority, ".!crit" won't log any message with
 *	the priority crit or higher. For example:
 *
 *		mail.*;mail.!=info		/usr/adm/mail
 *
 *	Would log all messages of the facility mail except those with
 *	the priority info to /usr/adm/mail. This makes the syslogd
 *	much more flexible.
 *
 *	Defined TABLE_ALLPRI=255 and changed some occurrences.
 *
 * Sat Aug 19 21:40:13 MET DST 1995:  Martin Schulze
 *	Making the table of facilities and priorities while in debug
 *	mode more readable.
 *
 *	If debugging is turned on, printing the whole table of
 *	facilities and priorities every hexadecimal or 'X' entry is
 *	now 2 characters wide.
 *
 *	The number of the entry is prepended to each line of
 *	facilities and priorities, and F_UNUSED lines are not shown
 *	anymore.
 *
 *	Corrected some #ifdef SYSV's.
 *
 * Mon Aug 21 22:10:35 MET DST 1995:  Martin Schulze
 *	Corrected a strange behavior during parsing of configuration
 *	file. The original BSD syslogd doesn't understand spaces as
 *	separators between specifier and action. This syslogd now
 *	understands them. The old behavior caused some confusion over
 *	the Linux community.
 *
 * Thu Oct 19 00:02:07 MET 1995:  Martin Schulze
 *	The default behavior has changed for security reasons. The
 *	syslogd will not receive any remote message unless you turn
 *	reception on with the "-r" option.
 *
 *	Not defining SYSLOG_INET will result in not doing any network
 *	activity, i.e. not sending or receiving messages.  I changed
 *	this because the old idea is implemented with the "-r" option
 *	and the old thing didn't work anyway.
 *
 * Thu Oct 26 13:14:06 MET 1995:  Martin Schulze
 *	Added another logfile type F_FORW_UNKN.  The problem I ran into
 *	was a name server that runs on my machine and a forwarder of
 *	kern.crit to another host.  The hosts address can only be
 *	fetched using the nameserver.  But named is started after
 *	syslogd, so syslogd complained.
 *
 *	This logfile type will retry to get the address of the
 *	hostname ten times and then complain.  This should be enough to
 *	get the named up and running during boot sequence.
 *
 * Fri Oct 27 14:08:15 1995:  Dr. Wettstein
 *	Changed static array of logfiles to a dynamic array. This
 *	can grow during process.
 *
 * Fri Nov 10 23:08:18 1995:  Martin Schulze
 *	Inserted a new tabular sys_h_errlist that contains plain text
 *	for error codes that are returned from the net subsystem and
 *	stored in h_errno. I have also changed some wrong lookups to
 *	sys_errlist.
 *
 * Wed Nov 22 22:32:55 1995:  Martin Schulze
 *	Added the fabulous strip-domain feature that allows us to
 *	strip off (several) domain names from the fqdn and only log
 *	the simple hostname. This is useful if you're in a LAN that
 *	has a central log server and also different domains.
 *
 *	I have also also added the -l switch do define hosts as
 *	local. These will get logged with their simple hostname, too.
 *
 * Thu Nov 23 19:02:56 MET DST 1995:  Martin Schulze
 *	Added the possibility to omit fsyncing of logfiles after every
 *	write. This will give some performance back if you have
 *	programs that log in a very verbose manner (like innd or
 *	smartlist). Thanks to Stephen R. van den Berg <srb@cuci.nl>
 *	for the idea.
 *
 * Thu Jan 18 11:14:36 CST 1996:  Dr. Wettstein
 *	Added patche from beta-testers to stop compile error.  Also
 *	added removal of pid file as part of termination cleanup.
 *
 * Wed Feb 14 12:42:09 CST 1996:  Dr. Wettstein
 *	Allowed forwarding of messages received from remote hosts to
 *	be controlled by a command-line switch.  Specifying -h allows
 *	forwarding.  The default behavior is to disable forwarding of
 *	messages which were received from a remote host.
 *
 *	Parent process of syslogd does not exit until child process has
 *	finished initialization process.  This allows rc.* startup to
 *	pause until syslogd facility is up and operating.
 *
 *	Re-arranged the select code to move UNIX domain socket accepts
 *	to be processed later.  This was a contributed change which
 *	has been proposed to correct the delays sometimes encountered
 *	when syslogd starts up.
 *
 *	Minor code cleanups.
 *
 * Thu May  2 15:15:33 CDT 1996:  Dr. Wettstein
 *	Fixed bug in init function which resulted in file descripters
 *	being orphaned when syslogd process was re-initialized with SIGHUP
 *	signal.  Thanks to Edvard Tuinder
 *	(Edvard.Tuinder@praseodymium.cistron.nl) for putting me on the
 *	trail of this bug.  I am amazed that we didn't catch this one
 *	before now.
 *
 * Tue May 14 00:03:35 MET DST 1996:  Martin Schulze
 *	Corrected a mistake that causes the syslogd to stop logging at
 *	some virtual consoles under Linux. This was caused by checking
 *	the wrong error code. Thanks to Michael Nonweiler
 *	<mrn20@hermes.cam.ac.uk> for sending me a patch.
 *
 * Mon May 20 13:29:32 MET DST 1996:  Miquel van Smoorenburg <miquels@cistron.nl>
 *	Added continuation line supported and fixed a bug in
 *	the init() code.
 *
 * Tue May 28 00:58:45 MET DST 1996:  Martin Schulze
 *	Corrected behaviour of blocking pipes - i.e. the whole system
 *	hung.  Michael Nonweiler <mrn20@hermes.cam.ac.uk> has sent us
 *	a patch to correct this.  A new logfile type F_PIPE has been
 *	introduced.
 *
 * Mon Feb 3 10:12:15 MET DST 1997:  Martin Schulze
 *	Corrected behaviour of logfiles if the file can't be opened.
 *	There was a bug that causes syslogd to try to log into non
 *	existing files which ate cpu power.
 *
 * Sun Feb 9 03:22:12 MET DST 1997:  Martin Schulze
 *	Modified syslogd.c to not kill itself which confuses bash 2.0.
 *
 * Mon Feb 10 00:09:11 MET DST 1997:  Martin Schulze
 *	Improved debug code to decode the numeric facility/priority
 *	pair into textual information.
 *
 * Tue Jun 10 12:35:10 MET DST 1997:  Martin Schulze
 *	Corrected freeing of logfiles.  Thanks to Jos Vos <jos@xos.nl>
 *	for reporting the bug and sending an idea to fix the problem.
 *
 * Tue Jun 10 12:51:41 MET DST 1997:  Martin Schulze
 *	Removed sleep(10) from parent process.  This has caused a slow
 *	startup in former times - and I don't see any reason for this.
 *
 * Sun Jun 15 16:23:29 MET DST 1997: Michael Alan Dorman
 *	Some more glibc patches made by <mdorman@debian.org>.
 *
 * Thu Jan  1 16:04:52 CET 1998: Martin Schulze <joey@infodrom.north.de
 *	Applied patch from Herbert Thielen <Herbert.Thielen@lpr.e-technik.tu-muenchen.de>.
 *	This included some balance parentheses for emacs and a bug in
 *	the exclamation mark handling.
 *
 *	Fixed small bug which caused syslogd to write messages to the
 *	wrong logfile under some very rare conditions.  Thanks to
 *	Herbert Xu <herbert@gondor.apana.org.au> for fiddling this out.
 *
 * Thu Jan  8 22:46:35 CET 1998: Martin Schulze <joey@infodrom.north.de>
 *	Reworked one line of the above patch as it prevented syslogd
 *	from binding the socket with the result that no messages were
 *	forwarded to other hosts.
 *
 * Sat Jan 10 01:33:06 CET 1998: Martin Schulze <joey@infodrom.north.de>
 *	Fixed small bugs in F_FORW_UNKN meachanism.  Thanks to Torsten
 *	Neumann <torsten@londo.rhein-main.de> for pointing me to it.
 *
 * Mon Jan 12 19:50:58 CET 1998: Martin Schulze <joey@infodrom.north.de>
 *	Modified debug output concerning remote receiption.
 *
 * Mon Feb 23 23:32:35 CET 1998: Topi Miettinen <Topi.Miettinen@ml.tele.fi>
 *	Re-worked handling of Unix and UDP sockets to support closing /
 *	opening of them in order to have it open only if it is needed
 *	either for forwarding to a remote host or by receiption from
 *	the network.
 *
 * Wed Feb 25 10:54:09 CET 1998: Martin Schulze <joey@infodrom.north.de>
 *	Fixed little comparison mistake that prevented the MARK
 *	feature to work properly.
 *
 * Wed Feb 25 13:21:44 CET 1998: Martin Schulze <joey@infodrom.north.de>
 *	Corrected Topi's patch as it prevented forwarding during
 *	startup due to an unknown LogPort.
 *
 * Sat Oct 10 20:01:48 CEST 1998: Martin Schulze <joey@infodrom.north.de>
 *	Added support for TESTING define which will turn syslogd into
 *	stdio-mode used for debugging.
 *
 * Sun Oct 11 20:16:59 CEST 1998: Martin Schulze <joey@infodrom.north.de>
 *	Reworked the initialization/fork code.  Now the parent
 *	process activates a signal handler which the daughter process
 *	will raise if it is initialized.  Only after that one the
 *	parent process may exit.  Otherwise klogd might try to flush
 *	its log cache while syslogd can't receive the messages yet.
 *
 * Mon Oct 12 13:30:35 CEST 1998: Martin Schulze <joey@infodrom.north.de>
 *	Redirected some error output with regard to argument parsing to
 *	stderr.
 *
 * Mon Oct 12 14:02:51 CEST 1998: Martin Schulze <joey@infodrom.north.de>
 *	Applied patch provided vom Topi Miettinen with regard to the
 *	people from OpenBSD.  This provides the additional '-a'
 *	argument used for specifying additional UNIX domain sockets to
 *	listen to.  This is been used with chroot()'ed named's for
 *	example.  See for http://www.psionic.com/papers/dns.html
 *
 * Mon Oct 12 18:29:44 CEST 1998: Martin Schulze <joey@infodrom.north.de>
 *	Added `ftp' facility which was introduced in glibc version 2.
 *	It's #ifdef'ed so won't harm with older libraries.
 *
 * Mon Oct 12 19:59:21 MET DST 1998: Martin Schulze <joey@infodrom.north.de>
 *	Code cleanups with regard to bsd -> posix transition and
 *	stronger security (buffer length checking).  Thanks to Topi
 *	Miettinen <tom@medialab.sonera.net>
 *	. index() --> strchr()
 *	. sprintf() --> snprintf()
 *	. bcopy() --> memcpy()
 *	. bzero() --> memset()
 *	. UNAMESZ --> UT_NAMESIZE
 *	. sys_errlist --> strerror()
 *
 * Mon Oct 12 20:22:59 CEST 1998: Martin Schulze <joey@infodrom.north.de>
 *	Added support for setutent()/getutent()/endutend() instead of
 *	binary reading the UTMP file.  This is the the most portable
 *	way.  This allows /var/run/utmp format to change, even to a
 *	real database or utmp daemon. Also if utmp file locking is
 *	implemented in libc, syslog will use it immediately.  Thanks
 *	to Topi Miettinen <tom@medialab.sonera.net>.
 *
 * Mon Oct 12 20:49:18 MET DST 1998: Martin Schulze <joey@infodrom.north.de>
 *	Avoid logging of SIGCHLD when syslogd is in the process of
 *	exiting and closing its files.  Again thanks to Topi.
 *
 * Mon Oct 12 22:18:34 CEST 1998: Martin Schulze <joey@infodrom.north.de>
 *	Modified printline() to support 8bit characters - such as
 *	russion letters.  Thanks to Vladas Lapinskas <lapinskas@mail.iae.lt>.
 *
 * Sat Nov 14 02:29:37 CET 1998: Martin Schulze <joey@infodrom.north.de>
 *	``-m 0'' now turns of MARK logging entirely.
 *
 * Tue Jan 19 01:04:18 MET 1999: Martin Schulze <joey@infodrom.north.de>
 *	Finally fixed an error with `-a' processing, thanks to Topi
 *	Miettinen <tom@medialab.sonera.net>.
 *
 * Sun May 23 10:08:53 CEST 1999: Martin Schulze <joey@infodrom.north.de>
 *	Removed superflous call to utmpname().  The path to the utmp
 *	file is defined in the used libc and should not be hardcoded
 *	into the syslogd binary referring the system it was compiled on.
 *
 * Sun Sep 17 20:45:33 CEST 2000: Martin Schulze <joey@infodrom.ffis.de>
 *	Fixed some bugs in printline() code that did not escape
 *	control characters '\177' through '\237' and contained a
 *	single-byte buffer overflow.  Thanks to Solar Designer
 *	<solar@false.com>.
 *
 * Sun Sep 17 21:26:16 CEST 2000: Martin Schulze <joey@infodrom.ffis.de>
 *	Don't close open sockets upon reload.  Thanks to Bill
 *	Nottingham.
 *
 * Mon Sep 18 09:10:47 CEST 2000: Martin Schulze <joey@infodrom.ffis.de>
 *	Fixed bug in printchopped() that caused syslogd to emit
 *	kern.emerg messages when splitting long lines.  Thanks to
 *	Daniel Jacobowitz <dan@debian.org> for the fix.
 *
 * Mon Sep 18 15:33:26 CEST 2000: Martin Schulze <joey@infodrom.ffis.de>
 *	Removed unixm/unix domain sockets and switch to Datagram Unix
 *	Sockets.  This should remove one possibility to play DoS with
 *	syslogd.  Thanks to Olaf Kirch <okir@caldera.de> for the patch.
 *
 * Sun Mar 11 20:23:44 CET 2001: Martin Schulze <joey@infodrom.ffis.de>
 *	Don't return a closed fd if `-a' is called with a wrong path.
 *	Thanks to Bill Nottingham <notting@redhat.com> for providing
 *	a patch.<|MERGE_RESOLUTION|>--- conflicted
+++ resolved
@@ -1,5 +1,4 @@
 ---------------------------------------------------------------------------
-<<<<<<< HEAD
 Version 7.5.8 [v7-release candidate] 2014-01-09
 - add exec_template() RainerScript function
 - add debug.onShutdown and debug.logFile global paramters
@@ -256,7 +255,7 @@
 - add -S command line option to specify IP address to use for RELP client
   connections
   Thanks to Axel Rau for the patch.
-=======
+---------------------------------------------------------------------------
 Version 7.4.9  [v7.4-stable] never released
 - bugfix: potential double-free in RainerScript equal comparison
   happens if the left-hand operand is JSON object and the right-hand
@@ -264,7 +263,6 @@
   example, it can be another JSON object, probably the only case that
   could happen in practice). This is very unlikely to be triggered.
 - bugfix: some RainerScript Json(Variable)/string comparisons were wrong
->>>>>>> afac0d5d
 ---------------------------------------------------------------------------
 Version 7.4.8  [v7.4-stable] 2014-01-08
 - rsgtutil provides better error messages on unfinished signature blocks
