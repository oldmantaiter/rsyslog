--- conflicted
+++ resolved
@@ -1,5 +1,4 @@
 ---------------------------------------------------------------------------
-<<<<<<< HEAD
 Version 5.9.4  [V5-DEVEL], 2011-0?-??
 - bugfix: imuxsock did no longer ignore message-provided timestamp, if
   so configured (the *default*). Lead to no longer sub-second timestamps.
@@ -93,8 +92,6 @@
   affected directive was: $ActionExecOnlyWhenPreviousIsSuspended on
   closes: http://bugzilla.adiscon.com/show_bug.cgi?id=236
 ---------------------------------------------------------------------------
-Version 5.8.6  [V5-stable] (rgerhards/al), 2011-??-??
-=======
 Version 5.8.6  [V5-stable] 2011-??-??
 - bugfix: ActionQueue could malfunction due to index error
   Thanks to Vlad Grigorescu for the patch
@@ -104,7 +101,6 @@
   data and PROCID (RFC5424 fields) could lead to invalid characters e.g.
   in dynamic file names or during forwarding (general malfunction of these
   fields in templates, mostly under heavy load)
->>>>>>> f84c8c4e
 - bugfix: imuxsock did no longer ignore message-provided timestamp, if
   so configured (the *default*). Lead to no longer sub-second timestamps.
   closes: http://bugzilla.adiscon.com/show_bug.cgi?id=281
