--- conflicted
+++ resolved
@@ -1,7 +1,6 @@
 ---------------------------------------------------------------------------
-<<<<<<< HEAD
 Version 3.19.11 [BETA] (rgerhards), 2008-??-??
-- included fixes from v3-stable
+- included fixes from v3-stable (most importantly 3.18.3)
 ---------------------------------------------------------------------------
 Version 3.19.10 [BETA] (rgerhards), 2008-07-15
 - start of a new beta branch based on former 3.19 devel branch
@@ -160,13 +159,10 @@
 - -c option no longer must be the first option - thanks to varmjofekoj
   for the patch
 ---------------------------------------------------------------------------
-Version 3.18.3 (rgerhards), 2008-08-??
-=======
 Version 3.18.3 (rgerhards), 2008-08-18
 - bugfix: imfile could cause a segfault upon rsyslogd HUP and termination
   Thanks to lperr for an excellent bug report that helped detect this
   problem.
->>>>>>> 3f2856b4
 - enhanced ommysql to support custom port to connect to server
   Port can be set via new $ActionOmmysqlServerPort config directive
   Note: this was a very minor change and thus deemed appropriate to be
