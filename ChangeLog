--- conflicted
+++ resolved
@@ -1,5 +1,10 @@
 ---------------------------------------------------------------------------
-<<<<<<< HEAD
+Version 5.1.6  [v5-beta] (rgerhards), 2009-09-??
+- bugfixes imported from 4.5.4:
+  * bugfix: potential segfault in stream writer on destruction
+  * bugfix: potential race in object loader (obj.c) during use/release
+  * bugfixes: potential problems in out file zip writer
+---------------------------------------------------------------------------
 Version 5.1.5  [v5-beta] (rgerhards), 2009-09-11
 - added new config option $ActionWriteAllMarkMessages
   this option permites to process mark messages under all circumstances,
@@ -111,8 +116,6 @@
 - increased ompgsql performance by adapting to new transactional
   output module interface
 ---------------------------------------------------------------------------
-Version 4.5.3  [v4-beta] (rgerhards), 2009-08-??
-=======
 Version 4.5.4  [v4-beta] (rgerhards), 2009-09-29
 - bugfix: potential segfault in stream writer on destruction
   Most severely affected omfile. The problem was that some buffers were
@@ -130,7 +133,6 @@
   This should be improved if it has proven reliable in practice.
 ---------------------------------------------------------------------------
 Version 4.5.3  [v4-beta] (rgerhards), 2009-09-17
->>>>>>> 8bab264b
 - bugfix: repeated messages were incorrectly processed
   this could lead to loss of the repeated message content. As a side-
   effect, it could probably also be possible that some segfault occurs
