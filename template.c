/* This is the template processing code of rsyslog.
 * begun 2004-11-17 rgerhards
 *
 * Copyright 2004-2012 Rainer Gerhards and Adiscon
 *
 * This file is part of rsyslog.
 *
 * Licensed under the Apache License, Version 2.0 (the "License");
 * you may not use this file except in compliance with the License.
 * You may obtain a copy of the License at
 * 
 *       http://www.apache.org/licenses/LICENSE-2.0
 *       -or-
 *       see COPYING.ASL20 in the source distribution
 * 
 * Unless required by applicable law or agreed to in writing, software
 * distributed under the License is distributed on an "AS IS" BASIS,
 * WITHOUT WARRANTIES OR CONDITIONS OF ANY KIND, either express or implied.
 * See the License for the specific language governing permissions and
 * limitations under the License.
 *
 * Note: there is a tiny bit of code left where I could not get any response
 * from the author if this code can be placed under ASL2.0. I have guarded this
 * with #ifdef STRICT_GPLV3. Only if that macro is defined, the code will be
 * compiled. Otherwise this feature is not present. The plan is to do a 
 * different implementation in the future to get rid of this problem.
 * rgerhards, 2012-08-25
 */
#include "config.h"

#include "rsyslog.h"
#include <stdio.h>
#include <stdlib.h>
#include <string.h>
#include <ctype.h>
#include <assert.h>
#include <json/json.h>
#include "stringbuf.h"
#include "syslogd-types.h"
#include "template.h"
#include "msg.h"
#include "dirty.h"
#include "obj.h"
#include "errmsg.h"
#include "strgen.h"
#include "rsconf.h"
#include "msg.h"
#include "unicode-helper.h"

/* static data */
DEFobjCurrIf(obj)
DEFobjCurrIf(errmsg)
DEFobjCurrIf(strgen)

/* tables for interfacing with the v6 config system */
static struct cnfparamdescr cnfparamdescr[] = {
	{ "name", eCmdHdlrString, 1 },
	{ "type", eCmdHdlrString, 0 },
	{ "string", eCmdHdlrString, 0 },
	{ "plugin", eCmdHdlrString, 0 },
	{ "option.stdsql", eCmdHdlrBinary, 0 },
	{ "option.sql", eCmdHdlrBinary, 0 },
	{ "option.json", eCmdHdlrBinary, 0 }
};
static struct cnfparamblk pblk =
	{ CNFPARAMBLK_VERSION,
	  sizeof(cnfparamdescr)/sizeof(struct cnfparamdescr),
	  cnfparamdescr
	};

static struct cnfparamdescr cnfparamdescrProperty[] = {
	{ "name", eCmdHdlrString, 1 },
	{ "outname", eCmdHdlrString, 0 },
	{ "dateformat", eCmdHdlrString, 0 },
	{ "caseconversion", eCmdHdlrString, 0 },
	{ "controlcharacters", eCmdHdlrString, 0 },
	{ "securepath", eCmdHdlrString, 0 },
	{ "format", eCmdHdlrString, 0 },
	{ "position.from", eCmdHdlrInt, 0 },
	{ "position.to", eCmdHdlrInt, 0 },
	{ "field.number", eCmdHdlrInt, 0 },
	{ "field.delimiter", eCmdHdlrInt, 0 },
	{ "regex.expression", eCmdHdlrString, 0 },
	{ "regex.type", eCmdHdlrString, 0 },
	{ "regex.nomatchmode", eCmdHdlrString, 0 },
	{ "regex.match", eCmdHdlrInt, 0 },
	{ "regex.submatch", eCmdHdlrInt, 0 },
	{ "droplastlf", eCmdHdlrBinary, 0 },
	{ "mandatory", eCmdHdlrBinary, 0 },
	{ "spifno1stsp", eCmdHdlrBinary, 0 }
};
static struct cnfparamblk pblkProperty =
	{ CNFPARAMBLK_VERSION,
	  sizeof(cnfparamdescrProperty)/sizeof(struct cnfparamdescr),
	  cnfparamdescrProperty
	};

static struct cnfparamdescr cnfparamdescrConstant[] = {
	{ "value", eCmdHdlrString, 1 },
	{ "outname", eCmdHdlrString, 0 },
};
static struct cnfparamblk pblkConstant =
	{ CNFPARAMBLK_VERSION,
	  sizeof(cnfparamdescrConstant)/sizeof(struct cnfparamdescr),
	  cnfparamdescrConstant
	};


#ifdef FEATURE_REGEXP
DEFobjCurrIf(regexp)
static int bFirstRegexpErrmsg = 1; /**< did we already do a "can't load regexp" error message? */
#endif

/* helper to tplToString and strgen's, extends buffer */
#define ALLOC_INC 128
rsRetVal
ExtendBuf(uchar **pBuf, size_t *pLenBuf, size_t iMinSize)
{
	uchar *pNewBuf;
	size_t iNewSize;
	DEFiRet;

	iNewSize = (iMinSize / ALLOC_INC + 1) * ALLOC_INC;
	CHKmalloc(pNewBuf = (uchar*) realloc(*pBuf, iNewSize));
	*pBuf = pNewBuf;
	*pLenBuf = iNewSize;

finalize_it:
	RETiRet;
}


/* This functions converts a template into a string.
 *
 * The function takes a pointer to a template and a pointer to a msg object
 * as well as a pointer to an output buffer and its size. Note that the output
 * buffer pointer may be NULL, size 0, in which case a new one is allocated.
 * The outpub buffer is grown as required. It is the caller's duty to free the
 * buffer when it is done. Note that it is advisable to reuse memory, as this
 * offers big performance improvements.
 * rewritten 2009-06-19 rgerhards
 */
rsRetVal tplToString(struct template *pTpl, msg_t *pMsg, uchar **ppBuf, size_t *pLenBuf)
{
	DEFiRet;
	struct templateEntry *pTpe;
	size_t iBuf;
	unsigned short bMustBeFreed = 0;
	uchar *pVal;
	size_t iLenVal = 0;

	assert(pTpl != NULL);
	assert(pMsg != NULL);
	assert(ppBuf != NULL);
	assert(pLenBuf != NULL);

	if(pTpl->pStrgen != NULL) {
		CHKiRet(pTpl->pStrgen(pMsg, ppBuf, pLenBuf));
		FINALIZE;
	}

	/* loop through the template. We obtain one value
	 * and copy it over to our dynamic string buffer. Then, we
	 * free the obtained value (if requested). We continue this
	 * loop until we got hold of all values.
	 */
	pTpe = pTpl->pEntryRoot;
	iBuf = 0;
	while(pTpe != NULL) {
		if(pTpe->eEntryType == CONSTANT) {
			pVal = (uchar*) pTpe->data.constant.pConstant;
			iLenVal = pTpe->data.constant.iLenConstant;
			bMustBeFreed = 0;
		} else 	if(pTpe->eEntryType == FIELD) {
			pVal = (uchar*) MsgGetProp(pMsg, pTpe, pTpe->data.field.propid,
						   pTpe->data.field.propName,  &iLenVal, &bMustBeFreed);
			/* we now need to check if we should use SQL option. In this case,
			 * we must go over the generated string and escape '\'' characters.
			 * rgerhards, 2005-09-22: the option values below look somewhat misplaced,
			 * but they are handled in this way because of legacy (don't break any
			 * existing thing).
			 */
			if(pTpl->optFormatEscape == SQL_ESCAPE)
				doEscape(&pVal, &iLenVal, &bMustBeFreed, SQL_ESCAPE);
			else if(pTpl->optFormatEscape == JSON_ESCAPE)
				doEscape(&pVal, &iLenVal, &bMustBeFreed, JSON_ESCAPE);
			else if(pTpl->optFormatEscape == STDSQL_ESCAPE)
				doEscape(&pVal, &iLenVal, &bMustBeFreed, STDSQL_ESCAPE);
		}
		/* got source, now copy over */
		if(iLenVal > 0) { /* may be zero depending on property */
			/* first, make sure buffer fits */
			if(iBuf + iLenVal >= *pLenBuf) /* we reserve one char for the final \0! */
				CHKiRet(ExtendBuf(ppBuf, pLenBuf, iBuf + iLenVal + 1));

			memcpy(*ppBuf + iBuf, pVal, iLenVal);
			iBuf += iLenVal;
		}

		if(bMustBeFreed)
			free(pVal);

		pTpe = pTpe->pNext;
	}

	if(iBuf == *pLenBuf) {
		/* in the weired case of an *empty* template, this can happen.
		 * it is debatable if we should really fix it here or simply
		 * forbid that case. However, performance toll is minimal, so 
		 * I tend to permit it. -- 201011-05 rgerhards
		 */
		CHKiRet(ExtendBuf(ppBuf, pLenBuf, iBuf + 1));
	}
	(*ppBuf)[iBuf] = '\0';
	
finalize_it:
	RETiRet;
}


/* This functions converts a template into an array of strings.
 * For further general details, see the very similar funtion
 * tpltoString().
 * Instead of a string, an array of string pointers is returned by
 * thus function. The caller is repsonsible for destroying that array as
 * well as all of its elements. The array is of fixed size. It's end
 * is indicated by a NULL pointer.
 * rgerhards, 2009-04-03
 */
rsRetVal tplToArray(struct template *pTpl, msg_t *pMsg, uchar*** ppArr)
{
	DEFiRet;
	struct templateEntry *pTpe;
	uchar **pArr;
	int iArr;
	size_t propLen;
	unsigned short bMustBeFreed;
	uchar *pVal;

	assert(pTpl != NULL);
	assert(pMsg != NULL);
	assert(ppArr != NULL);

	/* loop through the template. We obtain one value, create a
	 * private copy (if necessary), add it to the string array
	 * and then on to the next until we have processed everything.
	 */

	CHKmalloc(pArr = calloc(pTpl->tpenElements + 1, sizeof(uchar*)));
	iArr = 0;

	pTpe = pTpl->pEntryRoot;
	while(pTpe != NULL) {
		if(pTpe->eEntryType == CONSTANT) {
			CHKmalloc(pArr[iArr] = (uchar*)strdup((char*) pTpe->data.constant.pConstant));
		} else 	if(pTpe->eEntryType == FIELD) {
			pVal = (uchar*) MsgGetProp(pMsg, pTpe, pTpe->data.field.propid,
						   pTpe->data.field.propName,  &propLen, &bMustBeFreed);
			if(bMustBeFreed) { /* if it must be freed, it is our own private copy... */
				pArr[iArr] = pVal; /* ... so we can use it! */
			} else {
				CHKmalloc(pArr[iArr] = (uchar*)strdup((char*) pVal));
			}
		}
		iArr++;
		pTpe = pTpe->pNext;
	}

finalize_it:
	*ppArr = (iRet == RS_RET_OK) ? pArr : NULL;

	RETiRet;
}


/* This functions converts a template into a json object.
 * For further general details, see the very similar funtion
 * tpltoString().
 * rgerhards, 2012-08-29
 */
rsRetVal tplToJSON(struct template *pTpl, msg_t *pMsg, struct json_object **pjson)
{
	struct templateEntry *pTpe;
	size_t propLen;
	unsigned short bMustBeFreed;
	uchar *pVal;
	struct json_object *json, *jsonf;
	rsRetVal localRet;
	DEFiRet;

	assert(pTpl != NULL);
	assert(pMsg != NULL);
	assert(json != NULL);

	json = json_object_new_object();
	for(pTpe = pTpl->pEntryRoot ; pTpe != NULL ; pTpe = pTpe->pNext) {
		if(pTpe->eEntryType == CONSTANT) {
			if(pTpe->fieldName == NULL)
				continue;
			jsonf = json_object_new_string((char*) pTpe->data.constant.pConstant);
			json_object_object_add(json, (char*)pTpe->fieldName, jsonf);
		} else 	if(pTpe->eEntryType == FIELD) {
			if(pTpe->data.field.propid == PROP_CEE) {
				localRet = msgGetCEEPropJSON(pMsg, pTpe->data.field.propName, &jsonf);
				if(localRet == RS_RET_OK) {
					json_object_object_add(json, (char*)pTpe->fieldName, json_object_get(jsonf));
				} else {
					DBGPRINTF("tplToJSON: error %d looking up property\n",
						  localRet);
					if(pTpe->data.field.options.bMandatory) {
						json_object_object_add(json, (char*)pTpe->fieldName, NULL);
					}
				}
			} else  {
				pVal = (uchar*) MsgGetProp(pMsg, pTpe, pTpe->data.field.propid,
							   pTpe->data.field.propName,  &propLen,
							   &bMustBeFreed);
				if(pTpe->data.field.options.bMandatory || propLen > 0) {
					jsonf = json_object_new_string_len((char*)pVal, propLen);
					json_object_object_add(json, (char*)pTpe->fieldName, jsonf);
				}
				if(bMustBeFreed) { /* json-c makes its own private copy! */
					free(pVal);
				}
			}
		}
	}

	*pjson = (iRet == RS_RET_OK) ? json : NULL;
	RETiRet;
}


/* Helper to doEscape. This is called if doEscape
 * runs out of memory allocating the escaped string.
 * Then we are in trouble. We can
 * NOT simply return the unmodified string because this
 * may cause SQL injection. But we also can not simply
 * abort the run, this would be a DoS. I think an appropriate
 * measure is to remove the dangerous \' characters (SQL). We
 * replace them by \", which will break the message and
 * signatures eventually present - but this is the
 * best thing we can do now (or does anybody 
 * have a better idea?). rgerhards 2004-11-23
 * added support for escape mode (see doEscape for details).
 * if mode = SQL_ESCAPE, then backslashes are changed to slashes.
 * rgerhards 2005-09-22
 */
static void doEmergencyEscape(register uchar *p, int mode)
{
	while(*p) {
		if((mode == SQL_ESCAPE||mode == STDSQL_ESCAPE) && *p == '\'')
			*p = '"';
		else if((mode == JSON_ESCAPE) && *p == '"')
			*p = '\'';
		else if((mode == SQL_ESCAPE) && *p == '\\')
			*p = '/';
		++p;
	}
}


/* SQL-Escape a string. Single quotes are found and
 * replaced by two of them. A new buffer is allocated
 * for the provided string and the provided buffer is
 * freed. The length is updated. Parameter pbMustBeFreed
 * is set to 1 if a new buffer is allocated. Otherwise,
 * it is left untouched.
 * --
 * We just discovered a security issue. MySQL is so
 * "smart" to not only support the standard SQL mechanism
 * for escaping quotes, but to also provide its own (using
 * c-type syntax with backslashes). As such, it is actually
 * possible to do sql injection via rsyslogd. The cure is now
 * to escape backslashes, too. As we have found on the web, some
 * other databases seem to be similar "smart" (why do we have standards
 * at all if they are violated without any need???). Even better, MySQL's
 * smartness depends on config settings. So we add a new option to this
 * function that allows the caller to select if they want to standard or
 * "smart" encoding ;)
 * --
 * Parameter "mode" is STDSQL_ESCAPE, SQL_ESCAPE "smart" SQL engines, or
 * JSON_ESCAPE for everyone requiring escaped JSON (e.g. ElasticSearch).
 * 2005-09-22 rgerhards
 */
rsRetVal
doEscape(uchar **pp, size_t *pLen, unsigned short *pbMustBeFreed, int mode)
{
	DEFiRet;
	uchar *p = NULL;
	int iLen;
	cstr_t *pStrB = NULL;
	uchar *pszGenerated;

	assert(pp != NULL);
	assert(*pp != NULL);
	assert(pLen != NULL);
	assert(pbMustBeFreed != NULL);

	/* first check if we need to do anything at all... */
	if(mode == STDSQL_ESCAPE)
		for(p = *pp ; *p && *p != '\'' ; ++p)
			;
	else if(mode == SQL_ESCAPE)
		for(p = *pp ; *p && *p != '\'' && *p != '\\' ; ++p)
			;
	else if(mode == JSON_ESCAPE)
		for(p = *pp ; *p && *p != '"' ; ++p)
			;
	/* when we get out of the loop, we are either at the
	 * string terminator or the first character to escape */
	if(p && *p == '\0')
		FINALIZE; /* nothing to do in this case! */

	p = *pp;
	iLen = *pLen;
	CHKiRet(cstrConstruct(&pStrB));

	while(*p) {
		if((mode == SQL_ESCAPE || mode == STDSQL_ESCAPE) && *p == '\'') {
			CHKiRet(cstrAppendChar(pStrB, (mode == STDSQL_ESCAPE) ? '\'' : '\\'));
			iLen++;	/* reflect the extra character */
		} else if((mode == SQL_ESCAPE) && *p == '\\') {
			CHKiRet(cstrAppendChar(pStrB, '\\'));
			iLen++;	/* reflect the extra character */
		} else if((mode == JSON_ESCAPE) && *p == '"') {
			CHKiRet(cstrAppendChar(pStrB, '\\'));
			iLen++;	/* reflect the extra character */
		}
		CHKiRet(cstrAppendChar(pStrB, *p));
		++p;
	}
	CHKiRet(cstrFinalize(pStrB));
	CHKiRet(cstrConvSzStrAndDestruct(pStrB, &pszGenerated, 0));

	if(*pbMustBeFreed)
		free(*pp); /* discard previous value */

	*pp = pszGenerated;
	*pLen = iLen;
	*pbMustBeFreed = 1;

finalize_it:
	if(iRet != RS_RET_OK) {
		doEmergencyEscape(*pp, mode);
		if(pStrB != NULL)
			cstrDestruct(&pStrB);
	}

	RETiRet;
}


/* Constructs a template entry object. Returns pointer to it
 * or NULL (if it fails). Pointer to associated template list entry 
 * must be provided.
 */
struct templateEntry* tpeConstruct(struct template *pTpl)
{
	struct templateEntry *pTpe;

	assert(pTpl != NULL);

	if((pTpe = calloc(1, sizeof(struct templateEntry))) == NULL)
		return NULL;
	
	/* basic initialization is done via calloc() - need to
	 * initialize only values != 0. */

	if(pTpl->pEntryLast == NULL){
		/* we are the first element! */
		pTpl->pEntryRoot = pTpl->pEntryLast  = pTpe;
	} else {
		pTpl->pEntryLast->pNext = pTpe;
		pTpl->pEntryLast  = pTpe;
	}
	pTpl->tpenElements++;

	return(pTpe);
}


/* Constructs a template list object. Returns pointer to it
 * or NULL (if it fails).
 */
static struct template*
tplConstruct(rsconf_t *conf)
{
	struct template *pTpl;
	if((pTpl = calloc(1, sizeof(struct template))) == NULL)
		return NULL;
	
	/* basic initialisation is done via calloc() - need to
	 * initialize only values != 0. */

	if(conf->templates.last == NULL)	{
		/* we are the first element! */
		conf->templates.root = conf->templates.last = pTpl;
	} else {
		conf->templates.last->pNext = pTpl;
		conf->templates.last = pTpl;
	}

	return(pTpl);
}


/* helper to tplAddLine. Parses a constant and generates
 * the necessary structure.
 * returns: 0 - ok, 1 - failure
 */
static int do_Constant(unsigned char **pp, struct template *pTpl)
{
	register unsigned char *p;
	cstr_t *pStrB;
	struct templateEntry *pTpe;
	int i;

	assert(pp != NULL);
	assert(*pp != NULL);
	assert(pTpl != NULL);

	p = *pp;

	if(cstrConstruct(&pStrB) != RS_RET_OK)
		 return 1;
	/* process the message and expand escapes
	 * (additional escapes can be added here if needed)
	 */
	while(*p && *p != '%' && *p != '\"') {
		if(*p == '\\') {
			switch(*++p) {
				case '\0':	
					/* the best we can do - it's invalid anyhow... */
					cstrAppendChar(pStrB, *p);
					break;
				case 'n':
					cstrAppendChar(pStrB, '\n');
					++p;
					break;
				case 'r':
					cstrAppendChar(pStrB, '\r');
					++p;
					break;
				case '\\':
					cstrAppendChar(pStrB, '\\');
					++p;
					break;
				case '%':
					cstrAppendChar(pStrB, '%');
					++p;
					break;
				case '0': /* numerical escape sequence */
				case '1':
				case '2':
				case '3':
				case '4':
				case '5':
				case '6':
				case '7':
				case '8':
				case '9':
					i = 0;
					while(*p && isdigit((int)*p)) {
						i = i * 10 + *p++ - '0';
					}
					cstrAppendChar(pStrB, i);
					break;
				default:
					cstrAppendChar(pStrB, *p++);
					break;
			}
		}
		else
			cstrAppendChar(pStrB, *p++);
	}

	if((pTpe = tpeConstruct(pTpl)) == NULL) {
		rsCStrDestruct(&pStrB);
		return 1;
	}
	pTpe->eEntryType = CONSTANT;
	cstrFinalize(pStrB);
	/* We obtain the length from the counted string object
	 * (before we delete it). Later we might take additional
	 * benefit from the counted string object.
	 * 2005-09-09 rgerhards
	 */
	pTpe->data.constant.iLenConstant = rsCStrLen(pStrB);
	if(cstrConvSzStrAndDestruct(pStrB, &pTpe->data.constant.pConstant, 0) != RS_RET_OK)
		return 1;

	*pp = p;

	return 0;
}


/* Helper to do_Parameter(). This parses the formatting options
 * specified in a template variable. It returns the passed-in pointer
 * updated to the next processed character.
 */
static void doOptions(unsigned char **pp, struct templateEntry *pTpe)
{
	register unsigned char *p;
	unsigned char Buf[64];
	size_t i;

	assert(pp != NULL);
	assert(*pp != NULL);
	assert(pTpe != NULL);

	p = *pp;

	while(*p && *p != '%' && *p != ':') {
		/* outer loop - until end of options */
		i = 0;
		while((i < sizeof(Buf) / sizeof(char)) &&
		      *p && *p != '%' && *p != ':' && *p != ',') {
			/* inner loop - until end of ONE option */
			Buf[i++] = tolower((int)*p);
			++p;
		}
		Buf[i] = '\0'; /* terminate */
		/* check if we need to skip oversize option */
		while(*p && *p != '%' && *p != ':' && *p != ',')
			++p;	/* just skip */
		if(*p == ',')
			++p; /* eat ',' */
		/* OK, we got the option, so now lets look what
		 * it tells us...
		 */
		 if(!strcmp((char*)Buf, "date-mysql")) {
			pTpe->data.field.eDateFormat = tplFmtMySQLDate;
                 } else if(!strcmp((char*)Buf, "date-pgsql")) {
                        pTpe->data.field.eDateFormat = tplFmtPgSQLDate;
		 } else if(!strcmp((char*)Buf, "date-rfc3164")) {
			pTpe->data.field.eDateFormat = tplFmtRFC3164Date;
		 } else if(!strcmp((char*)Buf, "date-rfc3164-buggyday")) {
			pTpe->data.field.eDateFormat = tplFmtRFC3164BuggyDate;
		 } else if(!strcmp((char*)Buf, "date-rfc3339")) {
			pTpe->data.field.eDateFormat = tplFmtRFC3339Date;
		 } else if(!strcmp((char*)Buf, "date-unixtimestamp")) {
			pTpe->data.field.eDateFormat = tplFmtUnixDate;
		 } else if(!strcmp((char*)Buf, "date-subseconds")) {
			pTpe->data.field.eDateFormat = tplFmtSecFrac;
		 } else if(!strcmp((char*)Buf, "lowercase")) {
			pTpe->data.field.eCaseConv = tplCaseConvLower;
		 } else if(!strcmp((char*)Buf, "uppercase")) {
			pTpe->data.field.eCaseConv = tplCaseConvUpper;
		 } else if(!strcmp((char*)Buf, "sp-if-no-1st-sp")) {
			pTpe->data.field.options.bSPIffNo1stSP = 1;
		 } else if(!strcmp((char*)Buf, "escape-cc")) {
			pTpe->data.field.options.bEscapeCC = 1;
		 } else if(!strcmp((char*)Buf, "drop-cc")) {
			pTpe->data.field.options.bDropCC = 1;
		 } else if(!strcmp((char*)Buf, "space-cc")) {
			pTpe->data.field.options.bSpaceCC = 1;
		 } else if(!strcmp((char*)Buf, "drop-last-lf")) {
			pTpe->data.field.options.bDropLastLF = 1;
		 } else if(!strcmp((char*)Buf, "secpath-drop")) {
			pTpe->data.field.options.bSecPathDrop = 1;
		 } else if(!strcmp((char*)Buf, "secpath-replace")) {
			pTpe->data.field.options.bSecPathReplace = 1;
		 } else if(!strcmp((char*)Buf, "csv")) {
		 	if(pTpe->data.field.options.bJSON || pTpe->data.field.options.bJSONf) {
				errmsg.LogError(0, NO_ERRCODE, "error: can only specify "
					"one option out of (json, jsonf, csv) - csv ignored");
			} else {
				pTpe->data.field.options.bCSV = 1;
			}
		 } else if(!strcmp((char*)Buf, "json")) {
		 	if(pTpe->data.field.options.bCSV || pTpe->data.field.options.bJSON) {
				errmsg.LogError(0, NO_ERRCODE, "error: can only specify "
					"one option out of (json, jsonf, csv) - json ignored");
			} else {
				pTpe->data.field.options.bJSON = 1;
			}
		 } else if(!strcmp((char*)Buf, "jsonf")) {
		 	if(pTpe->data.field.options.bCSV || pTpe->data.field.options.bJSON) {
				errmsg.LogError(0, NO_ERRCODE, "error: can only specify "
					"one option out of (json, jsonf, csv) - jsonf ignored");
			} else {
				pTpe->data.field.options.bJSONf = 1;
			}
		 } else if(!strcmp((char*)Buf, "mandatory-field")) {
			 pTpe->data.field.options.bMandatory = 1;
		 } else {
			dbgprintf("Invalid field option '%s' specified - ignored.\n", Buf);
		 }
	}

	*pp = p;
}


/* helper to tplAddLine. Parses a parameter and generates
 * the necessary structure.
 * returns: 0 - ok, 1 - failure
 */
static int do_Parameter(unsigned char **pp, struct template *pTpl)
{
	unsigned char *p;
	cstr_t *pStrProp;
	cstr_t *pStrField = NULL;
	struct templateEntry *pTpe;
	int iNum;	/* to compute numbers */
#ifdef FEATURE_REGEXP
	/* APR: variables for regex */
	rsRetVal iRetLocal;
	int longitud;
	unsigned char *regex_char;
	unsigned char *regex_end;
#endif

	assert(pp != NULL);
	assert(*pp != NULL);
	assert(pTpl != NULL);

	p = (unsigned char*) *pp;

	if(cstrConstruct(&pStrProp) != RS_RET_OK)
		 return 1;

	if((pTpe = tpeConstruct(pTpl)) == NULL) {
		/* TODO: add handler */
		dbgprintf("Could not allocate memory for template parameter!\n");
		return 1;
	}
	pTpe->eEntryType = FIELD;

	while(*p && *p != '%' && *p != ':') {
		cstrAppendChar(pStrProp, tolower(*p));
		++p; /* do NOT do this in tolower()! */
	}

	/* got the name */
	cstrFinalize(pStrProp);

	if(propNameToID(pStrProp, &pTpe->data.field.propid) != RS_RET_OK) {
		cstrDestruct(&pStrProp);
		return 1;
	}
	if(pTpe->data.field.propid == PROP_CEE) {
		/* in CEE case, we need to preserve the actual property name */
		if((pTpe->data.field.propName = es_newStrFromCStr((char*)cstrGetSzStrNoNULL(pStrProp)+1, cstrLen(pStrProp)-1)) == NULL) {
			cstrDestruct(&pStrProp);
			return 1;
		}
	}

	/* Check frompos, if it has an R, then topos should be a regex */
	if(*p == ':') {
		++p; /* eat ':' */
#ifdef FEATURE_REGEXP
		if(*p == 'R') {
			/* APR: R found! regex alarm ! :) */
			++p;	/* eat ':' */

			/* first come the regex type */
			if(*p == ',') {
				++p; /* eat ',' */
				if(p[0] == 'B' && p[1] == 'R' && p[2] == 'E' && (p[3] == ',' || p[3] == ':')) {
					pTpe->data.field.typeRegex = TPL_REGEX_BRE;
					p += 3; /* eat indicator sequence */
				} else if(p[0] == 'E' && p[1] == 'R' && p[2] == 'E' && (p[3] == ',' || p[3] == ':')) {
					pTpe->data.field.typeRegex = TPL_REGEX_ERE;
					p += 3; /* eat indicator sequence */
				} else {
					errmsg.LogError(0, NO_ERRCODE, "error: invalid regular expression type, rest of line %s",
				               (char*) p);
				}
			}

			/* now check for submatch ID */
			pTpe->data.field.iSubMatchToUse = 0;
			if(*p == ',') {
				/* in this case a number follows, which indicates which match
				 * shall be used. This must be a single digit.
				 */
				++p; /* eat ',' */
				if(isdigit((int) *p)) {
					pTpe->data.field.iSubMatchToUse = *p - '0';
					++p; /* eat digit */
				}
			}

			/* now pull what to do if we do not find a match */
			if(*p == ',') {
				++p; /* eat ',' */
				if(p[0] == 'D' && p[1] == 'F' && p[2] == 'L' && p[3] == 'T'
				   && (p[4] == ',' || p[4] == ':')) {
					pTpe->data.field.nomatchAction = TPL_REGEX_NOMATCH_USE_DFLTSTR;
					p += 4; /* eat indicator sequence */
				} else if(p[0] == 'B' && p[1] == 'L' && p[2] == 'A' && p[3] == 'N' && p[4] == 'K'
				          && (p[5] == ',' || p[5] == ':')) {
					pTpe->data.field.nomatchAction = TPL_REGEX_NOMATCH_USE_BLANK;
					p += 5; /* eat indicator sequence */
				} else if(p[0] == 'F' && p[1] == 'I' && p[2] == 'E' && p[3] == 'L' && p[4] == 'D'
				          && (p[5] == ',' || p[5] == ':')) {
					pTpe->data.field.nomatchAction = TPL_REGEX_NOMATCH_USE_WHOLE_FIELD;
					p += 5; /* eat indicator sequence */
				} else if(p[0] == 'Z' && p[1] == 'E' && p[2] == 'R' && p[3] == 'O'
				          && (p[4] == ',' || p[4] == ':')) {
					pTpe->data.field.nomatchAction = TPL_REGEX_NOMATCH_USE_ZERO;
					p += 4; /* eat indicator sequence */
				} else if(p[0] == ',') { /* empty, use default */
					pTpe->data.field.nomatchAction = TPL_REGEX_NOMATCH_USE_DFLTSTR;
					 /* do NOT eat indicator sequence, as this was already eaten - the 
					  * comma itself is already part of the next field.
					  */
				} else {
					errmsg.LogError(0, NO_ERRCODE, "error: invalid regular expression type, rest of line %s",
				               (char*) p);
				}
			}

			/* now check for match ID */
			pTpe->data.field.iMatchToUse = 0;
			if(*p == ',') {
				/* in this case a number follows, which indicates which match
				 * shall be used. This must be a single digit.
				 */
				++p; /* eat ',' */
				if(isdigit((int) *p)) {
					pTpe->data.field.iMatchToUse = *p - '0';
					++p; /* eat digit */
				}
			}

			if(*p != ':') {
				/* There is something more than an R , this is invalid ! */
				/* Complain on extra characters */
				errmsg.LogError(0, NO_ERRCODE, "error: invalid character in frompos after \"R\", property: '%%%s'",
				    (char*) *pp);
			} else {
				pTpe->data.field.has_regex = 1;
				dbgprintf("we have a regexp and use match #%d, submatch #%d\n",
					  pTpe->data.field.iMatchToUse, pTpe->data.field.iSubMatchToUse);
			}
		} else {
			/* now we fall through the "regular" FromPos code */
#endif /* #ifdef FEATURE_REGEXP */
			if(*p == 'F') {
#ifdef STRICT_GPLV3
				pTpe->data.field.field_expand = 0;
#endif
				/* we have a field counter, so indicate it in the template */
				++p; /* eat 'F' */
				if (*p == ':') {
					/* no delimiter specified, so use the default (HT) */
					pTpe->data.field.has_fields = 1;
					pTpe->data.field.field_delim = 9;
				} else if (*p == ',') {
					++p; /* eat ',' */
					/* configured delimiter follows, so we need to obtain
					 * it. Important: the following number must be the
					 * **DECIMAL** ASCII value of the delimiter character.
					 */
					pTpe->data.field.has_fields = 1;
					if(!isdigit((int)*p)) {
						/* complain and use default */
						errmsg.LogError(0, NO_ERRCODE, "error: invalid character in frompos after \"F,\", property: '%%%s' - using 9 (HT) as field delimiter",
						    (char*) *pp);
						pTpe->data.field.field_delim = 9;
					} else {
						iNum = 0;
						while(isdigit((int)*p))
							iNum = iNum * 10 + *p++ - '0';
						if(iNum < 0 || iNum > 255) {
							errmsg.LogError(0, NO_ERRCODE, "error: non-USASCII delimiter character value %d in template - using 9 (HT) as substitute", iNum);
							pTpe->data.field.field_delim = 9;
						  } else {
							pTpe->data.field.field_delim = iNum;
#							ifdef STRICT_GPLV3
							if (*p == '+') {
								pTpe->data.field.field_expand = 1;
								p ++;
							}
#							endif
							if(*p == ',') { /* real fromPos? */
								++p;
								iNum = 0;
								while(isdigit((int)*p))
									iNum = iNum * 10 + *p++ - '0';
								pTpe->data.field.iFromPos = iNum;
							}
						  }
					}
				} else {
					/* invalid character after F, so we need to reject
					 * this.
					 */
					errmsg.LogError(0, NO_ERRCODE, "error: invalid character in frompos after \"F\", property: '%%%s'",
					    (char*) *pp);
				}
			} else {
				/* we now have a simple offset in frompos (the previously "normal" case) */
				iNum = 0;
				while(isdigit((int)*p))
					iNum = iNum * 10 + *p++ - '0';
				pTpe->data.field.iFromPos = iNum;
				/* skip to next known good */
				while(*p && *p != '%' && *p != ':') {
					/* TODO: complain on extra characters */
					dbgprintf("error: extra character in frompos: '%s'\n", p);
					++p;
				}
			}
#ifdef FEATURE_REGEXP
		}
#endif /* #ifdef FEATURE_REGEXP */
	}
	/* check topos  (holds an regex if FromPos is "R"*/
	if(*p == ':') {
		++p; /* eat ':' */

#ifdef FEATURE_REGEXP
		if (pTpe->data.field.has_regex) {

			dbgprintf("debug: has regex \n");

			/* APR 2005-09 I need the string that represent the regex */
			/* The regex end is: "--end" */
			/* TODO : this is hardcoded and cant be escaped, please change */
			regex_end = (unsigned char*) strstr((char*)p, "--end");
			if (regex_end == NULL) {
				dbgprintf("error: can not find regex end in: '%s'\n", p);
				pTpe->data.field.has_regex = 0;
			} else {
				/* We get here ONLY if the regex end was found */
				longitud = regex_end - p;
				/* Malloc for the regex string */
				regex_char = (unsigned char *) MALLOC(longitud + 1);
				if(regex_char == NULL) {
					dbgprintf("Could not allocate memory for template parameter!\n");
					pTpe->data.field.has_regex = 0;
					return 1;
					/* TODO: RGer: check if we can recover better... (probably not) */
				}

				/* Get the regex string for compiling later */
				memcpy(regex_char, p, longitud);
				regex_char[longitud] = '\0';

				dbgprintf("debug: regex detected: '%s'\n", regex_char);

				/* Now i compile the regex */
				/* Remember that the re is an attribute of the Template entry */
				if((iRetLocal = objUse(regexp, LM_REGEXP_FILENAME)) == RS_RET_OK) {
					int iOptions;
					iOptions = (pTpe->data.field.typeRegex == TPL_REGEX_ERE) ? REG_EXTENDED : 0;
					if(regexp.regcomp(&(pTpe->data.field.re), (char*) regex_char, iOptions) != 0) {
						dbgprintf("error: can not compile regex: '%s'\n", regex_char);
						pTpe->data.field.has_regex = 2;
					}
				} else {
					/* regexp object could not be loaded */
					dbgprintf("error %d trying to load regexp library - this may be desired and thus OK",
						  iRetLocal);
					if(bFirstRegexpErrmsg) { /* prevent flood of messages, maybe even an endless loop! */
						bFirstRegexpErrmsg = 0;
						errmsg.LogError(0, NO_ERRCODE, "regexp library could not be loaded (error %d), "
								"regexp ignored", iRetLocal);
					}
					pTpe->data.field.has_regex = 2;
				}

				/* Finally we move the pointer to the end of the regex
				 * so it aint parsed twice or something weird */
				p = regex_end + 5/*strlen("--end")*/;
				free(regex_char);
			}
		} else if(*p == '$') {
			/* shortcut for "end of message */
			p++; /* eat '$' */
			/* in this case, we do a quick, somewhat dirty but totally
			 * legitimate trick: we simply use a topos that is higher than
			 * potentially ever can happen. The code below checks that no copy
			 * will occur after the end of string, so this is perfectly legal.
			 * rgerhards, 2006-10-17
			 */
			pTpe->data.field.iToPos = 9999999;
		} else {
			/* fallthrough to "regular" ToPos code */
#endif /* #ifdef FEATURE_REGEXP */

			if(pTpe->data.field.has_fields == 1) {
				iNum = 0;
				while(isdigit((int)*p))
					iNum = iNum * 10 + *p++ - '0';
				pTpe->data.field.iFieldNr = iNum;
				if(*p == ',') { /* get real toPos? */
					++p;
					iNum = 0;
					while(isdigit((int)*p))
						iNum = iNum * 10 + *p++ - '0';
					pTpe->data.field.iToPos = iNum;
				}
			} else {
				iNum = 0;
				while(isdigit((int)*p))
					iNum = iNum * 10 + *p++ - '0';
				pTpe->data.field.iToPos = iNum;
			}
			/* skip to next known good */
			while(*p && *p != '%' && *p != ':') {
				/* TODO: complain on extra characters */
				dbgprintf("error: extra character in frompos: '%s'\n", p);
				++p;
			}
#ifdef FEATURE_REGEXP
		}
#endif /* #ifdef FEATURE_REGEXP */
	}

	if(pTpe->data.field.iToPos < pTpe->data.field.iFromPos) {
		iNum = pTpe->data.field.iToPos;
		pTpe->data.field.iToPos = pTpe->data.field.iFromPos;
		pTpe->data.field.iFromPos = iNum;
	}

	/* check options */
	if(*p == ':') {
		++p; /* eat ':' */
		doOptions(&p, pTpe);
	}

	/* check field name */
	if(*p == ':') {
		++p; /* eat ':' */
		if(cstrConstruct(&pStrField) != RS_RET_OK)
			 return 1;
		while(*p != ':' && *p != '%' && *p != '\0') {
			cstrAppendChar(pStrField, *p);
			++p;
		}
		cstrFinalize(pStrField);
	}

	/* save field name - if none was given, use the property name instead */
	if(pStrField == NULL) {
		if(pTpe->data.field.propid == PROP_CEE) {
			/* in CEE case, we remove "$!" from the fieldname - it's just our indicator */
			pTpe->fieldName = ustrdup(cstrGetSzStrNoNULL(pStrProp)+2);
			pTpe->lenFieldName = cstrLen(pStrProp)-2;
		} else {
			pTpe->fieldName = ustrdup(cstrGetSzStrNoNULL(pStrProp));
			pTpe->lenFieldName = cstrLen(pStrProp);
		}
	} else {
		pTpe->fieldName = ustrdup(cstrGetSzStrNoNULL(pStrField));
		pTpe->lenFieldName = cstrLen(pStrProp);
		cstrDestruct(&pStrField);
	}
	if(pTpe->fieldName == NULL)
		return 1;

	cstrDestruct(&pStrProp);

	if(*p) ++p; /* eat '%' */

	*pp = p;
	return 0;
}


/* Add a new entry for a template module.
 * returns pointer to new object if it succeeds, NULL otherwise.
 * rgerhards, 2010-05-31
 */
static rsRetVal
tplAddTplMod(struct template *pTpl, uchar** ppRestOfConfLine)
{
	uchar *pSrc;
	uchar szMod[2048];
	unsigned lenMod;
	strgen_t *pStrgen;
	DEFiRet;

	pSrc = *ppRestOfConfLine;
	lenMod = 0;
	while(*pSrc && !isspace(*pSrc) && lenMod < sizeof(szMod) - 1) {
		szMod[lenMod] = *pSrc++;
		lenMod++;
		
	}
	szMod[lenMod] = '\0';
	*ppRestOfConfLine = pSrc;
	CHKiRet(strgen.FindStrgen(&pStrgen, szMod));
	pTpl->pStrgen = pStrgen->pModule->mod.sm.strgen;
	DBGPRINTF("template bound to strgen '%s'\n", szMod);
	/* check if the name potentially contains some well-known options
	 * Note: we have opted to let the name contain all options. This sounds 
	 * useful, because the strgen MUST actually implement a specific set
	 * of options. Doing this via the name looks to the enduser as if the
	 * regular syntax were used, and it make sure the strgen postively
	 * acknowledged implementing the option. -- rgerhards, 2011-03-21
	 */
	if(lenMod > 6 && !strcasecmp((char*) szMod + lenMod - 7, ",stdsql")) {
		pTpl->optFormatEscape = STDSQL_ESCAPE;
		DBGPRINTF("strgen supports the stdsql option\n");
	} else if(lenMod > 3 && !strcasecmp((char*) szMod+ lenMod - 4, ",sql")) {
		pTpl->optFormatEscape = SQL_ESCAPE;
		DBGPRINTF("strgen supports the sql option\n");
	} else if(lenMod > 4 && !strcasecmp((char*) szMod+ lenMod - 4, ",json")) {
		pTpl->optFormatEscape = JSON_ESCAPE;
		DBGPRINTF("strgen supports the json option\n");
	}

finalize_it:
	RETiRet;
}


/* Add a new template line
 * returns pointer to new object if it succeeds, NULL otherwise.
 */
struct template *tplAddLine(rsconf_t *conf, char* pName, uchar** ppRestOfConfLine)
{
	struct template *pTpl;
 	unsigned char *p;
	int bDone;
	char optBuf[128]; /* buffer for options - should be more than enough... */
	size_t i;
	rsRetVal localRet;

	assert(pName != NULL);
	assert(ppRestOfConfLine != NULL);

	if((pTpl = tplConstruct(conf)) == NULL)
		return NULL;
	
	pTpl->iLenName = strlen(pName);
	pTpl->pszName = (char*) MALLOC(sizeof(char) * (pTpl->iLenName + 1));
	if(pTpl->pszName == NULL) {
		dbgprintf("tplAddLine could not alloc memory for template name!");
		pTpl->iLenName = 0;
		return NULL;
		/* I know - we create a memory leak here - but I deem
		 * it acceptable as it is a) a very small leak b) very
		 * unlikely to happen. rgerhards 2004-11-17
		 */
	}
	memcpy(pTpl->pszName, pName, pTpl->iLenName + 1);

	/* now actually parse the line */
	p = *ppRestOfConfLine;
	assert(p != NULL);

	while(isspace((int)*p))/* skip whitespace */
		++p;
	
	switch(*p) {
	case '"': /* just continue */
		break;
	case '=':
		*ppRestOfConfLine = p + 1;
		localRet = tplAddTplMod(pTpl, ppRestOfConfLine);
		if(localRet != RS_RET_OK) {
			errmsg.LogError(0, localRet, "Template '%s': error %d defining template via strgen module",
					pTpl->pszName, localRet);
			/* we simply make the template defunct in this case by setting
			 * its name to a zero-string. We do not free it, as this would
			 * require additional code and causes only a very small memory
			 * consumption. Memory is freed, however, in normal operation
			 * and most importantly by HUPing syslogd.
			 */
			*pTpl->pszName = '\0';
		}
		return NULL;
	default:
		dbgprintf("Template '%s' invalid, does not start with '\"'!\n", pTpl->pszName);
		/* we simply make the template defunct in this case by setting
		 * its name to a zero-string. We do not free it, as this would
		 * require additional code and causes only a very small memory
		 * consumption.
		 */
		*pTpl->pszName = '\0';
		return NULL;
	}
	++p;

	/* we finally go to the actual template string - so let's have some fun... */
	bDone = *p ? 0 : 1;
	while(!bDone) {
		switch(*p) {
			case '\0':
				bDone = 1;
				break;
			case '%': /* parameter */
				++p; /* eat '%' */
				do_Parameter(&p, pTpl);
				break;
			default: /* constant */
				do_Constant(&p, pTpl);
				break;
		}
		if(*p == '"') {/* end of template string? */
			++p;	/* eat it! */
			bDone = 1;
		}
	}
	
	/* we now have the template - let's look at the options (if any)
	 * we process options until we reach the end of the string or 
	 * an error occurs - whichever is first.
	 */
	while(*p) {
		while(isspace((int)*p))/* skip whitespace */
			++p;
		
		if(*p != ',')
			break;
		++p; /* eat ',' */

		while(isspace((int)*p))/* skip whitespace */
			++p;
		
		/* read option word */
		i = 0;
		while(i < sizeof(optBuf) / sizeof(char) - 1
		      && *p && *p != '=' && *p !=',' && *p != '\n') {
			optBuf[i++] = tolower((int)*p);
			++p;
		}
		optBuf[i] = '\0';

		if(*p == '\n')
			++p;

		/* as of now, the no form is nonsense... but I do include
		 * it anyhow... ;) rgerhards 2004-11-22
		 */
		if(!strcmp(optBuf, "stdsql")) {
			pTpl->optFormatEscape = STDSQL_ESCAPE;
		} else if(!strcmp(optBuf, "json")) {
			pTpl->optFormatEscape = JSON_ESCAPE;
		} else if(!strcmp(optBuf, "sql")) {
			pTpl->optFormatEscape = SQL_ESCAPE;
		} else if(!strcmp(optBuf, "nosql")) {
			pTpl->optFormatEscape = NO_ESCAPE;
		} else {
			dbgprintf("Invalid option '%s' ignored.\n", optBuf);
		}
	}

	*ppRestOfConfLine = p;

	return(pTpl);
}

static rsRetVal
createConstantTpe(struct template *pTpl, struct cnfobj *o)
{
	struct templateEntry *pTpe;
	es_str_t *value;
	int i;
	struct cnfparamvals *pvals = NULL;
	uchar *outname = NULL;
	DEFiRet;

	/* pull params */
	pvals = nvlstGetParams(o->nvlst, &pblkConstant, NULL);
	cnfparamsPrint(&pblkConstant, pvals);
	
	for(i = 0 ; i < pblkConstant.nParams ; ++i) {
		if(!pvals[i].bUsed)
			continue;
		if(!strcmp(pblkConstant.descr[i].name, "value")) {
			value = pvals[i].val.d.estr;
		} else if(!strcmp(pblkConstant.descr[i].name, "outname")) {
			outname = (uchar*)es_str2cstr(pvals[i].val.d.estr, NULL);
		} else {
			dbgprintf("template:constantTpe: program error, non-handled "
			  "param '%s'\n", pblkConstant.descr[i].name);
		}
	}

	/* sanity check */

	/* apply */
	CHKmalloc(pTpe = tpeConstruct(pTpl));
	es_unescapeStr(value);
	pTpe->eEntryType = CONSTANT;
	pTpe->fieldName = outname;
	if(outname != NULL)
		pTpe->lenFieldName = ustrlen(outname);
	pTpe->data.constant.iLenConstant = es_strlen(value);
	pTpe->data.constant.pConstant = (uchar*)es_str2cstr(value, NULL);

finalize_it:
	if(pvals != NULL)
		cnfparamvalsDestruct(pvals, &pblkConstant);
	RETiRet;
}

static rsRetVal
createPropertyTpe(struct template *pTpl, struct cnfobj *o)
{
	struct templateEntry *pTpe;
	cstr_t *name = NULL;
	uchar *outname = NULL;
	int i;
	int droplastlf = 0;
	int spifno1stsp = 0;
	int mandatory = 0;
	int frompos = -1;
	int topos = -1;
	int fieldnum = -1;
	int fielddelim = 9; /* default is HT (USACSII 9) */
	int re_matchToUse = 0;
	int re_submatchToUse = 0;
	char *re_expr = NULL;
	struct cnfparamvals *pvals = NULL;
	enum {F_NONE, F_CSV, F_JSON, F_JSONF} formatType = F_NONE;
	enum {CC_NONE, CC_ESCAPE, CC_SPACE, CC_DROP} controlchr = CC_NONE;
	enum {SP_NONE, SP_DROP, SP_REPLACE} secpath = SP_NONE;
	enum tplFormatCaseConvTypes caseconv = tplCaseConvNo;
	enum tplFormatTypes datefmt = tplFmtDefault;
	enum tplRegexType re_type = TPL_REGEX_BRE;
	enum tlpRegexNoMatchType re_nomatchType = TPL_REGEX_NOMATCH_USE_DFLTSTR;
	DEFiRet;

	/* pull params */
	pvals = nvlstGetParams(o->nvlst, &pblkProperty, NULL);
	cnfparamsPrint(&pblkProperty, pvals);
	
	for(i = 0 ; i < pblkProperty.nParams ; ++i) {
		if(!pvals[i].bUsed)
			continue;
		if(!strcmp(pblkProperty.descr[i].name, "name")) {
<<<<<<< HEAD
			char *tmp;

			tmp = es_str2cstr(pvals[i].val.d.estr, NULL);
			rsCStrConstructFromszStr(&name, (uchar*)tmp);
			cstrFinalize(name);
			free(tmp);
=======
			uchar *tmpstr = (uchar*)es_str2cstr(pvals[i].val.d.estr, NULL);
			rsCStrConstructFromszStr(&name, tmpstr);
			cstrFinalize(name);
			free(tmpstr);
>>>>>>> 76300a13
		} else if(!strcmp(pblkProperty.descr[i].name, "droplastlf")) {
			droplastlf = pvals[i].val.d.n;
		} else if(!strcmp(pblkProperty.descr[i].name, "mandatory")) {
			mandatory = pvals[i].val.d.n;
		} else if(!strcmp(pblkProperty.descr[i].name, "spifno1stsp")) {
			spifno1stsp = pvals[i].val.d.n;
		} else if(!strcmp(pblkProperty.descr[i].name, "outname")) {
			outname = (uchar*)es_str2cstr(pvals[i].val.d.estr, NULL);
		} else if(!strcmp(pblkProperty.descr[i].name, "position.from")) {
			frompos = pvals[i].val.d.n;
		} else if(!strcmp(pblkProperty.descr[i].name, "position.to")) {
			topos = pvals[i].val.d.n;
		} else if(!strcmp(pblkProperty.descr[i].name, "field.number")) {
			fieldnum = pvals[i].val.d.n;
		} else if(!strcmp(pblkProperty.descr[i].name, "field.delimiter")) {
			fielddelim = pvals[i].val.d.n;
		} else if(!strcmp(pblkProperty.descr[i].name, "regex.expression")) {
			re_expr = es_str2cstr(pvals[i].val.d.estr, NULL);
		} else if(!strcmp(pblkProperty.descr[i].name, "regex.type")) {
			if(!es_strbufcmp(pvals[i].val.d.estr, (uchar*)"BRE", sizeof("BRE")-1)) {
				re_type = TPL_REGEX_BRE;
			} else if(!es_strbufcmp(pvals[i].val.d.estr, (uchar*)"ERE", sizeof("ERE")-1)) {
				re_type = TPL_REGEX_ERE;
			} else {
				uchar *typeStr = (uchar*) es_str2cstr(pvals[i].val.d.estr, NULL);
				errmsg.LogError(0, RS_RET_ERR, "invalid regex.type '%s' for property",
					typeStr);
				free(typeStr);
				ABORT_FINALIZE(RS_RET_ERR);
			}
		} else if(!strcmp(pblkProperty.descr[i].name, "regex.nomatchmode")) {
			if(!es_strbufcmp(pvals[i].val.d.estr, (uchar*)"DFLT", sizeof("DFLT")-1)) {
				re_nomatchType = TPL_REGEX_NOMATCH_USE_DFLTSTR;
			} else if(!es_strbufcmp(pvals[i].val.d.estr, (uchar*)"BLANK", sizeof("BLANK")-1)) {
				re_nomatchType = TPL_REGEX_NOMATCH_USE_BLANK;
			} else if(!es_strbufcmp(pvals[i].val.d.estr, (uchar*)"FIELD", sizeof("FIELD")-1)) {
				re_nomatchType = TPL_REGEX_NOMATCH_USE_WHOLE_FIELD;
			} else if(!es_strbufcmp(pvals[i].val.d.estr, (uchar*)"ZERO", sizeof("ZERO")-1)) {
				re_nomatchType = TPL_REGEX_NOMATCH_USE_ZERO;
			} else {
				uchar *typeStr = (uchar*) es_str2cstr(pvals[i].val.d.estr, NULL);
				errmsg.LogError(0, RS_RET_ERR, "invalid format type '%s' for property",
					typeStr);
				free(typeStr);
				ABORT_FINALIZE(RS_RET_ERR);
			}
		} else if(!strcmp(pblkProperty.descr[i].name, "regex.match")) {
			re_matchToUse = pvals[i].val.d.n;
		} else if(!strcmp(pblkProperty.descr[i].name, "regex.submatch")) {
			re_submatchToUse = pvals[i].val.d.n;
		} else if(!strcmp(pblkProperty.descr[i].name, "format")) {
			if(!es_strbufcmp(pvals[i].val.d.estr, (uchar*)"csv", sizeof("csv")-1)) {
				formatType = F_CSV;
			} else if(!es_strbufcmp(pvals[i].val.d.estr, (uchar*)"json", sizeof("json")-1)) {
				formatType = F_JSON;
			} else if(!es_strbufcmp(pvals[i].val.d.estr, (uchar*)"jsonf", sizeof("jsonf")-1)) {
				formatType = F_JSONF;
			} else {
				uchar *typeStr = (uchar*) es_str2cstr(pvals[i].val.d.estr, NULL);
				errmsg.LogError(0, RS_RET_ERR, "invalid format type '%s' for property",
					typeStr);
				free(typeStr);
				ABORT_FINALIZE(RS_RET_ERR);
			}
		} else if(!strcmp(pblkProperty.descr[i].name, "controlcharacters")) {
			if(!es_strbufcmp(pvals[i].val.d.estr, (uchar*)"escape", sizeof("escape")-1)) {
				controlchr = CC_ESCAPE;
			} else if(!es_strbufcmp(pvals[i].val.d.estr, (uchar*)"space", sizeof("space")-1)) {
				controlchr = CC_SPACE;
			} else if(!es_strbufcmp(pvals[i].val.d.estr, (uchar*)"drop", sizeof("drop")-1)) {
				controlchr = CC_DROP;
			} else {
				uchar *typeStr = (uchar*) es_str2cstr(pvals[i].val.d.estr, NULL);
				errmsg.LogError(0, RS_RET_ERR, "invalid controlcharacter mode '%s' for property",
					typeStr);
				free(typeStr);
				ABORT_FINALIZE(RS_RET_ERR);
			}
		} else if(!strcmp(pblkProperty.descr[i].name, "securepath")) {
			if(!es_strbufcmp(pvals[i].val.d.estr, (uchar*)"drop", sizeof("drop")-1)) {
				secpath = SP_DROP;
			} else if(!es_strbufcmp(pvals[i].val.d.estr, (uchar*)"replace", sizeof("replace")-1)) {
				secpath = SP_REPLACE;
			} else {
				uchar *typeStr = (uchar*) es_str2cstr(pvals[i].val.d.estr, NULL);
				errmsg.LogError(0, RS_RET_ERR, "invalid securepath mode '%s' for property",
					typeStr);
				free(typeStr);
				ABORT_FINALIZE(RS_RET_ERR);
			}
		} else if(!strcmp(pblkProperty.descr[i].name, "caseconversion")) {
			if(!es_strbufcmp(pvals[i].val.d.estr, (uchar*)"lower", sizeof("lower")-1)) {
				caseconv = tplCaseConvLower;
			} else if(!es_strbufcmp(pvals[i].val.d.estr, (uchar*)"upper", sizeof("upper")-1)) {
				caseconv = tplCaseConvUpper;
			} else {
				uchar *typeStr = (uchar*) es_str2cstr(pvals[i].val.d.estr, NULL);
				errmsg.LogError(0, RS_RET_ERR, "invalid caseconversion type '%s' for property",
					typeStr);
				free(typeStr);
				ABORT_FINALIZE(RS_RET_ERR);
			}
		} else if(!strcmp(pblkProperty.descr[i].name, "dateformat")) {
			if(!es_strbufcmp(pvals[i].val.d.estr, (uchar*)"mysql", sizeof("mysql")-1)) {
				datefmt = tplFmtMySQLDate;
			} else if(!es_strbufcmp(pvals[i].val.d.estr, (uchar*)"pgsql", sizeof("pgsql")-1)) {
				datefmt = tplFmtPgSQLDate;
			} else if(!es_strbufcmp(pvals[i].val.d.estr, (uchar*)"rfc3164", sizeof("rfc3164")-1)) {
				datefmt = tplFmtRFC3164Date;
			} else if(!es_strbufcmp(pvals[i].val.d.estr, (uchar*)"rfc3164-buggyday", sizeof("rfc3164-buggyday")-1)) {
				datefmt = tplFmtRFC3164BuggyDate;
			} else if(!es_strbufcmp(pvals[i].val.d.estr, (uchar*)"rfc3339", sizeof("rfc3339")-1)) {
				datefmt = tplFmtRFC3339Date;
			} else if(!es_strbufcmp(pvals[i].val.d.estr, (uchar*)"unixtimestamp", sizeof("unixtimestamp")-1)) {
				datefmt = tplFmtUnixDate;
			} else if(!es_strbufcmp(pvals[i].val.d.estr, (uchar*)"subseconds", sizeof("subseconds")-1)) {
				datefmt = tplFmtSecFrac;
			} else {
				uchar *typeStr = (uchar*) es_str2cstr(pvals[i].val.d.estr, NULL);
				errmsg.LogError(0, RS_RET_ERR, "invalid date format '%s' for property",
					typeStr);
				free(typeStr);
				ABORT_FINALIZE(RS_RET_ERR);
			}
		} else {
			dbgprintf("template:propertyTpe: program error, non-handled "
			  "param '%s'\n", pblkProperty.descr[i].name);
		}
	}
	if(outname == NULL) {
		uchar *psz = cstrGetSzStrNoNULL(name);
		/* we need to drop "$!" prefix, if present */
		if(!strncmp((char*)psz, "$!", 2))
			outname = ustrdup(psz + 2);
		else
			outname = ustrdup(psz);
	}

	/* sanity check */
	if(topos == -1 && frompos != -1)
		topos = 2000000000; /* large enough ;) */
	if(frompos == -1 && topos != -1)
		frompos = 0;
	if(topos < frompos) {
		errmsg.LogError(0, RS_RET_ERR, "position.to=%d is lower than postion.from=%d\n",
			topos, frompos);
		ABORT_FINALIZE(RS_RET_ERR);
	}
	if(fieldnum != -1 && re_expr != NULL) {
		errmsg.LogError(0, RS_RET_ERR, "both field extraction and regex extraction "
				"specified - this is not possible, remove one");
		ABORT_FINALIZE(RS_RET_ERR);
	}

	/* apply */
	CHKmalloc(pTpe = tpeConstruct(pTpl));
	pTpe->eEntryType = FIELD;
	CHKiRet(propNameToID(name, &pTpe->data.field.propid));
	if(pTpe->data.field.propid == PROP_CEE) {
		/* in CEE case, we need to preserve the actual property name */
		pTpe->data.field.propName = es_newStrFromCStr((char*)cstrGetSzStrNoNULL(name)+1,
							      cstrLen(name)-1);
	}
	pTpe->data.field.options.bDropLastLF = droplastlf;
	pTpe->data.field.options.bSPIffNo1stSP = spifno1stsp;
	pTpe->data.field.options.bMandatory = mandatory;
	pTpe->data.field.eCaseConv = caseconv;
	switch(formatType) {
	case F_NONE:
		/* all set ;) */
		break;
	case F_CSV:
		pTpe->data.field.options.bCSV = 1;
		break;
	case F_JSON:
		pTpe->data.field.options.bJSON = 1;
		break;
	case F_JSONF:
		pTpe->data.field.options.bJSONf = 1;
		break;
	}
	switch(controlchr) {
	case CC_NONE:
		/* all set ;) */
		break;
	case CC_ESCAPE:
		pTpe->data.field.options.bEscapeCC = 1;
		break;
	case CC_SPACE:
		pTpe->data.field.options.bSpaceCC = 1;
		break;
	case CC_DROP:
		pTpe->data.field.options.bDropCC = 1;
		break;
	}
	switch(secpath) {
	case SP_NONE:
		/* all set ;) */
		break;
	case SP_DROP:
		pTpe->data.field.options.bSecPathDrop = 1;
		break;
	case SP_REPLACE:
		pTpe->data.field.options.bSecPathReplace = 1;
		break;
	}
	pTpe->fieldName = outname;
	if(outname != NULL)
		pTpe->lenFieldName = ustrlen(outname);
	pTpe->data.field.eDateFormat = datefmt;
	if(fieldnum != -1) {
		pTpe->data.field.has_fields = 1;
		pTpe->data.field.iFieldNr = fieldnum;
		pTpe->data.field.field_delim = fielddelim;
	}
	if(frompos != -1) {
		pTpe->data.field.iFromPos = frompos;
		pTpe->data.field.iToPos = topos;
	}
	if(re_expr != NULL) {
		rsRetVal iRetLocal;
		pTpe->data.field.typeRegex = re_type;
		pTpe->data.field.nomatchAction = re_nomatchType;
		pTpe->data.field.iMatchToUse = re_matchToUse;
		pTpe->data.field.iSubMatchToUse = re_submatchToUse;
		pTpe->data.field.has_regex = 1;
		if((iRetLocal = objUse(regexp, LM_REGEXP_FILENAME)) == RS_RET_OK) {
			int iOptions;
			iOptions = (pTpe->data.field.typeRegex == TPL_REGEX_ERE) ? REG_EXTENDED : 0;
			if(regexp.regcomp(&(pTpe->data.field.re), (char*) re_expr, iOptions) != 0) {
				dbgprintf("error: can not compile regex: '%s'\n", re_expr);
				errmsg.LogError(0, NO_ERRCODE, "error compiling regex '%s'", re_expr);
				pTpe->data.field.has_regex = 2;
				ABORT_FINALIZE(RS_RET_ERR);
			}
		} else {
			/* regexp object could not be loaded */
			if(bFirstRegexpErrmsg) { /* prevent flood of messages, maybe even an endless loop! */
				bFirstRegexpErrmsg = 0;
				errmsg.LogError(0, NO_ERRCODE, "regexp library could not be loaded (error %d), "
						"regexp ignored", iRetLocal);
			}
			pTpe->data.field.has_regex = 2;
			ABORT_FINALIZE(RS_RET_ERR);
		}
	}

finalize_it:
	if(pvals != NULL)
		cnfparamvalsDestruct(pvals, &pblkProperty);
	if(name != NULL)
		rsCStrDestruct(&name);
	RETiRet;
}

/* create a template in list mode, is build from sub-objects */
static rsRetVal
createListTpl(struct template *pTpl, struct cnfobj *o)
{
	struct objlst *lst;
	DEFiRet;

	dbgprintf("create template from subobjs\n");
	objlstPrint(o->subobjs);

	for(lst = o->subobjs ; lst != NULL ; lst = lst->next) {
		switch(lst->obj->objType) {
		case CNFOBJ_PROPERTY:
			CHKiRet(createPropertyTpe(pTpl, lst->obj));
			break;
		case CNFOBJ_CONSTANT:
			CHKiRet(createConstantTpe(pTpl, lst->obj));
			break;
		default:dbgprintf("program error: invalid object type %d "
				  "in createLstTpl\n", lst->obj->objType);
			break;
		}
		nvlstChkUnused(lst->obj->nvlst);
	}
finalize_it:
	RETiRet;
}

/* Add a new template via the v6 config system.  */
rsRetVal
tplProcessCnf(struct cnfobj *o)
{
	struct template *pTpl = NULL;
	struct cnfparamvals *pvals = NULL;
	int lenName;
	char *name = NULL;
	uchar *tplStr = NULL;
	uchar *plugin = NULL;
	uchar *p;
	enum { T_STRING, T_PLUGIN, T_LIST } tplType;
	int i;
	int o_sql=0, o_stdsql=0, o_json=0; /* options */
	int numopts;
	rsRetVal localRet;
	DEFiRet;

	pvals = nvlstGetParams(o->nvlst, &pblk, NULL);
	cnfparamsPrint(&pblk, pvals);
	
	for(i = 0 ; i < pblk.nParams ; ++i) {
		if(!pvals[i].bUsed)
			continue;
		if(!strcmp(pblk.descr[i].name, "name")) {
			lenName = es_strlen(pvals[i].val.d.estr);
			name = es_str2cstr(pvals[i].val.d.estr, NULL);
		} else if(!strcmp(pblk.descr[i].name, "type")) {
			if(!es_strbufcmp(pvals[i].val.d.estr, (uchar*)"string", sizeof("string")-1)) {
				tplType = T_STRING;
			} else if(!es_strbufcmp(pvals[i].val.d.estr, (uchar*)"plugin", sizeof("plugin")-1)) {
				tplType = T_PLUGIN;
			} else if(!es_strbufcmp(pvals[i].val.d.estr, (uchar*)"list", sizeof("list")-1)) {
				tplType = T_LIST;
			} else {
				uchar *typeStr = (uchar*) es_str2cstr(pvals[i].val.d.estr, NULL);
				errmsg.LogError(0, RS_RET_ERR, "invalid template type '%s'",
					typeStr);
				free(typeStr);
				ABORT_FINALIZE(RS_RET_ERR);
			}
		} else if(!strcmp(pblk.descr[i].name, "string")) {
			tplStr = (uchar*) es_str2cstr(pvals[i].val.d.estr, NULL);
		} else if(!strcmp(pblk.descr[i].name, "plugin")) {
			plugin = (uchar*) es_str2cstr(pvals[i].val.d.estr, NULL);
		} else if(!strcmp(pblk.descr[i].name, "option.stdsql")) {
			o_stdsql = pvals[i].val.d.n;
		} else if(!strcmp(pblk.descr[i].name, "option.sql")) {
			o_sql = pvals[i].val.d.n;
		} else if(!strcmp(pblk.descr[i].name, "option.json")) {
			o_json = pvals[i].val.d.n;
		} else {
			dbgprintf("template: program error, non-handled "
			  "param '%s'\n", pblk.descr[i].name);
		}
	}

	/* do config sanity checks */
	if(tplStr  == NULL) {
		if(tplType == T_STRING) {
			errmsg.LogError(0, RS_RET_ERR, "template '%s' of type string needs "
				"string parameter", name);
			ABORT_FINALIZE(RS_RET_ERR);
		}
	} else {
		if(tplType != T_STRING) {
			errmsg.LogError(0, RS_RET_ERR, "template '%s' is not a string "
				"template but has a string specified - ignored", name);
		}
	}

	if(plugin  == NULL) {
		if(tplType == T_PLUGIN) {
			errmsg.LogError(0, RS_RET_ERR, "template '%s' of type plugin needs "
				"plugin parameter", name);
			ABORT_FINALIZE(RS_RET_ERR);
		}
	} else {
		if(tplType != T_PLUGIN) {
			errmsg.LogError(0, RS_RET_ERR, "template '%s' is not a plugin "
				"template but has a plugin specified - ignored", name);
		}
	}

	if(o->subobjs  == NULL) {
		if(tplType == T_LIST) {
			errmsg.LogError(0, RS_RET_ERR, "template '%s' of type list has "
				"has no parameters specified", name);
			ABORT_FINALIZE(RS_RET_ERR);
		}
	} else {
		if(tplType != T_LIST) {
			errmsg.LogError(0, RS_RET_ERR, "template '%s' is not a list "
				"template but has parameters specified - ignored", name);
		}
	}

	numopts = 0;
	if(o_sql) ++numopts;
	if(o_stdsql) ++numopts;
	if(o_json) ++numopts;
	if(numopts > 1) {
		errmsg.LogError(0, RS_RET_ERR, "template '%s' has multiple incompatible "
			"options of sql, stdsql or json specified", name);
		ABORT_FINALIZE(RS_RET_ERR);
	}

	/* config ok */
	if((pTpl = tplConstruct(loadConf)) == NULL) {
		DBGPRINTF("template.c: tplConstruct failed!\n");
		ABORT_FINALIZE(RS_RET_ERR);
	}
	pTpl->pszName = name;
	pTpl->iLenName = lenName;
	
	switch(tplType) {
	case T_STRING:	p = tplStr;
			while(*p) {
				switch(*p) {
					case '%': /* parameter */
						++p; /* eat '%' */
						do_Parameter(&p, pTpl);
						break;
					default: /* constant */
						do_Constant(&p, pTpl);
						break;
				}
			}
			break;
	case T_PLUGIN:	p = plugin;
			/* TODO: the use of tplAddTplMod() can be improved! */
			localRet = tplAddTplMod(pTpl, &p);
			if(localRet != RS_RET_OK) {
				errmsg.LogError(0, localRet, "template '%s': error %d "
						"defining template via plugin (strgen) module",
						pTpl->pszName, localRet);
				ABORT_FINALIZE(localRet);
			}
			break;
	case T_LIST:	createListTpl(pTpl, o);
			break;
	}
	
	pTpl->optFormatEscape = NO_ESCAPE;
	if(o_stdsql)
		pTpl->optFormatEscape = STDSQL_ESCAPE;
	else if(o_sql)
		pTpl->optFormatEscape = SQL_ESCAPE;
	else if(o_json)
		pTpl->optFormatEscape = JSON_ESCAPE;

finalize_it:
	if(pvals != NULL)
		cnfparamvalsDestruct(pvals, &pblk);
	if(iRet != RS_RET_OK) {
		if(pTpl != NULL) {
			/* we simply make the template defunct in this case by setting
			 * its name to a zero-string. We do not free it, as this would
			 * require additional code and causes only a very small memory
			 * consumption. TODO: maybe in next iteration...
			 */
			*pTpl->pszName = '\0';
		}
	}

	RETiRet;
}


/* Find a template object based on name. Search
 * currently is case-senstive (should we change?).
 * returns pointer to template object if found and
 * NULL otherwise.
 * rgerhards 2004-11-17
 */
struct template *tplFind(rsconf_t *conf, char *pName, int iLenName)
{
	struct template *pTpl;

	assert(pName != NULL);

	pTpl = conf->templates.root;
	while(pTpl != NULL &&
	      !(pTpl->iLenName == iLenName &&
	        !strcmp(pTpl->pszName, pName)
	        ))
		{
			pTpl = pTpl->pNext;
		}
	return(pTpl);
}

/* Destroy the template structure. This is for de-initialization
 * at program end. Everything is deleted.
 * rgerhards 2005-02-22
 * I have commented out dbgprintfs, because they are not needed for
 * "normal" debugging. Uncomment them, if they are needed.
 * rgerhards, 2007-07-05
 */
void tplDeleteAll(rsconf_t *conf)
{
	struct template *pTpl, *pTplDel;
	struct templateEntry *pTpe, *pTpeDel;
	BEGINfunc

	pTpl = conf->templates.root;
	while(pTpl != NULL) {
		/* dbgprintf("Delete Template: Name='%s'\n ", pTpl->pszName == NULL? "NULL" : pTpl->pszName);*/
		pTpe = pTpl->pEntryRoot;
		while(pTpe != NULL) {
			pTpeDel = pTpe;
			pTpe = pTpe->pNext;
			/*dbgprintf("\tDelete Entry(%x): type %d, ", (unsigned) pTpeDel, pTpeDel->eEntryType);*/
			switch(pTpeDel->eEntryType) {
			case UNDEFINED:
				/*dbgprintf("(UNDEFINED)");*/
				break;
			case CONSTANT:
				/*dbgprintf("(CONSTANT), value: '%s'",
					pTpeDel->data.constant.pConstant);*/
				free(pTpeDel->data.constant.pConstant);
				break;
			case FIELD:
				/* check if we have a regexp and, if so, delete it */
#ifdef FEATURE_REGEXP
				if(pTpeDel->data.field.has_regex != 0) {
					if(objUse(regexp, LM_REGEXP_FILENAME) == RS_RET_OK) {
						regexp.regfree(&(pTpeDel->data.field.re));
					}
				}
				if(pTpeDel->data.field.propName != NULL)
					es_deleteStr(pTpeDel->data.field.propName);
#endif
				break;
			}
			free(pTpeDel->fieldName);
			/*dbgprintf("\n");*/
			free(pTpeDel);
		}
		pTplDel = pTpl;
		pTpl = pTpl->pNext;
		if(pTplDel->pszName != NULL)
			free(pTplDel->pszName);
		free(pTplDel);
	}
	ENDfunc
}


/* Destroy all templates obtained from conf file
 * preserving hardcoded ones. This is called from init().
 */
void tplDeleteNew(rsconf_t *conf)
{
	struct template *pTpl, *pTplDel;
	struct templateEntry *pTpe, *pTpeDel;

	BEGINfunc

	if(conf->templates.root == NULL || conf->templates.lastStatic == NULL)
		return;

	pTpl = conf->templates.lastStatic->pNext;
	conf->templates.lastStatic->pNext = NULL;
	conf->templates.last = conf->templates.lastStatic;
	while(pTpl != NULL) {
		/* dbgprintf("Delete Template: Name='%s'\n ", pTpl->pszName == NULL? "NULL" : pTpl->pszName);*/
		pTpe = pTpl->pEntryRoot;
		while(pTpe != NULL) {
			pTpeDel = pTpe;
			pTpe = pTpe->pNext;
			/*dbgprintf("\tDelete Entry(%x): type %d, ", (unsigned) pTpeDel, pTpeDel->eEntryType);*/
			switch(pTpeDel->eEntryType) {
			case UNDEFINED:
				/*dbgprintf("(UNDEFINED)");*/
				break;
			case CONSTANT:
				/*dbgprintf("(CONSTANT), value: '%s'",
					pTpeDel->data.constant.pConstant);*/
				free(pTpeDel->data.constant.pConstant);
				break;
			case FIELD:
#ifdef FEATURE_REGEXP
				/* check if we have a regexp and, if so, delete it */
				if(pTpeDel->data.field.has_regex != 0) {
					if(objUse(regexp, LM_REGEXP_FILENAME) == RS_RET_OK) {
						regexp.regfree(&(pTpeDel->data.field.re));
					}
				}
				if(pTpeDel->data.field.propName != NULL)
					es_deleteStr(pTpeDel->data.field.propName);
#endif
				break;
			}
			/*dbgprintf("\n");*/
			free(pTpeDel);
		}
		pTplDel = pTpl;
		pTpl = pTpl->pNext;
		if(pTplDel->pszName != NULL)
			free(pTplDel->pszName);
		free(pTplDel);
	}
	ENDfunc
}

/* Store the pointer to the last hardcoded teplate */
void tplLastStaticInit(rsconf_t *conf, struct template *tpl)
{
	conf->templates.lastStatic = tpl;
}

/* Print the template structure. This is more or less a 
 * debug or test aid, but anyhow I think it's worth it...
 */
void tplPrintList(rsconf_t *conf)
{
	struct template *pTpl;
	struct templateEntry *pTpe;

	pTpl = conf->templates.root;
	while(pTpl != NULL) {
		dbgprintf("Template: Name='%s' ", pTpl->pszName == NULL? "NULL" : pTpl->pszName);
		if(pTpl->optFormatEscape == SQL_ESCAPE)
			dbgprintf("[SQL-Format (MySQL)] ");
		else if(pTpl->optFormatEscape == JSON_ESCAPE)
			dbgprintf("[JSON-Escaped Format] ");
		else if(pTpl->optFormatEscape == STDSQL_ESCAPE)
			dbgprintf("[SQL-Format (standard SQL)] ");
		dbgprintf("\n");
		pTpe = pTpl->pEntryRoot;
		while(pTpe != NULL) {
			dbgprintf("\tEntry(%lx): type %d, ", (unsigned long) pTpe, pTpe->eEntryType);
			switch(pTpe->eEntryType) {
			case UNDEFINED:
				dbgprintf("(UNDEFINED)");
				break;
			case CONSTANT:
				dbgprintf("(CONSTANT), value: '%s'",
					pTpe->data.constant.pConstant);
				break;
			case FIELD:
				dbgprintf("(FIELD), value: '%d' ", pTpe->data.field.propid);
				if(pTpe->data.field.propid == PROP_CEE) {
					char *cstr = es_str2cstr(pTpe->data.field.propName, NULL);
					dbgprintf("[EE-Property: '%s'] ", cstr);
					free(cstr);
				}
				switch(pTpe->data.field.eDateFormat) {
				case tplFmtDefault:
					break;
				case tplFmtMySQLDate:
					dbgprintf("[Format as MySQL-Date] ");
					break;
                                case tplFmtPgSQLDate:
                                        dbgprintf("[Format as PgSQL-Date] ");
                                        break;
				case tplFmtRFC3164Date:
					dbgprintf("[Format as RFC3164-Date] ");
					break;
				case tplFmtRFC3339Date:
					dbgprintf("[Format as RFC3339-Date] ");
					break;
				case tplFmtUnixDate:
					dbgprintf("[Format as Unix timestamp] ");
					break;
				default:
					dbgprintf("[INVALID eDateFormat %d] ", pTpe->data.field.eDateFormat);
				}
				switch(pTpe->data.field.eCaseConv) {
				case tplCaseConvNo:
					break;
				case tplCaseConvLower:
					dbgprintf("[Converted to Lower Case] ");
					break;
				case tplCaseConvUpper:
					dbgprintf("[Converted to Upper Case] ");
					break;
				}
				if(pTpe->data.field.options.bEscapeCC) {
				  	dbgprintf("[escape control-characters] ");
				}
				if(pTpe->data.field.options.bDropCC) {
				  	dbgprintf("[drop control-characters] ");
				}
				if(pTpe->data.field.options.bSpaceCC) {
				  	dbgprintf("[replace control-characters with space] ");
				}
				if(pTpe->data.field.options.bSecPathDrop) {
				  	dbgprintf("[slashes are dropped] ");
				}
				if(pTpe->data.field.options.bSecPathReplace) {
				  	dbgprintf("[slashes are replaced by '_'] ");
				}
				if(pTpe->data.field.options.bSPIffNo1stSP) {
				  	dbgprintf("[SP iff no first SP] ");
				}
				if(pTpe->data.field.options.bCSV) {
				  	dbgprintf("[format as CSV (RFC4180)]");
				}
				if(pTpe->data.field.options.bJSON) {
					dbgprintf("[format as JSON] ");
				}
				if(pTpe->data.field.options.bJSONf) {
					dbgprintf("[format as JSON field] ");
				}
				if(pTpe->data.field.options.bMandatory) {
					dbgprintf("[mandatory field] ");
				}
				if(pTpe->data.field.options.bDropLastLF) {
				  	dbgprintf("[drop last LF in msg] ");
				}
				if(pTpe->data.field.has_fields == 1) {
				  	dbgprintf("[substring, field #%d only (delemiter %d)] ",
						pTpe->data.field.iFieldNr, pTpe->data.field.field_delim);
				}
				if(pTpe->data.field.iFromPos != 0 || pTpe->data.field.iToPos != 0) {
				  	dbgprintf("[substring, from character %d to %d] ",
						pTpe->data.field.iFromPos,
						pTpe->data.field.iToPos);
				}
				break;
			}
			dbgprintf("\n");
			pTpe = pTpe->pNext;
		}
		pTpl = pTpl->pNext; /* done, go next */
	}
}

int tplGetEntryCount(struct template *pTpl)
{
	assert(pTpl != NULL);
	return(pTpl->tpenElements);
}

/* our init function. TODO: remove once converted to a class
 */
rsRetVal templateInit()
{
	DEFiRet;
	CHKiRet(objGetObjInterface(&obj));
	CHKiRet(objUse(errmsg, CORE_COMPONENT));
	CHKiRet(objUse(strgen, CORE_COMPONENT));

finalize_it:
	RETiRet;
}<|MERGE_RESOLUTION|>--- conflicted
+++ resolved
@@ -1330,19 +1330,10 @@
 		if(!pvals[i].bUsed)
 			continue;
 		if(!strcmp(pblkProperty.descr[i].name, "name")) {
-<<<<<<< HEAD
-			char *tmp;
-
-			tmp = es_str2cstr(pvals[i].val.d.estr, NULL);
-			rsCStrConstructFromszStr(&name, (uchar*)tmp);
-			cstrFinalize(name);
-			free(tmp);
-=======
 			uchar *tmpstr = (uchar*)es_str2cstr(pvals[i].val.d.estr, NULL);
 			rsCStrConstructFromszStr(&name, tmpstr);
 			cstrFinalize(name);
 			free(tmpstr);
->>>>>>> 76300a13
 		} else if(!strcmp(pblkProperty.descr[i].name, "droplastlf")) {
 			droplastlf = pvals[i].val.d.n;
 		} else if(!strcmp(pblkProperty.descr[i].name, "mandatory")) {
