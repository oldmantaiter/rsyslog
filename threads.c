--- conflicted
+++ resolved
@@ -55,18 +55,8 @@
 	assert(ppThis != NULL);
 
 	CHKmalloc(pThis = calloc(1, sizeof(thrdInfo_t)));
-<<<<<<< HEAD
-
-	/* OK, we got the element, now initialize members that should
-	 * not be zero-filled.
-	 */
-	pThis->mutTermOK = (pthread_mutex_t *) malloc (sizeof (pthread_mutex_t));
-	pthread_mutex_init (pThis->mutTermOK, NULL);
-
-=======
 	pthread_mutex_init(&pThis->mutThrd, NULL);
 	pthread_cond_init(&pThis->condThrdTerm, NULL);
->>>>>>> 8b246de2
 	*ppThis = pThis;
 
 finalize_it:
@@ -141,23 +131,6 @@
 	DEFiRet;
 	assert(pThis != NULL);
 	
-<<<<<<< HEAD
-#if 0 // TODO: somehow does not really work yet!
-	if(pThis->bNeedsCancel) {
-#endif
-		DBGPRINTF("request term via canceling for input thread 0x%x\n", (unsigned) pThis->thrdID);
-		pthread_cancel(pThis->thrdID);
-#if 0 // TODO: somehow does not really work yet!
-	if(pThis->bNeedsCancel) {
-	} else {
-
-		DBGPRINTF("request term via SIGTTIN for input thread 0x%x\n", (unsigned) pThis->thrdID);
-		pthread_kill(pThis->thrdID, SIGTTIN);
-	}
-#endif
-	pthread_join(pThis->thrdID, NULL); /* wait for input thread to complete */
-	pThis->bIsActive = 0;
-=======
 	if(pThis->bNeedsCancel) {
 		DBGPRINTF("request term via canceling for input thread 0x%x\n", (unsigned) pThis->thrdID);
 		pthread_cancel(pThis->thrdID);
@@ -166,7 +139,6 @@
 		thrdTerminateNonCancel(pThis);
 	}
 	pthread_join(pThis->thrdID, NULL); /* wait for input thread to complete */
->>>>>>> 8b246de2
 
 	/* call cleanup function, if any */
 	if(pThis->pAfterRun != NULL)
