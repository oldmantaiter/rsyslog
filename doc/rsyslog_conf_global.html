<!DOCTYPE HTML PUBLIC "-//W3C//DTD HTML 4.01 Transitional//EN">
<html><head><title>Configuration Directives - rsyslog.conf</title></head>
<body>
<p>This is a part of the rsyslog.conf documentation.</p>
<a href="rsyslog_conf.html">back</a>
<h2>Configuration Directives</h2>
<p>All configuration directives need to be specified on a line by their
own and must start with a dollar-sign. Note that those starting with
the word "Action" modify the next action and should be specified
in front of it.
<p>Here is a list in alphabetical order. Follow links for a description.</p>
<p>Not all directives have an in-depth description right now.
Default values for them are in bold. A more in-depth description will
appear as implementation progresses.
</p>
<p><b>Be sure to read information about <a href="queues.html">queues in rsyslog</a></b> -
many parameter settings modify queue parameters. If in doubt, use the
default, it is usually well-chosen and applicable in most cases.</p>
<ul>
<li><a href="rsconf1_abortonuncleanconfig.html">$AbortOnUncleanConfig</a> - abort startup if there is
any issue with the config file</li>
<li><a href="rsconf1_actionexeconlywhenpreviousissuspended.html">$ActionExecOnlyWhenPreviousIsSuspended</a></li>
<li>$ActionName &lt;a_single_word&gt; - used primarily for documentation, e.g. when
generating a configuration graph. Available sice 4.3.1.
<li>$ActionExecOnlyOnceEveryInterval &lt;seconds&gt; -
execute action only if the last execute is at last
&lt;seconds&gt; seconds in the past (more info in <a href="ommail.html">ommail</a>,
but may be used with any action)</li>
<li><i><b>$ActionExecOnlyEveryNthTime</b> &lt;number&gt;</i> - If configured, the next action will
only be executed every n-th time. For example, if configured to 3, the first two messages
that go into the action will be dropped, the 3rd will actually cause the action to execute,
the 4th and 5th will be dropped, the 6th executed under the action, ... and so on. Note:
this setting is automatically re-set when the actual action is defined.</li>
<li><i><b>$ActionExecOnlyEveryNthTimeTimeout</b> &lt;number-of-seconds&gt;</i> - has a meaning only if
$ActionExecOnlyEveryNthTime is also configured for the same action. If so, the timeout
setting specifies after which period the counting of "previous actions" expires and
a new action count is begun. Specify 0 (the default) to disable timeouts.
<br>
<i>Why is this option needed?</i> Consider this case: a message comes in at, eg., 10am. That's
count 1. Then, nothing happens for the next 10 hours. At 8pm, the next
one occurs. That's count 2. Another 5 hours later, the next message
occurs, bringing the total count to 3. Thus, this message now triggers
the rule.
<br>
The question is if this is desired behavior? Or should the rule only be
triggered if the messages occur within an e.g. 20 minute window? If the
later is the case, you need a
<br>
$ActionExecOnlyEveryNthTimeTimeout 1200
<br>
This directive will timeout previous messages seen if they are older
than 20 minutes. In the example above, the count would now be always 1
and consequently no rule would ever be triggered.

<li>$ActionFileDefaultTemplate [templateName] - sets a new default template for file actions</li>
<li>$ActionFileEnableSync [on/<span style="font-weight: bold;">off</span>] - enables file
syncing capability of omfile</li>
<li>$ActionForwardDefaultTemplate [templateName] - sets a new
default template for UDP and plain TCP forwarding action</li>
<li>$ActionGSSForwardDefaultTemplate [templateName] - sets a
new default template for GSS-API forwarding action</li>
<li>$ActionQueueCheckpointInterval &lt;number&gt;</li>
<li>$ActionQueueDequeueBatchSize &lt;number&gt; [default 16]</li>
<li>$ActionQueueDequeueSlowdown &lt;number&gt; [number
is timeout in <i> micro</i>seconds (1000000us is 1sec!),
default 0 (no delay). Simple rate-limiting!]</li>
<li>$ActionQueueDiscardMark &lt;number&gt; [default
9750]</li>
<li>$ActionQueueDiscardSeverity &lt;number&gt;
[*numerical* severity! default 4 (warning)]</li>
<li>$ActionQueueFileName &lt;name&gt;</li>
<li>$ActionQueueHighWaterMark &lt;number&gt; [default
8000]</li>
<li>$ActionQueueImmediateShutdown [on/<b>off</b>]</li>
<li>$ActionQueueSize &lt;number&gt;</li>
<li>$ActionQueueLowWaterMark &lt;number&gt; [default
2000]</li>
<li>$ActionQueueMaxFileSize &lt;size_nbr&gt;, default 1m</li>
<li>$ActionQueueTimeoutActionCompletion &lt;number&gt;
[number is timeout in ms (1000ms is 1sec!), default 1000, 0 means
immediate!]</li>
<li>$ActionQueueTimeoutEnqueue &lt;number&gt; [number
is timeout in ms (1000ms is 1sec!), default 2000, 0 means indefinite]</li>
<li>$ActionQueueTimeoutShutdown &lt;number&gt; [number
is timeout in ms (1000ms is 1sec!), default 0 (indefinite)]</li>
<li>$ActionQueueWorkerTimeoutThreadShutdown
&lt;number&gt; [number is timeout in ms (1000ms is 1sec!),
default 60000 (1 minute)]</li>
<li>$ActionQueueType [FixedArray/LinkedList/<b>Direct</b>/Disk]</li>
<li>$ActionQueueSaveOnShutdown&nbsp; [on/<b>off</b>]
</li>
<li>$ActionQueueWorkerThreads &lt;number&gt;, num worker threads, default 1, recommended 1</li>
<li>$ActionQueueWorkerThreadMinumumMessages &lt;number&gt;, default 100</li>
<li><a href="rsconf1_actionresumeinterval.html">$ActionResumeInterval</a></li>
<li>$ActionResumeRetryCount &lt;number&gt; [default 0, -1 means eternal]</li>
<li>$ActionSendResendLastMsgOnReconn &lt;[on/<b>off</b>]&gt; specifies if the last message is to be resend when a connecition broken and has been reconnedcted. May increase reliability, but comes at the risk of message duplication.
<li>$ActionSendStreamDriver &lt;driver basename&gt; just like $DefaultNetstreamDriver, but for the specific action</li>
<li>$ActionSendStreamDriverMode &lt;mode&gt;, default 0, mode to use with the stream driver (driver-specific)</li>
<li>$ActionSendStreamDriverAuthMode &lt;mode&gt;,&nbsp; authentication mode to use with the stream driver. Note that this directive requires TLS
netstream drivers. For all others, it will be ignored.
(driver-specific)</li>
<li>$ActionSendStreamDriverPermittedPeer &lt;ID&gt;,&nbsp; accepted fingerprint (SHA1) or name of remote peer. Note that this directive requires TLS
netstream drivers. For all others, it will be ignored.
(driver-specific) -<span style="font-weight: bold;"> directive may go away</span>!</li>
<li><b>$ActionSendTCPRebindInterval</b> nbr</a>- [available since 4.5.1] - instructs the TCP send
action to close and re-open the connection to the remote host every nbr of messages sent.
Zero, the default, means that no such processing is done. This directive is useful for
use with load-balancers. Note that there is some performance overhead associated with it,
so it is advisable to not too often &quot;rebind&quot; the connection (what
&quot;too often&quot; actually means depends on your configuration, a rule of thumb is
that it should be not be much more often than once per second).</li>
<li><b>$ActionSendUDPRebindInterval</b> nbr</a>- [available since 4.3.2] - instructs the UDP send
action to rebind the send socket every nbr of messages sent. Zero, the default, means
that no rebind is done. This directive is useful for use with load-balancers.</li>
<li><b>$ActionWriteAllMarkMessages</b> [on/<b>off</b>]- [available since 5.1.5] - normally, mark messages
are written to actions only if the action was not recently executed (by default, recently means within the
past 20 minutes). If this setting is switched to &quot;on&quot;, mark messages are always sent to actions,
no matter how recently they have been executed. In this mode, mark messages can be used as a kind of
heartbeat. Note that this option auto-resets to &quot;off&quot;, so if you intend to use it with multiple
actions, it must be specified in front off <b>all</b> selector lines that should provide this 
functionality.
</li>
<li><a href="rsconf1_allowedsender.html">$AllowedSender</a></li>
<li><a href="rsconf1_controlcharacterescapeprefix.html">$ControlCharacterEscapePrefix</a></li>
<li><a href="rsconf1_debugprintcfsyslinehandlerlist.html">$DebugPrintCFSyslineHandlerList</a></li>

<li><a href="rsconf1_debugprintmodulelist.html">$DebugPrintModuleList</a></li>
<li><a href="rsconf1_debugprinttemplatelist.html">$DebugPrintTemplateList</a></li>
<li>$DefaultNetstreamDriver &lt;drivername&gt;, the default <a href="netstream.html">network stream driver</a> to use. Defaults to&nbsp;ptcp.$DefaultNetstreamDriverCAFile &lt;/path/to/cafile.pem&gt;</li>
<li>$DefaultNetstreamDriverCertFile &lt;/path/to/certfile.pem&gt;</li>
<li>$DefaultNetstreamDriverKeyFile &lt;/path/to/keyfile.pem&gt;</li>
<li><b>$DefaultRuleset</b> <i>name</i> - changes the default ruleset for unbound inputs to
the provided <i>name</i> (the default default ruleset is named
&quot;RSYSLOG_DefaultRuleset&quot;).  It is advised to also read
our paper on <a href="multi_ruleset.html">using multiple rule sets in rsyslog</a>.</li>
<li><b>$CreateDirs</b> [<b>on</b>/off] - create directories on an as-needed basis</li>
<li><a href="rsconf1_dircreatemode.html">$DirCreateMode</a></li>
<li><a href="rsconf1_dirgroup.html">$DirGroup</a></li>
<li><a href="rsconf1_dirowner.html">$DirOwner</a></li>
<li><a href="rsconf1_dropmsgswithmaliciousdnsptrrecords.html">$DropMsgsWithMaliciousDnsPTRRecords</a></li>
<li><a href="rsconf1_droptrailinglfonreception.html">$DropTrailingLFOnReception</a></li>
<li><a href="rsconf1_dynafilecachesize.html">$DynaFileCacheSize</a></li>
<li><a href="rsconf1_escape8bitcharsonreceive.html">$Escape8BitCharactersOnReceive</a></li>
<li><a href="rsconf1_escapecontrolcharactersonreceive.html">$EscapeControlCharactersOnReceive</a></li>
<li><b>$EscapeControlCharactersOnReceive</b> [<b>on</b>|off] - escape USASCII HT character</li>
<li>$ErrorMessagesToStderr [<b>on</b>|off] - direct rsyslogd error message to stderr (in addition to other targets)</li>
<li><a href="rsconf1_failonchownfailure.html">$FailOnChownFailure</a></li>
<li><a href="rsconf1_filecreatemode.html">$FileCreateMode</a></li>
<li><a href="rsconf1_filegroup.html">$FileGroup</a></li>
<li><a href="rsconf1_fileowner.html">$FileOwner</a></li>
<li><a href="rsconf1_generateconfiggraph.html">$GenerateConfigGraph</a></li>
<li><a href="rsconf1_gssforwardservicename.html">$GssForwardServiceName</a></li>
<li><a href="rsconf1_gsslistenservicename.html">$GssListenServiceName</a></li>
<li><a href="rsconf1_gssmode.html">$GssMode</a></li>
<li>$HUPisRestart [on/<b>off</b>] - if set to on, a HUP is a full daemon restart. This means any queued messages are discarded (depending
on queue configuration, of course) all modules are unloaded and reloaded. This mode keeps compatible with sysklogd, but is
not recommended for use with rsyslog. To do a full restart, simply stop and start the daemon. The default (since 4.5.1) is "off".
If it is set to "off", a HUP will only close open files. This is a much quicker action and usually
the only one that is needed e.g. for log rotation. <b>Restart-type HUPs (value "on") are depricated</b> 
and will go away in rsyslog v5. So it is a good idea to change anything that needs it, now.
Usually that should not be a big issue, as the restart-type HUP can easily be replaced by
something along the lines of &quot;/etc/init.d/rsyslog restart&quot;.
</li>
<li><a href="rsconf1_includeconfig.html">$IncludeConfig</a></li><li>MainMsgQueueCheckpointInterval &lt;number&gt;</li>
<<<<<<< HEAD
=======
<li><b>$LocalHostName</b> [name] - this directive permits to overwrite the system
hostname with the one specified in the directive. If the directive is given
multiple times, all but the last one will be ignored. Please note that startup
error messages may be issued with the real hostname. This is by design and not
a bug (but one may argue if the design should be changed ;)). Available since
4.7.4+, 5.7.3+, 6.1.3+.
>>>>>>> cc823773
<li><b>$LogRSyslogStatusMessages</b> [<b>on</b>/off] - If set to on (the default),
rsyslog emits message on startup and shutdown as well as when it is HUPed.
This information might be needed by some log analyzers. If set to off, no such
status messages are logged, what may be useful for other scenarios.
<<<<<<< HEAD
[available since 4.7.0 and 5.3.0]
<li><b>$MainMsgQueueDequeueBatchSize</b> &lt;number&gt; [default 32]</li>
=======
>>>>>>> cc823773
<li>$MainMsgQueueDequeueSlowdown &lt;number&gt; [number
is timeout in <i> micro</i>seconds (1000000us is 1sec!),
default 0 (no delay). Simple rate-limiting!]</li>
<li>$MainMsgQueueDiscardMark &lt;number&gt; [default 9750]</li>
<li>$MainMsgQueueDiscardSeverity &lt;severity&gt;
[either a textual or numerical severity! default 4 (warning)]</li>
<li>$MainMsgQueueFileName &lt;name&gt;</li>
<li>$MainMsgQueueHighWaterMark &lt;number&gt; [default
8000]</li>
<li>$MainMsgQueueImmediateShutdown [on/<b>off</b>]</li>
<li><a href="rsconf1_mainmsgqueuesize.html">$MainMsgQueueSize</a></li>
<li>$MainMsgQueueLowWaterMark &lt;number&gt; [default
2000]</li>
<li>$MainMsgQueueMaxFileSize &lt;size_nbr&gt;, default
1m</li>
<li>$MainMsgQueueTimeoutActionCompletion
&lt;number&gt; [number is timeout in ms (1000ms is 1sec!),
default
1000, 0 means immediate!]</li>
<li>$MainMsgQueueTimeoutEnqueue &lt;number&gt; [number
is timeout in ms (1000ms is 1sec!), default 2000, 0 means indefinite]</li>
<li>$MainMsgQueueTimeoutShutdown &lt;number&gt; [number
is timeout in ms (1000ms is 1sec!), default 0 (indefinite)]</li>
<li>$MainMsgQueueWorkerTimeoutThreadShutdown
&lt;number&gt; [number is timeout in ms (1000ms is 1sec!),
default 60000 (1 minute)]</li>
<li>$MainMsgQueueType [<b>FixedArray</b>/LinkedList/Direct/Disk]</li>
<li>$MainMsgQueueSaveOnShutdown&nbsp; [on/<b>off</b>]
</li>
<li>$MainMsgQueueWorkerThreads &lt;number&gt;, num
worker threads, default 1, recommended 1</li>
<li>$MainMsgQueueWorkerThreadMinumumMessages &lt;number&gt;, default 100</li>
<li><a href="rsconf1_markmessageperiod.html">$MarkMessagePeriod</a> (immark)</li>
<li><b><i>$MaxMessageSize</i></b> &lt;size_nbr&gt;, default 2k - allows to specify maximum supported message size
(both for sending and receiving). The default
should be sufficient for almost all cases. Do not set this below 1k, as it would cause
interoperability problems with other syslog implementations.<br>
Change the setting to e.g. 32768 if you would like to
support large message sizes for IHE (32k is the current maximum
needed for IHE). I was initially tempted to set the default to 32k,
but there is a some memory footprint with the current
implementation in rsyslog.
<br>If you intend to receive Windows Event Log data (e.g. via
<a href="http://www.eventreporter.com/">EventReporter</a>), you might want to
increase this number to an even higher value, as event
log messages can be very lengthy ("$MaxMessageSize 64k" is not a bad idea).
Note: testing showed that 4k seems to be
the typical maximum for <b>UDP</b> based syslog. This is an IP stack
restriction. Not always ... but very often. If you go beyond
that value, be sure to test that rsyslogd actually does what
you think it should do ;) It is highly suggested to use a TCP based transport
instead of UDP (plain TCP syslog, RELP). This resolves the UDP stack size restrictions.
<br>Note that 2k, the current default, is the smallest size that must be
supported in order to be compliant to the upcoming new syslog RFC series.
</li>
<li><a href="rsconf1_maxopenfiles.html">$MaxOpenFiles</a></li>
<li><a href="rsconf1_moddir.html">$ModDir</a></li>
<li><a href="rsconf1_modload.html">$ModLoad</a></li>
<li><b>$OMFileAsyncWriting</b> [on/<b>off</b>], if turned on, the files will be written
in asynchronous mode via a separate thread. In that case, double buffers will be used so
that one buffer can be filled while the other buffer is being written. Note that in order
to enable $OMFileFlushInterval, $OMFileAsyncWriting must be set to "on". Otherwise, the flush
interval will be ignored. Also note that when $OMFileFlushOnTXEnd is "on" but 
$OMFileAsyncWriting is off, output will only be written when the buffer is full. This may take
several hours, or even require a rsyslog shutdown. However, a buffer flush can be forced
in that case by sending rsyslogd a HUP signal.
<li><b>$OMFileZipLevel</b> 0..9  [default 0] - if greater 0, turns on gzip compression
of the output file. The higher the number, the better the compression, but also the
more CPU is required for zipping.</li>
<li><b>$OMFileIOBufferSize</b> &lt;size_nbr&gt;, default 4k, size of the buffer used to writing output data. The larger the buffer, the potentially better performance is. The default of 4k is quite conservative, it is useful to go up to 64k, and 128K if you used gzip compression (then, even higher sizes may make sense)</li>
<li><b>$OMFileFlushOnTXEnd</b> &lt;[<b>on</b>/off]&gt;, default on. Omfile has the
capability to
write output using a buffered writer. Disk writes are only done when the buffer is
full. So if an error happens during that write, data is potentially lost. In cases where
this is unacceptable, set $OMFileFlushOnTXEnd to on. Then, data is written at the end
of each transaction (for pre-v5 this means after <b>each</b> log message) and the usual
error recovery thus can handle write errors without data loss. Note that this option
severely reduces the effect of zip compression and should be switched to off
for that use case. Note that the default -on- is primarily an aid to preserve
the traditional syslogd behaviour.</li>
<li><a href="rsconf1_omfileforcechown.html">$omfileForceChown</a> - force ownership change for all files</li>
<li><b>$RepeatedMsgContainsOriginalMsg</b> [on/<b>off</b>] - "last message repeated n times" messages, if generated,
have a different format that contains the message that is being repeated.
Note that only the first "n" characters are included, with n to be at least 80 characters, most
probably more (this may change from version to version, thus no specific limit is given). The bottom
line is that n is large enough to get a good idea which message was repeated but it is not necessarily
large enough for the whole message. (Introduced with 4.1.5). Once set, it affects all following actions.</li>
<li><a href="rsconf1_repeatedmsgreduction.html">$RepeatedMsgReduction</a></li>
<li><a href="rsconf1_resetconfigvariables.html">$ResetConfigVariables</a></li>
<li><b>$Ruleset</b> <i>name</i> - starts a new ruleset or switches back to one already defined.
All following actions belong to that new rule set.
the <i>name</i> does not yet exist, it is created. To switch back to rsyslog's
default ruleset, specify &quot;RSYSLOG_DefaultRuleset&quot;) as the name.
All following actions belong to that new rule set. It is advised to also read
our paper on <a href="multi_ruleset.html">using multiple rule sets in rsyslog</a>.</li>
<li><b><a href="rsconf1_rulesetcreatemainqueue.html">$RulesetCreateMainQueue</a></b> on - creates
a ruleset-specific main queue.
<li><b><a href="rsconf1_rulesetparser.html">$RulesetParser</a></b> - enables to set
a specific (list of) message parsers to be used with the ruleset.
<li><b>$OptimizeForUniprocessor</b> [on/<b>off</b>] - turns on optimizatons which lead to better
performance on uniprocessors. If you run on multicore-machiens, turning this off lessens CPU load. The
default may change as uniprocessor systems become less common. [available since 4.1.0]</li>
<li>$PreserveFQDN [on/<b>off</b>) - if set to off (legacy default to remain compatible
to sysklogd), the domain part from a name that is within the same domain as the receiving
system is stripped. If set to on, full names are always used.</li>
<li>$WorkDirectory &lt;name&gt; (directory for spool and other work files)</li>
<li><a href="droppriv.html">$PrivDropToGroup</a></li>
<li><a href="droppriv.html">$PrivDropToGroupID</a></li>
<li><a href="droppriv.html">$PrivDropToUser</a></li>
<li><a href="droppriv.html">$PrivDropToUserID</a></li>
<li><b>$Sleep</b> &lt;seconds&gt; - puts the rsyslog main thread to sleep for the specified
number of seconds immediately when the directive is encountered. You should have a
good reason for using this directive!</li>
<li><a href="rsconf1_umask.html">$UMASK</a></li>
</ul>
<p><b>Where &lt;size_nbr&gt; is specified above,</b>
modifiers can be used after the number part. For example, 1k means
1024. Supported are k(ilo), m(ega), g(iga), t(era), p(eta) and e(xa).
Lower case letters refer to the traditional binary defintion (e.g. 1m
equals 1,048,576) whereas upper case letters refer to their new
1000-based definition (e.g 1M equals 1,000,000).</p>
<p>Numbers may include '.' and ',' for readability. So you can
for example specify either "1000" or "1,000" with the same result.
Please note that rsyslogd simply ignores the punctuation. Form it's
point of view, "1,,0.0.,.,0" also has the value 1000. </p>

<p>[<a href="manual.html">manual index</a>]
[<a href="rsyslog_conf.html">rsyslog.conf</a>]
[<a href="http://www.rsyslog.com/">rsyslog site</a>]</p>
<p><font size="2">This documentation is part of the
<a href="http://www.rsyslog.com/">rsyslog</a> project.<br>
Copyright &copy; 2008-2010 by <a href="http://www.gerhards.net/rainer">Rainer Gerhards</a> and
<a href="http://www.adiscon.com/">Adiscon</a>. Released under the GNU GPL
version 3 or higher.</font></p>
</body>
</html>

<|MERGE_RESOLUTION|>--- conflicted
+++ resolved
@@ -162,24 +162,18 @@
 something along the lines of &quot;/etc/init.d/rsyslog restart&quot;.
 </li>
 <li><a href="rsconf1_includeconfig.html">$IncludeConfig</a></li><li>MainMsgQueueCheckpointInterval &lt;number&gt;</li>
-<<<<<<< HEAD
-=======
 <li><b>$LocalHostName</b> [name] - this directive permits to overwrite the system
 hostname with the one specified in the directive. If the directive is given
 multiple times, all but the last one will be ignored. Please note that startup
 error messages may be issued with the real hostname. This is by design and not
 a bug (but one may argue if the design should be changed ;)). Available since
 4.7.4+, 5.7.3+, 6.1.3+.
->>>>>>> cc823773
 <li><b>$LogRSyslogStatusMessages</b> [<b>on</b>/off] - If set to on (the default),
 rsyslog emits message on startup and shutdown as well as when it is HUPed.
 This information might be needed by some log analyzers. If set to off, no such
 status messages are logged, what may be useful for other scenarios.
-<<<<<<< HEAD
 [available since 4.7.0 and 5.3.0]
 <li><b>$MainMsgQueueDequeueBatchSize</b> &lt;number&gt; [default 32]</li>
-=======
->>>>>>> cc823773
 <li>$MainMsgQueueDequeueSlowdown &lt;number&gt; [number
 is timeout in <i> micro</i>seconds (1000000us is 1sec!),
 default 0 (no delay). Simple rate-limiting!]</li>
